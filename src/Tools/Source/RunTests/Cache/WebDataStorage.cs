﻿// Copyright (c) Microsoft.  All Rights Reserved.  Licensed under the Apache License, Version 2.0.  See License.txt in the project root for license information.

using Newtonsoft.Json.Linq;
using RestSharp;
using System;
using System.Collections.Generic;
using System.IO;
using System.Linq;
using System.Net;
using System.Text;
using System.Threading.Tasks;

namespace RunTests.Cache
{
    internal sealed class WebDataStorage : IDataStorage
    {
        private const string NameExitCode = "ExitCode";
        private const string NameOutputStandard = "OutputStandard";
        private const string NameOutputError = "OutputError";
        private const string NameResultsFileName = "ResultsFileName";
        private const string NameResultsFileContent = "ResultsFileContent";
<<<<<<< HEAD
        private const string NameEllapsedSeconds = "EllapsedSeconds";
=======
        private const string NameElapsedSeconds = "ElapsedSeconds";
        private const string NameElapsedSecondsMisspelled = "EllapsedSeconds";
>>>>>>> 59da9d22

        private readonly RestClient _restClient = new RestClient(Constants.DashboardUriString);

        public string Name => "web";

<<<<<<< HEAD
        public async Task AddCachedTestResult(string assemblyName, ContentFile contentFile, CachedTestResult testResult)
        {
            var obj = new JObject();
            obj["TestResultData"] = CreateTestResultData(testResult);
            obj["TestSourceData"] = CreateTestSourceData(assemblyName);
=======
        public async Task AddCachedTestResult(AssemblyInfo assemblyInfo, ContentFile contentFile, CachedTestResult testResult)
        {
            try
            {
                var obj = new JObject();
                obj["TestResultData"] = CreateTestResultData(assemblyInfo.ResultsFileName, testResult);
                obj["TestSourceData"] = CreateTestSourceData(assemblyInfo);
>>>>>>> 59da9d22

                var request = new RestRequest($"api/testcache/{contentFile.Checksum}");
                request.Method = Method.PUT;
                request.RequestFormat = DataFormat.Json;
                request.AddParameter("text/json", obj.ToString(), ParameterType.RequestBody);
                var response = await _restClient.ExecuteTaskAsync(request);
                if (response.StatusCode != HttpStatusCode.NoContent)
                {
                    Logger.Log($"Error adding web cached result: {response.StatusCode}");
                }
            }
            catch (Exception ex)
            {
                Logger.Log($"Exception adding web cached result:  {ex}");
            }
        }

        public async Task<CachedTestResult?> TryGetCachedTestResult(string checksum)
        {
            try
            {
                var request = new RestRequest($"api/testcache/{checksum}");
                var response = await _restClient.ExecuteGetTaskAsync(request);
                if (response.StatusCode != HttpStatusCode.OK)
                {
                    return null;
                }

                var obj = JObject.Parse(response.Content);

                // During the transition from ellapsed to elapsed the client needs to accept either
                // value from the json object.
                var elapsedProperty = obj.Property(NameElapsedSeconds) ?? obj.Property(NameElapsedSecondsMisspelled);

                var result = new CachedTestResult(
                    exitCode: obj.Value<int>(NameExitCode),
                    standardOutput: obj.Value<string>(NameOutputStandard),
                    errorOutput: obj.Value<string>(NameOutputError),
                    resultsFileContent: obj.Value<string>(NameResultsFileContent),
                    elapsed: TimeSpan.FromSeconds(elapsedProperty.Value.Value<int>()));
                return result;
            }
            catch (Exception ex)
            {
                Logger.Log($"Exception retrieving cached test result {checksum}: {ex}");
                return null;
            }
        }

        private static JObject CreateTestResultData(string resultsFileName, CachedTestResult testResult)
        {
            var obj = new JObject();
            obj[NameExitCode] = testResult.ExitCode;
            obj[NameOutputStandard] = testResult.StandardOutput;
            obj[NameOutputStandard] = testResult.ErrorOutput;
            obj[NameResultsFileName] = resultsFileName;
            obj[NameResultsFileContent] = testResult.ResultsFileContent;
<<<<<<< HEAD
            obj[NameEllapsedSeconds] = (int)testResult.Ellapsed.TotalSeconds;
            return obj;
        }

        private JObject CreateTestSourceData(string assemblyName)
=======
            obj[NameElapsedSeconds] = (int)testResult.Elapsed.TotalSeconds;
            obj[NameElapsedSecondsMisspelled] = (int)testResult.Elapsed.TotalSeconds;
            return obj;
        }

        private JObject CreateTestSourceData(AssemblyInfo assemblyInfo)
>>>>>>> 59da9d22
        {
            var obj = new JObject();
            obj["MachineName"] = Environment.MachineName;
            obj["TestRoot"] = "";
<<<<<<< HEAD
            obj["AssemblyName"] = assemblyName;
=======
            obj["AssemblyName"] = assemblyInfo.DisplayName;
>>>>>>> 59da9d22
            obj["IsJenkins"] = Constants.IsJenkinsRun;
            return obj;
        }
    }
}<|MERGE_RESOLUTION|>--- conflicted
+++ resolved
@@ -19,24 +19,13 @@
         private const string NameOutputError = "OutputError";
         private const string NameResultsFileName = "ResultsFileName";
         private const string NameResultsFileContent = "ResultsFileContent";
-<<<<<<< HEAD
-        private const string NameEllapsedSeconds = "EllapsedSeconds";
-=======
         private const string NameElapsedSeconds = "ElapsedSeconds";
         private const string NameElapsedSecondsMisspelled = "EllapsedSeconds";
->>>>>>> 59da9d22
 
         private readonly RestClient _restClient = new RestClient(Constants.DashboardUriString);
 
         public string Name => "web";
 
-<<<<<<< HEAD
-        public async Task AddCachedTestResult(string assemblyName, ContentFile contentFile, CachedTestResult testResult)
-        {
-            var obj = new JObject();
-            obj["TestResultData"] = CreateTestResultData(testResult);
-            obj["TestSourceData"] = CreateTestSourceData(assemblyName);
-=======
         public async Task AddCachedTestResult(AssemblyInfo assemblyInfo, ContentFile contentFile, CachedTestResult testResult)
         {
             try
@@ -44,7 +33,6 @@
                 var obj = new JObject();
                 obj["TestResultData"] = CreateTestResultData(assemblyInfo.ResultsFileName, testResult);
                 obj["TestSourceData"] = CreateTestSourceData(assemblyInfo);
->>>>>>> 59da9d22
 
                 var request = new RestRequest($"api/testcache/{contentFile.Checksum}");
                 request.Method = Method.PUT;
@@ -102,29 +90,17 @@
             obj[NameOutputStandard] = testResult.ErrorOutput;
             obj[NameResultsFileName] = resultsFileName;
             obj[NameResultsFileContent] = testResult.ResultsFileContent;
-<<<<<<< HEAD
-            obj[NameEllapsedSeconds] = (int)testResult.Ellapsed.TotalSeconds;
-            return obj;
-        }
-
-        private JObject CreateTestSourceData(string assemblyName)
-=======
             obj[NameElapsedSeconds] = (int)testResult.Elapsed.TotalSeconds;
             obj[NameElapsedSecondsMisspelled] = (int)testResult.Elapsed.TotalSeconds;
             return obj;
         }
 
         private JObject CreateTestSourceData(AssemblyInfo assemblyInfo)
->>>>>>> 59da9d22
         {
             var obj = new JObject();
             obj["MachineName"] = Environment.MachineName;
             obj["TestRoot"] = "";
-<<<<<<< HEAD
-            obj["AssemblyName"] = assemblyName;
-=======
             obj["AssemblyName"] = assemblyInfo.DisplayName;
->>>>>>> 59da9d22
             obj["IsJenkins"] = Constants.IsJenkinsRun;
             return obj;
         }
