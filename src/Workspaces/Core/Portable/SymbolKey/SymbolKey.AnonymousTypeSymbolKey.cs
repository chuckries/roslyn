--- conflicted
+++ resolved
@@ -27,20 +27,6 @@
                 visitor.WriteLocationArray(propertyLocations);
             }
 
-<<<<<<< HEAD
-            public static int GetHashCode(GetHashCodeReader reader)
-            {
-                // The hash of the underlying type is good enough, we don't need to include names.
-                var symbolKeyHashCode = reader.ReadSymbolKeyArrayHashCode();
-                var propertyNames = reader.ReadStringArray();
-                var propertyIsReadOnly = reader.ReadBooleanArray();
-                var propertyLocations = reader.ReadLocationArray();
-
-                return symbolKeyHashCode;
-            }
-
-=======
->>>>>>> 5d8472fa
             public static SymbolKeyResolution Resolve(SymbolKeyReader reader)
             {
                 var propertyTypeSymbols = reader.ReadSymbolKeyArray();
