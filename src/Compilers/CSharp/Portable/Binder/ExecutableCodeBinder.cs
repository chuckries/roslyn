--- conflicted
+++ resolved
@@ -19,20 +19,12 @@
     internal sealed class ExecutableCodeBinder : Binder
     {
         private readonly Symbol _memberSymbol;
-<<<<<<< HEAD
         private readonly SyntaxNode _root;
+        private readonly Func<Binder, SyntaxNode, Binder> _rootBinderAdjusterOpt;
         private SmallDictionary<SyntaxNode, Binder> _lazyBinderMap;
         private ImmutableArray<MethodSymbol> _methodSymbolsWithYield;
 
-        internal ExecutableCodeBinder(SyntaxNode root, Symbol memberSymbol, Binder next)
-=======
-        private readonly CSharpSyntaxNode _root;
-        private readonly Func<Binder, CSharpSyntaxNode, Binder> _rootBinderAdjusterOpt;
-        private SmallDictionary<CSharpSyntaxNode, Binder> _lazyBinderMap;
-        private ImmutableArray<MethodSymbol> _methodSymbolsWithYield;
-
-        internal ExecutableCodeBinder(CSharpSyntaxNode root, Symbol memberSymbol, Binder next, Func<Binder, CSharpSyntaxNode, Binder> rootBinderAdjusterOpt = null)
->>>>>>> 357af9ab
+        internal ExecutableCodeBinder(SyntaxNode root, Symbol memberSymbol, Binder next, Func<Binder, SyntaxNode, Binder> rootBinderAdjusterOpt = null)
             : this(root, memberSymbol, next, next.Flags)
         {
             _rootBinderAdjusterOpt = rootBinderAdjusterOpt;
