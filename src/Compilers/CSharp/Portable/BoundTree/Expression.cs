--- conflicted
+++ resolved
@@ -30,18 +30,7 @@
                 return value != null ? new Optional<object>(value.Value) : default(Optional<object>);
             }
         }
-<<<<<<< HEAD
-        SyntaxNode IOperation.Syntax => this.Syntax;
-        
-        protected abstract OperationKind ExpressionKind { get; }
-
-        public abstract void Accept(OperationVisitor visitor);
-
-        public abstract TResult Accept<TArgument, TResult>(OperationVisitor<TArgument, TResult> visitor, TArgument argument);
-        }
-=======
-    }
->>>>>>> 16ea9949
+    }
 
     internal sealed partial class BoundDeconstructValuePlaceholder : BoundValuePlaceholderBase, IPlaceholderExpression
     {
@@ -85,61 +74,6 @@
             return visitor.VisitInvocationExpression(this, argument);
         }
 
-<<<<<<< HEAD
-        // TODO: We need to reuse the logic in `LocalRewriter.MakeArguments` instead of using private implementation. 
-        //       Also. this implementation here was for the (now removed) API `ArgumentsInParameter`, which doesn't fulfill
-        //       the contract of `ArgumentsInEvaluationOrder` plus it doesn't handle various scenarios correctly even for parameter order, 
-        //       e.g. default arguments, erroneous code, etc. 
-        //       https://github.com/dotnet/roslyn/issues/18549
-        internal static ImmutableArray<IArgument> DeriveArguments(ImmutableArray<BoundExpression> boundArguments, ImmutableArray<string> argumentNamesOpt, ImmutableArray<int> argumentsToParametersOpt, ImmutableArray<RefKind> argumentRefKindsOpt, ImmutableArray<Symbols.ParameterSymbol> parameters, SyntaxNode invocationSyntax)
-        {
-            ArrayBuilder<IArgument> arguments = ArrayBuilder<IArgument>.GetInstance(boundArguments.Length);
-            for (int parameterIndex = 0; parameterIndex < parameters.Length; parameterIndex++)
-            {
-                int argumentIndex = -1;
-                if (argumentsToParametersOpt.IsDefault)
-                {
-                    argumentIndex = parameterIndex;
-                }
-                else
-                {
-                    argumentIndex = argumentsToParametersOpt.IndexOf(parameterIndex);
-                }
-
-                if ((uint)argumentIndex >= (uint)boundArguments.Length)
-                {
-                // No argument has been supplied for the parameter at `parameterIndex`:
-                // 1. `argumentIndex == -1' when the arguments are specified out of parameter order, and no argument is provided for parameter corresponding to `parameters[parameterIndex]`.
-                // 2. `argumentIndex >= boundArguments.Length` when the arguments are specified in parameter order, and no argument is provided at `parameterIndex`.
-
-                    Symbols.ParameterSymbol parameter = parameters[parameterIndex];
-                    if (parameter.HasExplicitDefaultValue)
-                    {
-                        // The parameter is optional with a default value.
-                        arguments.Add(new Argument(ArgumentKind.DefaultValue, parameter, new LiteralExpression(parameter.ExplicitDefaultConstantValue, parameter.Type.TypeSymbol, invocationSyntax)));
-                    }
-                    else
-                    {
-                        // If the invocation is semantically valid, the parameter will be a params array and an empty array will be provided.
-                        // If the argument is otherwise omitted for a parameter with no default value, the invocation is not valid and a null argument will be provided.
-                        arguments.Add(DeriveArgument(parameterIndex, boundArguments.Length, boundArguments, argumentNamesOpt, argumentRefKindsOpt, parameters, invocationSyntax));
-                    }
-                }
-                else
-                {
-                    arguments.Add(DeriveArgument(parameterIndex, argumentIndex, boundArguments, argumentNamesOpt, argumentRefKindsOpt, parameters, invocationSyntax));
-                }
-            }
-
-            return arguments.ToImmutableAndFree();
-        }
-
-        private static readonly ConditionalWeakTable<BoundExpression, IArgument> s_argumentMappings = new ConditionalWeakTable<BoundExpression, IArgument>();
-
-        private static IArgument DeriveArgument(int parameterIndex, int argumentIndex, ImmutableArray<BoundExpression> boundArguments, ImmutableArray<string> argumentNamesOpt, ImmutableArray<RefKind> argumentRefKindsOpt, ImmutableArray<Symbols.ParameterSymbol> parameters, SyntaxNode invocationSyntax)
-        {
-            if ((uint)argumentIndex >= (uint)boundArguments.Length)
-=======
         private static readonly ConditionalWeakTable<BoundExpression, IEnumerable<IArgument>> s_callToArgumentsMappings 
             = new ConditionalWeakTable<BoundExpression, IEnumerable<IArgument>>(); 
 
@@ -174,7 +108,6 @@
             // - if only parameters is empty, there's error in code but we still need to return provided expression.
             // - if boundArguments is empty, then either there's error or we need to provide values for optional/param-array parameters. 
             if (parameters.IsDefaultOrEmpty && boundArguments.IsDefaultOrEmpty)
->>>>>>> 16ea9949
             {
                 return ImmutableArray<IArgument>.Empty;
             }
@@ -188,144 +121,6 @@
                     //      so user needs to check IsInvalid first before using anything we returned. Need to implement a new interface for invalid invocation instead.
                     if (n.HasErrors || (object)optionalParametersMethod == null)
                     {
-<<<<<<< HEAD
-                        RefKind refMode = argumentRefKindsOpt.IsDefaultOrEmpty ? RefKind.None : argumentRefKindsOpt[argumentIndex];
-
-                        if (refMode != RefKind.None)
-                        {
-                            return new Argument(ArgumentKind.Explicit, parameterOpt, argument);
-                        }
-
-                        if (argumentIndex >= parameters.Length - 1 &&
-                            parameters.Length > 0 &&
-                            parameters[parameters.Length - 1].IsParams &&
-                            // An argument that is an array of the appropriate type is not a params argument.
-                            (boundArguments.Length > argumentIndex + 1 ||
-                             ((object)argument.Type != null && // If argument type is null, we are in an error scenario and cannot tell if it is a param array, or not. 
-                              (argument.Type.TypeKind != TypeKind.Array ||
-                             !argument.Type.Equals(parameters[parameters.Length - 1].Type.TypeSymbol, TypeCompareKind.IgnoreCustomModifiersAndArraySizesAndLowerBounds)))))
-                        {
-                            return new Argument(ArgumentKind.ParamArray, parameters[parameters.Length - 1], CreateParamArray(parameters[parameters.Length - 1], boundArguments, argumentIndex, invocationSyntax));
-                        }
-                        else
-                        {
-                            return new SimpleArgument(parameterOpt, argument);
-                        }
-                    }
-
-                    return new Argument(ArgumentKind.Explicit, parameterOpt, argument);
-                });
-        }
-
-        private static IOperation CreateParamArray(IParameterSymbol parameter, ImmutableArray<BoundExpression> boundArguments, int firstArgumentElementIndex, SyntaxNode invocationSyntax)
-        {
-            if (parameter.Type.TypeKind == TypeKind.Array)
-            {
-                IArrayTypeSymbol arrayType = (IArrayTypeSymbol)parameter.Type;
-                ArrayBuilder<IOperation> builder = ArrayBuilder<IOperation>.GetInstance(boundArguments.Length - firstArgumentElementIndex);
-                for (int index = firstArgumentElementIndex; index < boundArguments.Length; index++)
-                {
-                    builder.Add(boundArguments[index]);
-                }
-
-                var paramArrayArguments = builder.ToImmutableAndFree();
-
-
-                // Use the invocation syntax node if there is no actual syntax available for the argument (because the paramarray is empty.)
-                return new ArrayCreationExpression(arrayType, paramArrayArguments, paramArrayArguments.Length > 0 ? paramArrayArguments[0].Syntax : invocationSyntax);
-            }
-
-            return new InvalidExpression(invocationSyntax, ImmutableArray<IOperation>.Empty);
-        }
-
-        internal static IArgument ArgumentMatchingParameter(ImmutableArray<BoundExpression> arguments, ImmutableArray<int> argumentsToParametersOpt, ImmutableArray<string> argumentNamesOpt, ImmutableArray<RefKind> argumentRefKindsOpt, ISymbol targetMethod, ImmutableArray<Symbols.ParameterSymbol> parameters, IParameterSymbol parameter, SyntaxNode invocationSyntax)
-        {
-            int argumentIndex = ArgumentIndexMatchingParameter(argumentsToParametersOpt, targetMethod, parameter);
-            if (argumentIndex >= 0)
-            {
-                return DeriveArgument(parameter.Ordinal, argumentIndex, arguments, argumentNamesOpt, argumentRefKindsOpt, parameters, invocationSyntax);
-            }
-
-            return null;
-        }
-
-        private static int ArgumentIndexMatchingParameter(ImmutableArray<int> argumentsToParametersOpt, ISymbol targetMethod, IParameterSymbol parameter)
-        {
-            if (parameter.ContainingSymbol == targetMethod)
-            {
-                int parameterIndex = parameter.Ordinal;
-                if (!argumentsToParametersOpt.IsDefaultOrEmpty)
-                {
-                    return argumentsToParametersOpt.IndexOf(parameterIndex);
-                }
-
-                return parameterIndex;
-            }
-
-            return -1;
-        }
-
-        private abstract class ArgumentBase : IArgument
-        {
-            public ArgumentBase(IParameterSymbol parameter, IOperation value)
-            {
-                Debug.Assert(value != null);
-
-                this.Value = value;
-                this.Parameter = parameter;
-            }
-            
-            public IParameterSymbol Parameter { get; }
-
-            public IOperation Value { get; }
-
-            IOperation IArgument.InConversion => null;
-
-            IOperation IArgument.OutConversion => null;
-
-            bool IOperation.IsInvalid => (object)this.Parameter == null || this.Value.IsInvalid;
-
-            OperationKind IOperation.Kind => OperationKind.Argument;
-
-            SyntaxNode IOperation.Syntax => this.Value?.Syntax;
-
-            public ITypeSymbol Type => null;
-
-            public Optional<object> ConstantValue => default(Optional<object>);
-
-            public abstract ArgumentKind ArgumentKind { get; }
-
-            void IOperation.Accept(OperationVisitor visitor)
-            {
-                visitor.VisitArgument(this);
-            }
-
-            TResult IOperation.Accept<TArgument, TResult>(OperationVisitor<TArgument, TResult> visitor, TArgument argument)
-            {
-                return visitor.VisitArgument(this, argument);
-            }
-        }
-
-        private sealed class SimpleArgument : ArgumentBase
-        {
-            public SimpleArgument(IParameterSymbol parameter, IOperation value)
-                : base(parameter, value)
-            { }
-
-            public override ArgumentKind ArgumentKind => ArgumentKind.Explicit;
-        }
-
-        private sealed class Argument : ArgumentBase
-        {
-            public Argument(ArgumentKind kind, IParameterSymbol parameter, IOperation value)
-                : base(parameter, value)
-            {
-                this.ArgumentKind = kind;
-            }
-
-            public override ArgumentKind ArgumentKind { get; }
-        }
-=======
                         // optionalParametersMethod can be null if we are writing to a readonly indexer or reading from an writeonly indexer,
                         // in which case HasErrors property would be true, but we still want to treat this as invalid invocation.
                         return boundArguments.SelectAsArray(arg => CreateArgumentOperation(ArgumentKind.Explicit, null, arg));
@@ -342,7 +137,6 @@
                         invokedAsExtensionMethod: invokedAsExtensionMethod); 
                 });
         }
->>>>>>> 16ea9949
     }
 
     internal partial class BoundLocal : ILocalReferenceExpression
@@ -496,58 +290,20 @@
         }
     }
 
-<<<<<<< HEAD
-    internal partial class BoundDelegateCreationExpression : IMethodBindingExpression
-        {
-        IOperation IMemberReferenceExpression.Instance
-        {
-            get
-            {
-                BoundMethodGroup methodGroup = this.Argument as BoundMethodGroup;
-                if (methodGroup != null)
-                {
-                    return methodGroup.InstanceOpt;
-                }
-
-                return null;
-            }
-        }
-
-        bool IMethodBindingExpression.IsVirtual =>
-            (object)this.MethodOpt != null &&
-            (this.MethodOpt.IsVirtual || this.MethodOpt.IsAbstract || this.MethodOpt.IsOverride) &&
-            !this.SuppressVirtualCalls;
-
-        ISymbol IMemberReferenceExpression.Member => this.MethodOpt;
-       
-        IMethodSymbol IMethodBindingExpression.Method => this.MethodOpt;
-       
-        protected override OperationKind ExpressionKind => OperationKind.MethodBindingExpression;
-=======
     internal partial class BoundDelegateCreationExpression
     {
         protected override OperationKind ExpressionKind => OperationKind.None;
->>>>>>> 16ea9949
 
         protected override ImmutableArray<IOperation> Children => ImmutableArray.Create<IOperation>(this.Argument); 
 
         public override void Accept(OperationVisitor visitor)
         {
-<<<<<<< HEAD
-            visitor.VisitMethodBindingExpression(this);
-    }
-
-        public override TResult Accept<TArgument, TResult>(OperationVisitor<TArgument, TResult> visitor, TArgument argument)
-    {
-            return visitor.VisitMethodBindingExpression(this, argument);
-=======
-            visitor.VisitNoneOperation(this);
-        }
-
-        public override TResult Accept<TArgument, TResult>(OperationVisitor<TArgument, TResult> visitor, TArgument argument)
-        {
-            return visitor.VisitNoneOperation(this, argument);
->>>>>>> 16ea9949
+            visitor.VisitNoneOperation(this);
+        }
+
+        public override TResult Accept<TArgument, TResult>(OperationVisitor<TArgument, TResult> visitor, TArgument argument)
+        {
+            return visitor.VisitNoneOperation(this, argument);
         }
     }
 
@@ -635,41 +391,7 @@
             var collectionInitializerExpresion = objectOrCollectionInitializer as BoundCollectionInitializerExpression;
             if (collectionInitializerExpresion != null)
             {
-<<<<<<< HEAD
-                return (ImmutableArray<ISymbolInitializer>)s_memberInitializersMappings.GetValue(this,
-                    objectCreationExpression =>
-                    {
-                        var objectInitializerExpression = this.InitializerExpressionOpt as BoundObjectInitializerExpression;
-                        if (objectInitializerExpression != null)
-                        {
-                            var builder = ArrayBuilder<ISymbolInitializer>.GetInstance(objectInitializerExpression.Initializers.Length);
-                            foreach (var memberAssignment in objectInitializerExpression.Initializers)
-                            {
-                                var assignment = memberAssignment as BoundAssignmentOperator;
-                                var leftSymbol = (assignment?.Left as BoundObjectInitializerMember)?.MemberSymbol;
-
-                                if ((object)leftSymbol == null)
-                                {
-                                    continue;
-                                }
-
-                                switch (leftSymbol.Kind)
-                                {
-                                    case SymbolKind.Field:
-                                        builder.Add(new FieldInitializer(assignment.Syntax, (IFieldSymbol)leftSymbol, assignment.Right));
-                                        break;
-                                    case SymbolKind.Property:
-                                        builder.Add(new PropertyInitializer(assignment.Syntax, (IPropertySymbol)leftSymbol, assignment.Right));
-                                        break;
-                                }
-                            }
-                            return builder.ToImmutableAndFree();
-                        }                        
-                        return ImmutableArray<ISymbolInitializer>.Empty;
-                    });             
-=======
                 return collectionInitializerExpresion.Initializers;
->>>>>>> 16ea9949
             }
 
             return ImmutableArray<BoundExpression>.Empty;
