' Copyright (c) Microsoft.  All Rights Reserved.  Licensed under the Apache License, Version 2.0.  See License.txt in the project root for license information.

Imports System.Collections.Immutable
Imports System.Threading
Imports Microsoft.CodeAnalysis.Completion
Imports Microsoft.CodeAnalysis.Completion.Providers
Imports Microsoft.CodeAnalysis.LanguageServices
Imports Microsoft.CodeAnalysis.Options
Imports Microsoft.CodeAnalysis.Recommendations
Imports Microsoft.CodeAnalysis.Shared.Extensions.ContextQuery
Imports Microsoft.CodeAnalysis.Text
Imports Microsoft.CodeAnalysis.VisualBasic.Extensions.ContextQuery
Imports Microsoft.CodeAnalysis.VisualBasic.Syntax

Namespace Microsoft.CodeAnalysis.VisualBasic.Completion.Providers

    Partial Friend Class SymbolCompletionProvider
        Inherits AbstractRecommendationServiceBasedCompletionProvider

        Protected Overrides Function GetInsertionText(symbol As ISymbol, context As AbstractSyntaxContext, ch As Char) As String
            Return CompletionUtilities.GetInsertionTextAtInsertionTime(symbol, context, ch)
        End Function

        Friend Overrides Function IsInsertionTrigger(text As SourceText, characterPosition As Integer, options As OptionSet) As Boolean
            Return CompletionUtilities.IsDefaultTriggerCharacterOrParen(text, characterPosition, options)
        End Function

        Protected Overrides Async Function IsSemanticTriggerCharacterAsync(document As Document, characterPosition As Integer, cancellationToken As CancellationToken) As Task(Of Boolean)
            If document Is Nothing Then
                Return False
            End If

            Dim result = Await IsTriggerOnDotAsync(document, characterPosition, cancellationToken).ConfigureAwait(False)
            If result.HasValue Then
                Return result.Value
            End If

            Return True
        End Function

        Private Async Function IsTriggerOnDotAsync(document As Document, characterPosition As Integer, cancellationToken As CancellationToken) As Task(Of Boolean?)
            Dim text = Await document.GetTextAsync(cancellationToken).ConfigureAwait(False)
            If text(characterPosition) <> "."c Then
                Return Nothing
            End If

            ' don't want to trigger after a number.  All other cases after dot are ok.
            Dim root = Await document.GetSyntaxRootAsync(cancellationToken).ConfigureAwait(False)
            Dim token = root.FindToken(characterPosition)
            Return IsValidTriggerToken(token)
        End Function

        Private Function IsValidTriggerToken(token As SyntaxToken) As Boolean
            If token.Kind <> SyntaxKind.DotToken Then
                Return False
            End If

            Dim previousToken = token.GetPreviousToken()
            If previousToken.Kind = SyntaxKind.IntegerLiteralToken Then
                Return token.Parent.Kind <> SyntaxKind.SimpleMemberAccessExpression OrElse Not DirectCast(token.Parent, MemberAccessExpressionSyntax).Expression.IsKind(SyntaxKind.NumericLiteralExpression)
            End If

            Return True
        End Function

        Protected Overrides Function GetDisplayAndInsertionText(symbol As ISymbol, context As AbstractSyntaxContext) As ValueTuple(Of String, String)
            Return CompletionUtilities.GetDisplayAndInsertionText(symbol, context.IsAttributeNameContext, context.IsRightOfNameSeparator, DirectCast(context, VisualBasicSyntaxContext).WithinAsyncMethod, context.GetLanguageService(Of ISyntaxFactsService))
        End Function

        Protected Overrides Async Function CreateContext(document As Document, position As Integer, cancellationToken As CancellationToken) As Task(Of AbstractSyntaxContext)
            Dim semanticModel = Await document.GetSemanticModelForSpanAsync(New TextSpan(position, 0), cancellationToken).ConfigureAwait(False)
            Return Await VisualBasicSyntaxContext.CreateContextAsync(document.Project.Solution.Workspace, semanticModel, position, cancellationToken).ConfigureAwait(False)
        End Function

        Protected Overrides Function GetFilterText(symbol As ISymbol, displayText As String, context As AbstractSyntaxContext) As String
            ' Filter on New if we have a ctor
            If symbol.IsConstructor() Then
                Return "New"
            End If

            Return MyBase.GetFilterText(symbol, displayText, context)
        End Function

        Private Shared s_importDirectiveRules As CompletionItemRules =
            CompletionItemRules.Create(commitCharacterRules:=ImmutableArray.Create(CharacterSetModificationRule.Create(CharacterSetModificationKind.Replace, "."c)))
        Private Shared s_importDirectiveRules_preselect As CompletionItemRules =
            s_importDirectiveRules.WithSelectionBehavior(CompletionItemSelectionBehavior.SoftSelection)
        Private Shared s_preselectedCompletionItemRules As CompletionItemRules =
            CompletionItemRules.Default.WithSelectionBehavior(CompletionItemSelectionBehavior.SoftSelection)

<<<<<<< HEAD
        ' '(' should not filter the completion list, even though it's in generic items like IList(Of...)
        Private Shared ReadOnly s_itemRules As CompletionItemRules = CompletionItemRules.Default.
            WithFilterCharacterRule(CharacterSetModificationRule.Create(CharacterSetModificationKind.Remove, "("c)).
            WithCommitCharacterRule(CharacterSetModificationRule.Create(CharacterSetModificationKind.Add, "("c))

        Protected Overrides Function GetCompletionItemRules(symbols As IReadOnlyList(Of ISymbol), context As AbstractSyntaxContext) As CompletionItemRules
            Return If(context.IsInImportsDirective,
                      s_importDirectiveRules,
                      s_itemRules)
        End Function
=======
        Protected Overrides Function GetCompletionItemRules(symbols As List(Of ISymbol), context As AbstractSyntaxContext, preselect As Boolean) As CompletionItemRules
            If context.IsInImportsDirective Then
                Return If(preselect, s_importDirectiveRules_preselect, s_importDirectiveRules)
            Else
                Return If(preselect, s_preselectedCompletionItemRules, CompletionItemRules.Default)
            End If
        End Function

        Protected Overrides Function GetCompletionItemRules(symbols As IReadOnlyList(Of ISymbol), context As AbstractSyntaxContext) As CompletionItemRules
            ' Unused
            Throw New NotImplementedException
        End Function

        Protected Overrides Function IsInstrinsic(s As ISymbol) As Boolean
            Return If(TryCast(s, ITypeSymbol)?.IsIntrinsicType(), False)
        End Function

        Protected Overrides ReadOnly Property PreselectedItemSelectionBehavior As CompletionItemSelectionBehavior
            Get
                Return CompletionItemSelectionBehavior.SoftSelection
            End Get
        End Property

>>>>>>> f0ba7b73
    End Class
End Namespace<|MERGE_RESOLUTION|>--- conflicted
+++ resolved
@@ -85,26 +85,19 @@
             CompletionItemRules.Create(commitCharacterRules:=ImmutableArray.Create(CharacterSetModificationRule.Create(CharacterSetModificationKind.Replace, "."c)))
         Private Shared s_importDirectiveRules_preselect As CompletionItemRules =
             s_importDirectiveRules.WithSelectionBehavior(CompletionItemSelectionBehavior.SoftSelection)
-        Private Shared s_preselectedCompletionItemRules As CompletionItemRules =
-            CompletionItemRules.Default.WithSelectionBehavior(CompletionItemSelectionBehavior.SoftSelection)
 
-<<<<<<< HEAD
         ' '(' should not filter the completion list, even though it's in generic items like IList(Of...)
         Private Shared ReadOnly s_itemRules As CompletionItemRules = CompletionItemRules.Default.
             WithFilterCharacterRule(CharacterSetModificationRule.Create(CharacterSetModificationKind.Remove, "("c)).
             WithCommitCharacterRule(CharacterSetModificationRule.Create(CharacterSetModificationKind.Add, "("c))
 
-        Protected Overrides Function GetCompletionItemRules(symbols As IReadOnlyList(Of ISymbol), context As AbstractSyntaxContext) As CompletionItemRules
-            Return If(context.IsInImportsDirective,
-                      s_importDirectiveRules,
-                      s_itemRules)
-        End Function
-=======
+        private shared readonly s_itemRules_preselect = s_itemRules.WithSelectionBehavior(CompletionItemSelectionBehavior.SoftSelection)
+
         Protected Overrides Function GetCompletionItemRules(symbols As List(Of ISymbol), context As AbstractSyntaxContext, preselect As Boolean) As CompletionItemRules
             If context.IsInImportsDirective Then
                 Return If(preselect, s_importDirectiveRules_preselect, s_importDirectiveRules)
             Else
-                Return If(preselect, s_preselectedCompletionItemRules, CompletionItemRules.Default)
+                Return If(preselect, s_itemRules_preselect, s_itemRules)
             End If
         End Function
 
@@ -122,7 +115,5 @@
                 Return CompletionItemSelectionBehavior.SoftSelection
             End Get
         End Property
-
->>>>>>> f0ba7b73
     End Class
 End Namespace