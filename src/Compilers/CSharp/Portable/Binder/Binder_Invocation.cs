﻿// Copyright (c) Microsoft.  All Rights Reserved.  Licensed under the Apache License, Version 2.0.  See License.txt in the project root for license information.

using System;
using System.Collections.Generic;
using System.Collections.Immutable;
using System.Diagnostics;
using System.Linq;
using Microsoft.CodeAnalysis.CSharp.Symbols;
using Microsoft.CodeAnalysis.CSharp.Syntax;
using Roslyn.Utilities;

namespace Microsoft.CodeAnalysis.CSharp
{
    /// <summary>
    /// This portion of the binder converts an <see cref="ExpressionSyntax"/> into a <see cref="BoundExpression"/>.
    /// </summary>
    internal partial class Binder
    {
        private BoundExpression BindMethodGroup(ExpressionSyntax node, bool invoked, bool indexed, DiagnosticBag diagnostics)
        {
            switch (node.Kind())
            {
                case SyntaxKind.IdentifierName:
                case SyntaxKind.GenericName:
                    return BindIdentifier((SimpleNameSyntax)node, invoked, diagnostics);
                case SyntaxKind.SimpleMemberAccessExpression:
                case SyntaxKind.PointerMemberAccessExpression:
                    return BindMemberAccess((MemberAccessExpressionSyntax)node, invoked, indexed, diagnostics);
                case SyntaxKind.ParenthesizedExpression:
                    return BindMethodGroup(((ParenthesizedExpressionSyntax)node).Expression, invoked: false, indexed: false, diagnostics: diagnostics);
                default:
                    return BindExpression(node, diagnostics, invoked, indexed);
            }
        }

        private static ImmutableArray<MethodSymbol> GetOriginalMethods(OverloadResolutionResult<MethodSymbol> overloadResolutionResult)
        {
            // If overload resolution has failed then we want to stash away the original methods that we 
            // considered so that the IDE can display tooltips or other information about them.
            // However, if a method group contained a generic method that was type inferred then
            // the IDE wants information about the *inferred* method, not the original unconstructed
            // generic method.

            if (overloadResolutionResult == null)
            {
                return ImmutableArray<MethodSymbol>.Empty;
            }

            var builder = ArrayBuilder<MethodSymbol>.GetInstance();
            foreach (var result in overloadResolutionResult.Results)
            {
                builder.Add(result.Member);
            }
            return builder.ToImmutableAndFree();
        }

        /// <summary>
        /// Helper method to create a synthesized method invocation expression.
        /// </summary>
        /// <param name="node">Syntax Node.</param>
        /// <param name="receiver">Receiver for the method call.</param>
        /// <param name="methodName">Method to be invoked on the receiver.</param>
        /// <param name="args">Arguments to the method call.</param>
        /// <param name="diagnostics">Diagnostics.</param>
        /// <param name="typeArgsSyntax">Optional type arguments syntax.</param>
        /// <param name="typeArgs">Optional type arguments.</param>
        /// <param name="queryClause">The syntax for the query clause generating this invocation expression, if any.</param>
        /// <param name="allowFieldsAndProperties">True to allow invocation of fields and properties of delegate type. Only methods are allowed otherwise.</param>
        /// <param name="allowUnexpandedForm">False to prevent selecting a params method in unexpanded form.</param>
        /// <returns>Synthesized method invocation expression.</returns>
        internal BoundExpression MakeInvocationExpression(
            CSharpSyntaxNode node,
            BoundExpression receiver,
            string methodName,
            ImmutableArray<BoundExpression> args,
            DiagnosticBag diagnostics,
            SeparatedSyntaxList<TypeSyntax> typeArgsSyntax = default(SeparatedSyntaxList<TypeSyntax>),
            ImmutableArray<TypeSymbol> typeArgs = default(ImmutableArray<TypeSymbol>),
            CSharpSyntaxNode queryClause = null,
            bool allowFieldsAndProperties = false,
            bool allowUnexpandedForm = true)
        {
            Debug.Assert(receiver != null);

            var boundExpression = BindInstanceMemberAccess(node, node, receiver, methodName, typeArgs.NullToEmpty().Length, typeArgsSyntax, typeArgs, true, diagnostics);

            // The other consumers of this helper (await and collection initializers) require the target member to be a method.
            if (!allowFieldsAndProperties && (boundExpression.Kind == BoundKind.FieldAccess || boundExpression.Kind == BoundKind.PropertyAccess))
            {
                Symbol symbol;
                MessageID msgId;
                if (boundExpression.Kind == BoundKind.FieldAccess)
                {
                    msgId = MessageID.IDS_SK_FIELD;
                    symbol = ((BoundFieldAccess)boundExpression).FieldSymbol;
                }
                else
                {
                    msgId = MessageID.IDS_SK_PROPERTY;
                    symbol = ((BoundPropertyAccess)boundExpression).PropertySymbol;
                }

                diagnostics.Add(
                    ErrorCode.ERR_BadSKknown,
                    node.Location,
                    methodName,
                    msgId.Localize(),
                    MessageID.IDS_SK_METHOD.Localize());

                return BadExpression(node, LookupResultKind.Empty, ImmutableArray.Create(symbol), args.Add(receiver));
            }

            boundExpression = CheckValue(boundExpression, BindValueKind.RValueOrMethodGroup, diagnostics);
            boundExpression.WasCompilerGenerated = true;

            var analyzedArguments = AnalyzedArguments.GetInstance();
            analyzedArguments.Arguments.AddRange(args);
            BoundExpression result = BindInvocationExpression(
                node, node, methodName, boundExpression, analyzedArguments, diagnostics, queryClause,
                allowUnexpandedForm: allowUnexpandedForm);

            // Query operator can't be called dynamically. 
            if (queryClause != null && result.Kind == BoundKind.DynamicInvocation)
            {
                // the error has already been reported by BindInvocationExpression
                Debug.Assert(diagnostics.HasAnyErrors());

                result = CreateBadCall(node, boundExpression, LookupResultKind.Viable, analyzedArguments);
            }

            result.WasCompilerGenerated = true;
            analyzedArguments.Free();
            return result;
        }

        /// <summary>
        /// Bind an expression as a method invocation.
        /// </summary>
        private BoundExpression BindInvocationExpression(
            InvocationExpressionSyntax node,
            DiagnosticBag diagnostics)
        {
            BoundExpression result;
            if (TryBindNameofOperator(node, diagnostics, out result))
            {
                return result; // all of the binding is done by BindNameofOperator
            }

            // M(__arglist()) is legal, but M(__arglist(__arglist()) is not!
            bool isArglist = node.Expression.Kind() == SyntaxKind.ArgListExpression;
            AnalyzedArguments analyzedArguments = AnalyzedArguments.GetInstance();
            BindArgumentsAndNames(node.ArgumentList, diagnostics, analyzedArguments, allowArglist: !isArglist);

            if (isArglist)
            {
                result = BindArgListOperator(node, diagnostics, analyzedArguments);
            }
            else
            {
                BoundExpression boundExpression = BindMethodGroup(node.Expression, invoked: true, indexed: false, diagnostics: diagnostics);
                boundExpression = CheckValue(boundExpression, BindValueKind.RValueOrMethodGroup, diagnostics);
                string name = boundExpression.Kind == BoundKind.MethodGroup ? GetName(node.Expression) : null;
                result = BindInvocationExpression(node, node.Expression, name, boundExpression, analyzedArguments, diagnostics);
            }

            analyzedArguments.Free();
            return result;
        }

        private BoundExpression BindArgListOperator(InvocationExpressionSyntax node, DiagnosticBag diagnostics, AnalyzedArguments analyzedArguments)
        {
            // We allow names, oddly enough; M(__arglist(x : 123)) is legal. We just ignore them.
            TypeSymbol objType = GetSpecialType(SpecialType.System_Object, diagnostics, node);
            for (int i = 0; i < analyzedArguments.Arguments.Count; ++i)
            {
                BoundExpression argument = analyzedArguments.Arguments[i];
                if ((object)argument.Type == null && !argument.HasAnyErrors)
                {
                    // We are going to need every argument in here to have a type. If we don't have one,
                    // try converting it to object. We'll either succeed (if it is a null literal)
                    // or fail with a good error message.
                    //
                    // Note that the native compiler converts null literals to object, and for everything
                    // else it either crashes, or produces nonsense code. Roslyn improves upon this considerably.

                    analyzedArguments.Arguments[i] = GenerateConversionForAssignment(objType, argument, diagnostics);
                }
            }

            ImmutableArray<BoundExpression> arguments = analyzedArguments.Arguments.ToImmutable();
            ImmutableArray<RefKind> refKinds = analyzedArguments.RefKinds.ToImmutableOrNull();
            return new BoundArgListOperator(node, arguments, refKinds, null, analyzedArguments.HasErrors);
        }

        /// <summary>
        /// Bind an expression as a method invocation.
        /// </summary>
        private BoundExpression BindInvocationExpression(
            CSharpSyntaxNode node,
            CSharpSyntaxNode expression,
            string methodName,
            BoundExpression boundExpression,
            AnalyzedArguments analyzedArguments,
            DiagnosticBag diagnostics,
            CSharpSyntaxNode queryClause = null,
            bool allowUnexpandedForm = true)
        {
            BoundExpression result;
            NamedTypeSymbol delegateType;

            if ((object)boundExpression.Type != null && boundExpression.Type.IsDynamic())
            {
                // Either we have a dynamic method group invocation "dyn.M(...)" or 
                // a dynamic delegate invocation "dyn(...)" -- either way, bind it as a dynamic
                // invocation and let the lowering pass sort it out.
                result = BindDynamicInvocation(node, boundExpression, analyzedArguments, ImmutableArray<MethodSymbol>.Empty, diagnostics, queryClause);
            }
            else if (boundExpression.Kind == BoundKind.MethodGroup)
            {
                result = BindMethodGroupInvocation(node, expression, methodName, (BoundMethodGroup)boundExpression, analyzedArguments, diagnostics, queryClause, allowUnexpandedForm: allowUnexpandedForm);
            }
            else if ((object)(delegateType = GetDelegateType(boundExpression)) != null)
            {
                if (ReportDelegateInvokeUseSiteDiagnostic(diagnostics, delegateType, node: node))
                {
                    return CreateBadCall(node, boundExpression, LookupResultKind.Viable, analyzedArguments);
                }

                result = BindDelegateInvocation(node, expression, methodName, boundExpression, analyzedArguments, diagnostics, queryClause, delegateType);
            }
            else
            {
                if (!boundExpression.HasAnyErrors)
                {
                    diagnostics.Add(new CSDiagnosticInfo(ErrorCode.ERR_MethodNameExpected), expression.Location);
                }

                result = CreateBadCall(node, boundExpression, LookupResultKind.NotInvocable, analyzedArguments);
            }

            CheckRestrictedTypeReceiver(result, this.Compilation, diagnostics);

            return result;
        }

        private BoundExpression BindDynamicInvocation(
            CSharpSyntaxNode node,
            BoundExpression expression,
            AnalyzedArguments arguments,
            ImmutableArray<MethodSymbol> applicableMethods,
            DiagnosticBag diagnostics,
            CSharpSyntaxNode queryClause)
        {
            bool hasErrors = false;
            if (expression.Kind == BoundKind.MethodGroup)
            {
                BoundMethodGroup methodGroup = (BoundMethodGroup)expression;
                BoundExpression receiver = methodGroup.ReceiverOpt;

                // receiver is null if we are calling a static method declared on an outer class via its simple name:
                if (receiver != null)
                {
                    switch (receiver.Kind)
                    {
                        case BoundKind.BaseReference:
                            Error(diagnostics, ErrorCode.ERR_NoDynamicPhantomOnBase, node, methodGroup.Name);
                            hasErrors = true;
                            break;

                        case BoundKind.ThisReference:
                            // Can't call the HasThis method due to EE doing odd things with containing member and its containing type.
                            if ((InConstructorInitializer || InFieldInitializer) && receiver.WasCompilerGenerated)
                            {
                                // Only a static method can be called in a constructor initializer. If we were not in a ctor initializer
                                // the runtime binder would ignore the receiver, but in a ctor initializer we can't read "this" before 
                                // the base constructor is called. We need to handle this as a type qualified static method call.
                                // Also applicable to things like field initializers, which run before the ctor initializer.
                                expression = methodGroup.Update(
                                    methodGroup.TypeArgumentsOpt,
                                    methodGroup.Name,
                                    methodGroup.Methods,
                                    methodGroup.LookupSymbolOpt,
                                    methodGroup.LookupError,
                                    methodGroup.Flags & ~BoundMethodGroupFlags.HasImplicitReceiver,
                                    receiverOpt: new BoundTypeExpression(node, null, this.ContainingType),
                                    resultKind: methodGroup.ResultKind);
                            }

                            break;

                        case BoundKind.TypeOrValueExpression:
                            var typeOrValue = (BoundTypeOrValueExpression)receiver;

                            // Unfortunately, the runtime binder doesn't have APIs that would allow us to pass both "type or value".
                            // Ideally the runtime binder would choose between type and value based on the result of the overload resolution.
                            // We need to pick one or the other here. Dev11 compiler passes the type only if the value can't be accessed.
                            bool inStaticContext;
                            bool useType = IsInstance(typeOrValue.Data.ValueSymbol) && !HasThis(isExplicit: false, inStaticContext: out inStaticContext);

                            BoundExpression finalReceiver = ReplaceTypeOrValueReceiver(typeOrValue, useType, diagnostics);

                            expression = methodGroup.Update(
                                    methodGroup.TypeArgumentsOpt,
                                    methodGroup.Name,
                                    methodGroup.Methods,
                                    methodGroup.LookupSymbolOpt,
                                    methodGroup.LookupError,
                                    methodGroup.Flags,
                                    finalReceiver,
                                    methodGroup.ResultKind);
                            break;
                    }
                }
            }

            ImmutableArray<BoundExpression> argArray = BuildArgumentsForDynamicInvocation(arguments, diagnostics);

            hasErrors &= ReportBadDynamicArguments(node, argArray, diagnostics, queryClause);

            return new BoundDynamicInvocation(
                node,
                expression,
                argArray,
                arguments.GetNames(),
                arguments.RefKinds.ToImmutableOrNull(),
                applicableMethods,
                type: Compilation.DynamicType,
                hasErrors: hasErrors);
        }

        private static ImmutableArray<BoundExpression> BuildArgumentsForDynamicInvocation(AnalyzedArguments arguments, DiagnosticBag diagnostics)
        {
            return arguments.Arguments.ToImmutable();
        }

        // Returns true if there were errors.
        private static bool ReportBadDynamicArguments(
            CSharpSyntaxNode node,
            ImmutableArray<BoundExpression> arguments,
            DiagnosticBag diagnostics,
            CSharpSyntaxNode queryClause)
        {
            bool hasErrors = false;
            bool reportedBadQuery = false;

            foreach (var arg in arguments)
            {
                if (!IsLegalDynamicOperand(arg))
                {
                    if (queryClause != null && !reportedBadQuery)
                    {
                        reportedBadQuery = true;
                        Error(diagnostics, ErrorCode.ERR_BadDynamicQuery, node);
                        hasErrors = true;
                        continue;
                    }

                    if (arg.Kind == BoundKind.Lambda || arg.Kind == BoundKind.UnboundLambda)
                    {
                        // Cannot use a lambda expression as an argument to a dynamically dispatched operation without first casting it to a delegate or expression tree type.
                        Error(diagnostics, ErrorCode.ERR_BadDynamicMethodArgLambda, arg.Syntax);
                        hasErrors = true;
                    }
                    else if (arg.Kind == BoundKind.MethodGroup)
                    {
                        // Cannot use a method group as an argument to a dynamically dispatched operation. Did you intend to invoke the method?
                        Error(diagnostics, ErrorCode.ERR_BadDynamicMethodArgMemgrp, arg.Syntax);
                        hasErrors = true;
                    }
                    else if (arg.Kind == BoundKind.ArgListOperator)
                    {
                        // Not a great error message, since __arglist is not a type, but it'll do.

                        // error CS1978: Cannot use an expression of type '__arglist' as an argument to a dynamically dispatched operation
                        Error(diagnostics, ErrorCode.ERR_BadDynamicMethodArg, arg.Syntax, "__arglist");
                    }
                    else
                    {
                        // Lambdas,anonymous methods and method groups are the typeless expressions that
                        // are not usable as dynamic arguments; if we get here then the expression must have a type.
                        Debug.Assert((object)arg.Type != null);
                        // error CS1978: Cannot use an expression of type 'int*' as an argument to a dynamically dispatched operation

                        Error(diagnostics, ErrorCode.ERR_BadDynamicMethodArg, arg.Syntax, arg.Type);
                        hasErrors = true;
                    }
                }
            }
            return hasErrors;
        }

        private BoundExpression BindDelegateInvocation(
            CSharpSyntaxNode node,
            CSharpSyntaxNode expression,
            string methodName,
            BoundExpression boundExpression,
            AnalyzedArguments analyzedArguments,
            DiagnosticBag diagnostics,
            CSharpSyntaxNode queryClause,
            NamedTypeSymbol delegateType)
        {
            BoundExpression result;
            var methodGroup = MethodGroup.GetInstance();
            methodGroup.PopulateWithSingleMethod(boundExpression, delegateType.DelegateInvokeMethod);
            var overloadResolutionResult = OverloadResolutionResult<MethodSymbol>.GetInstance();
            HashSet<DiagnosticInfo> useSiteDiagnostics = null;
            OverloadResolution.MethodInvocationOverloadResolution(methodGroup.Methods, methodGroup.TypeArguments, analyzedArguments, methodGroup.Receiver, overloadResolutionResult, ref useSiteDiagnostics);
            diagnostics.Add(node, useSiteDiagnostics);

            // If overload resolution on the "Invoke" method found an applicable candidate, and one of the arguments
            // was dynamic then treat this as a dynamic call.
            if (analyzedArguments.HasDynamicArgument && overloadResolutionResult.HasAnyApplicableMember)
            {
                result = BindDynamicInvocation(node, boundExpression, analyzedArguments, overloadResolutionResult.GetAllApplicableMembers(), diagnostics, queryClause);
            }
            else
            {
                result = BindInvocationExpressionContinued(node, expression, methodName, overloadResolutionResult, analyzedArguments, methodGroup, delegateType, diagnostics, queryClause);
            }

            overloadResolutionResult.Free();
            methodGroup.Free();
            return result;
        }

        private static bool HasApplicableConditionalMethod(OverloadResolutionResult<MethodSymbol> results)
        {
            var r = results.Results;
            for (int i = 0; i < r.Length; ++i)
            {
                if (r[i].IsApplicable && r[i].Member.IsConditional)
                {
                    return true;
                }
            }

            return false;
        }

        private BoundExpression BindMethodGroupInvocation(
            CSharpSyntaxNode syntax,
            CSharpSyntaxNode expression,
            string methodName,
            BoundMethodGroup methodGroup,
            AnalyzedArguments analyzedArguments,
            DiagnosticBag diagnostics,
            CSharpSyntaxNode queryClause,
            bool allowUnexpandedForm = true)
        {
            BoundExpression result;
            HashSet<DiagnosticInfo> useSiteDiagnostics = null;
            var resolution = this.ResolveMethodGroup(
                methodGroup, expression, methodName, analyzedArguments, isMethodGroupConversion: false,
                useSiteDiagnostics: ref useSiteDiagnostics, allowUnexpandedForm: allowUnexpandedForm);
            diagnostics.Add(expression, useSiteDiagnostics);

            if (!methodGroup.HasAnyErrors) diagnostics.AddRange(resolution.Diagnostics); // Suppress cascading.

            if (resolution.HasAnyErrors)
            {
                ImmutableArray<MethodSymbol> originalMethods;
                LookupResultKind resultKind;
                ImmutableArray<TypeSymbol> typeArguments;
                if (resolution.OverloadResolutionResult != null)
                {
                    originalMethods = GetOriginalMethods(resolution.OverloadResolutionResult);
                    resultKind = resolution.MethodGroup.ResultKind;
                    typeArguments = resolution.MethodGroup.TypeArguments.ToImmutable();
                }
                else
                {
                    originalMethods = methodGroup.Methods;
                    resultKind = methodGroup.ResultKind;
                    typeArguments = methodGroup.TypeArgumentsOpt;
                }

                result = CreateBadCall(
                    syntax,
                    methodName,
                    methodGroup.ReceiverOpt,
                    originalMethods,
                    resultKind,
                    typeArguments,
                    analyzedArguments,
                    invokedAsExtensionMethod: resolution.IsExtensionMethodGroup,
                    isDelegate: false);
            }
            else if (!resolution.IsEmpty)
            {
                // We're checking resolution.ResultKind, rather than methodGroup.HasErrors
                // to better handle the case where there's a problem with the receiver
                // (e.g. inaccessible), but the method group resolved correctly (e.g. because
                // it's actually an accessible static method on a base type).
                // CONSIDER: could check for error types amongst method group type arguments.
                if (resolution.ResultKind != LookupResultKind.Viable)
                {
                    if (resolution.MethodGroup != null)
                    {
                        // we want to force any unbound lambda arguments to cache an appropriate conversion if possible; see 9448.
                        DiagnosticBag discarded = DiagnosticBag.GetInstance();
                        result = BindInvocationExpressionContinued(
                            syntax, expression, methodName, resolution.OverloadResolutionResult, resolution.AnalyzedArguments,
                            resolution.MethodGroup, delegateTypeOpt: null, diagnostics: discarded, queryClause: queryClause);
                        discarded.Free();
                    }

                    // Since the resolution is non-empty and has no diagnostics, the LookupResultKind in its MethodGroup is uninteresting.
                    result = CreateBadCall(syntax, methodGroup, methodGroup.ResultKind, analyzedArguments);
                }
                else
                {
                    // If overload resolution found one or more applicable methods and at least one argument
                    // was dynamic then treat this as a dynamic call.
                    if (resolution.AnalyzedArguments.HasDynamicArgument &&
                        resolution.OverloadResolutionResult.HasAnyApplicableMember)
                    {
                        if (resolution.IsLocalFunctionInvocation)
                        {
                            result = BindLocalFunctionInvocationWithDynamicArgument(
                                syntax, expression, methodName, methodGroup,
                                diagnostics, queryClause, resolution);
                        }
                        else if (resolution.IsExtensionMethodGroup)
                        {
                            // error CS1973: 'T' has no applicable method named 'M' but appears to have an
                            // extension method by that name. Extension methods cannot be dynamically dispatched. Consider
                            // casting the dynamic arguments or calling the extension method without the extension method
                            // syntax.

                            // We found an extension method, so the instance associated with the method group must have 
                            // existed and had a type.
                            Debug.Assert(methodGroup.InstanceOpt != null && (object)methodGroup.InstanceOpt.Type != null);

                            Error(diagnostics, ErrorCode.ERR_BadArgTypeDynamicExtension, syntax, methodGroup.InstanceOpt.Type, methodGroup.Name);
                            result = CreateBadCall(syntax, methodGroup, methodGroup.ResultKind, analyzedArguments);
                        }
                        else
                        {
                            if (HasApplicableConditionalMethod(resolution.OverloadResolutionResult))
                            {
                                // warning CS1974: The dynamically dispatched call to method 'Foo' may fail at runtime
                                // because one or more applicable overloads are conditional methods
                                Error(diagnostics, ErrorCode.WRN_DynamicDispatchToConditionalMethod, syntax, methodGroup.Name);
                            }

                            // Note that the runtime binder may consider candidates that haven't passed compile-time final validation 
                            // and an ambiguity error may be reported. Also additional checks are performed in runtime final validation 
                            // that are not performed at compile-time.
                            // Only if the set of final applicable candidates is empty we know for sure the call will fail at runtime.
                            var finalApplicableCandidates = GetCandidatesPassingFinalValidation(syntax, resolution.OverloadResolutionResult, 
                                                                                                methodGroup.ReceiverOpt, 
                                                                                                methodGroup.TypeArgumentsOpt,
                                                                                                diagnostics);
                            if (finalApplicableCandidates.Length > 0)
                            {
                                result = BindDynamicInvocation(syntax, methodGroup, resolution.AnalyzedArguments, finalApplicableCandidates, diagnostics, queryClause);
                            }
                            else
                            {
                                result = CreateBadCall(syntax, methodGroup, methodGroup.ResultKind, analyzedArguments);
                            }
                        }
                    }
                    else
                    {
                        result = BindInvocationExpressionContinued(
                            syntax, expression, methodName, resolution.OverloadResolutionResult, resolution.AnalyzedArguments,
                            resolution.MethodGroup, delegateTypeOpt: null, diagnostics: diagnostics, queryClause: queryClause);
                    }
                }
            }
            else
            {
                result = CreateBadCall(syntax, methodGroup, methodGroup.ResultKind, analyzedArguments);
            }
            resolution.Free();
            return result;
        }

        private BoundExpression BindLocalFunctionInvocationWithDynamicArgument(
            CSharpSyntaxNode syntax,
            CSharpSyntaxNode expression,
            string methodName,
            BoundMethodGroup boundMethodGroup,
            DiagnosticBag diagnostics,
            CSharpSyntaxNode queryClause,
            MethodGroupResolution resolution)
        {
            // Invocations of local functions with dynamic arguments
            // don't need to be dispatched as dynamic invocations
            // since they cannot be overloaded.  Instead, we'll just
            // emit a standard call with dynamic implicit conversions
            // for any dynamic arguments. The one exception is params
            // arguments which cannot be targeted by dynamic arguments
            // because there is an ambiguity between an array target
            // and the params element target. See
            // https://github.com/dotnet/roslyn/issues/10708

            Debug.Assert(resolution.IsLocalFunctionInvocation);
            Debug.Assert(resolution.OverloadResolutionResult.Succeeded);
            Debug.Assert(queryClause == null);

            var validResult = resolution.OverloadResolutionResult.ValidResult;

            var args = resolution.AnalyzedArguments.Arguments;
            var localFunction = validResult.Member;
            var methodResult = validResult.Result;

            // We're only in trouble if a dynamic argument is passed to the
            // params parameter and is ambiguous at compile time between
            // normal and expanded form i.e., there is exactly one dynamic
            // argument to a params parameter
            if (OverloadResolution.IsValidParams(localFunction) &&
                methodResult.Kind == MemberResolutionKind.ApplicableInNormalForm)
            {
                var parameters = localFunction.Parameters;

                Debug.Assert(parameters.Last().IsParams);

                var lastParamIndex = parameters.Length - 1;

                for (int i = 0; i < args.Count; ++i)
                {
                    var arg = args[i];
                    if (arg.HasDynamicType() &&
                        methodResult.ParameterFromArgument(i) == lastParamIndex)
                    {
                        Error(diagnostics,
                            ErrorCode.ERR_DynamicLocalFunctionParamsParameter,
                            syntax, parameters.Last().Name, localFunction.Name);
                        return BindDynamicInvocation(
                            syntax,
                            boundMethodGroup,
                            resolution.AnalyzedArguments,
                            resolution.OverloadResolutionResult.GetAllApplicableMembers(),
                            diagnostics,
                            queryClause);
                    }
                }
            }

            return BindInvocationExpressionContinued(
                node: syntax,
                expression: expression,
                methodName: methodName,
                result: resolution.OverloadResolutionResult,
                analyzedArguments: resolution.AnalyzedArguments,
                methodGroup: resolution.MethodGroup,
                delegateTypeOpt: null,
                diagnostics: diagnostics,
                queryClause: queryClause);
        }

        private ImmutableArray<TMethodOrPropertySymbol> GetCandidatesPassingFinalValidation<TMethodOrPropertySymbol>(
            CSharpSyntaxNode syntax, 
            OverloadResolutionResult<TMethodOrPropertySymbol> overloadResolutionResult,
            BoundExpression receiverOpt,
            ImmutableArray<TypeSymbol> typeArgumentsOpt,
            DiagnosticBag diagnostics) where TMethodOrPropertySymbol : Symbol
        {
            Debug.Assert(overloadResolutionResult.HasAnyApplicableMember);

            var finalCandidates = ArrayBuilder<TMethodOrPropertySymbol>.GetInstance();
            DiagnosticBag firstFailed = null;
            DiagnosticBag candidateDiagnostics = DiagnosticBag.GetInstance();

            for (int i = 0, n = overloadResolutionResult.ResultsBuilder.Count; i < n; i++)
            {
                var result = overloadResolutionResult.ResultsBuilder[i];
                if (result.Result.IsApplicable)
                {
                    // For F to pass the check, all of the following must hold:
                    //      ...
                    // * If the type parameters of F were substituted in the step above, their constraints are satisfied.
                    // * If F is a static method, the method group must have resulted from a simple-name, a member-access through a type, 
                    //   or a member-access whose receiver can't be classified as a type or value until after overload resolution (see §7.6.4.1). 
                    // * If F is an instance method, the method group must have resulted from a simple-name, a member-access through a variable or value, 
                    //   or a member-access whose receiver can't be classified as a type or value until after overload resolution (see §7.6.4.1).

                    if (!MemberGroupFinalValidationAccessibilityChecks(receiverOpt, result.Member, syntax, candidateDiagnostics, invokedAsExtensionMethod: false) &&
                        (typeArgumentsOpt.IsDefault || ((MethodSymbol)(object)result.Member).CheckConstraints(this.Conversions, syntax, this.Compilation, candidateDiagnostics)))
                    {
                        finalCandidates.Add(result.Member);
                        continue;
                    }

                    if (firstFailed == null)
                    {
                        firstFailed = candidateDiagnostics;
                        candidateDiagnostics = DiagnosticBag.GetInstance();
                    }
                    else
                    {
                        candidateDiagnostics.Clear();
                    }
                }
            }

            if (firstFailed != null)
            {
                // Report diagnostics of the first candidate that failed the validation
                // unless we have at least one candidate that passes.
                if (finalCandidates.Count == 0)
                {
                    diagnostics.AddRange(firstFailed);
                }

                firstFailed.Free();
            }

            candidateDiagnostics.Free();

            return finalCandidates.ToImmutableAndFree();
        }

        private static void CheckRestrictedTypeReceiver(BoundExpression expression, Compilation compilation, DiagnosticBag diagnostics)
        {
            Debug.Assert(diagnostics != null);

            // It is never legal to box a restricted type, even if we are boxing it as the receiver
            // of a method call. When must be box? We skip boxing when the method in question is defined
            // on the restricted type or overridden by the restricted type.
            switch (expression.Kind)
            {
                case BoundKind.Call:
                    {
                        var call = (BoundCall)expression;
                        if (!call.HasAnyErrors &&
                            call.ReceiverOpt != null &&
                            (object)call.ReceiverOpt.Type != null &&
                            call.ReceiverOpt.Type.IsRestrictedType() &&
                            call.Method.ContainingType != call.ReceiverOpt.Type)
                        {
                            // error CS0029: Cannot implicitly convert type 'TypedReference' to 'object'
                            SymbolDistinguisher distinguisher = new SymbolDistinguisher(compilation, call.ReceiverOpt.Type, call.Method.ContainingType);
                            Error(diagnostics, ErrorCode.ERR_NoImplicitConv, call.ReceiverOpt.Syntax, distinguisher.First, distinguisher.Second);
                        }
                    }
                    break;
                case BoundKind.DynamicInvocation:
                    {
                        var dynInvoke = (BoundDynamicInvocation)expression;
                        if (!dynInvoke.HasAnyErrors &&
                            (object)dynInvoke.Expression.Type != null &&
                            dynInvoke.Expression.Type.IsRestrictedType())
                        {
                            // eg: b = typedReference.Equals(dyn);
                            // error CS1978: Cannot use an expression of type 'TypedReference' as an argument to a dynamically dispatched operation
                            Error(diagnostics, ErrorCode.ERR_BadDynamicMethodArg, dynInvoke.Expression.Syntax, dynInvoke.Expression.Type);
                        }
                    }
                    break;
                default:
                    throw ExceptionUtilities.UnexpectedValue(expression.Kind);
            }
        }

        /// <summary>
        /// Perform overload resolution on the method group or expression (BoundMethodGroup)
        /// and arguments and return a BoundExpression representing the invocation.
        /// </summary>
        /// <param name="node">Invocation syntax node.</param>
        /// <param name="expression">The syntax for the invoked method, including receiver.</param>
        /// <param name="methodName">Name of the invoked method.</param>
        /// <param name="result">Overload resolution result for method group executed by caller.</param>
        /// <param name="analyzedArguments">Arguments bound by the caller.</param>
        /// <param name="methodGroup">Method group if the invocation represents a potentially overloaded member.</param>
        /// <param name="delegateTypeOpt">Delegate type if method group represents a delegate.</param>
        /// <param name="diagnostics">Diagnostics.</param>
        /// <param name="queryClause">The syntax for the query clause generating this invocation expression, if any.</param>
        /// <returns>BoundCall or error expression representing the invocation.</returns>
        private BoundCall BindInvocationExpressionContinued(
            CSharpSyntaxNode node,
            CSharpSyntaxNode expression,
            string methodName,
            OverloadResolutionResult<MethodSymbol> result,
            AnalyzedArguments analyzedArguments,
            MethodGroup methodGroup,
            NamedTypeSymbol delegateTypeOpt,
            DiagnosticBag diagnostics,
            CSharpSyntaxNode queryClause = null)
        {
            Debug.Assert(node != null);
            Debug.Assert(methodGroup != null);
            Debug.Assert(methodGroup.Error == null);
            Debug.Assert(methodGroup.Methods.Count > 0);
            Debug.Assert(((object)delegateTypeOpt == null) || (methodGroup.Methods.Count == 1));

            var invokedAsExtensionMethod = methodGroup.IsExtensionMethodGroup;

            // Delegate invocations should never be considered extension method
            // invocations (even though the delegate may refer to an extension method).
            Debug.Assert(!invokedAsExtensionMethod || ((object)delegateTypeOpt == null));

            // We have already determined that we are not in a situation where we can successfully do
            // a dynamic binding. We might be in one of the following situations:
            //
            // * There were dynamic arguments but overload resolution still found zero applicable candidates.
            // * There were no dynamic arguments and overload resolution found zero applicable candidates.
            // * There were no dynamic arguments and overload resolution found multiple applicable candidates
            //   without being able to find the best one.
            //
            // In those three situations we might give an additional error.

            if (!result.Succeeded)
            {
                if (analyzedArguments.HasErrors)
                {
                    // Errors for arguments have already been reported, except for unbound lambdas.
                    // We report those now.
                    foreach (var argument in analyzedArguments.Arguments)
                    {
                        var unboundLambda = argument as UnboundLambda;
                        if (unboundLambda != null)
                        {
                            var boundWithErrors = unboundLambda.BindForErrorRecovery();
                            diagnostics.AddRange(boundWithErrors.Diagnostics);
                        }
                    }
                }
                else
                {
                    // Since there were no argument errors to report, we report an error on the invocation itself.
                    string name = (object)delegateTypeOpt == null ? methodName : null;
                    result.ReportDiagnostics(this, GetLocationForOverloadResolutionDiagnostic(node, expression), diagnostics, name,
                        methodGroup.Receiver, analyzedArguments, methodGroup.Methods.ToImmutable(),
                        typeContainingConstructor: null, delegateTypeBeingInvoked: delegateTypeOpt,
                        queryClause: queryClause);
                }

<<<<<<< HEAD
                Debug.Assert(!(invokedAsExtensionMethod && analyzedArguments.Arguments.Count > 0 && (object)methodGroup.Receiver == (object)analyzedArguments.Arguments[0]));
                return CreateBadCall(node, methodGroup.Name, methodGroup.Receiver, GetOriginalMethods(result),
                    methodGroup.ResultKind, methodGroup.TypeArguments.ToImmutable(), analyzedArguments,
                    invokedAsExtensionMethod: invokedAsExtensionMethod, isDelegate: ((object)delegateTypeOpt != null),
                    extensionMethodsOfSameViabilityAreAvailable: extensionMethodsOfSameViabilityAreAvailable);
=======
                return CreateBadCall(node, methodGroup.Name, invokedAsExtensionMethod && analyzedArguments.Arguments.Count > 0 && (object)methodGroup.Receiver == (object)analyzedArguments.Arguments[0] ? null : methodGroup.Receiver,
                    GetOriginalMethods(result), methodGroup.ResultKind, methodGroup.TypeArguments.ToImmutable(), analyzedArguments, invokedAsExtensionMethod: invokedAsExtensionMethod, isDelegate: ((object)delegateTypeOpt != null));
>>>>>>> 1428e775
            }

            // Otherwise, there were no dynamic arguments and overload resolution found a unique best candidate. 
            // We still have to determine if it passes final validation.

            var methodResult = result.ValidResult;
            var method = methodResult.Member;

            // It is possible that overload resolution succeeded, but we have chosen an
            // instance method and we're in a static method. A careful reading of the
            // overload resolution spec shows that the "final validation" stage allows an
            // "implicit this" on any method call, not just method calls from inside
            // instance methods. Therefore we must detect this scenario here, rather than in
            // overload resolution.

            var receiver = ReplaceTypeOrValueReceiver(methodGroup.Receiver, method.IsStatic && !invokedAsExtensionMethod, diagnostics);

            var returnType = methodResult.Member.ReturnType;
            var expanded = methodResult.Result.Kind == MemberResolutionKind.ApplicableInExpandedForm;
            var argsToParams = methodResult.Result.ArgsToParamsOpt;
            this.CoerceArguments(methodResult, ref receiver, analyzedArguments.Arguments, diagnostics);

            // Note: we specifically want to do final validation (7.6.5.1) without checking delegate compatibility (15.2),
            // so we're calling MethodGroupFinalValidation directly, rather than via MethodGroupConversionHasErrors.
            // Note: final validation wants the receiver that corresponds to the source representation
            // (i.e. the first argument, if invokedAsExtensionMethod).
            var gotError = MemberGroupFinalValidation(receiver, method, expression, diagnostics, invokedAsExtensionMethod);

            // Method resolution should never return method kind of UnreducedExtension
            Debug.Assert(method.MethodKind != MethodKind.UnreducedExtension);
            // Skip building up a new array if the first argument doesn't have to be modified.
            // PROTOTYPE: Deal with the comment and commented-out code.
            // Because the receiver didn't pass through CoerceArguments, we need to apply an appropriate
            // conversion here.
            //Debug.Assert(method.ParameterCount > 0);
            //Debug.Assert(argsToParams.IsDefault || argsToParams[0] == 0);
            //BoundExpression convertedReceiver = CreateConversion(receiver, methodResult.Result.ConversionForArg(0), method.Parameters[0].Type, diagnostics);
            var args = analyzedArguments.Arguments.ToImmutable();

            // This will be the receiver of the BoundCall node that we create.
            // For instance methods, we may have synthesized an implicit this node.  We'll keep it for the emitter.
            // For static methods, we may have synthesized a type expression.  It serves no purpose, so we'll drop it.
            if (method.IsStatic && receiver != null && receiver.WasCompilerGenerated)
            {
                receiver = null;
            }

            var argNames = analyzedArguments.GetNames();
            var argRefKinds = analyzedArguments.RefKinds.ToImmutableOrNull();

            if (!gotError && !method.IsStatic && receiver != null && receiver.Kind == BoundKind.ThisReference && receiver.WasCompilerGenerated)
            {
                gotError = IsRefOrOutThisParameterCaptured(node, diagnostics);
            }

            // What if some of the arguments are implicit?  Dev10 reports unsafe errors
            // if the implied argument would have an unsafe type.  We need to check
            // the parameters explicitly, since there won't be bound nodes for the implied
            // arguments until lowering.
            if (method.HasUnsafeParameter())
            {
                // Don't worry about double reporting (i.e. for both the argument and the parameter)
                // because only one unsafe diagnostic is allowed per scope - the others are suppressed.
                gotError = ReportUnsafeIfNotAllowed(node, diagnostics) || gotError;
            }

            bool hasBaseReceiver = receiver != null && receiver.Kind == BoundKind.BaseReference;

            ReportDiagnosticsIfObsolete(diagnostics, method, node, hasBaseReceiver);

            // No use site errors, but there could be use site warnings.
            // If there are any use site warnings, they have already been reported by overload resolution.
            Debug.Assert(!method.HasUseSiteError, "Shouldn't have reached this point if there were use site errors.");

            if (method.IsRuntimeFinalizer())
            {
                ErrorCode code = hasBaseReceiver
                    ? ErrorCode.ERR_CallingBaseFinalizeDeprecated
                    : ErrorCode.ERR_CallingFinalizeDeprecated;
                Error(diagnostics, code, node);
                gotError = true;
            }

            Debug.Assert(args.IsDefaultOrEmpty || (object)receiver != (object)args[0]);

            if ((object)delegateTypeOpt != null)
            {
                return new BoundCall(node, receiver, method, args, argNames, argRefKinds, isDelegateCall: true,
                            expanded: expanded, invokedAsExtensionMethod: invokedAsExtensionMethod,
                            argsToParamsOpt: argsToParams, resultKind: LookupResultKind.Viable, type: returnType, hasErrors: gotError);
            }
            else
            {
                if ((object)receiver != null && receiver.Kind == BoundKind.BaseReference && method.IsAbstract)
                {
                    Error(diagnostics, ErrorCode.ERR_AbstractBaseCall, node, method);
                    gotError = true;
                }

                if (!method.IsStatic && !invokedAsExtensionMethod)
                {
                    WarnOnAccessOfOffDefault(node.Kind() == SyntaxKind.InvocationExpression ?
                                                ((InvocationExpressionSyntax)node).Expression :
                                                node,
                                             receiver,
                                             diagnostics);
                }

                return new BoundCall(node, receiver, method, args, argNames, argRefKinds, isDelegateCall: false,
                            expanded: expanded, invokedAsExtensionMethod: invokedAsExtensionMethod,
                            argsToParamsOpt: argsToParams, resultKind: LookupResultKind.Viable, type: returnType, hasErrors: gotError);
            }
        }

        /// <param name="node">Invocation syntax node.</param>
        /// <param name="expression">The syntax for the invoked method, including receiver.</param>
        private static Location GetLocationForOverloadResolutionDiagnostic(CSharpSyntaxNode node, CSharpSyntaxNode expression)
        {
            if (node != expression)
            {
                switch (expression.Kind())
                {
                    case SyntaxKind.QualifiedName:
                        return ((QualifiedNameSyntax)expression).Right.GetLocation();

                    case SyntaxKind.SimpleMemberAccessExpression:
                    case SyntaxKind.PointerMemberAccessExpression:
                        return ((MemberAccessExpressionSyntax)expression).Name.GetLocation();
                }
            }

            return expression.GetLocation();
        }

        /// <summary>
        /// Replace a BoundTypeOrValueExpression with a BoundExpression for either a type (if useType is true)
        /// or a value (if useType is false).  Any other node is unmodified.
        /// </summary>
        /// <remarks>
        /// Call this once overload resolution has succeeded on the method group of which the BoundTypeOrValueExpression
        /// is the receiver.  Generally, useType will be true if the chosen method is static and false otherwise.
        /// </remarks>
        private BoundExpression ReplaceTypeOrValueReceiver(BoundExpression receiver, bool useType, DiagnosticBag diagnostics)
        {
            if ((object)receiver == null)
            {
                return null;
            }

            switch (receiver.Kind)
            {
                case BoundKind.TypeOrValueExpression:
                    var typeOrValue = (BoundTypeOrValueExpression)receiver;
                    if (useType)
                    {
                        diagnostics.AddRange(typeOrValue.Data.TypeDiagnostics);
                        return typeOrValue.Data.TypeExpression;
                    }
                    else
                    {
                        diagnostics.AddRange(typeOrValue.Data.ValueDiagnostics);
                        return CheckValue(typeOrValue.Data.ValueExpression, BindValueKind.RValue, diagnostics);
                    }

                case BoundKind.QueryClause:
                    // a query clause may wrap a TypeOrValueExpression.
                    var q = (BoundQueryClause)receiver;
                    var value = q.Value;
                    var replaced = ReplaceTypeOrValueReceiver(value, useType, diagnostics);
                    return (value == replaced) ? q : q.Update(replaced, q.DefinedSymbol, q.Operation, q.Cast, q.Binder, q.UnoptimizedForm, q.Type);
            }

            return receiver;
        }

        /// <summary>
        /// Return the delegate type if this expression represents a delegate.
        /// </summary>
        private static NamedTypeSymbol GetDelegateType(BoundExpression expr)
        {
            if ((object)expr != null && expr.Kind != BoundKind.TypeExpression)
            {
                var type = expr.Type as NamedTypeSymbol;
                if (((object)type != null) && type.IsDelegateType())
                {
                    return type;
                }
            }
            return null;
        }

        private BoundCall CreateBadCall(
            CSharpSyntaxNode node,
            string name,
            BoundExpression receiver,
            ImmutableArray<MethodSymbol> methods,
            LookupResultKind resultKind,
            ImmutableArray<TypeSymbol> typeArguments,
            AnalyzedArguments analyzedArguments,
            bool invokedAsExtensionMethod,
            bool isDelegate)
        {
            MethodSymbol method;
            ImmutableArray<BoundExpression> args;
            if (!typeArguments.IsDefaultOrEmpty)
            {
                var constructedMethods = ArrayBuilder<MethodSymbol>.GetInstance();
                foreach (var m in methods)
                {
                    constructedMethods.Add(m.ConstructedFrom == m && m.Arity == typeArguments.Length ? m.Construct(typeArguments) : m);
                }

                methods = constructedMethods.ToImmutableAndFree();
            }

            if (methods.Length == 1 && !IsUnboundGeneric(methods[0]))
            {
                method = methods[0];
            }
            else
            {
                var returnType = GetCommonTypeOrReturnType(methods) ?? new ExtendedErrorTypeSymbol(this.Compilation, string.Empty, arity: 0, errorInfo: null);
                var methodContainer = (object)receiver != null && (object)receiver.Type != null
                    ? receiver.Type
                    : this.ContainingType;
                method = new ErrorMethodSymbol(methodContainer, returnType, name);
            }

            args = BuildArgumentsForErrorRecovery(analyzedArguments, methods);
            var argNames = analyzedArguments.GetNames();
            var argRefKinds = analyzedArguments.RefKinds.ToImmutableOrNull();
            return BoundCall.ErrorCall(node, receiver, method, args, argNames, argRefKinds, isDelegate, invokedAsExtensionMethod: invokedAsExtensionMethod, originalMethods: methods, resultKind: resultKind);
        }

        private static bool IsUnboundGeneric(MethodSymbol method)
        {
            return method.IsGenericMethod && method.ConstructedFrom() == method;
        }

        private static ImmutableArray<BoundExpression> BuildArgumentsForErrorRecovery(AnalyzedArguments analyzedArguments, ImmutableArray<MethodSymbol> methods)
        {
            var parameterListList = ArrayBuilder<ImmutableArray<ParameterSymbol>>.GetInstance();
            foreach (var m in methods)
            {
                if (!IsUnboundGeneric(m) && m.ParameterCount > 0) parameterListList.Add(m.Parameters);
            }

            var result = BuildArgumentsForErrorRecovery(analyzedArguments, parameterListList);
            parameterListList.Free();
            return result;
        }

        private static ImmutableArray<BoundExpression> BuildArgumentsForErrorRecovery(AnalyzedArguments analyzedArguments, ImmutableArray<PropertySymbol> properties)
        {
            var parameterListList = ArrayBuilder<ImmutableArray<ParameterSymbol>>.GetInstance();
            foreach (var m in properties)
            {
                if (m.ParameterCount > 0) parameterListList.Add(m.Parameters);
            }

            var result = BuildArgumentsForErrorRecovery(analyzedArguments, parameterListList);
            parameterListList.Free();
            return result;
        }

        private static ImmutableArray<BoundExpression> BuildArgumentsForErrorRecovery(AnalyzedArguments analyzedArguments, IEnumerable<ImmutableArray<ParameterSymbol>> parameterListList)
        {
            // Since the purpose is to bind any unbound lambdas, we return early if there are none.
            if (!analyzedArguments.Arguments.Any(e => e.Kind == BoundKind.UnboundLambda))
            {
                return analyzedArguments.Arguments.ToImmutable();
            }

            int argumentCount = analyzedArguments.Arguments.Count;
            ArrayBuilder<BoundExpression> newArguments = ArrayBuilder<BoundExpression>.GetInstance(argumentCount);
            newArguments.AddRange(analyzedArguments.Arguments);
            for (int i = 0; i < argumentCount; i++)
            {
                var argument = newArguments[i];
                if (argument.Kind == BoundKind.UnboundLambda)
                {
                    // bind the argument against each applicable parameter
                    var unboundArgument = (UnboundLambda)argument;
                    foreach (var parameterList in parameterListList)
                    {
                        var parameterType = GetCorrespondingParameterType(analyzedArguments, i, parameterList);
                        if (parameterType?.Kind == SymbolKind.NamedType)
                        {
                            var discarded = unboundArgument.Bind((NamedTypeSymbol)parameterType);
                        }
                    }

                    // replace the unbound lambda with its best inferred bound version
                    newArguments[i] = unboundArgument.BindForErrorRecovery();
                }
            }

            return newArguments.ToImmutableAndFree();
        }

        /// <summary>
        /// Compute the type of the corresponding parameter, if any. This is used to improve error recovery,
        /// for bad invocations, not for semantic analysis of correct invocations, so it is a heuristic.
        /// If no parameter appears to correspond to the given argument, we return null.
        /// </summary>
        /// <param name="analyzedArguments">The analyzed argument list</param>
        /// <param name="i">The index of the argument</param>
        /// <param name="parameterList">The parameter list to match against</param>
        /// <returns>The type of the corresponding parameter.</returns>
        private static TypeSymbol GetCorrespondingParameterType(AnalyzedArguments analyzedArguments, int i, ImmutableArray<ParameterSymbol> parameterList)
        {
            string name = analyzedArguments.Name(i);
            if (name != null)
            {
                // look for a parameter by that name
                foreach (var parameter in parameterList)
                {
                    if (parameter.Name == name) return parameter.Type;
                }

                return null;
            }

            return (i < parameterList.Length) ? parameterList[i].Type : null;
            // CONSIDER: should we handle variable argument lists?
        }

        /// <summary>
        /// Absent parameter types to bind the arguments, we simply use the arguments provided for error recovery.
        /// </summary>
        private static ImmutableArray<BoundExpression> BuildArgumentsForErrorRecovery(AnalyzedArguments analyzedArguments)
        {
            return BuildArgumentsForErrorRecovery(analyzedArguments, Enumerable.Empty<ImmutableArray<ParameterSymbol>>());
        }

        private BoundCall CreateBadCall(
            CSharpSyntaxNode node,
            BoundExpression expr,
            LookupResultKind resultKind,
            AnalyzedArguments analyzedArguments)
        {
            TypeSymbol returnType = new ExtendedErrorTypeSymbol(this.Compilation, string.Empty, arity: 0, errorInfo: null);
            var methodContainer = expr.Type ?? this.ContainingType;
            MethodSymbol method = new ErrorMethodSymbol(methodContainer, returnType, string.Empty);

            var args = BuildArgumentsForErrorRecovery(analyzedArguments);
            var argNames = analyzedArguments.GetNames();
            var argRefKinds = analyzedArguments.RefKinds.ToImmutableOrNull();
            var originalMethods = (expr.Kind == BoundKind.MethodGroup) ? ((BoundMethodGroup)expr).Methods : ImmutableArray<MethodSymbol>.Empty;

            return BoundCall.ErrorCall(node, expr, method, args, argNames, argRefKinds, isDelegateCall: false, invokedAsExtensionMethod: false, originalMethods: originalMethods, resultKind: resultKind);
        }

        private static TypeSymbol GetCommonTypeOrReturnType<TMember>(ImmutableArray<TMember> members)
            where TMember : Symbol
        {
            TypeSymbol type = null;
            for (int i = 0, n = members.Length; i < n; i++)
            {
                TypeSymbol returnType = members[i].GetTypeOrReturnType();
                if ((object)type == null)
                {
                    type = returnType;
                }
                else if (type != returnType)
                {
                    return null;
                }
            }

            return type;
        }

        private bool TryBindNameofOperator(InvocationExpressionSyntax node, DiagnosticBag diagnostics, out BoundExpression result)
        {
            result = null;
            if (node.Expression.Kind() != SyntaxKind.IdentifierName ||
                ((IdentifierNameSyntax)node.Expression).Identifier.ContextualKind() != SyntaxKind.NameOfKeyword ||
                node.ArgumentList.Arguments.Count != 1)
            {
                return false;
            }

            ArgumentSyntax argument = node.ArgumentList.Arguments[0];
            if (argument.NameColon != null || argument.RefOrOutKeyword != default(SyntaxToken) || InvocableNameofInScope())
            {
                return false;
            }

            result = BindNameofOperatorInternal(node, diagnostics);
            return true;
        }

        private BoundExpression BindNameofOperatorInternal(InvocationExpressionSyntax node, DiagnosticBag diagnostics)
        {
            CheckFeatureAvailability(node.GetLocation(), MessageID.IDS_FeatureNameof, diagnostics);
            var argument = node.ArgumentList.Arguments[0].Expression;
            string name = "";
            // We relax the instance-vs-static requirement for top-level member access expressions by creating a NameofBinder binder.
            var nameofBinder = new NameofBinder(argument, this);
            var boundArgument = nameofBinder.BindExpression(argument, diagnostics);
            if (!boundArgument.HasAnyErrors && CheckSyntaxForNameofArgument(argument, out name, diagnostics) && boundArgument.Kind == BoundKind.MethodGroup)
            {
                var methodGroup = (BoundMethodGroup)boundArgument;
                if (!methodGroup.TypeArgumentsOpt.IsDefaultOrEmpty)
                {
                    // method group with type parameters not allowed
                    diagnostics.Add(ErrorCode.ERR_NameofMethodGroupWithTypeParameters, argument.Location);
                }
                else
                {
                    nameofBinder.EnsureNameofExpressionSymbols(methodGroup, diagnostics);
                }
            }

            return new BoundNameOfOperator(node, boundArgument, ConstantValue.Create(name), Compilation.GetSpecialType(SpecialType.System_String));
        }

        private void EnsureNameofExpressionSymbols(BoundMethodGroup methodGroup, DiagnosticBag diagnostics)
        {
            // Check that the method group contains something applicable. Otherwise error.
            HashSet<DiagnosticInfo> useSiteDiagnostics = null;
            var resolution = ResolveMethodGroup(methodGroup, analyzedArguments: null, isMethodGroupConversion: false, useSiteDiagnostics: ref useSiteDiagnostics);
            diagnostics.Add(methodGroup.Syntax, useSiteDiagnostics);
            diagnostics.AddRange(resolution.Diagnostics);
            if (resolution.IsExtensionMethodGroup)
            {
                diagnostics.Add(ErrorCode.ERR_NameofExtensionMethod, methodGroup.Syntax.Location);
            }
        }

        /// <summary>
        /// Returns true if syntax form is OK (so no errors were reported)
        /// </summary>
        private bool CheckSyntaxForNameofArgument(ExpressionSyntax argument, out string name, DiagnosticBag diagnostics, bool top = true)
        {
            switch (argument.Kind())
            {
                case SyntaxKind.IdentifierName:
                    {
                        var syntax = (IdentifierNameSyntax)argument;
                        name = syntax.Identifier.ValueText;
                        return true;
                    }
                case SyntaxKind.GenericName:
                    {
                        var syntax = (GenericNameSyntax)argument;
                        name = syntax.Identifier.ValueText;
                        return true;
                    }
                case SyntaxKind.SimpleMemberAccessExpression:
                    {
                        var syntax = (MemberAccessExpressionSyntax)argument;
                        bool ok = true;
                        switch (syntax.Expression.Kind())
                        {
                            case SyntaxKind.BaseExpression:
                            case SyntaxKind.ThisExpression:
                                break;
                            default:
                                ok = CheckSyntaxForNameofArgument(syntax.Expression, out name, diagnostics, false);
                                break;
                        }
                        name = syntax.Name.Identifier.ValueText;
                        return ok;
                    }
                case SyntaxKind.AliasQualifiedName:
                    {
                        var syntax = (AliasQualifiedNameSyntax)argument;
                        bool ok = true;
                        if (top)
                        {
                            diagnostics.Add(ErrorCode.ERR_AliasQualifiedNameNotAnExpression, argument.Location);
                            ok = false;
                        }
                        name = syntax.Name.Identifier.ValueText;
                        return ok;
                    }
                case SyntaxKind.ThisExpression:
                case SyntaxKind.BaseExpression:
                case SyntaxKind.PredefinedType:
                    name = "";
                    if (top) goto default;
                    return true;
                default:
                    {
                        var code = top ? ErrorCode.ERR_ExpressionHasNoName : ErrorCode.ERR_SubexpressionNotInNameof;
                        diagnostics.Add(code, argument.Location);
                        name = "";
                        return false;
                    }
            }
        }

        /// <summary>
        /// Helper method that checks whether there is an invocable 'nameof' in scope.
        /// </summary>
        private bool InvocableNameofInScope()
        {
            var lookupResult = LookupResult.GetInstance();
            const LookupOptions options = LookupOptions.AllMethodsOnArityZero | LookupOptions.MustBeInvocableIfMember;
            HashSet<DiagnosticInfo> useSiteDiagnostics = null;
            this.LookupSymbolsWithFallback(lookupResult, SyntaxFacts.GetText(SyntaxKind.NameOfKeyword), useSiteDiagnostics: ref useSiteDiagnostics, arity: 0, options: options);

            var result = lookupResult.IsMultiViable;
            lookupResult.Free();
            return result;
        }
    }
}<|MERGE_RESOLUTION|>--- conflicted
+++ resolved
@@ -828,16 +828,9 @@
                         queryClause: queryClause);
                 }
 
-<<<<<<< HEAD
                 Debug.Assert(!(invokedAsExtensionMethod && analyzedArguments.Arguments.Count > 0 && (object)methodGroup.Receiver == (object)analyzedArguments.Arguments[0]));
-                return CreateBadCall(node, methodGroup.Name, methodGroup.Receiver, GetOriginalMethods(result),
-                    methodGroup.ResultKind, methodGroup.TypeArguments.ToImmutable(), analyzedArguments,
-                    invokedAsExtensionMethod: invokedAsExtensionMethod, isDelegate: ((object)delegateTypeOpt != null),
-                    extensionMethodsOfSameViabilityAreAvailable: extensionMethodsOfSameViabilityAreAvailable);
-=======
-                return CreateBadCall(node, methodGroup.Name, invokedAsExtensionMethod && analyzedArguments.Arguments.Count > 0 && (object)methodGroup.Receiver == (object)analyzedArguments.Arguments[0] ? null : methodGroup.Receiver,
+                return CreateBadCall(node, methodGroup.Name, methodGroup.Receiver,
                     GetOriginalMethods(result), methodGroup.ResultKind, methodGroup.TypeArguments.ToImmutable(), analyzedArguments, invokedAsExtensionMethod: invokedAsExtensionMethod, isDelegate: ((object)delegateTypeOpt != null));
->>>>>>> 1428e775
             }
 
             // Otherwise, there were no dynamic arguments and overload resolution found a unique best candidate. 
