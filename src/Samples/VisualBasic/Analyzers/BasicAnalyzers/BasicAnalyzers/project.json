--- conflicted
+++ resolved
@@ -1,10 +1,5 @@
 {
-<<<<<<< HEAD
-    "dependencies": {
-    "Microsoft.Composition": "1.0.27"
-=======
   "dependencies": {
->>>>>>> acc69827
 
     },
     "frameworks": {
