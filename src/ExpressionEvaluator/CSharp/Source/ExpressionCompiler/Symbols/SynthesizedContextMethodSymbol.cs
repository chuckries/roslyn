// Copyright (c) Microsoft.  All Rights Reserved.  Licensed under the Apache License, Version 2.0.  See License.txt in the project root for license information.

using System;
using System.Collections.Generic;
using System.Collections.Immutable;
using System.Reflection;
using Microsoft.CodeAnalysis.CSharp.Symbols;
using Roslyn.Utilities;

namespace Microsoft.CodeAnalysis.CSharp.ExpressionEvaluator
{
    /// <summary>
    /// A synthesized instance method used for binding
    /// expressions outside of a method - specifically, binding
    /// DebuggerDisplayAttribute expressions.
    /// </summary>
    internal sealed class SynthesizedContextMethodSymbol : SynthesizedInstanceMethodSymbol
    {
        private readonly NamedTypeSymbol _container;

        public SynthesizedContextMethodSymbol(NamedTypeSymbol container)
        {
            _container = container;
        }

        public override int Arity
        {
            get { return 0; }
        }

        public override Symbol AssociatedSymbol
        {
            get { return null; }
        }

        public override Symbol ContainingSymbol
        {
            get { return _container; }
        }

        public override Accessibility DeclaredAccessibility
        {
            get { return Accessibility.NotApplicable; }
        }

        public override ImmutableArray<MethodSymbol> ExplicitInterfaceImplementations
        {
            get { return ImmutableArray<MethodSymbol>.Empty; }
        }

        public override bool HidesBaseMethodsByName
        {
            get { return false; }
        }

        public override bool IsAbstract
        {
            get { return false; }
        }

        public override bool IsAsync
        {
            get { return false; }
        }

        public override bool IsExtensionMethod
        {
            get { return false; }
        }

        public override bool IsExtern
        {
            get { return false; }
        }

        public override bool IsOverride
        {
            get { return false; }
        }

        public override bool IsSealed
        {
            get { return true; }
        }

        public override bool IsStatic
        {
            get { return false; }
        }

        public override bool IsVararg
        {
            get { return false; }
        }

        public override bool IsVirtual
        {
            get { return false; }
        }

        public override ImmutableArray<Location> Locations
        {
            get { throw ExceptionUtilities.Unreachable; }
        }

        public override MethodKind MethodKind
        {
            get { return MethodKind.Ordinary; }
        }

        public override ImmutableArray<ParameterSymbol> Parameters
        {
            get { return ImmutableArray<ParameterSymbol>.Empty; }
        }

        public override bool ReturnsVoid
        {
            get { return true; }
        }

        internal override RefKind RefKind
        {
            get { return RefKind.None; }
        }

        public override TypeSymbolWithAnnotations ReturnType
        {
            get { throw ExceptionUtilities.Unreachable; }
        }

        public override ImmutableArray<TypeSymbolWithAnnotations> TypeArguments
        {
<<<<<<< HEAD
            get { return ImmutableArray<TypeSymbolWithAnnotations>.Empty; }
=======
            get { throw ExceptionUtilities.Unreachable; }
        }

        public override ImmutableArray<CustomModifier> RefCustomModifiers
        {
            get { throw ExceptionUtilities.Unreachable; }
        }

        public override ImmutableArray<TypeSymbol> TypeArguments
        {
            get { return ImmutableArray<TypeSymbol>.Empty; }
>>>>>>> 2355a7be
        }

        public override ImmutableArray<TypeParameterSymbol> TypeParameters
        {
            get { return ImmutableArray<TypeParameterSymbol>.Empty; }
        }

        internal override Microsoft.Cci.CallingConvention CallingConvention
        {
            get { throw ExceptionUtilities.Unreachable; }
        }

        internal override bool GenerateDebugInfo
        {
            get { throw ExceptionUtilities.Unreachable; }
        }

        internal override bool HasDeclarativeSecurity
        {
            get { throw ExceptionUtilities.Unreachable; }
        }

        internal override bool HasSpecialName
        {
            get { throw ExceptionUtilities.Unreachable; }
        }

        internal override MethodImplAttributes ImplementationAttributes
        {
            get { throw ExceptionUtilities.Unreachable; }
        }

        internal override bool RequiresSecurityObject
        {
            get { throw ExceptionUtilities.Unreachable; }
        }

        internal override MarshalPseudoCustomAttributeData ReturnValueMarshallingInformation
        {
            get { throw ExceptionUtilities.Unreachable; }
        }

        public override DllImportData GetDllImportData()
        {
            throw ExceptionUtilities.Unreachable;
        }

        internal override ImmutableArray<string> GetAppliedConditionalSymbols()
        {
            throw ExceptionUtilities.Unreachable;
        }

        internal override IEnumerable<Microsoft.Cci.SecurityAttribute> GetSecurityInformation()
        {
            throw ExceptionUtilities.Unreachable;
        }

        internal override bool IsMetadataFinal
        {
            get
            {
                return false;
            }
        }

        internal override bool IsMetadataNewSlot(bool ignoreInterfaceImplementationChanges = false)
        {
            throw ExceptionUtilities.Unreachable;
        }

        internal override bool IsMetadataVirtual(bool ignoreInterfaceImplementationChanges = false)
        {
            throw ExceptionUtilities.Unreachable;
        }
    }
}<|MERGE_RESOLUTION|>--- conflicted
+++ resolved
@@ -128,23 +128,14 @@
             get { throw ExceptionUtilities.Unreachable; }
         }
 
+        public override ImmutableArray<CustomModifier> RefCustomModifiers
+        {
+            get { throw ExceptionUtilities.Unreachable; }
+        }
+
         public override ImmutableArray<TypeSymbolWithAnnotations> TypeArguments
         {
-<<<<<<< HEAD
             get { return ImmutableArray<TypeSymbolWithAnnotations>.Empty; }
-=======
-            get { throw ExceptionUtilities.Unreachable; }
-        }
-
-        public override ImmutableArray<CustomModifier> RefCustomModifiers
-        {
-            get { throw ExceptionUtilities.Unreachable; }
-        }
-
-        public override ImmutableArray<TypeSymbol> TypeArguments
-        {
-            get { return ImmutableArray<TypeSymbol>.Empty; }
->>>>>>> 2355a7be
         }
 
         public override ImmutableArray<TypeParameterSymbol> TypeParameters
