﻿// Copyright (c) Microsoft.  All Rights Reserved.  Licensed under the Apache License, Version 2.0.  See License.txt in the project root for license information.

using System;
using System.Linq;
using Microsoft.CodeAnalysis.CSharp.Symbols;
using Microsoft.CodeAnalysis.CSharp.Syntax;
using Microsoft.CodeAnalysis.CSharp.Test.Utilities;
using Microsoft.CodeAnalysis.Test.Utilities;
using Roslyn.Test.Utilities;
using Xunit;

namespace Microsoft.CodeAnalysis.CSharp.UnitTests.Semantics
{
    [CompilerTrait(CompilerFeature.Tuples)]
    public class DeconstructionTests : CompilingTestBase
    {
        private static readonly MetadataReference[] s_valueTupleRefs = new[] { SystemRuntimeFacadeRef, ValueTupleRef };

        const string commonSource =
@"public class Pair<T1, T2>
{
    T1 item1;
    T2 item2;

    public Pair(T1 item1, T2 item2)
    {
        this.item1 = item1;
        this.item2 = item2;
    }

    public void Deconstruct(out T1 item1, out T2 item2)
    {
        System.Console.WriteLine($""Deconstructing {ToString()}"");
        item1 = this.item1;
        item2 = this.item2;
    }

    public override string ToString() { return $""({item1.ToString()}, {item2.ToString()})""; }
}

public static class Pair
{
    public static Pair<T1, T2> Create<T1, T2>(T1 item1, T2 item2) { return new Pair<T1, T2>(item1, item2); }
}

public class Integer
{
    public int state;
    public override string ToString() { return state.ToString(); }
    public Integer(int i) { state = i; }
    public static implicit operator LongInteger(Integer i) { System.Console.WriteLine($""Converting {i}""); return new LongInteger(i.state); }
}

public class LongInteger
{
    long state;
    public LongInteger(long l) { state = l; }
    public override string ToString() { return state.ToString(); }
}";

        [CompilerTrait(CompilerFeature.IOperation)]
        [Fact]
        public void DeconstructMethodMissing()
        {
            string source = @"
class C
{
    static void Main()
    {
        long x;
        string y;
        /*<bind>*/(x, y) = new C()/*</bind>*/;
    }
}
";
            string expectedOperationTree = @"
IDeconstructionAssignmentOperation (OperationKind.DeconstructionAssignment, Type: ?, IsInvalid) (Syntax: '(x, y) = new C()')
  Left: 
    ITupleOperation (OperationKind.Tuple, Type: (System.Int64 x, System.String y)) (Syntax: '(x, y)')
      Elements(2):
          ILocalReferenceOperation: x (OperationKind.LocalReference, Type: System.Int64) (Syntax: 'x')
          ILocalReferenceOperation: y (OperationKind.LocalReference, Type: System.String) (Syntax: 'y')
  Right: 
    IObjectCreationOperation (Constructor: C..ctor()) (OperationKind.ObjectCreation, Type: C, IsInvalid) (Syntax: 'new C()')
      Arguments(0)
      Initializer: 
        null
";
            var expectedDiagnostics = new DiagnosticDescription[] {
                // CS1061: 'C' does not contain a definition for 'Deconstruct' and no extension method 'Deconstruct' accepting a first argument of type 'C' could be found (are you missing a using directive or an assembly reference?)
                //         /*<bind>*/(x, y) = new C()/*</bind>*/;
                Diagnostic(ErrorCode.ERR_NoSuchMemberOrExtension, "new C()").WithArguments("C", "Deconstruct").WithLocation(8, 28),
                // CS8129: No suitable Deconstruct instance or extension method was found for type 'C', with 2 out parameters and a void return type.
                //         /*<bind>*/(x, y) = new C()/*</bind>*/;
                Diagnostic(ErrorCode.ERR_MissingDeconstruct, "new C()").WithArguments("C", "2").WithLocation(8, 28)
            };

            VerifyOperationTreeAndDiagnosticsForTest<AssignmentExpressionSyntax>(source, expectedOperationTree, expectedDiagnostics);
        }

        [CompilerTrait(CompilerFeature.IOperation)]
        [Fact]
        public void DeconstructWrongParams()
        {
            string source = @"
class C
{
    static void Main()
    {
        long x;
        string y;
        /*<bind>*/(x, y) = new C()/*</bind>*/;
    }
    public void Deconstruct(out int a) // too few arguments
    {
        a = 1;
    }
}
";
            string expectedOperationTree = @"
IDeconstructionAssignmentOperation (OperationKind.DeconstructionAssignment, Type: ?, IsInvalid) (Syntax: '(x, y) = new C()')
  Left: 
    ITupleOperation (OperationKind.Tuple, Type: (System.Int64 x, System.String y)) (Syntax: '(x, y)')
      Elements(2):
          ILocalReferenceOperation: x (OperationKind.LocalReference, Type: System.Int64) (Syntax: 'x')
          ILocalReferenceOperation: y (OperationKind.LocalReference, Type: System.String) (Syntax: 'y')
  Right: 
    IObjectCreationOperation (Constructor: C..ctor()) (OperationKind.ObjectCreation, Type: C, IsInvalid) (Syntax: 'new C()')
      Arguments(0)
      Initializer: 
        null
";
            var expectedDiagnostics = new DiagnosticDescription[] {
                // CS1501: No overload for method 'Deconstruct' takes 2 arguments
                //         /*<bind>*/(x, y) = new C()/*</bind>*/;
                Diagnostic(ErrorCode.ERR_BadArgCount, "new C()").WithArguments("Deconstruct", "2").WithLocation(8, 28),
                // CS8129: No suitable Deconstruct instance or extension method was found for type 'C', with 2 out parameters and a void return type.
                //         /*<bind>*/(x, y) = new C()/*</bind>*/;
                Diagnostic(ErrorCode.ERR_MissingDeconstruct, "new C()").WithArguments("C", "2").WithLocation(8, 28)
            };

            VerifyOperationTreeAndDiagnosticsForTest<AssignmentExpressionSyntax>(source, expectedOperationTree, expectedDiagnostics);
        }

        [CompilerTrait(CompilerFeature.IOperation)]
        [Fact]
        public void DeconstructWrongParams2()
        {
            string source = @"
class C
{
    static void Main()
    {
        long x, y;
        /*<bind>*/(x, y) = new C()/*</bind>*/;
    }
    public void Deconstruct(out int a, out int b, out int c) // too many arguments
    {
        a = b = c = 1;
    }
}
";
            string expectedOperationTree = @"
IDeconstructionAssignmentOperation (OperationKind.DeconstructionAssignment, Type: ?, IsInvalid) (Syntax: '(x, y) = new C()')
  Left: 
    ITupleOperation (OperationKind.Tuple, Type: (System.Int64 x, System.Int64 y)) (Syntax: '(x, y)')
      Elements(2):
          ILocalReferenceOperation: x (OperationKind.LocalReference, Type: System.Int64) (Syntax: 'x')
          ILocalReferenceOperation: y (OperationKind.LocalReference, Type: System.Int64) (Syntax: 'y')
  Right: 
    IObjectCreationOperation (Constructor: C..ctor()) (OperationKind.ObjectCreation, Type: C, IsInvalid) (Syntax: 'new C()')
      Arguments(0)
      Initializer: 
        null
";
            var expectedDiagnostics = new DiagnosticDescription[] {
                // CS7036: There is no argument given that corresponds to the required formal parameter 'c' of 'C.Deconstruct(out int, out int, out int)'
                //         /*<bind>*/(x, y) = new C()/*</bind>*/;
                Diagnostic(ErrorCode.ERR_NoCorrespondingArgument, "new C()").WithArguments("c", "C.Deconstruct(out int, out int, out int)").WithLocation(7, 28),
                // CS8129: No suitable Deconstruct instance or extension method was found for type 'C', with 2 out parameters and a void return type.
                //         /*<bind>*/(x, y) = new C()/*</bind>*/;
                Diagnostic(ErrorCode.ERR_MissingDeconstruct, "new C()").WithArguments("C", "2").WithLocation(7, 28)
            };

            VerifyOperationTreeAndDiagnosticsForTest<AssignmentExpressionSyntax>(source, expectedOperationTree, expectedDiagnostics);
        }

        [CompilerTrait(CompilerFeature.IOperation)]
        [Fact]
        public void AssignmentWithLeftHandSideErrors()
        {
            string source = @"
class C
{
    static void Main()
    {
        long x = 1;
        string y = ""hello"";
        /*<bind>*/(x.f, y.g) = new C()/*</bind>*/;
    }
    public void Deconstruct() { }
}
";
            string expectedOperationTree = @"
IDeconstructionAssignmentOperation (OperationKind.DeconstructionAssignment, Type: ?, IsInvalid) (Syntax: '(x.f, y.g) = new C()')
  Left: 
    ITupleOperation (OperationKind.Tuple, Type: (? f, ? g), IsInvalid) (Syntax: '(x.f, y.g)')
      Elements(2):
          IInvalidOperation (OperationKind.Invalid, Type: ?, IsInvalid) (Syntax: 'x.f')
            Children(1):
                ILocalReferenceOperation: x (OperationKind.LocalReference, Type: System.Int64) (Syntax: 'x')
          IInvalidOperation (OperationKind.Invalid, Type: ?, IsInvalid) (Syntax: 'y.g')
            Children(1):
                ILocalReferenceOperation: y (OperationKind.LocalReference, Type: System.String) (Syntax: 'y')
  Right: 
    IObjectCreationOperation (Constructor: C..ctor()) (OperationKind.ObjectCreation, Type: C, IsInvalid) (Syntax: 'new C()')
      Arguments(0)
      Initializer: 
        null
";
            var expectedDiagnostics = new DiagnosticDescription[] {
                // CS1061: 'long' does not contain a definition for 'f' and no extension method 'f' accepting a first argument of type 'long' could be found (are you missing a using directive or an assembly reference?)
                //         /*<bind>*/(x.f, y.g) = new C()/*</bind>*/;
                Diagnostic(ErrorCode.ERR_NoSuchMemberOrExtension, "f").WithArguments("long", "f").WithLocation(8, 22),
                // CS1061: 'string' does not contain a definition for 'g' and no extension method 'g' accepting a first argument of type 'string' could be found (are you missing a using directive or an assembly reference?)
                //         /*<bind>*/(x.f, y.g) = new C()/*</bind>*/;
                Diagnostic(ErrorCode.ERR_NoSuchMemberOrExtension, "g").WithArguments("string", "g").WithLocation(8, 27),
                // CS1501: No overload for method 'Deconstruct' takes 2 arguments
                //         /*<bind>*/(x.f, y.g) = new C()/*</bind>*/;
                Diagnostic(ErrorCode.ERR_BadArgCount, "new C()").WithArguments("Deconstruct", "2").WithLocation(8, 32),
                // CS8129: No suitable Deconstruct instance or extension method was found for type 'C', with 2 out parameters and a void return type.
                //         /*<bind>*/(x.f, y.g) = new C()/*</bind>*/;
                Diagnostic(ErrorCode.ERR_MissingDeconstruct, "new C()").WithArguments("C", "2").WithLocation(8, 32)
            };

            VerifyOperationTreeAndDiagnosticsForTest<AssignmentExpressionSyntax>(source, expectedOperationTree, expectedDiagnostics);
        }

        [CompilerTrait(CompilerFeature.IOperation)]
        [Fact]
        public void DeconstructWithInParam()
        {
            string source = @"
class C
{
    static void Main()
    {
        int x;
        int y;
        /*<bind>*/(x, y) = new C()/*</bind>*/;
    }
    public void Deconstruct(out int x, int y) { x = 1; }
}
";
            string expectedOperationTree = @"
IDeconstructionAssignmentOperation (OperationKind.DeconstructionAssignment, Type: ?, IsInvalid) (Syntax: '(x, y) = new C()')
  Left: 
    ITupleOperation (OperationKind.Tuple, Type: (System.Int32 x, System.Int32 y), IsInvalid) (Syntax: '(x, y)')
      Elements(2):
          ILocalReferenceOperation: x (OperationKind.LocalReference, Type: System.Int32, IsInvalid) (Syntax: 'x')
          ILocalReferenceOperation: y (OperationKind.LocalReference, Type: System.Int32, IsInvalid) (Syntax: 'y')
  Right: 
    IObjectCreationOperation (Constructor: C..ctor()) (OperationKind.ObjectCreation, Type: C, IsInvalid) (Syntax: 'new C()')
      Arguments(0)
      Initializer: 
        null
";
            var expectedDiagnostics = new DiagnosticDescription[] {
                // CS1615: Argument 2 may not be passed with the 'out' keyword
                //         /*<bind>*/(x, y) = new C()/*</bind>*/;
                Diagnostic(ErrorCode.ERR_BadArgExtraRef, "(x, y) = new C()").WithArguments("2", "out").WithLocation(8, 19),
                // CS8129: No suitable Deconstruct instance or extension method was found for type 'C', with 2 out parameters and a void return type.
                //         /*<bind>*/(x, y) = new C()/*</bind>*/;
                Diagnostic(ErrorCode.ERR_MissingDeconstruct, "new C()").WithArguments("C", "2").WithLocation(8, 28)
            };

            VerifyOperationTreeAndDiagnosticsForTest<AssignmentExpressionSyntax>(source, expectedOperationTree, expectedDiagnostics);
        }

        [CompilerTrait(CompilerFeature.IOperation)]
        [Fact]
        public void DeconstructWithRefParam()
        {
            string source = @"
class C
{
    static void Main()
    {
        int x;
        int y;
        /*<bind>*/(x, y) = new C()/*</bind>*/;
    }
    public void Deconstruct(ref int x, out int y) { x = 1; y = 2; }
}
";
            string expectedOperationTree = @"
IDeconstructionAssignmentOperation (OperationKind.DeconstructionAssignment, Type: ?, IsInvalid) (Syntax: '(x, y) = new C()')
  Left: 
    ITupleOperation (OperationKind.Tuple, Type: (System.Int32 x, System.Int32 y), IsInvalid) (Syntax: '(x, y)')
      Elements(2):
          ILocalReferenceOperation: x (OperationKind.LocalReference, Type: System.Int32, IsInvalid) (Syntax: 'x')
          ILocalReferenceOperation: y (OperationKind.LocalReference, Type: System.Int32, IsInvalid) (Syntax: 'y')
  Right: 
    IObjectCreationOperation (Constructor: C..ctor()) (OperationKind.ObjectCreation, Type: C, IsInvalid) (Syntax: 'new C()')
      Arguments(0)
      Initializer: 
        null
";
            var expectedDiagnostics = new DiagnosticDescription[] {
                // CS1620: Argument 1 must be passed with the 'ref' keyword
                //         /*<bind>*/(x, y) = new C()/*</bind>*/;
                Diagnostic(ErrorCode.ERR_BadArgRef, "(x, y) = new C()").WithArguments("1", "ref").WithLocation(8, 19),
                // CS8129: No suitable Deconstruct instance or extension method was found for type 'C', with 2 out parameters and a void return type.
                //         /*<bind>*/(x, y) = new C()/*</bind>*/;
                Diagnostic(ErrorCode.ERR_MissingDeconstruct, "new C()").WithArguments("C", "2").WithLocation(8, 28)
            };

            VerifyOperationTreeAndDiagnosticsForTest<AssignmentExpressionSyntax>(source, expectedOperationTree, expectedDiagnostics);
        }

        [CompilerTrait(CompilerFeature.IOperation)]
        [Fact]
        public void DeconstructManually()
        {
            string source = @"
struct C
{
    static void Main()
    {
        long x;
        string y;
        C c = new C();

        c.Deconstruct(out x, out y); // error
        /*<bind>*/(x, y) = c/*</bind>*/;
    }

    void Deconstruct(out int a, out string b)
    {
        a = 1;
        b = ""hello"";
    }
}
";
            string expectedOperationTree = @"
IDeconstructionAssignmentOperation (OperationKind.DeconstructionAssignment, Type: (System.Int64 x, System.String y)) (Syntax: '(x, y) = c')
  Left: 
    ITupleOperation (OperationKind.Tuple, Type: (System.Int64 x, System.String y)) (Syntax: '(x, y)')
      Elements(2):
          ILocalReferenceOperation: x (OperationKind.LocalReference, Type: System.Int64) (Syntax: 'x')
          ILocalReferenceOperation: y (OperationKind.LocalReference, Type: System.String) (Syntax: 'y')
  Right: 
    ILocalReferenceOperation: c (OperationKind.LocalReference, Type: C) (Syntax: 'c')
";
            var expectedDiagnostics = new DiagnosticDescription[] {
                // CS1503: Argument 1: cannot convert from 'out long' to 'out int'
                //         c.Deconstruct(out x, out y); // error
                Diagnostic(ErrorCode.ERR_BadArgType, "x").WithArguments("1", "out long", "out int").WithLocation(10, 27)
            };

            VerifyOperationTreeAndDiagnosticsForTest<AssignmentExpressionSyntax>(source, expectedOperationTree, expectedDiagnostics);
        }

        [CompilerTrait(CompilerFeature.IOperation)]
        [Fact]
        public void DeconstructMethodHasOptionalParam()
        {
            string source = @"
class C
{
    static void Main()
    {
        long x;
        string y;

        /*<bind>*/(x, y) = new C()/*</bind>*/;
        System.Console.WriteLine(x + "" "" + y);
    }

    public void Deconstruct(out int a, out string b, int c = 42) // not a Deconstruct operator
    {
        a = 1;
        b = ""hello"";
    }
}
";
            string expectedOperationTree = @"
IDeconstructionAssignmentOperation (OperationKind.DeconstructionAssignment, Type: ?, IsInvalid) (Syntax: '(x, y) = new C()')
  Left: 
    ITupleOperation (OperationKind.Tuple, Type: (System.Int64 x, System.String y)) (Syntax: '(x, y)')
      Elements(2):
          ILocalReferenceOperation: x (OperationKind.LocalReference, Type: System.Int64) (Syntax: 'x')
          ILocalReferenceOperation: y (OperationKind.LocalReference, Type: System.String) (Syntax: 'y')
  Right: 
    IObjectCreationOperation (Constructor: C..ctor()) (OperationKind.ObjectCreation, Type: C, IsInvalid) (Syntax: 'new C()')
      Arguments(0)
      Initializer: 
        null
";
            var expectedDiagnostics = new DiagnosticDescription[] {
                // CS8129: No suitable Deconstruct instance or extension method was found for type 'C', with 2 out parameters and a void return type.
                //         /*<bind>*/(x, y) = new C()/*</bind>*/;
                Diagnostic(ErrorCode.ERR_MissingDeconstruct, "new C()").WithArguments("C", "2").WithLocation(9, 28)
            };

            VerifyOperationTreeAndDiagnosticsForTest<AssignmentExpressionSyntax>(source, expectedOperationTree, expectedDiagnostics);
        }

        [CompilerTrait(CompilerFeature.IOperation)]
        [Fact]
        public void BadDeconstructShadowsBaseDeconstruct()
        {
            string source = @"
class D
{
    public void Deconstruct(out int a, out string b) { a = 2; b = ""world""; }
}
class C : D
{
    static void Main()
    {
        long x;
        string y;

        /*<bind>*/(x, y) = new C()/*</bind>*/;
        System.Console.WriteLine(x + "" "" + y);
    }

    public void Deconstruct(out int a, out string b, int c = 42) // not a Deconstruct operator
    {
        a = 1;
        b = ""hello"";
    }
}
";
            string expectedOperationTree = @"
IDeconstructionAssignmentOperation (OperationKind.DeconstructionAssignment, Type: ?, IsInvalid) (Syntax: '(x, y) = new C()')
  Left: 
    ITupleOperation (OperationKind.Tuple, Type: (System.Int64 x, System.String y)) (Syntax: '(x, y)')
      Elements(2):
          ILocalReferenceOperation: x (OperationKind.LocalReference, Type: System.Int64) (Syntax: 'x')
          ILocalReferenceOperation: y (OperationKind.LocalReference, Type: System.String) (Syntax: 'y')
  Right: 
    IObjectCreationOperation (Constructor: C..ctor()) (OperationKind.ObjectCreation, Type: C, IsInvalid) (Syntax: 'new C()')
      Arguments(0)
      Initializer: 
        null
";
            var expectedDiagnostics = new DiagnosticDescription[] {
                // CS8129: No suitable Deconstruct instance or extension method was found for type 'C', with 2 out parameters and a void return type.
                //         /*<bind>*/(x, y) = new C()/*</bind>*/;
                Diagnostic(ErrorCode.ERR_MissingDeconstruct, "new C()").WithArguments("C", "2").WithLocation(13, 28)
            };

            VerifyOperationTreeAndDiagnosticsForTest<AssignmentExpressionSyntax>(source, expectedOperationTree, expectedDiagnostics);
        }

        [CompilerTrait(CompilerFeature.IOperation)]
        [Fact]
        public void DeconstructMethodHasParams()
        {
            string source = @"
class C
{
    static void Main()
    {
        long x;
        string y;

        /*<bind>*/(x, y) = new C()/*</bind>*/;
        System.Console.WriteLine(x + "" "" + y);
    }

    public void Deconstruct(out int a, out string b, params int[] c) // not a Deconstruct operator
    {
        a = 1;
        b = ""hello"";
    }
}
";
            string expectedOperationTree = @"
IDeconstructionAssignmentOperation (OperationKind.DeconstructionAssignment, Type: ?, IsInvalid) (Syntax: '(x, y) = new C()')
  Left: 
    ITupleOperation (OperationKind.Tuple, Type: (System.Int64 x, System.String y)) (Syntax: '(x, y)')
      Elements(2):
          ILocalReferenceOperation: x (OperationKind.LocalReference, Type: System.Int64) (Syntax: 'x')
          ILocalReferenceOperation: y (OperationKind.LocalReference, Type: System.String) (Syntax: 'y')
  Right: 
    IObjectCreationOperation (Constructor: C..ctor()) (OperationKind.ObjectCreation, Type: C, IsInvalid) (Syntax: 'new C()')
      Arguments(0)
      Initializer: 
        null
";
            var expectedDiagnostics = new DiagnosticDescription[] {
                // CS8129: No suitable Deconstruct instance or extension method was found for type 'C', with 2 out parameters and a void return type.
                //         /*<bind>*/(x, y) = new C()/*</bind>*/;
                Diagnostic(ErrorCode.ERR_MissingDeconstruct, "new C()").WithArguments("C", "2").WithLocation(9, 28)
            };

            VerifyOperationTreeAndDiagnosticsForTest<AssignmentExpressionSyntax>(source, expectedOperationTree, expectedDiagnostics);
        }

        [CompilerTrait(CompilerFeature.IOperation)]
        [Fact]
        public void DeconstructMethodHasArglist()
        {
            string source = @"
class C
{
    static void Main()
    {
        long x;
        string y;

        /*<bind>*/(x, y) = new C()/*</bind>*/;
    }

    public void Deconstruct(out int a, out string b, __arglist) // not a Deconstruct operator
    {
        a = 1;
        b = ""hello"";
    }
}
";
            string expectedOperationTree = @"
IDeconstructionAssignmentOperation (OperationKind.DeconstructionAssignment, Type: ?, IsInvalid) (Syntax: '(x, y) = new C()')
  Left: 
    ITupleOperation (OperationKind.Tuple, Type: (System.Int64 x, System.String y)) (Syntax: '(x, y)')
      Elements(2):
          ILocalReferenceOperation: x (OperationKind.LocalReference, Type: System.Int64) (Syntax: 'x')
          ILocalReferenceOperation: y (OperationKind.LocalReference, Type: System.String) (Syntax: 'y')
  Right: 
    IObjectCreationOperation (Constructor: C..ctor()) (OperationKind.ObjectCreation, Type: C, IsInvalid) (Syntax: 'new C()')
      Arguments(0)
      Initializer: 
        null
";
            var expectedDiagnostics = new DiagnosticDescription[] {
                // CS7036: There is no argument given that corresponds to the required formal parameter '__arglist' of 'C.Deconstruct(out int, out string, __arglist)'
                //         /*<bind>*/(x, y) = new C()/*</bind>*/;
                Diagnostic(ErrorCode.ERR_NoCorrespondingArgument, "new C()").WithArguments("__arglist", "C.Deconstruct(out int, out string, __arglist)").WithLocation(9, 28),
                // CS8129: No suitable Deconstruct instance or extension method was found for type 'C', with 2 out parameters and a void return type.
                //         /*<bind>*/(x, y) = new C()/*</bind>*/;
                Diagnostic(ErrorCode.ERR_MissingDeconstruct, "new C()").WithArguments("C", "2").WithLocation(9, 28)
            };

            VerifyOperationTreeAndDiagnosticsForTest<AssignmentExpressionSyntax>(source, expectedOperationTree, expectedDiagnostics);
        }

        [CompilerTrait(CompilerFeature.IOperation)]
        [Fact]
        public void DeconstructDelegate()
        {
            string source = @"
delegate void D1(out int x, out int y);

class C
{
    public D1 Deconstruct; // not a Deconstruct operator

    static void Main()
    {
        int x, y;
        /*<bind>*/(x, y) = new C() { Deconstruct = DeconstructMethod }/*</bind>*/;
    }

    public static void DeconstructMethod(out int a, out int b) { a = 1; b = 2; }
}
";
            string expectedOperationTree = @"
IDeconstructionAssignmentOperation (OperationKind.DeconstructionAssignment, Type: ?, IsInvalid) (Syntax: '(x, y) = ne ... uctMethod }')
  Left: 
    ITupleOperation (OperationKind.Tuple, Type: (System.Int32 x, System.Int32 y)) (Syntax: '(x, y)')
      Elements(2):
          ILocalReferenceOperation: x (OperationKind.LocalReference, Type: System.Int32) (Syntax: 'x')
          ILocalReferenceOperation: y (OperationKind.LocalReference, Type: System.Int32) (Syntax: 'y')
  Right: 
    IObjectCreationOperation (Constructor: C..ctor()) (OperationKind.ObjectCreation, Type: C, IsInvalid) (Syntax: 'new C() { D ... uctMethod }')
      Arguments(0)
      Initializer: 
        IObjectOrCollectionInitializerOperation (OperationKind.ObjectOrCollectionInitializer, Type: C, IsInvalid) (Syntax: '{ Deconstru ... uctMethod }')
          Initializers(1):
              ISimpleAssignmentOperation (OperationKind.SimpleAssignment, Type: D1, IsInvalid) (Syntax: 'Deconstruct ... tructMethod')
                Left: 
                  IFieldReferenceOperation: D1 C.Deconstruct (OperationKind.FieldReference, Type: D1, IsInvalid) (Syntax: 'Deconstruct')
                    Instance Receiver: 
                      IInstanceReferenceOperation (OperationKind.InstanceReference, Type: C, IsInvalid, IsImplicit) (Syntax: 'Deconstruct')
                Right: 
                  IDelegateCreationOperation (OperationKind.DelegateCreation, Type: D1, IsInvalid, IsImplicit) (Syntax: 'DeconstructMethod')
                    Target: 
                      IMethodReferenceOperation: void C.DeconstructMethod(out System.Int32 a, out System.Int32 b) (Static) (OperationKind.MethodReference, Type: null, IsInvalid) (Syntax: 'DeconstructMethod')
                        Instance Receiver: 
                          null
";
            var expectedDiagnostics = new DiagnosticDescription[] {
                // CS8129: No suitable Deconstruct instance or extension method was found for type 'C', with 2 out parameters and a void return type.
                //         /*<bind>*/(x, y) = new C() { Deconstruct = DeconstructMethod }/*</bind>*/;
                Diagnostic(ErrorCode.ERR_MissingDeconstruct, "new C() { Deconstruct = DeconstructMethod }").WithArguments("C", "2").WithLocation(11, 28)
            };

            VerifyOperationTreeAndDiagnosticsForTest<AssignmentExpressionSyntax>(source, expectedOperationTree, expectedDiagnostics);
        }

        [CompilerTrait(CompilerFeature.IOperation)]
        [Fact]
        public void DeconstructDelegate2()
        {
            string source = @"
delegate void D1(out int x, out int y);

class C
{
    public D1 Deconstruct;

    static void Main()
    {
        int x, y;
        /*<bind>*/(x, y) = new C() { Deconstruct = DeconstructMethod }/*</bind>*/;
    }

    public static void DeconstructMethod(out int a, out int b) { a = 1; b = 2; }

    public void Deconstruct(out int a, out int b) { a = 1; b = 2; }
}
";
            string expectedOperationTree = @"
IDeconstructionAssignmentOperation (OperationKind.DeconstructionAssignment, Type: (System.Int32 x, System.Int32 y), IsInvalid) (Syntax: '(x, y) = ne ... uctMethod }')
  Left: 
    ITupleOperation (OperationKind.Tuple, Type: (System.Int32 x, System.Int32 y)) (Syntax: '(x, y)')
      Elements(2):
          ILocalReferenceOperation: x (OperationKind.LocalReference, Type: System.Int32) (Syntax: 'x')
          ILocalReferenceOperation: y (OperationKind.LocalReference, Type: System.Int32) (Syntax: 'y')
  Right: 
    IObjectCreationOperation (Constructor: C..ctor()) (OperationKind.ObjectCreation, Type: C, IsInvalid) (Syntax: 'new C() { D ... uctMethod }')
      Arguments(0)
      Initializer: 
        IObjectOrCollectionInitializerOperation (OperationKind.ObjectOrCollectionInitializer, Type: C, IsInvalid) (Syntax: '{ Deconstru ... uctMethod }')
          Initializers(1):
              ISimpleAssignmentOperation (OperationKind.SimpleAssignment, Type: ?, IsInvalid) (Syntax: 'Deconstruct ... tructMethod')
                Left: 
                  IInvalidOperation (OperationKind.Invalid, Type: ?, IsInvalid, IsImplicit) (Syntax: 'Deconstruct')
                    Children(1):
                        IOperation:  (OperationKind.None, Type: null, IsInvalid) (Syntax: 'Deconstruct')
                          Children(1):
                              IInstanceReferenceOperation (OperationKind.InstanceReference, Type: C, IsImplicit) (Syntax: 'C')
                Right: 
                  IOperation:  (OperationKind.None, Type: null) (Syntax: 'DeconstructMethod')
                    Children(1):
                        IInstanceReferenceOperation (OperationKind.InstanceReference, Type: C, IsImplicit) (Syntax: 'DeconstructMethod')
";
            var expectedDiagnostics = new DiagnosticDescription[] {
                // CS0102: The type 'C' already contains a definition for 'Deconstruct'
                //     public void Deconstruct(out int a, out int b) { a = 1; b = 2; }
                Diagnostic(ErrorCode.ERR_DuplicateNameInClass, "Deconstruct").WithArguments("C", "Deconstruct").WithLocation(16, 17),
                // CS1913: Member 'Deconstruct' cannot be initialized. It is not a field or property.
                //         /*<bind>*/(x, y) = new C() { Deconstruct = DeconstructMethod }/*</bind>*/;
                Diagnostic(ErrorCode.ERR_MemberCannotBeInitialized, "Deconstruct").WithArguments("Deconstruct").WithLocation(11, 38),
                // CS0649: Field 'C.Deconstruct' is never assigned to, and will always have its default value null
                //     public D1 Deconstruct;
                Diagnostic(ErrorCode.WRN_UnassignedInternalField, "Deconstruct").WithArguments("C.Deconstruct", "null").WithLocation(6, 15)
            };

            VerifyOperationTreeAndDiagnosticsForTest<AssignmentExpressionSyntax>(source, expectedOperationTree, expectedDiagnostics);
        }

        [CompilerTrait(CompilerFeature.IOperation)]
        [Fact]
        public void DeconstructEvent()
        {
            string source = @"
delegate void D1(out int x, out int y);

class C
{
    public event D1 Deconstruct;  // not a Deconstruct operator

    static void Main()
    {
        long x;
        int y;
        C c = new C();
        c.Deconstruct += DeconstructMethod;
        /*<bind>*/(x, y) = c/*</bind>*/;
    }

    public static void DeconstructMethod(out int a, out int b)
    {
        a = 1;
        b = 2;
    }
}
";
            string expectedOperationTree = @"
IDeconstructionAssignmentOperation (OperationKind.DeconstructionAssignment, Type: ?, IsInvalid) (Syntax: '(x, y) = c')
  Left: 
    ITupleOperation (OperationKind.Tuple, Type: (System.Int64 x, System.Int32 y)) (Syntax: '(x, y)')
      Elements(2):
          ILocalReferenceOperation: x (OperationKind.LocalReference, Type: System.Int64) (Syntax: 'x')
          ILocalReferenceOperation: y (OperationKind.LocalReference, Type: System.Int32) (Syntax: 'y')
  Right: 
    ILocalReferenceOperation: c (OperationKind.LocalReference, Type: C, IsInvalid) (Syntax: 'c')
";
            var expectedDiagnostics = new DiagnosticDescription[] {
                // CS8129: No suitable Deconstruct instance or extension method was found for type 'C', with 2 out parameters and a void return type.
                //         /*<bind>*/(x, y) = c/*</bind>*/;
                Diagnostic(ErrorCode.ERR_MissingDeconstruct, "c").WithArguments("C", "2").WithLocation(14, 28),
                // CS0067: The event 'C.Deconstruct' is never used
                //     public event D1 Deconstruct;  // not a Deconstruct operator
                Diagnostic(ErrorCode.WRN_UnreferencedEvent, "Deconstruct").WithArguments("C.Deconstruct").WithLocation(6, 21)
            };

            VerifyOperationTreeAndDiagnosticsForTest<AssignmentExpressionSyntax>(source, expectedOperationTree, expectedDiagnostics);
        }

        [CompilerTrait(CompilerFeature.IOperation)]
        [Fact]
        public void ConversionErrors()
        {
            string source = @"
class C
{
    static void Main()
    {
        byte x;
        string y;
        /*<bind>*/(x, y) = new C()/*</bind>*/;
    }

    public void Deconstruct(out int a, out int b)
    {
        a = b = 1;
    }
}
";
            string expectedOperationTree = @"
IDeconstructionAssignmentOperation (OperationKind.DeconstructionAssignment, Type: ?, IsInvalid) (Syntax: '(x, y) = new C()')
  Left: 
    ITupleOperation (OperationKind.Tuple, Type: (System.Byte x, System.String y), IsInvalid) (Syntax: '(x, y)')
      Elements(2):
          ILocalReferenceOperation: x (OperationKind.LocalReference, Type: System.Byte, IsInvalid) (Syntax: 'x')
          ILocalReferenceOperation: y (OperationKind.LocalReference, Type: System.String, IsInvalid) (Syntax: 'y')
  Right: 
    IObjectCreationOperation (Constructor: C..ctor()) (OperationKind.ObjectCreation, Type: C) (Syntax: 'new C()')
      Arguments(0)
      Initializer: 
        null
";
            var expectedDiagnostics = new DiagnosticDescription[] {
                // CS0266: Cannot implicitly convert type 'int' to 'byte'. An explicit conversion exists (are you missing a cast?)
                //         /*<bind>*/(x, y) = new C()/*</bind>*/;
                Diagnostic(ErrorCode.ERR_NoImplicitConvCast, "x").WithArguments("int", "byte").WithLocation(8, 20),
                // CS0029: Cannot implicitly convert type 'int' to 'string'
                //         /*<bind>*/(x, y) = new C()/*</bind>*/;
                Diagnostic(ErrorCode.ERR_NoImplicitConv, "y").WithArguments("int", "string").WithLocation(8, 23)
            };

            VerifyOperationTreeAndDiagnosticsForTest<AssignmentExpressionSyntax>(source, expectedOperationTree, expectedDiagnostics);
        }

        [Fact]
        public void ExpressionType()
        {
            string source = @"
class C
{
    static void Main()
    {
        int x, y;
        var type = ((x, y) = new C()).GetType();
        System.Console.Write(type.ToString());
    }

    public void Deconstruct(out int a, out int b)
    {
        a = b = 1;
    }
}
";

            var comp = CreateStandardCompilation(source, references: s_valueTupleRefs, options: TestOptions.DebugExe);
            comp.VerifyDiagnostics();
            CompileAndVerify(comp, expectedOutput: "System.ValueTuple`2[System.Int32,System.Int32]");
        }

        [CompilerTrait(CompilerFeature.IOperation)]
        [Fact]
        public void ExpressionType_IOperation()
        {
            string source = @"
class C
{
    static void Main()
    {
        int x, y;
        var type = (/*<bind>*/(x, y) = new C()/*</bind>*/).GetType();
        System.Console.Write(type.ToString());
    }

    public void Deconstruct(out int a, out int b)
    {
        a = b = 1;
    }
}
";
            string expectedOperationTree = @"
IDeconstructionAssignmentOperation (OperationKind.DeconstructionAssignment, Type: (System.Int32 x, System.Int32 y)) (Syntax: '(x, y) = new C()')
  Left: 
    ITupleOperation (OperationKind.Tuple, Type: (System.Int32 x, System.Int32 y)) (Syntax: '(x, y)')
      Elements(2):
          ILocalReferenceOperation: x (OperationKind.LocalReference, Type: System.Int32) (Syntax: 'x')
          ILocalReferenceOperation: y (OperationKind.LocalReference, Type: System.Int32) (Syntax: 'y')
  Right: 
    IObjectCreationOperation (Constructor: C..ctor()) (OperationKind.ObjectCreation, Type: C) (Syntax: 'new C()')
      Arguments(0)
      Initializer: 
        null
";
            var expectedDiagnostics = DiagnosticDescription.None;

            VerifyOperationTreeAndDiagnosticsForTest<AssignmentExpressionSyntax>(source, expectedOperationTree, expectedDiagnostics);
        }

        [CompilerTrait(CompilerFeature.IOperation)]
        [Fact]
        public void LambdaStillNotValidStatement()
        {
            string source = @"
class C
{
    static void Main()
    {
        (a) => a;
    }
}
";

            var comp = CreateStandardCompilation(source);
            comp.VerifyDiagnostics(
                // (6,9): error CS0201: Only assignment, call, increment, decrement, and new object expressions can be used as a statement
                //         (a) => a;
                Diagnostic(ErrorCode.ERR_IllegalStatement, "(a) => a").WithLocation(6, 9)
                );
        }

        [CompilerTrait(CompilerFeature.IOperation)]
        [Fact]
        public void LambdaWithBodyStillNotValidStatement()
        {
            string source = @"
class C
{
    static void Main()
    {
        /*<bind>*/(a, b) => { }/*</bind>*/;
    }
}
";
            string expectedOperationTree = @"
IAnonymousFunctionOperation (Symbol: lambda expression) (OperationKind.AnonymousFunction, Type: null, IsInvalid) (Syntax: '(a, b) => { }')
  IBlockOperation (0 statements) (OperationKind.Block, Type: null, IsInvalid) (Syntax: '{ }')
";
            var expectedDiagnostics = new DiagnosticDescription[] {
                // CS0201: Only assignment, call, increment, decrement, and new object expressions can be used as a statement
                //         /*<bind>*/(a, b) => { }/*</bind>*/;
                Diagnostic(ErrorCode.ERR_IllegalStatement, "(a, b) => { }").WithLocation(6, 19)
            };

            VerifyOperationTreeAndDiagnosticsForTest<ParenthesizedLambdaExpressionSyntax>(source, expectedOperationTree, expectedDiagnostics);
        }

        [CompilerTrait(CompilerFeature.IOperation)]
        [Fact]
        public void CastButNotCast()
        {
            // int and string must be types, so (int, string) must be type and ((int, string)) a cast, but then .String() cannot follow a cast...
            string source = @"
class C
{
    static void Main()
    {
        /*<bind>*/((int, string)).ToString()/*</bind>*/;
    }
}
";
            string expectedOperationTree = @"
IInvocationOperation (virtual System.String (System.Int32, System.String).ToString()) (OperationKind.Invocation, Type: System.String, IsInvalid) (Syntax: '((int, stri ... .ToString()')
  Instance Receiver: 
    ITupleOperation (OperationKind.Tuple, Type: (System.Int32, System.String), IsInvalid) (Syntax: '(int, string)')
      Elements(2):
          IOperation:  (OperationKind.None, Type: null, IsInvalid) (Syntax: 'int')
          IOperation:  (OperationKind.None, Type: null, IsInvalid) (Syntax: 'string')
  Arguments(0)
";
            var expectedDiagnostics = new DiagnosticDescription[] {
                // CS1525: Invalid expression term 'int'
                //         /*<bind>*/((int, string)).ToString()/*</bind>*/;
                Diagnostic(ErrorCode.ERR_InvalidExprTerm, "int").WithArguments("int").WithLocation(6, 21),
                // CS1525: Invalid expression term 'string'
                //         /*<bind>*/((int, string)).ToString()/*</bind>*/;
                Diagnostic(ErrorCode.ERR_InvalidExprTerm, "string").WithArguments("string").WithLocation(6, 26)
            };

            VerifyOperationTreeAndDiagnosticsForTest<InvocationExpressionSyntax>(source, expectedOperationTree, expectedDiagnostics);
        }

        [Fact, CompilerTrait(CompilerFeature.RefLocalsReturns)]
        [WorkItem(12283, "https://github.com/dotnet/roslyn/issues/12283")]
        public void RefReturningMethod2()
        {
            string source = @"
class C
{
    static int i;

    static void Main()
    {
        (M(), M()) = new C();
        System.Console.Write(i);
    }

    static ref int M()
    {
        System.Console.Write(""M "");
        return ref i;
    }

    void Deconstruct(out int i, out int j)
    {
        i = 42;
        j = 43;
    }
}
";

            var comp = CompileAndVerify(source, expectedOutput: "M M 43", additionalRefs: s_valueTupleRefs);
            comp.VerifyDiagnostics(
                );
        }

        [CompilerTrait(CompilerFeature.IOperation)]
        [Fact, CompilerTrait(CompilerFeature.RefLocalsReturns)]
        [WorkItem(12283, "https://github.com/dotnet/roslyn/issues/12283")]
        public void RefReturningMethod2_IOperation()
        {
            string source = @"
class C
{
    static int i;

    static void Main()
    {
        /*<bind>*/(M(), M()) = new C()/*</bind>*/;
        System.Console.Write(i);
    }

    static ref int M()
    {
        System.Console.Write(""M "");
        return ref i;
    }

    void Deconstruct(out int i, out int j)
    {
        i = 42;
        j = 43;
    }
}
";
            string expectedOperationTree = @"
IDeconstructionAssignmentOperation (OperationKind.DeconstructionAssignment, Type: (System.Int32, System.Int32)) (Syntax: '(M(), M()) = new C()')
  Left: 
    ITupleOperation (OperationKind.Tuple, Type: (System.Int32, System.Int32)) (Syntax: '(M(), M())')
      Elements(2):
          IInvocationOperation (ref System.Int32 C.M()) (OperationKind.Invocation, Type: System.Int32) (Syntax: 'M()')
            Instance Receiver: 
              null
            Arguments(0)
          IInvocationOperation (ref System.Int32 C.M()) (OperationKind.Invocation, Type: System.Int32) (Syntax: 'M()')
            Instance Receiver: 
              null
            Arguments(0)
  Right: 
    IObjectCreationOperation (Constructor: C..ctor()) (OperationKind.ObjectCreation, Type: C) (Syntax: 'new C()')
      Arguments(0)
      Initializer: 
        null
";
            var expectedDiagnostics = DiagnosticDescription.None;

            VerifyOperationTreeAndDiagnosticsForTest<AssignmentExpressionSyntax>(source, expectedOperationTree, expectedDiagnostics);
        }

        [CompilerTrait(CompilerFeature.IOperation)]
        [Fact]
        public void UninitializedRight()
        {
            string source = @"
class C
{
    static void Main()
    {
        int x;
        /*<bind>*/(x, x) = x/*</bind>*/;
    }
}
static class D
{
    public static void Deconstruct(this int input, out int output, out int output2) { output = input; output2 = input; }
}
";
            string expectedOperationTree = @"
IDeconstructionAssignmentOperation (OperationKind.DeconstructionAssignment, Type: (System.Int32, System.Int32), IsInvalid) (Syntax: '(x, x) = x')
  Left: 
    ITupleOperation (OperationKind.Tuple, Type: (System.Int32, System.Int32)) (Syntax: '(x, x)')
      Elements(2):
          ILocalReferenceOperation: x (OperationKind.LocalReference, Type: System.Int32) (Syntax: 'x')
          ILocalReferenceOperation: x (OperationKind.LocalReference, Type: System.Int32) (Syntax: 'x')
  Right: 
    ILocalReferenceOperation: x (OperationKind.LocalReference, Type: System.Int32, IsInvalid) (Syntax: 'x')
";
            var expectedDiagnostics = new DiagnosticDescription[] {
                // CS0165: Use of unassigned local variable 'x'
                //         /*<bind>*/(x, x) = x/*</bind>*/;
                Diagnostic(ErrorCode.ERR_UseDefViolation, "x").WithArguments("x").WithLocation(7, 28)
            };

            VerifyOperationTreeAndDiagnosticsForTest<AssignmentExpressionSyntax>(source, expectedOperationTree, expectedDiagnostics);
        }

        [CompilerTrait(CompilerFeature.IOperation)]
        [Fact]
        public void NullRight()
        {
            string source = @"
class C
{
    static void Main()
    {
        int x;
        /*<bind>*/(x, x) = null/*</bind>*/;
    }
}

";
            string expectedOperationTree = @"
IDeconstructionAssignmentOperation (OperationKind.DeconstructionAssignment, Type: System.Void, IsInvalid) (Syntax: '(x, x) = null')
  Left: 
    ITupleOperation (OperationKind.Tuple, Type: (System.Int32, System.Int32), IsInvalid) (Syntax: '(x, x) = null')
      Elements(2):
          ILocalReferenceOperation: x (OperationKind.LocalReference, Type: System.Int32) (Syntax: 'x')
          ILocalReferenceOperation: x (OperationKind.LocalReference, Type: System.Int32) (Syntax: 'x')
  Right: 
    ILiteralOperation (OperationKind.Literal, Type: null, Constant: null, IsInvalid) (Syntax: 'null')
";
            var expectedDiagnostics = new DiagnosticDescription[] {
                // CS8131: Deconstruct assignment requires an expression with a type on the right-hand-side.
                //         /*<bind>*/(x, x) = null/*</bind>*/;
                Diagnostic(ErrorCode.ERR_DeconstructRequiresExpression, "null").WithLocation(7, 28)
            };

            VerifyOperationTreeAndDiagnosticsForTest<AssignmentExpressionSyntax>(source, expectedOperationTree, expectedDiagnostics);
        }

        [CompilerTrait(CompilerFeature.IOperation)]
        [Fact]
        public void ErrorRight()
        {
            string source = @"
class C
{
    static void Main()
    {
        int x;
        /*<bind>*/(x, x) = undeclared/*</bind>*/;
    }
}
";
            string expectedOperationTree = @"
IDeconstructionAssignmentOperation (OperationKind.DeconstructionAssignment, Type: System.Void, IsInvalid) (Syntax: '(x, x) = undeclared')
  Left: 
    ITupleOperation (OperationKind.Tuple, Type: (System.Int32, System.Int32), IsInvalid) (Syntax: '(x, x) = undeclared')
      Elements(2):
          ILocalReferenceOperation: x (OperationKind.LocalReference, Type: System.Int32) (Syntax: 'x')
          ILocalReferenceOperation: x (OperationKind.LocalReference, Type: System.Int32) (Syntax: 'x')
  Right: 
    IInvalidOperation (OperationKind.Invalid, Type: ?, IsInvalid) (Syntax: 'undeclared')
      Children(0)
";
            var expectedDiagnostics = new DiagnosticDescription[] {
                // CS0103: The name 'undeclared' does not exist in the current context
                //         /*<bind>*/(x, x) = undeclared/*</bind>*/;
                Diagnostic(ErrorCode.ERR_NameNotInContext, "undeclared").WithArguments("undeclared").WithLocation(7, 28)
            };

            VerifyOperationTreeAndDiagnosticsForTest<AssignmentExpressionSyntax>(source, expectedOperationTree, expectedDiagnostics);
        }

        [CompilerTrait(CompilerFeature.IOperation)]
        [Fact]
        public void VoidRight()
        {
            string source = @"
class C
{
    static void Main()
    {
        int x;
        /*<bind>*/(x, x) = M()/*</bind>*/;
    }
    static void M() { }
}
";
            string expectedOperationTree = @"
IDeconstructionAssignmentOperation (OperationKind.DeconstructionAssignment, Type: ?, IsInvalid) (Syntax: '(x, x) = M()')
  Left: 
    ITupleOperation (OperationKind.Tuple, Type: (System.Int32, System.Int32)) (Syntax: '(x, x)')
      Elements(2):
          ILocalReferenceOperation: x (OperationKind.LocalReference, Type: System.Int32) (Syntax: 'x')
          ILocalReferenceOperation: x (OperationKind.LocalReference, Type: System.Int32) (Syntax: 'x')
  Right: 
    IInvocationOperation (void C.M()) (OperationKind.Invocation, Type: System.Void, IsInvalid) (Syntax: 'M()')
      Instance Receiver: 
        null
      Arguments(0)
";
            var expectedDiagnostics = new DiagnosticDescription[] {
                // CS1061: 'void' does not contain a definition for 'Deconstruct' and no extension method 'Deconstruct' accepting a first argument of type 'void' could be found (are you missing a using directive or an assembly reference?)
                //         /*<bind>*/(x, x) = M()/*</bind>*/;
                Diagnostic(ErrorCode.ERR_NoSuchMemberOrExtension, "M()").WithArguments("void", "Deconstruct").WithLocation(7, 28),
                // CS8129: No suitable Deconstruct instance or extension method was found for type 'void', with 2 out parameters and a void return type.
                //         /*<bind>*/(x, x) = M()/*</bind>*/;
                Diagnostic(ErrorCode.ERR_MissingDeconstruct, "M()").WithArguments("void", "2").WithLocation(7, 28)
            };

            VerifyOperationTreeAndDiagnosticsForTest<AssignmentExpressionSyntax>(source, expectedOperationTree, expectedDiagnostics);
        }

        [CompilerTrait(CompilerFeature.IOperation)]
        [Fact]
        public void AssigningTupleWithNoConversion()
        {
            string source = @"
class C
{
    static void Main()
    {
        byte x;
        string y;

        /*<bind>*/(x, y) = (1, 2)/*</bind>*/;
    }
}
";
            string expectedOperationTree = @"
IDeconstructionAssignmentOperation (OperationKind.DeconstructionAssignment, Type: (System.Byte x, System.String y), IsInvalid) (Syntax: '(x, y) = (1, 2)')
  Left: 
    ITupleOperation (OperationKind.Tuple, Type: (System.Byte x, System.String y)) (Syntax: '(x, y)')
      Elements(2):
          ILocalReferenceOperation: x (OperationKind.LocalReference, Type: System.Byte) (Syntax: 'x')
          ILocalReferenceOperation: y (OperationKind.LocalReference, Type: System.String) (Syntax: 'y')
  Right: 
    IConversionOperation (TryCast: False, Unchecked) (OperationKind.Conversion, Type: (System.Byte, System.String), IsInvalid, IsImplicit) (Syntax: '(1, 2)')
      Conversion: CommonConversion (Exists: False, IsIdentity: False, IsNumeric: False, IsReference: False, IsUserDefined: False) (MethodSymbol: null)
      Operand: 
        ITupleOperation (OperationKind.Tuple, Type: (System.Int32, System.Int32), IsInvalid) (Syntax: '(1, 2)')
          Elements(2):
              ILiteralOperation (OperationKind.Literal, Type: System.Int32, Constant: 1) (Syntax: '1')
              ILiteralOperation (OperationKind.Literal, Type: System.Int32, Constant: 2, IsInvalid) (Syntax: '2')
";
            var expectedDiagnostics = new DiagnosticDescription[] {
                // CS0029: Cannot implicitly convert type 'int' to 'string'
                //         /*<bind>*/(x, y) = (1, 2)/*</bind>*/;
                Diagnostic(ErrorCode.ERR_NoImplicitConv, "2").WithArguments("int", "string").WithLocation(9, 32)
            };

            VerifyOperationTreeAndDiagnosticsForTest<AssignmentExpressionSyntax>(source, expectedOperationTree, expectedDiagnostics);
        }

        [CompilerTrait(CompilerFeature.IOperation)]
        [Fact]
        public void NotAssignable()
        {
            string source = @"
class C
{
    static void Main()
    {
        /*<bind>*/(1, P) = (1, 2)/*</bind>*/;
    }
    static int P { get { return 1; } }
}
";
            string expectedOperationTree = @"
IDeconstructionAssignmentOperation (OperationKind.DeconstructionAssignment, Type: (System.Int32, System.Int32 P), IsInvalid) (Syntax: '(1, P) = (1, 2)')
  Left: 
    ITupleOperation (OperationKind.Tuple, Type: (System.Int32, System.Int32 P), IsInvalid) (Syntax: '(1, P)')
      Elements(2):
          IInvalidOperation (OperationKind.Invalid, Type: System.Int32, IsInvalid, IsImplicit) (Syntax: '1')
            Children(1):
                ILiteralOperation (OperationKind.Literal, Type: System.Int32, Constant: 1, IsInvalid) (Syntax: '1')
          IInvalidOperation (OperationKind.Invalid, Type: System.Int32, IsInvalid, IsImplicit) (Syntax: 'P')
            Children(1):
                IPropertyReferenceOperation: System.Int32 C.P { get; } (Static) (OperationKind.PropertyReference, Type: System.Int32, IsInvalid) (Syntax: 'P')
                  Instance Receiver: 
                    null
  Right: 
    ITupleOperation (OperationKind.Tuple, Type: (System.Int32, System.Int32)) (Syntax: '(1, 2)')
      Elements(2):
          ILiteralOperation (OperationKind.Literal, Type: System.Int32, Constant: 1) (Syntax: '1')
          ILiteralOperation (OperationKind.Literal, Type: System.Int32, Constant: 2) (Syntax: '2')
";
            var expectedDiagnostics = new DiagnosticDescription[] {
                // CS0131: The left-hand side of an assignment must be a variable, property or indexer
                //         /*<bind>*/(1, P) = (1, 2)/*</bind>*/;
                Diagnostic(ErrorCode.ERR_AssgLvalueExpected, "1").WithLocation(6, 20),
                // CS0200: Property or indexer 'C.P' cannot be assigned to -- it is read only
                //         /*<bind>*/(1, P) = (1, 2)/*</bind>*/;
                Diagnostic(ErrorCode.ERR_AssgReadonlyProp, "P").WithArguments("C.P").WithLocation(6, 23)
            };

            VerifyOperationTreeAndDiagnosticsForTest<AssignmentExpressionSyntax>(source, expectedOperationTree, expectedDiagnostics);
        }

        [Fact]
        public void TupleWithUseSiteError()
        {
            string source = @"

namespace System
{
    public struct ValueTuple<T1, T2>
    {
        public T1 Item1;

        public ValueTuple(T1 item1, T2 item2)
        {
            this.Item1 = item1;
        }
    }
}
class C
{
    static void Main()
    {
        int x;
        int y;

        (x, y) = (1, 2);
        System.Console.WriteLine($""{x} {y}"");
    }
}
";

            var comp = CreateStandardCompilation(source, assemblyName: "comp", options: TestOptions.DebugExe);
            comp.VerifyDiagnostics();
            comp.VerifyEmitDiagnostics();
            CompileAndVerify(comp, expectedOutput: "1 2");
        }

        [CompilerTrait(CompilerFeature.IOperation)]
        [Fact]
        public void TupleWithUseSiteError_IOperation()
        {
            string source = @"
namespace System
{
    struct ValueTuple<T1, T2>
    {
        public T1 Item1;

        public ValueTuple(T1 item1, T2 item2)
        {
            this.Item1 = item1;
        }
    }
}
class C
{
    static void Main()
    {
        int x;
        int y;

        /*<bind>*/(x, y) = (1, 2)/*</bind>*/;
        System.Console.WriteLine($""{x} {y}"");
    }
}
";
            string expectedOperationTree = @"
IDeconstructionAssignmentOperation (OperationKind.DeconstructionAssignment, Type: (System.Int32 x, System.Int32 y)) (Syntax: '(x, y) = (1, 2)')
  Left: 
    ITupleOperation (OperationKind.Tuple, Type: (System.Int32 x, System.Int32 y)) (Syntax: '(x, y)')
      Elements(2):
          ILocalReferenceOperation: x (OperationKind.LocalReference, Type: System.Int32) (Syntax: 'x')
          ILocalReferenceOperation: y (OperationKind.LocalReference, Type: System.Int32) (Syntax: 'y')
  Right: 
    ITupleOperation (OperationKind.Tuple, Type: (System.Int32, System.Int32)) (Syntax: '(1, 2)')
      Elements(2):
          ILiteralOperation (OperationKind.Literal, Type: System.Int32, Constant: 1) (Syntax: '1')
          ILiteralOperation (OperationKind.Literal, Type: System.Int32, Constant: 2) (Syntax: '2')
";
            var expectedDiagnostics = DiagnosticDescription.None;

            VerifyOperationTreeAndDiagnosticsForTest<AssignmentExpressionSyntax>(source, expectedOperationTree, expectedDiagnostics);
        }

        [CompilerTrait(CompilerFeature.IOperation)]
        [Fact]
        public void AssignUsingAmbiguousDeconstruction()
        {
            string source = @"
class Base
{
    public void Deconstruct(out int a, out int b) { a = 1; b = 2; }
    public void Deconstruct(out long a, out long b) { a = 1; b = 2; }
}
class C : Base
{
    static void Main()
    {
        int x, y;
        /*<bind>*/(x, y) = new C()/*</bind>*/;

        System.Console.WriteLine(x + "" "" + y);
    }
}
";
            string expectedOperationTree = @"
IDeconstructionAssignmentOperation (OperationKind.DeconstructionAssignment, Type: ?, IsInvalid) (Syntax: '(x, y) = new C()')
  Left: 
    ITupleOperation (OperationKind.Tuple, Type: (System.Int32 x, System.Int32 y)) (Syntax: '(x, y)')
      Elements(2):
          ILocalReferenceOperation: x (OperationKind.LocalReference, Type: System.Int32) (Syntax: 'x')
          ILocalReferenceOperation: y (OperationKind.LocalReference, Type: System.Int32) (Syntax: 'y')
  Right: 
    IObjectCreationOperation (Constructor: C..ctor()) (OperationKind.ObjectCreation, Type: C, IsInvalid) (Syntax: 'new C()')
      Arguments(0)
      Initializer: 
        null
";
            var expectedDiagnostics = new DiagnosticDescription[] {
                // CS0121: The call is ambiguous between the following methods or properties: 'Base.Deconstruct(out int, out int)' and 'Base.Deconstruct(out long, out long)'
                //         /*<bind>*/(x, y) = new C()/*</bind>*/;
                Diagnostic(ErrorCode.ERR_AmbigCall, "new C()").WithArguments("Base.Deconstruct(out int, out int)", "Base.Deconstruct(out long, out long)").WithLocation(12, 28),
                // CS8129: No suitable Deconstruct instance or extension method was found for type 'C', with 2 out parameters and a void return type.
                //         /*<bind>*/(x, y) = new C()/*</bind>*/;
                Diagnostic(ErrorCode.ERR_MissingDeconstruct, "new C()").WithArguments("C", "2").WithLocation(12, 28)
            };

            VerifyOperationTreeAndDiagnosticsForTest<AssignmentExpressionSyntax>(source, expectedOperationTree, expectedDiagnostics);
        }

        [CompilerTrait(CompilerFeature.IOperation)]
        [Fact]
        public void DeconstructIsDynamicField()
        {
            string source = @"
class C
{
    static void Main()
    {
        int x, y;
        /*<bind>*/(x, y) = new C()/*</bind>*/;

    }
    public dynamic Deconstruct = null;
}
";
            string expectedOperationTree = @"
IDeconstructionAssignmentOperation (OperationKind.DeconstructionAssignment, Type: ?, IsInvalid) (Syntax: '(x, y) = new C()')
  Left: 
    ITupleOperation (OperationKind.Tuple, Type: (System.Int32 x, System.Int32 y)) (Syntax: '(x, y)')
      Elements(2):
          ILocalReferenceOperation: x (OperationKind.LocalReference, Type: System.Int32) (Syntax: 'x')
          ILocalReferenceOperation: y (OperationKind.LocalReference, Type: System.Int32) (Syntax: 'y')
  Right: 
    IObjectCreationOperation (Constructor: C..ctor()) (OperationKind.ObjectCreation, Type: C, IsInvalid) (Syntax: 'new C()')
      Arguments(0)
      Initializer: 
        null
";
            var expectedDiagnostics = new DiagnosticDescription[] {
                // CS8129: No suitable Deconstruct instance or extension method was found for type 'C', with 2 out parameters and a void return type.
                //         /*<bind>*/(x, y) = new C()/*</bind>*/;
                Diagnostic(ErrorCode.ERR_MissingDeconstruct, "new C()").WithArguments("C", "2").WithLocation(7, 28)
            };

            VerifyOperationTreeAndDiagnosticsForTest<AssignmentExpressionSyntax>(source, expectedOperationTree, expectedDiagnostics);
        }

        [CompilerTrait(CompilerFeature.IOperation)]
        [Fact]
        public void DeconstructIsField()
        {
            string source = @"
class C
{
    static void Main()
    {
        int x, y;
        /*<bind>*/(x, y) = new C()/*</bind>*/;

    }
    public object Deconstruct = null;
}
";
            string expectedOperationTree = @"
IDeconstructionAssignmentOperation (OperationKind.DeconstructionAssignment, Type: ?, IsInvalid) (Syntax: '(x, y) = new C()')
  Left: 
    ITupleOperation (OperationKind.Tuple, Type: (System.Int32 x, System.Int32 y)) (Syntax: '(x, y)')
      Elements(2):
          ILocalReferenceOperation: x (OperationKind.LocalReference, Type: System.Int32) (Syntax: 'x')
          ILocalReferenceOperation: y (OperationKind.LocalReference, Type: System.Int32) (Syntax: 'y')
  Right: 
    IObjectCreationOperation (Constructor: C..ctor()) (OperationKind.ObjectCreation, Type: C, IsInvalid) (Syntax: 'new C()')
      Arguments(0)
      Initializer: 
        null
";
            var expectedDiagnostics = new DiagnosticDescription[] {
                // CS1955: Non-invocable member 'C.Deconstruct' cannot be used like a method.
                //         /*<bind>*/(x, y) = new C()/*</bind>*/;
                Diagnostic(ErrorCode.ERR_NonInvocableMemberCalled, "new C()").WithArguments("C.Deconstruct").WithLocation(7, 28),
                // CS8129: No suitable Deconstruct instance or extension method was found for type 'C', with 2 out parameters and a void return type.
                //         /*<bind>*/(x, y) = new C()/*</bind>*/;
                Diagnostic(ErrorCode.ERR_MissingDeconstruct, "new C()").WithArguments("C", "2").WithLocation(7, 28)
            };

            VerifyOperationTreeAndDiagnosticsForTest<AssignmentExpressionSyntax>(source, expectedOperationTree, expectedDiagnostics);
        }

        [Fact]
        public void CannotDeconstructRefTuple22()
        {
            string template = @"
using System;
class C
{
    static void Main()
    {
        int VARIABLES; // int x1, x2, ...
        (VARIABLES) = CreateLongRef(1, 2, 3, 4, 5, 6, 7, CreateLongRef(8, 9, 10, 11, 12, 13, 14, Tuple.Create(15, 16, 17, 18, 19, 20, 21, 22)));
    }

    public static Tuple<T1, T2, T3, T4, T5, T6, T7, TRest> CreateLongRef<T1, T2, T3, T4, T5, T6, T7, TRest>(T1 item1, T2 item2, T3 item3, T4 item4, T5 item5, T6 item6, T7 item7, TRest rest) =>
        new Tuple<T1, T2, T3, T4, T5, T6, T7, TRest>(item1, item2, item3, item4, item5, item6, item7, rest);
}
";
            var tuple = String.Join(", ", Enumerable.Range(1, 22).Select(n => n.ToString()));
            var variables = String.Join(", ", Enumerable.Range(1, 22).Select(n => $"x{n}"));

            var source = template.Replace("VARIABLES", variables).Replace("TUPLE", tuple);

            var comp = CreateStandardCompilation(source, references: new[] { ValueTupleRef, SystemRuntimeFacadeRef });
            comp.VerifyDiagnostics(
                // (8,113): error CS1501: No overload for method 'Deconstruct' takes 22 arguments
                //         (x1, x2, x3, x4, x5, x6, x7, x8, x9, x10, x11, x12, x13, x14, x15, x16, x17, x18, x19, x20, x21, x22) = CreateLongRef(1, 2, 3, 4, 5, 6, 7, CreateLongRef(8, 9, 10, 11, 12, 13, 14, Tuple.Create(15, 16, 17, 18, 19, 20, 21, 22)));
                Diagnostic(ErrorCode.ERR_BadArgCount, "CreateLongRef(1, 2, 3, 4, 5, 6, 7, CreateLongRef(8, 9, 10, 11, 12, 13, 14, Tuple.Create(15, 16, 17, 18, 19, 20, 21, 22)))").WithArguments("Deconstruct", "22").WithLocation(8, 113),
                // (8,113): error CS8129: No Deconstruct instance or extension method was found for type 'Tuple<int, int, int, int, int, int, int, Tuple<int, int, int, int, int, int, int, Tuple<int, int, int, int, int, int, int, Tuple<int>>>>', with 22 out parameters.
                //         (x1, x2, x3, x4, x5, x6, x7, x8, x9, x10, x11, x12, x13, x14, x15, x16, x17, x18, x19, x20, x21, x22) = CreateLongRef(1, 2, 3, 4, 5, 6, 7, CreateLongRef(8, 9, 10, 11, 12, 13, 14, Tuple.Create(15, 16, 17, 18, 19, 20, 21, 22)));
                Diagnostic(ErrorCode.ERR_MissingDeconstruct, "CreateLongRef(1, 2, 3, 4, 5, 6, 7, CreateLongRef(8, 9, 10, 11, 12, 13, 14, Tuple.Create(15, 16, 17, 18, 19, 20, 21, 22)))").WithArguments("System.Tuple<int, int, int, int, int, int, int, System.Tuple<int, int, int, int, int, int, int, System.Tuple<int, int, int, int, int, int, int, System.Tuple<int>>>>", "22").WithLocation(8, 113)
                );
        }

        [CompilerTrait(CompilerFeature.IOperation)]
        [Fact]
        public void DeconstructUsingDynamicMethod()
        {
            string source = @"
class C
{
    static void Main()
    {
        int x;
        string y;

        dynamic c = new C();
        /*<bind>*/(x, y) = c/*</bind>*/;
    }
    public void Deconstruct(out int a, out string b) { a = 1; b = ""hello""; }
}
";
            string expectedOperationTree = @"
IDeconstructionAssignmentOperation (OperationKind.DeconstructionAssignment, Type: ?, IsInvalid) (Syntax: '(x, y) = c')
  Left: 
    ITupleOperation (OperationKind.Tuple, Type: (System.Int32 x, System.String y)) (Syntax: '(x, y)')
      Elements(2):
          ILocalReferenceOperation: x (OperationKind.LocalReference, Type: System.Int32) (Syntax: 'x')
          ILocalReferenceOperation: y (OperationKind.LocalReference, Type: System.String) (Syntax: 'y')
  Right: 
    ILocalReferenceOperation: c (OperationKind.LocalReference, Type: dynamic, IsInvalid) (Syntax: 'c')
";
            var expectedDiagnostics = new DiagnosticDescription[] {
                // CS8133: Cannot deconstruct dynamic objects.
                //         /*<bind>*/(x, y) = c/*</bind>*/;
                Diagnostic(ErrorCode.ERR_CannotDeconstructDynamic, "c").WithLocation(10, 28)
            };

            VerifyOperationTreeAndDiagnosticsForTest<AssignmentExpressionSyntax>(source, expectedOperationTree, expectedDiagnostics);
        }

        [CompilerTrait(CompilerFeature.IOperation)]
        [Fact]
        public void DeconstructMethodInaccessible()
        {
            string source = @"
class C
{
    static void Main()
    {
        int x;
        string y;

        /*<bind>*/(x, y) = new C1()/*</bind>*/;
    }
}
class C1
{
    protected void Deconstruct(out int a, out string b) { a = 1; b = ""hello""; }
}
";
            string expectedOperationTree = @"
IDeconstructionAssignmentOperation (OperationKind.DeconstructionAssignment, Type: ?, IsInvalid) (Syntax: '(x, y) = new C1()')
  Left: 
    ITupleOperation (OperationKind.Tuple, Type: (System.Int32 x, System.String y)) (Syntax: '(x, y)')
      Elements(2):
          ILocalReferenceOperation: x (OperationKind.LocalReference, Type: System.Int32) (Syntax: 'x')
          ILocalReferenceOperation: y (OperationKind.LocalReference, Type: System.String) (Syntax: 'y')
  Right: 
    IObjectCreationOperation (Constructor: C1..ctor()) (OperationKind.ObjectCreation, Type: C1, IsInvalid) (Syntax: 'new C1()')
      Arguments(0)
      Initializer: 
        null
";
            var expectedDiagnostics = new DiagnosticDescription[] {
                // CS0122: 'C1.Deconstruct(out int, out string)' is inaccessible due to its protection level
                //         /*<bind>*/(x, y) = new C1()/*</bind>*/;
                Diagnostic(ErrorCode.ERR_BadAccess, "new C1()").WithArguments("C1.Deconstruct(out int, out string)").WithLocation(9, 28),
                // CS8129: No suitable Deconstruct instance or extension method was found for type 'C1', with 2 out parameters and a void return type.
                //         /*<bind>*/(x, y) = new C1()/*</bind>*/;
                Diagnostic(ErrorCode.ERR_MissingDeconstruct, "new C1()").WithArguments("C1", "2").WithLocation(9, 28)
            };

            VerifyOperationTreeAndDiagnosticsForTest<AssignmentExpressionSyntax>(source, expectedOperationTree, expectedDiagnostics);
        }

        [Fact]
        public void DeconstructHasUseSiteError()
        {
            string libMissingSource = @"public class Missing { }";

            string libSource = @"
public class C
{
    public void Deconstruct(out Missing a, out Missing b) { a = new Missing(); b = new Missing(); }
}
";

            string source = @"
class C1
{
    static void Main()
    {
        object x, y;
        (x, y) = new C();
    }
}
";
            var libMissingComp = CreateStandardCompilation(new string[] { libMissingSource }, assemblyName: "libMissingComp").VerifyDiagnostics();
            var libMissingRef = libMissingComp.EmitToImageReference();

            var libComp = CreateStandardCompilation(new string[] { libSource }, references: new[] { libMissingRef }, parseOptions: TestOptions.Regular).VerifyDiagnostics();
            var libRef = libComp.EmitToImageReference();

            var comp = CreateStandardCompilation(new string[] { source }, references: new[] { libRef });
            comp.VerifyDiagnostics(
                // (7,18): error CS0012: The type 'Missing' is defined in an assembly that is not referenced. You must add a reference to assembly 'libMissingComp, Version=0.0.0.0, Culture=neutral, PublicKeyToken=null'.
                //         (x, y) = new C();
                Diagnostic(ErrorCode.ERR_NoTypeDef, "new C()").WithArguments("Missing", "libMissingComp, Version=0.0.0.0, Culture=neutral, PublicKeyToken=null").WithLocation(7, 18),
                // (7,18): error CS8129: No Deconstruct instance or extension method was found for type 'C', with 2 out parameters.
                //         (x, y) = new C();
                Diagnostic(ErrorCode.ERR_MissingDeconstruct, "new C()").WithArguments("C", "2").WithLocation(7, 18)
                );
        }

        [CompilerTrait(CompilerFeature.IOperation)]
        [Fact]
        public void StaticDeconstruct()
        {
            string source = @"
class C
{
    static void Main()
    {
        int x;
        string y;

        /*<bind>*/(x, y) = new C()/*</bind>*/;
    }
    public static void Deconstruct(out int a, out string b) { a = 1; b = ""hello""; }
}
";
            string expectedOperationTree = @"
IDeconstructionAssignmentOperation (OperationKind.DeconstructionAssignment, Type: ?, IsInvalid) (Syntax: '(x, y) = new C()')
  Left: 
    ITupleOperation (OperationKind.Tuple, Type: (System.Int32 x, System.String y)) (Syntax: '(x, y)')
      Elements(2):
          ILocalReferenceOperation: x (OperationKind.LocalReference, Type: System.Int32) (Syntax: 'x')
          ILocalReferenceOperation: y (OperationKind.LocalReference, Type: System.String) (Syntax: 'y')
  Right: 
    IObjectCreationOperation (Constructor: C..ctor()) (OperationKind.ObjectCreation, Type: C, IsInvalid) (Syntax: 'new C()')
      Arguments(0)
      Initializer: 
        null
";
            var expectedDiagnostics = new DiagnosticDescription[] {
                // CS0176: Member 'C.Deconstruct(out int, out string)' cannot be accessed with an instance reference; qualify it with a type name instead
                //         /*<bind>*/(x, y) = new C()/*</bind>*/;
                Diagnostic(ErrorCode.ERR_ObjectProhibited, "new C()").WithArguments("C.Deconstruct(out int, out string)").WithLocation(9, 28),
                // CS8129: No suitable Deconstruct instance or extension method was found for type 'C', with 2 out parameters and a void return type.
                //         /*<bind>*/(x, y) = new C()/*</bind>*/;
                Diagnostic(ErrorCode.ERR_MissingDeconstruct, "new C()").WithArguments("C", "2").WithLocation(9, 28)
            };

            VerifyOperationTreeAndDiagnosticsForTest<AssignmentExpressionSyntax>(source, expectedOperationTree, expectedDiagnostics);
        }

        [Fact]
        public void AssignmentTypeIsValueTuple()
        {
            string source = @"
class C
{
    public static void Main()
    {
        long x; string y;

        var z1 = ((x, y) = new C()).ToString();

        var z2 = ((x, y) = new C());
        var z3 = (x, y) = new C();

        System.Console.Write($""{z1} {z2.ToString()} {z3.ToString()}"");
    }

    public void Deconstruct(out int a, out string b)
    {
        a = 1;
        b = ""hello"";
    }
}
";
            var comp = CompileAndVerify(source, expectedOutput: "(1, hello) (1, hello) (1, hello)", additionalRefs: new[] { ValueTupleRef, SystemRuntimeFacadeRef });
            comp.VerifyDiagnostics();
        }

        [CompilerTrait(CompilerFeature.IOperation)]
        [Fact]
        public void AssignmentTypeIsValueTuple_IOperation()
        {
            string source = @"
class C
{
    public static void Main()
    {
        long x; string y;

        var z1 = ((x, y) = new C()).ToString();

        var z2 = (/*<bind>*/(x, y) = new C()/*</bind>*/);
        var z3 = (x, y) = new C();

        System.Console.Write($""{z1} {z2.ToString()} {z3.ToString()}"");
    }

    public void Deconstruct(out int a, out string b)
    {
        a = 1;
        b = ""hello"";
    }
}
";
            string expectedOperationTree = @"
IDeconstructionAssignmentOperation (OperationKind.DeconstructionAssignment, Type: (System.Int64 x, System.String y)) (Syntax: '(x, y) = new C()')
  Left: 
    ITupleOperation (OperationKind.Tuple, Type: (System.Int64 x, System.String y)) (Syntax: '(x, y)')
      Elements(2):
          ILocalReferenceOperation: x (OperationKind.LocalReference, Type: System.Int64) (Syntax: 'x')
          ILocalReferenceOperation: y (OperationKind.LocalReference, Type: System.String) (Syntax: 'y')
  Right: 
    IObjectCreationOperation (Constructor: C..ctor()) (OperationKind.ObjectCreation, Type: C) (Syntax: 'new C()')
      Arguments(0)
      Initializer: 
        null
";
            var expectedDiagnostics = DiagnosticDescription.None;

            VerifyOperationTreeAndDiagnosticsForTest<AssignmentExpressionSyntax>(source, expectedOperationTree, expectedDiagnostics);
        }

        [Fact]
        public void NestedAssignmentTypeIsValueTuple()
        {
            string source = @"
class C
{
    public static void Main()
    {
        long x1; string x2; int x3;

        var y = ((x1, x2), x3) = (new C(), 3);

        System.Console.Write($""{y.ToString()}"");
    }

    public void Deconstruct(out int a, out string b)
    {
        a = 1;
        b = ""hello"";
    }
}
";
            var comp = CompileAndVerify(source, expectedOutput: "((1, hello), 3)", additionalRefs: new[] { ValueTupleRef, SystemRuntimeFacadeRef });
            comp.VerifyDiagnostics();
        }

        [CompilerTrait(CompilerFeature.IOperation)]
        [Fact]
        public void NestedAssignmentTypeIsValueTuple_IOperation()
        {
            string source = @"
class C
{
    public static void Main()
    {
        long x1; string x2; int x3;

        var y = /*<bind>*/((x1, x2), x3) = (new C(), 3)/*</bind>*/;

        System.Console.Write($""{y.ToString()}"");
    }

    public void Deconstruct(out int a, out string b)
    {
        a = 1;
        b = ""hello"";
    }
}

";
            string expectedOperationTree = @"
IDeconstructionAssignmentOperation (OperationKind.DeconstructionAssignment, Type: ((System.Int64 x1, System.String x2), System.Int32 x3)) (Syntax: '((x1, x2),  ... new C(), 3)')
  Left: 
    ITupleOperation (OperationKind.Tuple, Type: ((System.Int64 x1, System.String x2), System.Int32 x3)) (Syntax: '((x1, x2), x3)')
      Elements(2):
          ITupleOperation (OperationKind.Tuple, Type: (System.Int64 x1, System.String x2)) (Syntax: '(x1, x2)')
            Elements(2):
                ILocalReferenceOperation: x1 (OperationKind.LocalReference, Type: System.Int64) (Syntax: 'x1')
                ILocalReferenceOperation: x2 (OperationKind.LocalReference, Type: System.String) (Syntax: 'x2')
          ILocalReferenceOperation: x3 (OperationKind.LocalReference, Type: System.Int32) (Syntax: 'x3')
  Right: 
    ITupleOperation (OperationKind.Tuple, Type: (C, System.Int32)) (Syntax: '(new C(), 3)')
      Elements(2):
          IObjectCreationOperation (Constructor: C..ctor()) (OperationKind.ObjectCreation, Type: C) (Syntax: 'new C()')
            Arguments(0)
            Initializer: 
              null
          ILiteralOperation (OperationKind.Literal, Type: System.Int32, Constant: 3) (Syntax: '3')
";
            var expectedDiagnostics = DiagnosticDescription.None;

            VerifyOperationTreeAndDiagnosticsForTest<AssignmentExpressionSyntax>(source, expectedOperationTree, expectedDiagnostics);
        }

        [Fact]
        public void AssignmentReturnsLongValueTuple()
        {
            string source = @"
class C
{
    public static void Main()
    {
        long x;
        var y = (x, x, x, x, x, x, x, x, x) = new C();
        System.Console.Write($""{y.ToString()}"");
    }

    public void Deconstruct(out int x1, out int x2, out int x3, out int x4, out int x5, out int x6, out int x7, out int x8, out int x9)
    {
        x1 = x2 = x3 = x4 = x5 = x6 = x7 = x8 = 1;
        x9 = 9;
    }
}
";
            var comp = CompileAndVerify(source, expectedOutput: "(1, 1, 1, 1, 1, 1, 1, 1, 9)", additionalRefs: new[] { ValueTupleRef, SystemRuntimeFacadeRef });
            comp.VerifyDiagnostics();

            var tree = comp.Compilation.SyntaxTrees.First();
            var model = comp.Compilation.GetSemanticModel(tree, ignoreAccessibility: false);
            var nodes = tree.GetCompilationUnitRoot().DescendantNodes();
            var y = nodes.OfType<VariableDeclaratorSyntax>().Skip(1).First();

            Assert.Equal("y = (x, x, x, x, x, x, x, x, x) = new C()", y.ToFullString());

            Assert.Equal("(System.Int64, System.Int64, System.Int64, System.Int64, System.Int64, System.Int64, System.Int64, System.Int64, System.Int64) y",
                model.GetDeclaredSymbol(y).ToTestDisplayString());
        }

        [CompilerTrait(CompilerFeature.IOperation)]
        [Fact]
        public void AssignmentReturnsLongValueTuple_IOperation()
        {
            string source = @"
class C
{
    public static void Main()
    {
        long x;
        var /*<bind>*/y = (x, x, x, x, x, x, x, x, x) = new C()/*</bind>*/;
        System.Console.Write($""{y.ToString()}"");
    }

    public void Deconstruct(out int x1, out int x2, out int x3, out int x4, out int x5, out int x6, out int x7, out int x8, out int x9)
    {
        x1 = x2 = x3 = x4 = x5 = x6 = x7 = x8 = 1;
        x9 = 9;
    }
}
";
            string expectedOperationTree = @"
IVariableDeclaratorOperation (Symbol: (System.Int64, System.Int64, System.Int64, System.Int64, System.Int64, System.Int64, System.Int64, System.Int64, System.Int64) y) (OperationKind.VariableDeclarator, Type: null) (Syntax: 'y = (x, x,  ... ) = new C()')
  Initializer: 
    IVariableInitializerOperation (OperationKind.VariableInitializer, Type: null) (Syntax: '= (x, x, x, ... ) = new C()')
      IDeconstructionAssignmentOperation (OperationKind.DeconstructionAssignment, Type: (System.Int64, System.Int64, System.Int64, System.Int64, System.Int64, System.Int64, System.Int64, System.Int64, System.Int64)) (Syntax: '(x, x, x, x ... ) = new C()')
        Left: 
          ITupleOperation (OperationKind.Tuple, Type: (System.Int64, System.Int64, System.Int64, System.Int64, System.Int64, System.Int64, System.Int64, System.Int64, System.Int64)) (Syntax: '(x, x, x, x ... x, x, x, x)')
            Elements(9):
                ILocalReferenceOperation: x (OperationKind.LocalReference, Type: System.Int64) (Syntax: 'x')
                ILocalReferenceOperation: x (OperationKind.LocalReference, Type: System.Int64) (Syntax: 'x')
                ILocalReferenceOperation: x (OperationKind.LocalReference, Type: System.Int64) (Syntax: 'x')
                ILocalReferenceOperation: x (OperationKind.LocalReference, Type: System.Int64) (Syntax: 'x')
                ILocalReferenceOperation: x (OperationKind.LocalReference, Type: System.Int64) (Syntax: 'x')
                ILocalReferenceOperation: x (OperationKind.LocalReference, Type: System.Int64) (Syntax: 'x')
                ILocalReferenceOperation: x (OperationKind.LocalReference, Type: System.Int64) (Syntax: 'x')
                ILocalReferenceOperation: x (OperationKind.LocalReference, Type: System.Int64) (Syntax: 'x')
                ILocalReferenceOperation: x (OperationKind.LocalReference, Type: System.Int64) (Syntax: 'x')
        Right: 
          IObjectCreationOperation (Constructor: C..ctor()) (OperationKind.ObjectCreation, Type: C) (Syntax: 'new C()')
            Arguments(0)
            Initializer: 
              null
";
            var expectedDiagnostics = DiagnosticDescription.None;

            VerifyOperationTreeAndDiagnosticsForTest<VariableDeclaratorSyntax>(source, expectedOperationTree, expectedDiagnostics);
        }

        [Fact]
        public void DeconstructWithoutValueTupleLibrary()
        {
            string source = @"
class C
{
    public static void Main()
    {
        long x;
        var y = (x, x) = new C();
        System.Console.Write(y.ToString());
    }

    public void Deconstruct(out int x1, out int x2)
    {
        x1 = x2 = 1;
    }
}
";
            var comp = CreateStandardCompilation(source);
            comp.VerifyDiagnostics(
                // (7,17): error CS8179: Predefined type 'System.ValueTuple`2' is not defined or imported
                //         var y = (x, x) = new C();
                Diagnostic(ErrorCode.ERR_PredefinedValueTupleTypeNotFound, "(x, x)").WithArguments("System.ValueTuple`2").WithLocation(7, 17)
                );
        }

        [Fact]
        public void ChainedAssignment()
        {
            string source = @"
class C
{
    public static void Main()
    {
        long x1, x2;
        var y = (x1, x1) = (x2, x2) = new C();
        System.Console.Write($""{y.ToString()} {x1} {x2}"");
    }

    public void Deconstruct(out int a, out int b)
    {
        a = b = 1;
    }
}
";
            var comp = CreateStandardCompilation(source, references: s_valueTupleRefs, options: TestOptions.DebugExe);
            comp.VerifyDiagnostics();
            CompileAndVerify(comp, expectedOutput: "(1, 1) 1 1");
        }

        [CompilerTrait(CompilerFeature.IOperation)]
        [Fact]
        public void ChainedAssignment_IOperation()
        {
            string source = @"
class C
{
    public static void Main()
    {
        long x1, x2;
        var y = /*<bind>*/(x1, x1) = (x2, x2) = new C()/*</bind>*/;
        System.Console.Write($""{y.ToString()} {x1} {x2}"");
    }

    public void Deconstruct(out int a, out int b)
    {
        a = b = 1;
    }
}
";
            string expectedOperationTree = @"
IDeconstructionAssignmentOperation (OperationKind.DeconstructionAssignment, Type: (System.Int64, System.Int64)) (Syntax: '(x1, x1) =  ... ) = new C()')
  Left: 
    ITupleOperation (OperationKind.Tuple, Type: (System.Int64, System.Int64)) (Syntax: '(x1, x1)')
      Elements(2):
          ILocalReferenceOperation: x1 (OperationKind.LocalReference, Type: System.Int64) (Syntax: 'x1')
          ILocalReferenceOperation: x1 (OperationKind.LocalReference, Type: System.Int64) (Syntax: 'x1')
  Right: 
    IDeconstructionAssignmentOperation (OperationKind.DeconstructionAssignment, Type: (System.Int64, System.Int64)) (Syntax: '(x2, x2) = new C()')
      Left: 
        ITupleOperation (OperationKind.Tuple, Type: (System.Int64, System.Int64)) (Syntax: '(x2, x2)')
          Elements(2):
              ILocalReferenceOperation: x2 (OperationKind.LocalReference, Type: System.Int64) (Syntax: 'x2')
              ILocalReferenceOperation: x2 (OperationKind.LocalReference, Type: System.Int64) (Syntax: 'x2')
      Right: 
        IObjectCreationOperation (Constructor: C..ctor()) (OperationKind.ObjectCreation, Type: C) (Syntax: 'new C()')
          Arguments(0)
          Initializer: 
            null
";
            var expectedDiagnostics = DiagnosticDescription.None;

            VerifyOperationTreeAndDiagnosticsForTest<AssignmentExpressionSyntax>(source, expectedOperationTree, expectedDiagnostics);
        }

        [CompilerTrait(CompilerFeature.IOperation)]
        [Fact]
        public void NestedTypelessTupleAssignment2()
        {
            string source = @"
class C
{
    static void Main()
    {
        int x, y, z; // int cannot be null

        /*<bind>*/(x, (y, z)) = (null, (null, null))/*</bind>*/;
        System.Console.WriteLine(""nothing"" + x + y + z);
    }
}
";
            string expectedOperationTree = @"
IDeconstructionAssignmentOperation (OperationKind.DeconstructionAssignment, Type: (System.Int32 x, (System.Int32 y, System.Int32 z)), IsInvalid) (Syntax: '(x, (y, z)) ... ull, null))')
  Left: 
    ITupleOperation (OperationKind.Tuple, Type: (System.Int32 x, (System.Int32 y, System.Int32 z))) (Syntax: '(x, (y, z))')
      Elements(2):
          ILocalReferenceOperation: x (OperationKind.LocalReference, Type: System.Int32) (Syntax: 'x')
          ITupleOperation (OperationKind.Tuple, Type: (System.Int32 y, System.Int32 z)) (Syntax: '(y, z)')
            Elements(2):
                ILocalReferenceOperation: y (OperationKind.LocalReference, Type: System.Int32) (Syntax: 'y')
                ILocalReferenceOperation: z (OperationKind.LocalReference, Type: System.Int32) (Syntax: 'z')
  Right: 
    IConversionOperation (TryCast: False, Unchecked) (OperationKind.Conversion, Type: (System.Int32, (System.Int32, System.Int32)), IsInvalid, IsImplicit) (Syntax: '(null, (null, null))')
      Conversion: CommonConversion (Exists: False, IsIdentity: False, IsNumeric: False, IsReference: False, IsUserDefined: False) (MethodSymbol: null)
      Operand: 
        ITupleOperation (OperationKind.Tuple, Type: null, IsInvalid) (Syntax: '(null, (null, null))')
          Elements(2):
              ILiteralOperation (OperationKind.Literal, Type: null, Constant: null, IsInvalid) (Syntax: 'null')
              ITupleOperation (OperationKind.Tuple, Type: null, IsInvalid) (Syntax: '(null, null)')
                Elements(2):
                    ILiteralOperation (OperationKind.Literal, Type: null, Constant: null, IsInvalid) (Syntax: 'null')
                    ILiteralOperation (OperationKind.Literal, Type: null, Constant: null, IsInvalid) (Syntax: 'null')
";
            var expectedDiagnostics = new DiagnosticDescription[] {
                // CS0037: Cannot convert null to 'int' because it is a non-nullable value type
                //         /*<bind>*/(x, (y, z)) = (null, (null, null))/*</bind>*/;
                Diagnostic(ErrorCode.ERR_ValueCantBeNull, "null").WithArguments("int").WithLocation(8, 34),
                // CS0037: Cannot convert null to 'int' because it is a non-nullable value type
                //         /*<bind>*/(x, (y, z)) = (null, (null, null))/*</bind>*/;
                Diagnostic(ErrorCode.ERR_ValueCantBeNull, "null").WithArguments("int").WithLocation(8, 41),
                // CS0037: Cannot convert null to 'int' because it is a non-nullable value type
                //         /*<bind>*/(x, (y, z)) = (null, (null, null))/*</bind>*/;
                Diagnostic(ErrorCode.ERR_ValueCantBeNull, "null").WithArguments("int").WithLocation(8, 47)
            };

            VerifyOperationTreeAndDiagnosticsForTest<AssignmentExpressionSyntax>(source, expectedOperationTree, expectedDiagnostics);
        }

        [CompilerTrait(CompilerFeature.IOperation)]
        [Fact]
        public void TupleWithWrongCardinality()
        {
            string source = @"
class C
{
    static void Main()
    {
        int x, y, z;

        /*<bind>*/(x, y, z) = MakePair()/*</bind>*/;
    }

    public static (int, int) MakePair()
    {
        return (42, 42);
    }
}
";
            string expectedOperationTree = @"
IDeconstructionAssignmentOperation (OperationKind.DeconstructionAssignment, Type: ?, IsInvalid) (Syntax: '(x, y, z) = MakePair()')
  Left: 
    ITupleOperation (OperationKind.Tuple, Type: (System.Int32 x, System.Int32 y, System.Int32 z), IsInvalid) (Syntax: '(x, y, z)')
      Elements(3):
          ILocalReferenceOperation: x (OperationKind.LocalReference, Type: System.Int32, IsInvalid) (Syntax: 'x')
          ILocalReferenceOperation: y (OperationKind.LocalReference, Type: System.Int32, IsInvalid) (Syntax: 'y')
          ILocalReferenceOperation: z (OperationKind.LocalReference, Type: System.Int32, IsInvalid) (Syntax: 'z')
  Right: 
    IInvocationOperation ((System.Int32, System.Int32) C.MakePair()) (OperationKind.Invocation, Type: (System.Int32, System.Int32), IsInvalid) (Syntax: 'MakePair()')
      Instance Receiver: 
        null
      Arguments(0)
";
            var expectedDiagnostics = new DiagnosticDescription[] {
                // CS8132: Cannot deconstruct a tuple of '2' elements into '3' variables.
                //         /*<bind>*/(x, y, z) = MakePair()/*</bind>*/;
                Diagnostic(ErrorCode.ERR_DeconstructWrongCardinality, "(x, y, z) = MakePair()").WithArguments("2", "3").WithLocation(8, 19)
            };

            VerifyOperationTreeAndDiagnosticsForTest<AssignmentExpressionSyntax>(source, expectedOperationTree, expectedDiagnostics);
        }

        [CompilerTrait(CompilerFeature.IOperation)]
        [Fact]
        public void NestedTupleWithWrongCardinality()
        {
            string source = @"
class C
{
    static void Main()
    {
        int x, y, z, w;

        /*<bind>*/(x, (y, z, w)) = Pair.Create(42, (43, 44))/*</bind>*/;
    }
}
" + commonSource;

            string expectedOperationTree = @"
IDeconstructionAssignmentOperation (OperationKind.DeconstructionAssignment, Type: ?, IsInvalid) (Syntax: '(x, (y, z,  ... , (43, 44))')
  Left: 
    ITupleOperation (OperationKind.Tuple, Type: (System.Int32 x, (System.Int32 y, System.Int32 z, System.Int32 w)), IsInvalid) (Syntax: '(x, (y, z, w))')
      Elements(2):
          ILocalReferenceOperation: x (OperationKind.LocalReference, Type: System.Int32, IsInvalid) (Syntax: 'x')
          ITupleOperation (OperationKind.Tuple, Type: (System.Int32 y, System.Int32 z, System.Int32 w), IsInvalid) (Syntax: '(y, z, w)')
            Elements(3):
                ILocalReferenceOperation: y (OperationKind.LocalReference, Type: System.Int32, IsInvalid) (Syntax: 'y')
                ILocalReferenceOperation: z (OperationKind.LocalReference, Type: System.Int32, IsInvalid) (Syntax: 'z')
                ILocalReferenceOperation: w (OperationKind.LocalReference, Type: System.Int32, IsInvalid) (Syntax: 'w')
  Right: 
    IInvocationOperation (Pair<System.Int32, (System.Int32, System.Int32)> Pair.Create<System.Int32, (System.Int32, System.Int32)>(System.Int32 item1, (System.Int32, System.Int32) item2)) (OperationKind.Invocation, Type: Pair<System.Int32, (System.Int32, System.Int32)>, IsInvalid) (Syntax: 'Pair.Create ... , (43, 44))')
      Instance Receiver: 
        null
      Arguments(2):
          IArgumentOperation (ArgumentKind.Explicit, Matching Parameter: item1) (OperationKind.Argument, Type: System.Int32, IsInvalid) (Syntax: '42')
            ILiteralOperation (OperationKind.Literal, Type: System.Int32, Constant: 42, IsInvalid) (Syntax: '42')
            InConversion: CommonConversion (Exists: True, IsIdentity: True, IsNumeric: False, IsReference: False, IsUserDefined: False) (MethodSymbol: null)
            OutConversion: CommonConversion (Exists: True, IsIdentity: True, IsNumeric: False, IsReference: False, IsUserDefined: False) (MethodSymbol: null)
          IArgumentOperation (ArgumentKind.Explicit, Matching Parameter: item2) (OperationKind.Argument, Type: (System.Int32, System.Int32), IsInvalid) (Syntax: '(43, 44)')
            ITupleOperation (OperationKind.Tuple, Type: (System.Int32, System.Int32), IsInvalid) (Syntax: '(43, 44)')
              Elements(2):
                  ILiteralOperation (OperationKind.Literal, Type: System.Int32, Constant: 43, IsInvalid) (Syntax: '43')
                  ILiteralOperation (OperationKind.Literal, Type: System.Int32, Constant: 44, IsInvalid) (Syntax: '44')
            InConversion: CommonConversion (Exists: True, IsIdentity: True, IsNumeric: False, IsReference: False, IsUserDefined: False) (MethodSymbol: null)
            OutConversion: CommonConversion (Exists: True, IsIdentity: True, IsNumeric: False, IsReference: False, IsUserDefined: False) (MethodSymbol: null)
";
            var expectedDiagnostics = new DiagnosticDescription[] {
                // CS8132: Cannot deconstruct a tuple of '2' elements into '3' variables.
                //         /*<bind>*/(x, (y, z, w)) = Pair.Create(42, (43, 44))/*</bind>*/;
                Diagnostic(ErrorCode.ERR_DeconstructWrongCardinality, "(x, (y, z, w)) = Pair.Create(42, (43, 44))").WithArguments("2", "3").WithLocation(8, 19)
            };

            VerifyOperationTreeAndDiagnosticsForTest<AssignmentExpressionSyntax>(source, expectedOperationTree, expectedDiagnostics);
        }

        [CompilerTrait(CompilerFeature.IOperation)]
        [Fact]
        public void DeconstructionTooFewElements()
        {
            string source = @"
class C
{
    static void Main()
    {
        for (/*<bind>*/(var(x, y)) = Pair.Create(1, 2)/*</bind>*/; ;) { }
    }
}
" + commonSource;

            string expectedOperationTree = @"
ISimpleAssignmentOperation (OperationKind.SimpleAssignment, Type: ?, IsInvalid) (Syntax: '(var(x, y)) ... reate(1, 2)')
  Left: 
    IInvalidOperation (OperationKind.Invalid, Type: ?, IsInvalid) (Syntax: 'var(x, y)')
      Children(3):
          IInvalidOperation (OperationKind.Invalid, Type: ?, IsInvalid) (Syntax: 'var')
            Children(0)
          IInvalidOperation (OperationKind.Invalid, Type: ?, IsInvalid) (Syntax: 'x')
            Children(0)
          IInvalidOperation (OperationKind.Invalid, Type: ?, IsInvalid) (Syntax: 'y')
            Children(0)
  Right: 
    IInvocationOperation (Pair<System.Int32, System.Int32> Pair.Create<System.Int32, System.Int32>(System.Int32 item1, System.Int32 item2)) (OperationKind.Invocation, Type: Pair<System.Int32, System.Int32>) (Syntax: 'Pair.Create(1, 2)')
      Instance Receiver: 
        null
      Arguments(2):
          IArgumentOperation (ArgumentKind.Explicit, Matching Parameter: item1) (OperationKind.Argument, Type: System.Int32) (Syntax: '1')
            ILiteralOperation (OperationKind.Literal, Type: System.Int32, Constant: 1) (Syntax: '1')
            InConversion: CommonConversion (Exists: True, IsIdentity: True, IsNumeric: False, IsReference: False, IsUserDefined: False) (MethodSymbol: null)
            OutConversion: CommonConversion (Exists: True, IsIdentity: True, IsNumeric: False, IsReference: False, IsUserDefined: False) (MethodSymbol: null)
          IArgumentOperation (ArgumentKind.Explicit, Matching Parameter: item2) (OperationKind.Argument, Type: System.Int32) (Syntax: '2')
            ILiteralOperation (OperationKind.Literal, Type: System.Int32, Constant: 2) (Syntax: '2')
            InConversion: CommonConversion (Exists: True, IsIdentity: True, IsNumeric: False, IsReference: False, IsUserDefined: False) (MethodSymbol: null)
            OutConversion: CommonConversion (Exists: True, IsIdentity: True, IsNumeric: False, IsReference: False, IsUserDefined: False) (MethodSymbol: null)
";
            var expectedDiagnostics = new DiagnosticDescription[] {
                // CS0103: The name 'var' does not exist in the current context
                //         for (/*<bind>*/(var(x, y)) = Pair.Create(1, 2)/*</bind>*/; ;) { }
                Diagnostic(ErrorCode.ERR_NameNotInContext, "var").WithArguments("var").WithLocation(6, 25),
                // CS0103: The name 'x' does not exist in the current context
                //         for (/*<bind>*/(var(x, y)) = Pair.Create(1, 2)/*</bind>*/; ;) { }
                Diagnostic(ErrorCode.ERR_NameNotInContext, "x").WithArguments("x").WithLocation(6, 29),
                // CS0103: The name 'y' does not exist in the current context
                //         for (/*<bind>*/(var(x, y)) = Pair.Create(1, 2)/*</bind>*/; ;) { }
                Diagnostic(ErrorCode.ERR_NameNotInContext, "y").WithArguments("y").WithLocation(6, 32)
            };

            VerifyOperationTreeAndDiagnosticsForTest<AssignmentExpressionSyntax>(source, expectedOperationTree, expectedDiagnostics);
        }

        [Fact]
        public void DeconstructionDeclarationInCSharp6()
        {
            string source = @"
class C
{
    static void Main()
    {
        var (x1, x2) = Pair.Create(1, 2);
        (int x3, int x4) = Pair.Create(1, 2);
        foreach ((int x5, var (x6, x7)) in new[] { Pair.Create(1, Pair.Create(2, 3)) }) { }
        for ((int x8, var (x9, x10)) = Pair.Create(1, Pair.Create(2, 3)); ; ) { }
    }
}
" + commonSource;

            var comp = CreateStandardCompilation(source, references: new[] { ValueTupleRef, SystemRuntimeFacadeRef }, parseOptions: TestOptions.Regular6);
            comp.VerifyDiagnostics(
                // (6,13): error CS8059: Feature 'tuples' is not available in C# 6. Please use language version 7.0 or greater.
                //         var (x1, x2) = Pair.Create(1, 2);
                Diagnostic(ErrorCode.ERR_FeatureNotAvailableInVersion6, "(x1, x2)").WithArguments("tuples", "7.0").WithLocation(6, 13),
                // (7,9): error CS8059: Feature 'tuples' is not available in C# 6. Please use language version 7.0 or greater.
                //         (int x3, int x4) = Pair.Create(1, 2);
                Diagnostic(ErrorCode.ERR_FeatureNotAvailableInVersion6, "(int x3, int x4)").WithArguments("tuples", "7.0").WithLocation(7, 9),
                // (8,18): error CS8059: Feature 'tuples' is not available in C# 6. Please use language version 7.0 or greater.
                //         foreach ((int x5, var (x6, x7)) in new[] { Pair.Create(1, Pair.Create(2, 3)) }) { }
                Diagnostic(ErrorCode.ERR_FeatureNotAvailableInVersion6, "(int x5, var (x6, x7))").WithArguments("tuples", "7.0").WithLocation(8, 18),
                // (9,14): error CS8059: Feature 'tuples' is not available in C# 6. Please use language version 7.0 or greater.
                //         for ((int x8, var (x9, x10)) = Pair.Create(1, Pair.Create(2, 3)); ; ) { }
                Diagnostic(ErrorCode.ERR_FeatureNotAvailableInVersion6, "(int x8, var (x9, x10))").WithArguments("tuples", "7.0").WithLocation(9, 14)
                );
        }

        [CompilerTrait(CompilerFeature.IOperation)]
        [Fact]
        public void DeclareLocalTwice()
        {
            string source = @"
class C
{
    static void Main()
    {
        /*<bind>*/var (x1, x1) = (1, 2)/*</bind>*/;
    }
}
";
            string expectedOperationTree = @"
IDeconstructionAssignmentOperation (OperationKind.DeconstructionAssignment, Type: (System.Int32, System.Int32), IsInvalid) (Syntax: 'var (x1, x1) = (1, 2)')
  Left: 
    IDeclarationExpressionOperation (OperationKind.DeclarationExpression, Type: (System.Int32, System.Int32), IsInvalid) (Syntax: 'var (x1, x1)')
      ITupleOperation (OperationKind.Tuple, Type: (System.Int32, System.Int32), IsInvalid) (Syntax: '(x1, x1)')
        Elements(2):
            ILocalReferenceOperation: x1 (IsDeclaration: True) (OperationKind.LocalReference, Type: System.Int32) (Syntax: 'x1')
            ILocalReferenceOperation: x1 (IsDeclaration: True) (OperationKind.LocalReference, Type: System.Int32, IsInvalid) (Syntax: 'x1')
  Right: 
    ITupleOperation (OperationKind.Tuple, Type: (System.Int32, System.Int32)) (Syntax: '(1, 2)')
      Elements(2):
          ILiteralOperation (OperationKind.Literal, Type: System.Int32, Constant: 1) (Syntax: '1')
          ILiteralOperation (OperationKind.Literal, Type: System.Int32, Constant: 2) (Syntax: '2')
";
            var expectedDiagnostics = new DiagnosticDescription[] {
                // CS0128: A local variable or function named 'x1' is already defined in this scope
                //         /*<bind>*/var (x1, x1) = (1, 2)/*</bind>*/;
                Diagnostic(ErrorCode.ERR_LocalDuplicate, "x1").WithArguments("x1").WithLocation(6, 28)
            };

            VerifyOperationTreeAndDiagnosticsForTest<AssignmentExpressionSyntax>(source, expectedOperationTree, expectedDiagnostics);
        }

        [CompilerTrait(CompilerFeature.IOperation)]
        [Fact]
        public void DeclareLocalTwice2()
        {
            string source = @"
class C
{
    static void Main()
    {
        string x1 = null;
        /*<bind>*/var (x1, x2) = (1, 2)/*</bind>*/;
        System.Console.WriteLine(x1);
    }
}
";
            string expectedOperationTree = @"
IDeconstructionAssignmentOperation (OperationKind.DeconstructionAssignment, Type: (System.Int32 x1, System.Int32 x2), IsInvalid) (Syntax: 'var (x1, x2) = (1, 2)')
  Left: 
    IDeclarationExpressionOperation (OperationKind.DeclarationExpression, Type: (System.Int32 x1, System.Int32 x2), IsInvalid) (Syntax: 'var (x1, x2)')
      ITupleOperation (OperationKind.Tuple, Type: (System.Int32 x1, System.Int32 x2), IsInvalid) (Syntax: '(x1, x2)')
        Elements(2):
            ILocalReferenceOperation: x1 (IsDeclaration: True) (OperationKind.LocalReference, Type: System.Int32, IsInvalid) (Syntax: 'x1')
            ILocalReferenceOperation: x2 (IsDeclaration: True) (OperationKind.LocalReference, Type: System.Int32) (Syntax: 'x2')
  Right: 
    ITupleOperation (OperationKind.Tuple, Type: (System.Int32, System.Int32)) (Syntax: '(1, 2)')
      Elements(2):
          ILiteralOperation (OperationKind.Literal, Type: System.Int32, Constant: 1) (Syntax: '1')
          ILiteralOperation (OperationKind.Literal, Type: System.Int32, Constant: 2) (Syntax: '2')
";
            var expectedDiagnostics = new DiagnosticDescription[] {
                // CS0128: A local variable or function named 'x1' is already defined in this scope
                //         /*<bind>*/var (x1, x2) = (1, 2)/*</bind>*/;
                Diagnostic(ErrorCode.ERR_LocalDuplicate, "x1").WithArguments("x1").WithLocation(7, 24)
            };

            VerifyOperationTreeAndDiagnosticsForTest<AssignmentExpressionSyntax>(source, expectedOperationTree, expectedDiagnostics);
        }

        [CompilerTrait(CompilerFeature.IOperation)]
        [Fact]
        public void VarMethodMissing()
        {
            string source = @"
class C
{
    static void Main()
    {
        int x1 = 1;
        int x2 = 1;
        /*<bind>*/var(x1, x2)/*</bind>*/;
    }
}
";
            string expectedOperationTree = @"
IInvalidOperation (OperationKind.Invalid, Type: ?, IsInvalid) (Syntax: 'var(x1, x2)')
  Children(3):
      IInvalidOperation (OperationKind.Invalid, Type: ?, IsInvalid) (Syntax: 'var')
        Children(0)
      ILocalReferenceOperation: x1 (OperationKind.LocalReference, Type: System.Int32) (Syntax: 'x1')
      ILocalReferenceOperation: x2 (OperationKind.LocalReference, Type: System.Int32) (Syntax: 'x2')
";
            var expectedDiagnostics = new DiagnosticDescription[] {
                // CS0103: The name 'var' does not exist in the current context
                //         /*<bind>*/var(x1, x2)/*</bind>*/;
                Diagnostic(ErrorCode.ERR_NameNotInContext, "var").WithArguments("var").WithLocation(8, 19)
            };

            VerifyOperationTreeAndDiagnosticsForTest<InvocationExpressionSyntax>(source, expectedOperationTree, expectedDiagnostics);
        }

        [CompilerTrait(CompilerFeature.IOperation)]
        [Fact]
        public void UseBeforeDeclared()
        {
            string source = @"
class C
{
    static void Main()
    {
        /*<bind>*/(int x1, int x2) = M(x1)/*</bind>*/;
    }
    static (int, int) M(int a) { return (1, 2); }
}
";
            string expectedOperationTree = @"
IDeconstructionAssignmentOperation (OperationKind.DeconstructionAssignment, Type: (System.Int32 x1, System.Int32 x2), IsInvalid) (Syntax: '(int x1, int x2) = M(x1)')
  Left: 
    ITupleOperation (OperationKind.Tuple, Type: (System.Int32 x1, System.Int32 x2)) (Syntax: '(int x1, int x2)')
      Elements(2):
          IDeclarationExpressionOperation (OperationKind.DeclarationExpression, Type: System.Int32) (Syntax: 'int x1')
            ILocalReferenceOperation: x1 (IsDeclaration: True) (OperationKind.LocalReference, Type: System.Int32) (Syntax: 'x1')
          IDeclarationExpressionOperation (OperationKind.DeclarationExpression, Type: System.Int32) (Syntax: 'int x2')
            ILocalReferenceOperation: x2 (IsDeclaration: True) (OperationKind.LocalReference, Type: System.Int32) (Syntax: 'x2')
  Right: 
    IInvocationOperation ((System.Int32, System.Int32) C.M(System.Int32 a)) (OperationKind.Invocation, Type: (System.Int32, System.Int32), IsInvalid) (Syntax: 'M(x1)')
      Instance Receiver: 
        null
      Arguments(1):
          IArgumentOperation (ArgumentKind.Explicit, Matching Parameter: a) (OperationKind.Argument, Type: System.Int32, IsInvalid) (Syntax: 'x1')
            ILocalReferenceOperation: x1 (OperationKind.LocalReference, Type: System.Int32, IsInvalid) (Syntax: 'x1')
            InConversion: CommonConversion (Exists: True, IsIdentity: True, IsNumeric: False, IsReference: False, IsUserDefined: False) (MethodSymbol: null)
            OutConversion: CommonConversion (Exists: True, IsIdentity: True, IsNumeric: False, IsReference: False, IsUserDefined: False) (MethodSymbol: null)
";
            var expectedDiagnostics = new DiagnosticDescription[] {
                // CS0165: Use of unassigned local variable 'x1'
                //         /*<bind>*/(int x1, int x2) = M(x1)/*</bind>*/;
                Diagnostic(ErrorCode.ERR_UseDefViolation, "x1").WithArguments("x1").WithLocation(6, 40)
            };

            VerifyOperationTreeAndDiagnosticsForTest<AssignmentExpressionSyntax>(source, expectedOperationTree, expectedDiagnostics);
        }

        [CompilerTrait(CompilerFeature.IOperation)]
        [Fact]
        public void DeclareWithVoidType()
        {
            string source = @"
class C
{
    static void Main()
    {
        /*<bind>*/(int x1, int x2) = M(x1)/*</bind>*/;
    }
    static void M(int a) { }
}
";
            string expectedOperationTree = @"
IDeconstructionAssignmentOperation (OperationKind.DeconstructionAssignment, Type: ?, IsInvalid) (Syntax: '(int x1, int x2) = M(x1)')
  Left: 
    ITupleOperation (OperationKind.Tuple, Type: (System.Int32 x1, System.Int32 x2)) (Syntax: '(int x1, int x2)')
      Elements(2):
          IDeclarationExpressionOperation (OperationKind.DeclarationExpression, Type: System.Int32) (Syntax: 'int x1')
            ILocalReferenceOperation: x1 (IsDeclaration: True) (OperationKind.LocalReference, Type: System.Int32) (Syntax: 'x1')
          IDeclarationExpressionOperation (OperationKind.DeclarationExpression, Type: System.Int32) (Syntax: 'int x2')
            ILocalReferenceOperation: x2 (IsDeclaration: True) (OperationKind.LocalReference, Type: System.Int32) (Syntax: 'x2')
  Right: 
    IInvocationOperation (void C.M(System.Int32 a)) (OperationKind.Invocation, Type: System.Void, IsInvalid) (Syntax: 'M(x1)')
      Instance Receiver: 
        null
      Arguments(1):
          IArgumentOperation (ArgumentKind.Explicit, Matching Parameter: a) (OperationKind.Argument, Type: System.Int32, IsInvalid) (Syntax: 'x1')
            ILocalReferenceOperation: x1 (OperationKind.LocalReference, Type: System.Int32, IsInvalid) (Syntax: 'x1')
            InConversion: CommonConversion (Exists: True, IsIdentity: True, IsNumeric: False, IsReference: False, IsUserDefined: False) (MethodSymbol: null)
            OutConversion: CommonConversion (Exists: True, IsIdentity: True, IsNumeric: False, IsReference: False, IsUserDefined: False) (MethodSymbol: null)
";
            var expectedDiagnostics = new DiagnosticDescription[] {
                // CS1061: 'void' does not contain a definition for 'Deconstruct' and no extension method 'Deconstruct' accepting a first argument of type 'void' could be found (are you missing a using directive or an assembly reference?)
                //         /*<bind>*/(int x1, int x2) = M(x1)/*</bind>*/;
                Diagnostic(ErrorCode.ERR_NoSuchMemberOrExtension, "M(x1)").WithArguments("void", "Deconstruct").WithLocation(6, 38),
                // CS8129: No suitable Deconstruct instance or extension method was found for type 'void', with 2 out parameters and a void return type.
                //         /*<bind>*/(int x1, int x2) = M(x1)/*</bind>*/;
                Diagnostic(ErrorCode.ERR_MissingDeconstruct, "M(x1)").WithArguments("void", "2").WithLocation(6, 38),
                // CS0165: Use of unassigned local variable 'x1'
                //         /*<bind>*/(int x1, int x2) = M(x1)/*</bind>*/;
                Diagnostic(ErrorCode.ERR_UseDefViolation, "x1").WithArguments("x1").WithLocation(6, 40)
            };

            VerifyOperationTreeAndDiagnosticsForTest<AssignmentExpressionSyntax>(source, expectedOperationTree, expectedDiagnostics);
        }

        [CompilerTrait(CompilerFeature.IOperation)]
        [Fact]
        public void UseBeforeDeclared2()
        {
            string source = @"
class C
{
    static void Main()
    {
        System.Console.WriteLine(x1);
        /*<bind>*/(int x1, int x2) = (1, 2)/*</bind>*/;
    }
}
";
            string expectedOperationTree = @"
IDeconstructionAssignmentOperation (OperationKind.DeconstructionAssignment, Type: (System.Int32 x1, System.Int32 x2)) (Syntax: '(int x1, in ... 2) = (1, 2)')
  Left: 
    ITupleOperation (OperationKind.Tuple, Type: (System.Int32 x1, System.Int32 x2)) (Syntax: '(int x1, int x2)')
      Elements(2):
          IDeclarationExpressionOperation (OperationKind.DeclarationExpression, Type: System.Int32) (Syntax: 'int x1')
            ILocalReferenceOperation: x1 (IsDeclaration: True) (OperationKind.LocalReference, Type: System.Int32) (Syntax: 'x1')
          IDeclarationExpressionOperation (OperationKind.DeclarationExpression, Type: System.Int32) (Syntax: 'int x2')
            ILocalReferenceOperation: x2 (IsDeclaration: True) (OperationKind.LocalReference, Type: System.Int32) (Syntax: 'x2')
  Right: 
    ITupleOperation (OperationKind.Tuple, Type: (System.Int32, System.Int32)) (Syntax: '(1, 2)')
      Elements(2):
          ILiteralOperation (OperationKind.Literal, Type: System.Int32, Constant: 1) (Syntax: '1')
          ILiteralOperation (OperationKind.Literal, Type: System.Int32, Constant: 2) (Syntax: '2')
";
            var expectedDiagnostics = new DiagnosticDescription[] {
                // CS0841: Cannot use local variable 'x1' before it is declared
                //         System.Console.WriteLine(x1);
                Diagnostic(ErrorCode.ERR_VariableUsedBeforeDeclaration, "x1").WithArguments("x1").WithLocation(6, 34)
            };

            VerifyOperationTreeAndDiagnosticsForTest<AssignmentExpressionSyntax>(source, expectedOperationTree, expectedDiagnostics);
        }

        [CompilerTrait(CompilerFeature.IOperation)]
        [Fact]
        public void NullAssignmentInDeclaration()
        {
            string source = @"
class C
{
    static void Main()
    {
        /*<bind>*/(int x1, int x2) = null/*</bind>*/;
    }
}
";
            string expectedOperationTree = @"
IDeconstructionAssignmentOperation (OperationKind.DeconstructionAssignment, Type: System.Void, IsInvalid) (Syntax: '(int x1, int x2) = null')
  Left: 
    ITupleOperation (OperationKind.Tuple, Type: (System.Int32 x1, System.Int32 x2), IsInvalid) (Syntax: '(int x1, int x2) = null')
      Elements(2):
          IDeclarationExpressionOperation (OperationKind.DeclarationExpression, Type: System.Int32) (Syntax: 'int x1')
            ILocalReferenceOperation: x1 (IsDeclaration: True) (OperationKind.LocalReference, Type: System.Int32) (Syntax: 'x1')
          IDeclarationExpressionOperation (OperationKind.DeclarationExpression, Type: System.Int32) (Syntax: 'int x2')
            ILocalReferenceOperation: x2 (IsDeclaration: True) (OperationKind.LocalReference, Type: System.Int32) (Syntax: 'x2')
  Right: 
    ILiteralOperation (OperationKind.Literal, Type: null, Constant: null, IsInvalid) (Syntax: 'null')
";
            var expectedDiagnostics = new DiagnosticDescription[] {
                // CS8131: Deconstruct assignment requires an expression with a type on the right-hand-side.
                //         /*<bind>*/(int x1, int x2) = null/*</bind>*/;
                Diagnostic(ErrorCode.ERR_DeconstructRequiresExpression, "null").WithLocation(6, 38)
            };

            VerifyOperationTreeAndDiagnosticsForTest<AssignmentExpressionSyntax>(source, expectedOperationTree, expectedDiagnostics);
        }

        [CompilerTrait(CompilerFeature.IOperation)]
        [Fact]
        public void NullAssignmentInVarDeclaration()
        {
            string source = @"
class C
{
    static void Main()
    {
        /*<bind>*/var (x1, x2) = null/*</bind>*/;
    }
}
";
            string expectedOperationTree = @"
IDeconstructionAssignmentOperation (OperationKind.DeconstructionAssignment, Type: System.Void, IsInvalid) (Syntax: 'var (x1, x2) = null')
  Left: 
    ITupleOperation (OperationKind.Tuple, Type: (var x1, var x2), IsInvalid) (Syntax: 'var (x1, x2) = null')
      Elements(2):
          ILocalReferenceOperation: x1 (IsDeclaration: True) (OperationKind.LocalReference, Type: var, IsInvalid) (Syntax: 'x1')
          ILocalReferenceOperation: x2 (IsDeclaration: True) (OperationKind.LocalReference, Type: var, IsInvalid) (Syntax: 'x2')
  Right: 
    ILiteralOperation (OperationKind.Literal, Type: null, Constant: null, IsInvalid) (Syntax: 'null')
";
            var expectedDiagnostics = new DiagnosticDescription[] {
                // CS8131: Deconstruct assignment requires an expression with a type on the right-hand-side.
                //         /*<bind>*/var (x1, x2) = null/*</bind>*/;
                Diagnostic(ErrorCode.ERR_DeconstructRequiresExpression, "null").WithLocation(6, 34),
                // CS8130: Cannot infer the type of implicitly-typed deconstruction variable 'x1'.
                //         /*<bind>*/var (x1, x2) = null/*</bind>*/;
                Diagnostic(ErrorCode.ERR_TypeInferenceFailedForImplicitlyTypedDeconstructionVariable, "x1").WithArguments("x1").WithLocation(6, 24),
                // CS8130: Cannot infer the type of implicitly-typed deconstruction variable 'x2'.
                //         /*<bind>*/var (x1, x2) = null/*</bind>*/;
                Diagnostic(ErrorCode.ERR_TypeInferenceFailedForImplicitlyTypedDeconstructionVariable, "x2").WithArguments("x2").WithLocation(6, 28)
            };

            VerifyOperationTreeAndDiagnosticsForTest<AssignmentExpressionSyntax>(source, expectedOperationTree, expectedDiagnostics);
        }

        [CompilerTrait(CompilerFeature.IOperation)]
        [Fact]
        public void TypelessDeclaration()
        {
            string source = @"
class C
{
    static void Main()
    {
        /*<bind>*/var (x1, x2) = (1, null)/*</bind>*/;
    }
}
";
            string expectedOperationTree = @"
IDeconstructionAssignmentOperation (OperationKind.DeconstructionAssignment, Type: System.Void, IsInvalid) (Syntax: 'var (x1, x2) = (1, null)')
  Left: 
    ITupleOperation (OperationKind.Tuple, Type: (var x1, var x2), IsInvalid) (Syntax: 'var (x1, x2) = (1, null)')
      Elements(2):
          ILocalReferenceOperation: x1 (IsDeclaration: True) (OperationKind.LocalReference, Type: var, IsInvalid) (Syntax: 'x1')
          ILocalReferenceOperation: x2 (IsDeclaration: True) (OperationKind.LocalReference, Type: var, IsInvalid) (Syntax: 'x2')
  Right: 
    ITupleOperation (OperationKind.Tuple, Type: null) (Syntax: '(1, null)')
      Elements(2):
          ILiteralOperation (OperationKind.Literal, Type: System.Int32, Constant: 1) (Syntax: '1')
          ILiteralOperation (OperationKind.Literal, Type: null, Constant: null) (Syntax: 'null')
";
            var expectedDiagnostics = new DiagnosticDescription[] {
                // CS8130: Cannot infer the type of implicitly-typed deconstruction variable 'x1'.
                //         /*<bind>*/var (x1, x2) = (1, null)/*</bind>*/;
                Diagnostic(ErrorCode.ERR_TypeInferenceFailedForImplicitlyTypedDeconstructionVariable, "x1").WithArguments("x1").WithLocation(6, 24),
                // CS8130: Cannot infer the type of implicitly-typed deconstruction variable 'x2'.
                //         /*<bind>*/var (x1, x2) = (1, null)/*</bind>*/;
                Diagnostic(ErrorCode.ERR_TypeInferenceFailedForImplicitlyTypedDeconstructionVariable, "x2").WithArguments("x2").WithLocation(6, 28)
            };

            VerifyOperationTreeAndDiagnosticsForTest<AssignmentExpressionSyntax>(source, expectedOperationTree, expectedDiagnostics);
        }

        [CompilerTrait(CompilerFeature.IOperation)]
        [Fact]
        public void TypeMergingWithMultipleAmbiguousVars()
        {
            string source = @"
class C
{
    static void Main()
    {
        /*<bind>*/(string x1, (byte x2, var x3), var x4) = (null, (2, null), null)/*</bind>*/;
    }
}
";
            string expectedOperationTree = @"
IDeconstructionAssignmentOperation (OperationKind.DeconstructionAssignment, Type: System.Void, IsInvalid) (Syntax: '(string x1, ... ull), null)')
  Left: 
    ITupleOperation (OperationKind.Tuple, Type: (System.String x1, (System.Byte x2, var x3), var x4), IsInvalid) (Syntax: '(string x1, ... ull), null)')
      Elements(3):
          IDeclarationExpressionOperation (OperationKind.DeclarationExpression, Type: System.String) (Syntax: 'string x1')
            ILocalReferenceOperation: x1 (IsDeclaration: True) (OperationKind.LocalReference, Type: System.String) (Syntax: 'x1')
          ITupleOperation (OperationKind.Tuple, Type: (System.Byte x2, var x3), IsInvalid) (Syntax: '(byte x2, var x3)')
            Elements(2):
                IDeclarationExpressionOperation (OperationKind.DeclarationExpression, Type: System.Byte) (Syntax: 'byte x2')
                  ILocalReferenceOperation: x2 (IsDeclaration: True) (OperationKind.LocalReference, Type: System.Byte) (Syntax: 'x2')
                IDeclarationExpressionOperation (OperationKind.DeclarationExpression, Type: var, IsInvalid) (Syntax: 'var x3')
                  ILocalReferenceOperation: x3 (IsDeclaration: True) (OperationKind.LocalReference, Type: var, IsInvalid) (Syntax: 'x3')
          IDeclarationExpressionOperation (OperationKind.DeclarationExpression, Type: var, IsInvalid) (Syntax: 'var x4')
            ILocalReferenceOperation: x4 (IsDeclaration: True) (OperationKind.LocalReference, Type: var, IsInvalid) (Syntax: 'x4')
  Right: 
    ITupleOperation (OperationKind.Tuple, Type: null) (Syntax: '(null, (2, null), null)')
      Elements(3):
          ILiteralOperation (OperationKind.Literal, Type: null, Constant: null) (Syntax: 'null')
          ITupleOperation (OperationKind.Tuple, Type: null) (Syntax: '(2, null)')
            Elements(2):
                ILiteralOperation (OperationKind.Literal, Type: System.Int32, Constant: 2) (Syntax: '2')
                ILiteralOperation (OperationKind.Literal, Type: null, Constant: null) (Syntax: 'null')
          ILiteralOperation (OperationKind.Literal, Type: null, Constant: null) (Syntax: 'null')
";
            var expectedDiagnostics = new DiagnosticDescription[] {
                // CS8130: Cannot infer the type of implicitly-typed deconstruction variable 'x3'.
                //         /*<bind>*/(string x1, (byte x2, var x3), var x4) = (null, (2, null), null)/*</bind>*/;
                Diagnostic(ErrorCode.ERR_TypeInferenceFailedForImplicitlyTypedDeconstructionVariable, "x3").WithArguments("x3").WithLocation(6, 45),
                // CS8130: Cannot infer the type of implicitly-typed deconstruction variable 'x4'.
                //         /*<bind>*/(string x1, (byte x2, var x3), var x4) = (null, (2, null), null)/*</bind>*/;
                Diagnostic(ErrorCode.ERR_TypeInferenceFailedForImplicitlyTypedDeconstructionVariable, "x4").WithArguments("x4").WithLocation(6, 54)
            };

            VerifyOperationTreeAndDiagnosticsForTest<AssignmentExpressionSyntax>(source, expectedOperationTree, expectedDiagnostics);
        }

        [CompilerTrait(CompilerFeature.IOperation)]
        [Fact]
        public void TypeMergingWithTooManyLeftNestings()
        {
            string source = @"
class C
{
    static void Main()
    {
        /*<bind>*/((string x1, byte x2, var x3), int x4) = (null, 4)/*</bind>*/;
    }
}
";
            string expectedOperationTree = @"
IDeconstructionAssignmentOperation (OperationKind.DeconstructionAssignment, Type: System.Void, IsInvalid) (Syntax: '((string x1 ... = (null, 4)')
  Left: 
    ITupleOperation (OperationKind.Tuple, Type: ((System.String x1, System.Byte x2, var x3), System.Int32 x4), IsInvalid) (Syntax: '((string x1 ... = (null, 4)')
      Elements(2):
          ITupleOperation (OperationKind.Tuple, Type: (System.String x1, System.Byte x2, var x3), IsInvalid) (Syntax: '(string x1, ... x2, var x3)')
            Elements(3):
                IDeclarationExpressionOperation (OperationKind.DeclarationExpression, Type: System.String) (Syntax: 'string x1')
                  ILocalReferenceOperation: x1 (IsDeclaration: True) (OperationKind.LocalReference, Type: System.String) (Syntax: 'x1')
                IDeclarationExpressionOperation (OperationKind.DeclarationExpression, Type: System.Byte) (Syntax: 'byte x2')
                  ILocalReferenceOperation: x2 (IsDeclaration: True) (OperationKind.LocalReference, Type: System.Byte) (Syntax: 'x2')
                IDeclarationExpressionOperation (OperationKind.DeclarationExpression, Type: var, IsInvalid) (Syntax: 'var x3')
                  ILocalReferenceOperation: x3 (IsDeclaration: True) (OperationKind.LocalReference, Type: var, IsInvalid) (Syntax: 'x3')
          IDeclarationExpressionOperation (OperationKind.DeclarationExpression, Type: System.Int32) (Syntax: 'int x4')
            ILocalReferenceOperation: x4 (IsDeclaration: True) (OperationKind.LocalReference, Type: System.Int32) (Syntax: 'x4')
  Right: 
    ITupleOperation (OperationKind.Tuple, Type: null, IsInvalid) (Syntax: '(null, 4)')
      Elements(2):
          ILiteralOperation (OperationKind.Literal, Type: null, Constant: null, IsInvalid) (Syntax: 'null')
          ILiteralOperation (OperationKind.Literal, Type: System.Int32, Constant: 4) (Syntax: '4')
";
            var expectedDiagnostics = new DiagnosticDescription[] {
                // CS8131: Deconstruct assignment requires an expression with a type on the right-hand-side.
                //         /*<bind>*/((string x1, byte x2, var x3), int x4) = (null, 4)/*</bind>*/;
                Diagnostic(ErrorCode.ERR_DeconstructRequiresExpression, "null").WithLocation(6, 61),
                // CS8130: Cannot infer the type of implicitly-typed deconstruction variable 'x3'.
                //         /*<bind>*/((string x1, byte x2, var x3), int x4) = (null, 4)/*</bind>*/;
                Diagnostic(ErrorCode.ERR_TypeInferenceFailedForImplicitlyTypedDeconstructionVariable, "x3").WithArguments("x3").WithLocation(6, 45)
            };

            VerifyOperationTreeAndDiagnosticsForTest<AssignmentExpressionSyntax>(source, expectedOperationTree, expectedDiagnostics);
        }

        [CompilerTrait(CompilerFeature.IOperation)]
        [Fact]
        public void TypeMergingWithTooManyRightNestings()
        {
            string source = @"
class C
{
    static void Main()
    {
        /*<bind>*/(string x1, var x2) = (null, (null, 2))/*</bind>*/;
    }
}
";
            string expectedOperationTree = @"
IDeconstructionAssignmentOperation (OperationKind.DeconstructionAssignment, Type: System.Void, IsInvalid) (Syntax: '(string x1, ...  (null, 2))')
  Left: 
    ITupleOperation (OperationKind.Tuple, Type: (System.String x1, var x2), IsInvalid) (Syntax: '(string x1, ...  (null, 2))')
      Elements(2):
          IDeclarationExpressionOperation (OperationKind.DeclarationExpression, Type: System.String) (Syntax: 'string x1')
            ILocalReferenceOperation: x1 (IsDeclaration: True) (OperationKind.LocalReference, Type: System.String) (Syntax: 'x1')
          IDeclarationExpressionOperation (OperationKind.DeclarationExpression, Type: var, IsInvalid) (Syntax: 'var x2')
            ILocalReferenceOperation: x2 (IsDeclaration: True) (OperationKind.LocalReference, Type: var, IsInvalid) (Syntax: 'x2')
  Right: 
    ITupleOperation (OperationKind.Tuple, Type: null) (Syntax: '(null, (null, 2))')
      Elements(2):
          ILiteralOperation (OperationKind.Literal, Type: null, Constant: null) (Syntax: 'null')
          ITupleOperation (OperationKind.Tuple, Type: null) (Syntax: '(null, 2)')
            Elements(2):
                ILiteralOperation (OperationKind.Literal, Type: null, Constant: null) (Syntax: 'null')
                ILiteralOperation (OperationKind.Literal, Type: System.Int32, Constant: 2) (Syntax: '2')
";
            var expectedDiagnostics = new DiagnosticDescription[] {
                // CS8130: Cannot infer the type of implicitly-typed deconstruction variable 'x2'.
                //         /*<bind>*/(string x1, var x2) = (null, (null, 2))/*</bind>*/;
                Diagnostic(ErrorCode.ERR_TypeInferenceFailedForImplicitlyTypedDeconstructionVariable, "x2").WithArguments("x2").WithLocation(6, 35)
            };

            VerifyOperationTreeAndDiagnosticsForTest<AssignmentExpressionSyntax>(source, expectedOperationTree, expectedDiagnostics);
        }

        [CompilerTrait(CompilerFeature.IOperation)]
        [Fact]
        public void TypeMergingWithTooManyLeftVariables()
        {
            string source = @"
class C
{
    static void Main()
    {
        /*<bind>*/(string x1, var x2, int x3) = (null, ""hello"")/*</bind>*/;
    }
}
";
            string expectedOperationTree = @"
IDeconstructionAssignmentOperation (OperationKind.DeconstructionAssignment, Type: ?, IsInvalid) (Syntax: '(string x1, ... l, ""hello"")')
  Left: 
    ITupleOperation (OperationKind.Tuple, Type: (System.String x1, System.String x2, System.Int32 x3), IsInvalid) (Syntax: '(string x1, ... x2, int x3)')
      Elements(3):
          IDeclarationExpressionOperation (OperationKind.DeclarationExpression, Type: System.String, IsInvalid) (Syntax: 'string x1')
            ILocalReferenceOperation: x1 (IsDeclaration: True) (OperationKind.LocalReference, Type: System.String, IsInvalid) (Syntax: 'x1')
          IDeclarationExpressionOperation (OperationKind.DeclarationExpression, Type: System.String, IsInvalid) (Syntax: 'var x2')
            ILocalReferenceOperation: x2 (IsDeclaration: True) (OperationKind.LocalReference, Type: System.String, IsInvalid) (Syntax: 'x2')
          IDeclarationExpressionOperation (OperationKind.DeclarationExpression, Type: System.Int32, IsInvalid) (Syntax: 'int x3')
            ILocalReferenceOperation: x3 (IsDeclaration: True) (OperationKind.LocalReference, Type: System.Int32, IsInvalid) (Syntax: 'x3')
  Right: 
    IConversionOperation (TryCast: False, Unchecked) (OperationKind.Conversion, Type: (System.String, System.String), IsInvalid, IsImplicit) (Syntax: '(null, ""hello"")')
      Conversion: CommonConversion (Exists: True, IsIdentity: False, IsNumeric: False, IsReference: False, IsUserDefined: False) (MethodSymbol: null)
      Operand: 
        ITupleOperation (OperationKind.Tuple, Type: (System.String, System.String), IsInvalid) (Syntax: '(null, ""hello"")')
          Elements(2):
              IConversionOperation (TryCast: False, Unchecked) (OperationKind.Conversion, Type: System.String, Constant: null, IsInvalid, IsImplicit) (Syntax: 'null')
                Conversion: CommonConversion (Exists: True, IsIdentity: False, IsNumeric: False, IsReference: True, IsUserDefined: False) (MethodSymbol: null)
                Operand: 
                  ILiteralOperation (OperationKind.Literal, Type: null, Constant: null, IsInvalid) (Syntax: 'null')
              ILiteralOperation (OperationKind.Literal, Type: System.String, Constant: ""hello"", IsInvalid) (Syntax: '""hello""')
";
            var expectedDiagnostics = new DiagnosticDescription[] {
                // CS8132: Cannot deconstruct a tuple of '2' elements into '3' variables.
                //         /*<bind>*/(string x1, var x2, int x3) = (null, "hello")/*</bind>*/;
                Diagnostic(ErrorCode.ERR_DeconstructWrongCardinality, @"(string x1, var x2, int x3) = (null, ""hello"")").WithArguments("2", "3").WithLocation(6, 19)
            };

            VerifyOperationTreeAndDiagnosticsForTest<AssignmentExpressionSyntax>(source, expectedOperationTree, expectedDiagnostics);
        }

        [CompilerTrait(CompilerFeature.IOperation)]
        [Fact]
        public void TypeMergingWithTooManyRightElements()
        {
            string source = @"
class C
{
    static void Main()
    {
        /*<bind>*/(string x1, var y1) = (null, ""hello"", 3)/*</bind>*/;
        (string x2, var y2) = (null, ""hello"", null);
    }
}
";
            string expectedOperationTree = @"
IDeconstructionAssignmentOperation (OperationKind.DeconstructionAssignment, Type: ?, IsInvalid) (Syntax: '(string x1, ... ""hello"", 3)')
  Left: 
    ITupleOperation (OperationKind.Tuple, Type: (System.String x1, System.String y1), IsInvalid) (Syntax: '(string x1, var y1)')
      Elements(2):
          IDeclarationExpressionOperation (OperationKind.DeclarationExpression, Type: System.String, IsInvalid) (Syntax: 'string x1')
            ILocalReferenceOperation: x1 (IsDeclaration: True) (OperationKind.LocalReference, Type: System.String, IsInvalid) (Syntax: 'x1')
          IDeclarationExpressionOperation (OperationKind.DeclarationExpression, Type: System.String, IsInvalid) (Syntax: 'var y1')
            ILocalReferenceOperation: y1 (IsDeclaration: True) (OperationKind.LocalReference, Type: System.String, IsInvalid) (Syntax: 'y1')
  Right: 
    IConversionOperation (TryCast: False, Unchecked) (OperationKind.Conversion, Type: (System.String, System.String, System.Int32), IsInvalid, IsImplicit) (Syntax: '(null, ""hello"", 3)')
      Conversion: CommonConversion (Exists: True, IsIdentity: False, IsNumeric: False, IsReference: False, IsUserDefined: False) (MethodSymbol: null)
      Operand: 
        ITupleOperation (OperationKind.Tuple, Type: (System.String, System.String, System.Int32), IsInvalid) (Syntax: '(null, ""hello"", 3)')
          Elements(3):
              IConversionOperation (TryCast: False, Unchecked) (OperationKind.Conversion, Type: System.String, Constant: null, IsInvalid, IsImplicit) (Syntax: 'null')
                Conversion: CommonConversion (Exists: True, IsIdentity: False, IsNumeric: False, IsReference: True, IsUserDefined: False) (MethodSymbol: null)
                Operand: 
                  ILiteralOperation (OperationKind.Literal, Type: null, Constant: null, IsInvalid) (Syntax: 'null')
              ILiteralOperation (OperationKind.Literal, Type: System.String, Constant: ""hello"", IsInvalid) (Syntax: '""hello""')
              ILiteralOperation (OperationKind.Literal, Type: System.Int32, Constant: 3, IsInvalid) (Syntax: '3')
";
            var expectedDiagnostics = new DiagnosticDescription[] {
                // CS8132: Cannot deconstruct a tuple of '3' elements into '2' variables.
                //         /*<bind>*/(string x1, var y1) = (null, "hello", 3)/*</bind>*/;
                Diagnostic(ErrorCode.ERR_DeconstructWrongCardinality, @"(string x1, var y1) = (null, ""hello"", 3)").WithArguments("3", "2").WithLocation(6, 19),
                // CS8131: Deconstruct assignment requires an expression with a type on the right-hand-side.
                //         (string x2, var y2) = (null, "hello", null);
                Diagnostic(ErrorCode.ERR_DeconstructRequiresExpression, "null").WithLocation(7, 47),
                // CS8130: Cannot infer the type of implicitly-typed deconstruction variable 'y2'.
                //         (string x2, var y2) = (null, "hello", null);
                Diagnostic(ErrorCode.ERR_TypeInferenceFailedForImplicitlyTypedDeconstructionVariable, "y2").WithArguments("y2").WithLocation(7, 25)
            };

            VerifyOperationTreeAndDiagnosticsForTest<AssignmentExpressionSyntax>(source, expectedOperationTree, expectedDiagnostics);
        }

        [CompilerTrait(CompilerFeature.IOperation)]
        [Fact]
        public void DeclarationVarFormWithActualVarType()
        {
            string source = @"
class C
{
    static void Main()
    {
        /*<bind>*/var (x1, x2) = (1, 2)/*</bind>*/;
    }
}
class var { }
";
            string expectedOperationTree = @"
IDeconstructionAssignmentOperation (OperationKind.DeconstructionAssignment, Type: (var x1, var x2), IsInvalid) (Syntax: 'var (x1, x2) = (1, 2)')
  Left: 
    IDeclarationExpressionOperation (OperationKind.DeclarationExpression, Type: (var x1, var x2), IsInvalid) (Syntax: 'var (x1, x2)')
      ITupleOperation (OperationKind.Tuple, Type: (var x1, var x2), IsInvalid) (Syntax: '(x1, x2)')
        Elements(2):
            ILocalReferenceOperation: x1 (IsDeclaration: True) (OperationKind.LocalReference, Type: var, IsInvalid) (Syntax: 'x1')
            ILocalReferenceOperation: x2 (IsDeclaration: True) (OperationKind.LocalReference, Type: var, IsInvalid) (Syntax: 'x2')
  Right: 
    IConversionOperation (TryCast: False, Unchecked) (OperationKind.Conversion, Type: (var, var), IsInvalid, IsImplicit) (Syntax: '(1, 2)')
      Conversion: CommonConversion (Exists: False, IsIdentity: False, IsNumeric: False, IsReference: False, IsUserDefined: False) (MethodSymbol: null)
      Operand: 
        ITupleOperation (OperationKind.Tuple, Type: (System.Int32, System.Int32), IsInvalid) (Syntax: '(1, 2)')
          Elements(2):
              ILiteralOperation (OperationKind.Literal, Type: System.Int32, Constant: 1, IsInvalid) (Syntax: '1')
              ILiteralOperation (OperationKind.Literal, Type: System.Int32, Constant: 2, IsInvalid) (Syntax: '2')
";
            var expectedDiagnostics = new DiagnosticDescription[] {
                // CS8136: Deconstruction 'var (...)' form disallows a specific type for 'var'.
                //         /*<bind>*/var (x1, x2) = (1, 2)/*</bind>*/;
                Diagnostic(ErrorCode.ERR_DeconstructionVarFormDisallowsSpecificType, "(x1, x2)").WithLocation(6, 23),
                // CS0029: Cannot implicitly convert type 'int' to 'var'
                //         /*<bind>*/var (x1, x2) = (1, 2)/*</bind>*/;
                Diagnostic(ErrorCode.ERR_NoImplicitConv, "1").WithArguments("int", "var").WithLocation(6, 35),
                // CS0029: Cannot implicitly convert type 'int' to 'var'
                //         /*<bind>*/var (x1, x2) = (1, 2)/*</bind>*/;
                Diagnostic(ErrorCode.ERR_NoImplicitConv, "2").WithArguments("int", "var").WithLocation(6, 38)
            };

            VerifyOperationTreeAndDiagnosticsForTest<AssignmentExpressionSyntax>(source, expectedOperationTree, expectedDiagnostics);
        }

        [CompilerTrait(CompilerFeature.IOperation)]
        [Fact]
        public void DeclarationVarFormWithAliasedVarType()
        {
            string source = @"
using var = D;
class C
{
    static void Main()
    {
        /*<bind>*/var (x3, x4) = (3, 4)/*</bind>*/;
    }
}
class D
{
    public override string ToString() { return ""var""; }
}
";
            string expectedOperationTree = @"
IDeconstructionAssignmentOperation (OperationKind.DeconstructionAssignment, Type: (D x3, D x4), IsInvalid) (Syntax: 'var (x3, x4) = (3, 4)')
  Left: 
    IDeclarationExpressionOperation (OperationKind.DeclarationExpression, Type: (D x3, D x4), IsInvalid) (Syntax: 'var (x3, x4)')
      ITupleOperation (OperationKind.Tuple, Type: (D x3, D x4), IsInvalid) (Syntax: '(x3, x4)')
        Elements(2):
            ILocalReferenceOperation: x3 (IsDeclaration: True) (OperationKind.LocalReference, Type: D, IsInvalid) (Syntax: 'x3')
            ILocalReferenceOperation: x4 (IsDeclaration: True) (OperationKind.LocalReference, Type: D, IsInvalid) (Syntax: 'x4')
  Right: 
    IConversionOperation (TryCast: False, Unchecked) (OperationKind.Conversion, Type: (D, D), IsInvalid, IsImplicit) (Syntax: '(3, 4)')
      Conversion: CommonConversion (Exists: False, IsIdentity: False, IsNumeric: False, IsReference: False, IsUserDefined: False) (MethodSymbol: null)
      Operand: 
        ITupleOperation (OperationKind.Tuple, Type: (System.Int32, System.Int32), IsInvalid) (Syntax: '(3, 4)')
          Elements(2):
              ILiteralOperation (OperationKind.Literal, Type: System.Int32, Constant: 3, IsInvalid) (Syntax: '3')
              ILiteralOperation (OperationKind.Literal, Type: System.Int32, Constant: 4, IsInvalid) (Syntax: '4')
";
            var expectedDiagnostics = new DiagnosticDescription[] {
                // CS8136: Deconstruction 'var (...)' form disallows a specific type for 'var'.
                //         /*<bind>*/var (x3, x4) = (3, 4)/*</bind>*/;
                Diagnostic(ErrorCode.ERR_DeconstructionVarFormDisallowsSpecificType, "(x3, x4)").WithLocation(7, 23),
                // CS0029: Cannot implicitly convert type 'int' to 'D'
                //         /*<bind>*/var (x3, x4) = (3, 4)/*</bind>*/;
                Diagnostic(ErrorCode.ERR_NoImplicitConv, "3").WithArguments("int", "D").WithLocation(7, 35),
                // CS0029: Cannot implicitly convert type 'int' to 'D'
                //         /*<bind>*/var (x3, x4) = (3, 4)/*</bind>*/;
                Diagnostic(ErrorCode.ERR_NoImplicitConv, "4").WithArguments("int", "D").WithLocation(7, 38)
            };

            VerifyOperationTreeAndDiagnosticsForTest<AssignmentExpressionSyntax>(source, expectedOperationTree, expectedDiagnostics);
        }

        [CompilerTrait(CompilerFeature.IOperation)]
        [Fact]
        public void DeclarationWithWrongCardinality()
        {
            string source = @"
class C
{
    static void Main()
    {
        /*<bind>*/(var (x1, x2), var x3) = (1, 2, 3)/*</bind>*/;
    }
}
";
            string expectedOperationTree = @"
IDeconstructionAssignmentOperation (OperationKind.DeconstructionAssignment, Type: ?, IsInvalid) (Syntax: '(var (x1, x ... = (1, 2, 3)')
  Left: 
    ITupleOperation (OperationKind.Tuple, Type: ((var x1, var x2), System.Int32 x3), IsInvalid) (Syntax: '(var (x1, x2), var x3)')
      Elements(2):
          IDeclarationExpressionOperation (OperationKind.DeclarationExpression, Type: (var x1, var x2), IsInvalid) (Syntax: 'var (x1, x2)')
            ITupleOperation (OperationKind.Tuple, Type: (var x1, var x2), IsInvalid) (Syntax: '(x1, x2)')
              Elements(2):
                  ILocalReferenceOperation: x1 (IsDeclaration: True) (OperationKind.LocalReference, Type: var, IsInvalid) (Syntax: 'x1')
                  ILocalReferenceOperation: x2 (IsDeclaration: True) (OperationKind.LocalReference, Type: var, IsInvalid) (Syntax: 'x2')
          IDeclarationExpressionOperation (OperationKind.DeclarationExpression, Type: System.Int32, IsInvalid) (Syntax: 'var x3')
            ILocalReferenceOperation: x3 (IsDeclaration: True) (OperationKind.LocalReference, Type: System.Int32, IsInvalid) (Syntax: 'x3')
  Right: 
    ITupleOperation (OperationKind.Tuple, Type: (System.Int32, System.Int32, System.Int32), IsInvalid) (Syntax: '(1, 2, 3)')
      Elements(3):
          ILiteralOperation (OperationKind.Literal, Type: System.Int32, Constant: 1, IsInvalid) (Syntax: '1')
          ILiteralOperation (OperationKind.Literal, Type: System.Int32, Constant: 2, IsInvalid) (Syntax: '2')
          ILiteralOperation (OperationKind.Literal, Type: System.Int32, Constant: 3, IsInvalid) (Syntax: '3')
";
            var expectedDiagnostics = new DiagnosticDescription[] {
                // CS8132: Cannot deconstruct a tuple of '3' elements into '2' variables.
                //         /*<bind>*/(var (x1, x2), var x3) = (1, 2, 3)/*</bind>*/;
                Diagnostic(ErrorCode.ERR_DeconstructWrongCardinality, "(var (x1, x2), var x3) = (1, 2, 3)").WithArguments("3", "2").WithLocation(6, 19),
                // CS8130: Cannot infer the type of implicitly-typed deconstruction variable 'x1'.
                //         /*<bind>*/(var (x1, x2), var x3) = (1, 2, 3)/*</bind>*/;
                Diagnostic(ErrorCode.ERR_TypeInferenceFailedForImplicitlyTypedDeconstructionVariable, "x1").WithArguments("x1").WithLocation(6, 25),
                // CS8130: Cannot infer the type of implicitly-typed deconstruction variable 'x2'.
                //         /*<bind>*/(var (x1, x2), var x3) = (1, 2, 3)/*</bind>*/;
                Diagnostic(ErrorCode.ERR_TypeInferenceFailedForImplicitlyTypedDeconstructionVariable, "x2").WithArguments("x2").WithLocation(6, 29)
            };

            VerifyOperationTreeAndDiagnosticsForTest<AssignmentExpressionSyntax>(source, expectedOperationTree, expectedDiagnostics);
        }

        [CompilerTrait(CompilerFeature.IOperation)]
        [Fact]
        public void DeclarationWithCircularity1()
        {
            string source = @"
class C
{
    static void Main()
    {
        /*<bind>*/var (x1, x2) = (1, x1)/*</bind>*/;
    }
}
";
            string expectedOperationTree = @"
IDeconstructionAssignmentOperation (OperationKind.DeconstructionAssignment, Type: (System.Int32 x1, var x2), IsInvalid) (Syntax: 'var (x1, x2) = (1, x1)')
  Left: 
    IDeclarationExpressionOperation (OperationKind.DeclarationExpression, Type: (System.Int32 x1, var x2)) (Syntax: 'var (x1, x2)')
      ITupleOperation (OperationKind.Tuple, Type: (System.Int32 x1, var x2)) (Syntax: '(x1, x2)')
        Elements(2):
            ILocalReferenceOperation: x1 (IsDeclaration: True) (OperationKind.LocalReference, Type: System.Int32) (Syntax: 'x1')
            ILocalReferenceOperation: x2 (IsDeclaration: True) (OperationKind.LocalReference, Type: var) (Syntax: 'x2')
  Right: 
    IConversionOperation (TryCast: False, Unchecked) (OperationKind.Conversion, Type: (System.Int32, var), IsInvalid, IsImplicit) (Syntax: '(1, x1)')
      Conversion: CommonConversion (Exists: True, IsIdentity: True, IsNumeric: False, IsReference: False, IsUserDefined: False) (MethodSymbol: null)
      Operand: 
        ITupleOperation (OperationKind.Tuple, Type: (System.Int32, var x1), IsInvalid) (Syntax: '(1, x1)')
          Elements(2):
              ILiteralOperation (OperationKind.Literal, Type: System.Int32, Constant: 1) (Syntax: '1')
              ILocalReferenceOperation: x1 (OperationKind.LocalReference, Type: var, IsInvalid) (Syntax: 'x1')
";
            var expectedDiagnostics = new DiagnosticDescription[] {
                // CS0841: Cannot use local variable 'x1' before it is declared
                //         /*<bind>*/var (x1, x2) = (1, x1)/*</bind>*/;
                Diagnostic(ErrorCode.ERR_VariableUsedBeforeDeclaration, "x1").WithArguments("x1").WithLocation(6, 38),
                // CS0165: Use of unassigned local variable 'x1'
                //         /*<bind>*/var (x1, x2) = (1, x1)/*</bind>*/;
                Diagnostic(ErrorCode.ERR_UseDefViolation, "x1").WithArguments("x1").WithLocation(6, 38)
            };

            VerifyOperationTreeAndDiagnosticsForTest<AssignmentExpressionSyntax>(source, expectedOperationTree, expectedDiagnostics);
        }

        [CompilerTrait(CompilerFeature.IOperation)]
        [Fact]
        public void DeclarationWithCircularity2()
        {
            string source = @"
class C
{
    static void Main()
    {
        /*<bind>*/var (x1, x2) = (x2, 2)/*</bind>*/;
    }
}
";
            string expectedOperationTree = @"
IDeconstructionAssignmentOperation (OperationKind.DeconstructionAssignment, Type: (var x1, System.Int32 x2), IsInvalid) (Syntax: 'var (x1, x2) = (x2, 2)')
  Left: 
    IDeclarationExpressionOperation (OperationKind.DeclarationExpression, Type: (var x1, System.Int32 x2)) (Syntax: 'var (x1, x2)')
      ITupleOperation (OperationKind.Tuple, Type: (var x1, System.Int32 x2)) (Syntax: '(x1, x2)')
        Elements(2):
            ILocalReferenceOperation: x1 (IsDeclaration: True) (OperationKind.LocalReference, Type: var) (Syntax: 'x1')
            ILocalReferenceOperation: x2 (IsDeclaration: True) (OperationKind.LocalReference, Type: System.Int32) (Syntax: 'x2')
  Right: 
    IConversionOperation (TryCast: False, Unchecked) (OperationKind.Conversion, Type: (var, System.Int32), IsInvalid, IsImplicit) (Syntax: '(x2, 2)')
      Conversion: CommonConversion (Exists: True, IsIdentity: True, IsNumeric: False, IsReference: False, IsUserDefined: False) (MethodSymbol: null)
      Operand: 
        ITupleOperation (OperationKind.Tuple, Type: (var x2, System.Int32), IsInvalid) (Syntax: '(x2, 2)')
          Elements(2):
              ILocalReferenceOperation: x2 (OperationKind.LocalReference, Type: var, IsInvalid) (Syntax: 'x2')
              ILiteralOperation (OperationKind.Literal, Type: System.Int32, Constant: 2) (Syntax: '2')
";
            var expectedDiagnostics = new DiagnosticDescription[] {
                // CS0841: Cannot use local variable 'x2' before it is declared
                //         /*<bind>*/var (x1, x2) = (x2, 2)/*</bind>*/;
                Diagnostic(ErrorCode.ERR_VariableUsedBeforeDeclaration, "x2").WithArguments("x2").WithLocation(6, 35),
                // CS0165: Use of unassigned local variable 'x2'
                //         /*<bind>*/var (x1, x2) = (x2, 2)/*</bind>*/;
                Diagnostic(ErrorCode.ERR_UseDefViolation, "x2").WithArguments("x2").WithLocation(6, 35)
            };

            VerifyOperationTreeAndDiagnosticsForTest<AssignmentExpressionSyntax>(source, expectedOperationTree, expectedDiagnostics);
        }

        [CompilerTrait(CompilerFeature.IOperation)]
        [Fact, CompilerTrait(CompilerFeature.RefLocalsReturns)]
        [WorkItem(12283, "https://github.com/dotnet/roslyn/issues/12283")]
        public void RefReturningVarInvocation()
        {
            string source = @"
class C
{
    static int i;

    static void Main()
    {
        int x = 0, y = 0;
        /*<bind>*/var (x, y) = 42/*</bind>*/; // parsed as deconstruction
        System.Console.WriteLine(i);
    }
    static ref int var(int a, int b) { return ref i; }
}
";
            string expectedOperationTree = @"
IDeconstructionAssignmentOperation (OperationKind.DeconstructionAssignment, Type: ?, IsInvalid) (Syntax: 'var (x, y) = 42')
  Left: 
    IDeclarationExpressionOperation (OperationKind.DeclarationExpression, Type: (var x, var y), IsInvalid) (Syntax: 'var (x, y)')
      ITupleOperation (OperationKind.Tuple, Type: (var x, var y), IsInvalid) (Syntax: '(x, y)')
        Elements(2):
            ILocalReferenceOperation: x (IsDeclaration: True) (OperationKind.LocalReference, Type: var, IsInvalid) (Syntax: 'x')
            ILocalReferenceOperation: y (IsDeclaration: True) (OperationKind.LocalReference, Type: var, IsInvalid) (Syntax: 'y')
  Right: 
    ILiteralOperation (OperationKind.Literal, Type: System.Int32, Constant: 42, IsInvalid) (Syntax: '42')
";
            var expectedDiagnostics = new DiagnosticDescription[] {
                // CS0128: A local variable or function named 'x' is already defined in this scope
                //         /*<bind>*/var (x, y) = 42/*</bind>*/; // parsed as deconstruction
                Diagnostic(ErrorCode.ERR_LocalDuplicate, "x").WithArguments("x").WithLocation(9, 24),
                // CS0128: A local variable or function named 'y' is already defined in this scope
                //         /*<bind>*/var (x, y) = 42/*</bind>*/; // parsed as deconstruction
                Diagnostic(ErrorCode.ERR_LocalDuplicate, "y").WithArguments("y").WithLocation(9, 27),
                // CS1061: 'int' does not contain a definition for 'Deconstruct' and no extension method 'Deconstruct' accepting a first argument of type 'int' could be found (are you missing a using directive or an assembly reference?)
                //         /*<bind>*/var (x, y) = 42/*</bind>*/; // parsed as deconstruction
                Diagnostic(ErrorCode.ERR_NoSuchMemberOrExtension, "42").WithArguments("int", "Deconstruct").WithLocation(9, 32),
                // CS8129: No suitable Deconstruct instance or extension method was found for type 'int', with 2 out parameters and a void return type.
                //         /*<bind>*/var (x, y) = 42/*</bind>*/; // parsed as deconstruction
                Diagnostic(ErrorCode.ERR_MissingDeconstruct, "42").WithArguments("int", "2").WithLocation(9, 32),
                // CS8130: Cannot infer the type of implicitly-typed deconstruction variable 'x'.
                //         /*<bind>*/var (x, y) = 42/*</bind>*/; // parsed as deconstruction
                Diagnostic(ErrorCode.ERR_TypeInferenceFailedForImplicitlyTypedDeconstructionVariable, "x").WithArguments("x").WithLocation(9, 24),
                // CS8130: Cannot infer the type of implicitly-typed deconstruction variable 'y'.
                //         /*<bind>*/var (x, y) = 42/*</bind>*/; // parsed as deconstruction
                Diagnostic(ErrorCode.ERR_TypeInferenceFailedForImplicitlyTypedDeconstructionVariable, "y").WithArguments("y").WithLocation(9, 27),
                // CS0219: The variable 'x' is assigned but its value is never used
                //         int x = 0, y = 0;
                Diagnostic(ErrorCode.WRN_UnreferencedVarAssg, "x").WithArguments("x").WithLocation(8, 13),
                // CS0219: The variable 'y' is assigned but its value is never used
                //         int x = 0, y = 0;
                Diagnostic(ErrorCode.WRN_UnreferencedVarAssg, "y").WithArguments("y").WithLocation(8, 20)
            };

            VerifyOperationTreeAndDiagnosticsForTest<AssignmentExpressionSyntax>(source, expectedOperationTree, expectedDiagnostics);
        }

        [Fact(Skip = "https://github.com/dotnet/roslyn/issues/12468"), CompilerTrait(CompilerFeature.RefLocalsReturns)]
        [WorkItem(12468, "https://github.com/dotnet/roslyn/issues/12468")]
        public void RefReturningVarInvocation2()
        {
            string source = @"
class C
{
    static int i = 0;

    static void Main()
    {
        int x = 0, y = 0;
        @var(x, y) = 42; // parsed as invocation
        System.Console.Write(i + "" "");
        (var(x, y)) = 43; // parsed as invocation
        System.Console.Write(i + "" "");
        (var(x, y) = 44); // parsed as invocation
        System.Console.Write(i);
    }
    static ref int var(int a, int b) { return ref i; }
}
";
            // The correct expectation is for the code to compile and execute
            //var comp = CompileAndVerify(source, expectedOutput: "42 43 44");
            var comp = CreateStandardCompilation(source);
            comp.VerifyDiagnostics(
                // (11,9): error CS8134: Deconstruction must contain at least two variables.
                //         (var(x, y)) = 43; // parsed as invocation
                Diagnostic(ErrorCode.ERR_DeconstructTooFewElements, "(var(x, y)) = 43").WithLocation(11, 9),
                // (13,20): error CS1026: ) expected
                //         (var(x, y) = 44); // parsed as invocation
                Diagnostic(ErrorCode.ERR_CloseParenExpected, "=").WithLocation(13, 20),
                // (13,24): error CS1002: ; expected
                //         (var(x, y) = 44); // parsed as invocation
                Diagnostic(ErrorCode.ERR_SemicolonExpected, ")").WithLocation(13, 24),
                // (13,24): error CS1513: } expected
                //         (var(x, y) = 44); // parsed as invocation
                Diagnostic(ErrorCode.ERR_RbraceExpected, ")").WithLocation(13, 24),
                // (9,14): error CS0128: A local variable named 'x' is already defined in this scope
                //         @var(x, y) = 42; // parsed as invocation
                Diagnostic(ErrorCode.ERR_LocalDuplicate, "x").WithArguments("x").WithLocation(9, 14),
                // (9,9): error CS0246: The type or namespace name 'var' could not be found (are you missing a using directive or an assembly reference?)
                //         @var(x, y) = 42; // parsed as invocation
                Diagnostic(ErrorCode.ERR_SingleTypeNameNotFound, "@var").WithArguments("var").WithLocation(9, 9),
                // (9,14): error CS8136: Deconstruction `var (...)` form disallows a specific type for 'var'.
                //         @var(x, y) = 42; // parsed as invocation
                Diagnostic(ErrorCode.ERR_DeconstructionVarFormDisallowsSpecificType, "x").WithLocation(9, 14),
                // (9,17): error CS0128: A local variable named 'y' is already defined in this scope
                //         @var(x, y) = 42; // parsed as invocation
                Diagnostic(ErrorCode.ERR_LocalDuplicate, "y").WithArguments("y").WithLocation(9, 17),
                // (9,9): error CS0246: The type or namespace name 'var' could not be found (are you missing a using directive or an assembly reference?)
                //         @var(x, y) = 42; // parsed as invocation
                Diagnostic(ErrorCode.ERR_SingleTypeNameNotFound, "@var").WithArguments("var").WithLocation(9, 9),
                // (9,17): error CS8136: Deconstruction `var (...)` form disallows a specific type for 'var'.
                //         @var(x, y) = 42; // parsed as invocation
                Diagnostic(ErrorCode.ERR_DeconstructionVarFormDisallowsSpecificType, "y").WithLocation(9, 17),
                // (9,22): error CS1061: 'int' does not contain a definition for 'Deconstruct' and no extension method 'Deconstruct' accepting a first argument of type 'int' could be found (are you missing a using directive or an assembly reference?)
                //         @var(x, y) = 42; // parsed as invocation
                Diagnostic(ErrorCode.ERR_NoSuchMemberOrExtension, "42").WithArguments("int", "Deconstruct").WithLocation(9, 22),
                // (9,22): error CS8129: No Deconstruct instance or extension method was found for type 'int', with 2 out parameters.
                //         @var(x, y) = 42; // parsed as invocation
                Diagnostic(ErrorCode.ERR_MissingDeconstruct, "42").WithArguments("int", "2").WithLocation(9, 22),
                // (11,14): error CS0128: A local variable named 'x' is already defined in this scope
                //         (var(x, y)) = 43; // parsed as invocation
                Diagnostic(ErrorCode.ERR_LocalDuplicate, "x").WithArguments("x").WithLocation(11, 14),
                // (11,17): error CS0128: A local variable named 'y' is already defined in this scope
                //         (var(x, y)) = 43; // parsed as invocation
                Diagnostic(ErrorCode.ERR_LocalDuplicate, "y").WithArguments("y").WithLocation(11, 17),
                // (11,23): error CS1061: 'int' does not contain a definition for 'Deconstruct' and no extension method 'Deconstruct' accepting a first argument of type 'int' could be found (are you missing a using directive or an assembly reference?)
                //         (var(x, y)) = 43; // parsed as invocation
                Diagnostic(ErrorCode.ERR_NoSuchMemberOrExtension, "43").WithArguments("int", "Deconstruct").WithLocation(11, 23),
                // (11,23): error CS8129: No Deconstruct instance or extension method was found for type 'int', with 1 out parameters.
                //         (var(x, y)) = 43; // parsed as invocation
                Diagnostic(ErrorCode.ERR_MissingDeconstruct, "43").WithArguments("int", "1").WithLocation(11, 23),
                // (13,14): error CS0128: A local variable named 'x' is already defined in this scope
                //         (var(x, y) = 44); // parsed as invocation
                Diagnostic(ErrorCode.ERR_LocalDuplicate, "x").WithArguments("x").WithLocation(13, 14),
                // (13,17): error CS0128: A local variable named 'y' is already defined in this scope
                //         (var(x, y) = 44); // parsed as invocation
                Diagnostic(ErrorCode.ERR_LocalDuplicate, "y").WithArguments("y").WithLocation(13, 17),
                // (13,22): error CS1061: 'int' does not contain a definition for 'Deconstruct' and no extension method 'Deconstruct' accepting a first argument of type 'int' could be found (are you missing a using directive or an assembly reference?)
                //         (var(x, y) = 44); // parsed as invocation
                Diagnostic(ErrorCode.ERR_NoSuchMemberOrExtension, "44").WithArguments("int", "Deconstruct").WithLocation(13, 22),
                // (13,22): error CS8129: No Deconstruct instance or extension method was found for type 'int', with 1 out parameters.
                //         (var(x, y) = 44); // parsed as invocation
                Diagnostic(ErrorCode.ERR_MissingDeconstruct, "44").WithArguments("int", "1").WithLocation(13, 22),
                // (8,13): warning CS0219: The variable 'x' is assigned but its value is never used
                //         int x = 0, y = 0;
                Diagnostic(ErrorCode.WRN_UnreferencedVarAssg, "x").WithArguments("x").WithLocation(8, 13),
                // (8,20): warning CS0219: The variable 'y' is assigned but its value is never used
                //         int x = 0, y = 0;
                Diagnostic(ErrorCode.WRN_UnreferencedVarAssg, "y").WithArguments("y").WithLocation(8, 20)
                );
        }

        [Fact, CompilerTrait(CompilerFeature.RefLocalsReturns)]
        [WorkItem(12283, "https://github.com/dotnet/roslyn/issues/12283")]
        public void RefReturningInvocation()
        {
            string source = @"
class C
{
    static int i;

    static void Main()
    {
        int x = 0, y = 0;
        M(x, y) = 42;
        System.Console.WriteLine(i);
    }
    static ref int M(int a, int b) { return ref i; }
}
";
            var comp = CompileAndVerify(source, expectedOutput: "42");
            comp.VerifyDiagnostics();
        }

        [CompilerTrait(CompilerFeature.IOperation)]
        [Fact]
        public void DeclarationWithTypeInsideVarForm()
        {
            string source = @"
class C
{
    static void Main()
    {
        var(int x1, x2) = (1, 2);
        var(var x3, x4) = (1, 2);
        /*<bind>*/var(x5, var(x6, x7)) = (1, (2, 3))/*</bind>*/;
    }
}
";
            string expectedOperationTree = @"
ISimpleAssignmentOperation (OperationKind.SimpleAssignment, Type: ?, IsInvalid) (Syntax: 'var(x5, var ... (1, (2, 3))')
  Left: 
    IInvalidOperation (OperationKind.Invalid, Type: ?, IsInvalid) (Syntax: 'var(x5, var(x6, x7))')
      Children(3):
          IInvalidOperation (OperationKind.Invalid, Type: ?, IsInvalid) (Syntax: 'var')
            Children(0)
          IInvalidOperation (OperationKind.Invalid, Type: ?, IsInvalid) (Syntax: 'x5')
            Children(0)
          IInvalidOperation (OperationKind.Invalid, Type: ?, IsInvalid) (Syntax: 'var(x6, x7)')
            Children(3):
                IInvalidOperation (OperationKind.Invalid, Type: ?, IsInvalid) (Syntax: 'var')
                  Children(0)
                IInvalidOperation (OperationKind.Invalid, Type: ?, IsInvalid) (Syntax: 'x6')
                  Children(0)
                IInvalidOperation (OperationKind.Invalid, Type: ?, IsInvalid) (Syntax: 'x7')
                  Children(0)
  Right: 
    ITupleOperation (OperationKind.Tuple, Type: (System.Int32, (System.Int32, System.Int32))) (Syntax: '(1, (2, 3))')
      Elements(2):
          ILiteralOperation (OperationKind.Literal, Type: System.Int32, Constant: 1) (Syntax: '1')
          ITupleOperation (OperationKind.Tuple, Type: (System.Int32, System.Int32)) (Syntax: '(2, 3)')
            Elements(2):
                ILiteralOperation (OperationKind.Literal, Type: System.Int32, Constant: 2) (Syntax: '2')
                ILiteralOperation (OperationKind.Literal, Type: System.Int32, Constant: 3) (Syntax: '3')
";
            var expectedDiagnostics = new DiagnosticDescription[] {
                // CS1525: Invalid expression term 'int'
                //         var(int x1, x2) = (1, 2);
                Diagnostic(ErrorCode.ERR_InvalidExprTerm, "int").WithArguments("int").WithLocation(6, 13),
                // CS1003: Syntax error, ',' expected
                //         var(int x1, x2) = (1, 2);
                Diagnostic(ErrorCode.ERR_SyntaxError, "x1").WithArguments(",", "").WithLocation(6, 17),
                // CS1003: Syntax error, ',' expected
                //         var(var x3, x4) = (1, 2);
                Diagnostic(ErrorCode.ERR_SyntaxError, "x3").WithArguments(",", "").WithLocation(7, 17),
                // CS8199: The syntax 'var (...)' as an lvalue is reserved.
                //         var(int x1, x2) = (1, 2);
                Diagnostic(ErrorCode.ERR_VarInvocationLvalueReserved, "var(int x1, x2)").WithLocation(6, 9),
                // CS0103: The name 'var' does not exist in the current context
                //         var(int x1, x2) = (1, 2);
                Diagnostic(ErrorCode.ERR_NameNotInContext, "var").WithArguments("var").WithLocation(6, 9),
                // CS0103: The name 'x1' does not exist in the current context
                //         var(int x1, x2) = (1, 2);
                Diagnostic(ErrorCode.ERR_NameNotInContext, "x1").WithArguments("x1").WithLocation(6, 17),
                // CS0103: The name 'x2' does not exist in the current context
                //         var(int x1, x2) = (1, 2);
                Diagnostic(ErrorCode.ERR_NameNotInContext, "x2").WithArguments("x2").WithLocation(6, 21),
                // CS8199: The syntax 'var (...)' as an lvalue is reserved.
                //         var(var x3, x4) = (1, 2);
                Diagnostic(ErrorCode.ERR_VarInvocationLvalueReserved, "var(var x3, x4)").WithLocation(7, 9),
                // CS0103: The name 'var' does not exist in the current context
                //         var(var x3, x4) = (1, 2);
                Diagnostic(ErrorCode.ERR_NameNotInContext, "var").WithArguments("var").WithLocation(7, 9),
                // CS0103: The name 'var' does not exist in the current context
                //         var(var x3, x4) = (1, 2);
                Diagnostic(ErrorCode.ERR_NameNotInContext, "var").WithArguments("var").WithLocation(7, 13),
                // CS0103: The name 'x3' does not exist in the current context
                //         var(var x3, x4) = (1, 2);
                Diagnostic(ErrorCode.ERR_NameNotInContext, "x3").WithArguments("x3").WithLocation(7, 17),
                // CS0103: The name 'x4' does not exist in the current context
                //         var(var x3, x4) = (1, 2);
                Diagnostic(ErrorCode.ERR_NameNotInContext, "x4").WithArguments("x4").WithLocation(7, 21),
                // CS8199: The syntax 'var (...)' as an lvalue is reserved.
                //         /*<bind>*/var(x5, var(x6, x7)) = (1, (2, 3))/*</bind>*/;
                Diagnostic(ErrorCode.ERR_VarInvocationLvalueReserved, "var(x5, var(x6, x7))").WithLocation(8, 19),
                // CS0103: The name 'var' does not exist in the current context
                //         /*<bind>*/var(x5, var(x6, x7)) = (1, (2, 3))/*</bind>*/;
                Diagnostic(ErrorCode.ERR_NameNotInContext, "var").WithArguments("var").WithLocation(8, 19),
                // CS0103: The name 'x5' does not exist in the current context
                //         /*<bind>*/var(x5, var(x6, x7)) = (1, (2, 3))/*</bind>*/;
                Diagnostic(ErrorCode.ERR_NameNotInContext, "x5").WithArguments("x5").WithLocation(8, 23),
                // CS0103: The name 'var' does not exist in the current context
                //         /*<bind>*/var(x5, var(x6, x7)) = (1, (2, 3))/*</bind>*/;
                Diagnostic(ErrorCode.ERR_NameNotInContext, "var").WithArguments("var").WithLocation(8, 27),
                // CS0103: The name 'x6' does not exist in the current context
                //         /*<bind>*/var(x5, var(x6, x7)) = (1, (2, 3))/*</bind>*/;
                Diagnostic(ErrorCode.ERR_NameNotInContext, "x6").WithArguments("x6").WithLocation(8, 31),
                // CS0103: The name 'x7' does not exist in the current context
                //         /*<bind>*/var(x5, var(x6, x7)) = (1, (2, 3))/*</bind>*/;
                Diagnostic(ErrorCode.ERR_NameNotInContext, "x7").WithArguments("x7").WithLocation(8, 35)
            };

            VerifyOperationTreeAndDiagnosticsForTest<AssignmentExpressionSyntax>(source, expectedOperationTree, expectedDiagnostics);
        }

        [CompilerTrait(CompilerFeature.IOperation)]
        [Fact]
        public void ForWithCircularity1()
        {
            string source = @"
class C
{
    static void Main()
    {
        for (/*<bind>*/var (x1, x2) = (1, x1)/*</bind>*/; ;) { }
    }
}
";
            string expectedOperationTree = @"
IDeconstructionAssignmentOperation (OperationKind.DeconstructionAssignment, Type: (System.Int32 x1, var x2), IsInvalid) (Syntax: 'var (x1, x2) = (1, x1)')
  Left: 
    IDeclarationExpressionOperation (OperationKind.DeclarationExpression, Type: (System.Int32 x1, var x2)) (Syntax: 'var (x1, x2)')
      ITupleOperation (OperationKind.Tuple, Type: (System.Int32 x1, var x2)) (Syntax: '(x1, x2)')
        Elements(2):
            ILocalReferenceOperation: x1 (IsDeclaration: True) (OperationKind.LocalReference, Type: System.Int32) (Syntax: 'x1')
            ILocalReferenceOperation: x2 (IsDeclaration: True) (OperationKind.LocalReference, Type: var) (Syntax: 'x2')
  Right: 
    IConversionOperation (TryCast: False, Unchecked) (OperationKind.Conversion, Type: (System.Int32, var), IsInvalid, IsImplicit) (Syntax: '(1, x1)')
      Conversion: CommonConversion (Exists: True, IsIdentity: True, IsNumeric: False, IsReference: False, IsUserDefined: False) (MethodSymbol: null)
      Operand: 
        ITupleOperation (OperationKind.Tuple, Type: (System.Int32, var x1), IsInvalid) (Syntax: '(1, x1)')
          Elements(2):
              ILiteralOperation (OperationKind.Literal, Type: System.Int32, Constant: 1) (Syntax: '1')
              ILocalReferenceOperation: x1 (OperationKind.LocalReference, Type: var, IsInvalid) (Syntax: 'x1')
";
            var expectedDiagnostics = new DiagnosticDescription[] {
                // CS0841: Cannot use local variable 'x1' before it is declared
                //         for (/*<bind>*/var (x1, x2) = (1, x1)/*</bind>*/; ;) { }
                Diagnostic(ErrorCode.ERR_VariableUsedBeforeDeclaration, "x1").WithArguments("x1").WithLocation(6, 43),
                // CS0165: Use of unassigned local variable 'x1'
                //         for (/*<bind>*/var (x1, x2) = (1, x1)/*</bind>*/; ;) { }
                Diagnostic(ErrorCode.ERR_UseDefViolation, "x1").WithArguments("x1").WithLocation(6, 43)
            };

            VerifyOperationTreeAndDiagnosticsForTest<AssignmentExpressionSyntax>(source, expectedOperationTree, expectedDiagnostics);
        }

        [CompilerTrait(CompilerFeature.IOperation)]
        [Fact]
        public void ForWithCircularity2()
        {
            string source = @"
class C
{
    static void Main()
    {
        for (/*<bind>*/var (x1, x2) = (x2, 2)/*</bind>*/; ;) { }
    }
}
";
            string expectedOperationTree = @"
IDeconstructionAssignmentOperation (OperationKind.DeconstructionAssignment, Type: (var x1, System.Int32 x2), IsInvalid) (Syntax: 'var (x1, x2) = (x2, 2)')
  Left: 
    IDeclarationExpressionOperation (OperationKind.DeclarationExpression, Type: (var x1, System.Int32 x2)) (Syntax: 'var (x1, x2)')
      ITupleOperation (OperationKind.Tuple, Type: (var x1, System.Int32 x2)) (Syntax: '(x1, x2)')
        Elements(2):
            ILocalReferenceOperation: x1 (IsDeclaration: True) (OperationKind.LocalReference, Type: var) (Syntax: 'x1')
            ILocalReferenceOperation: x2 (IsDeclaration: True) (OperationKind.LocalReference, Type: System.Int32) (Syntax: 'x2')
  Right: 
    IConversionOperation (TryCast: False, Unchecked) (OperationKind.Conversion, Type: (var, System.Int32), IsInvalid, IsImplicit) (Syntax: '(x2, 2)')
      Conversion: CommonConversion (Exists: True, IsIdentity: True, IsNumeric: False, IsReference: False, IsUserDefined: False) (MethodSymbol: null)
      Operand: 
        ITupleOperation (OperationKind.Tuple, Type: (var x2, System.Int32), IsInvalid) (Syntax: '(x2, 2)')
          Elements(2):
              ILocalReferenceOperation: x2 (OperationKind.LocalReference, Type: var, IsInvalid) (Syntax: 'x2')
              ILiteralOperation (OperationKind.Literal, Type: System.Int32, Constant: 2) (Syntax: '2')
";
            var expectedDiagnostics = new DiagnosticDescription[] {
                // CS0841: Cannot use local variable 'x2' before it is declared
                //         for (/*<bind>*/var (x1, x2) = (x2, 2)/*</bind>*/; ;) { }
                Diagnostic(ErrorCode.ERR_VariableUsedBeforeDeclaration, "x2").WithArguments("x2").WithLocation(6, 40),
                // CS0165: Use of unassigned local variable 'x2'
                //         for (/*<bind>*/var (x1, x2) = (x2, 2)/*</bind>*/; ;) { }
                Diagnostic(ErrorCode.ERR_UseDefViolation, "x2").WithArguments("x2").WithLocation(6, 40)
            };

            VerifyOperationTreeAndDiagnosticsForTest<AssignmentExpressionSyntax>(source, expectedOperationTree, expectedDiagnostics);
        }

        [CompilerTrait(CompilerFeature.IOperation)]
        [Fact]
        public void ForEachNameConflict()
        {
            string source = @"
class C
{
    static void Main()
    {
        int x1 = 1;
        /*<bind>*/foreach ((int x1, int x2) in M()) { }/*</bind>*/
        System.Console.Write(x1);
    }
    static (int, int)[] M() { return new[] { (1, 2) }; }
}
";
            string expectedOperationTree = @"
IForEachLoopOperation (LoopKind.ForEach) (OperationKind.Loop, Type: null, IsInvalid) (Syntax: 'foreach ((i ... in M()) { }')
  Locals: Local_1: System.Int32 x1
    Local_2: System.Int32 x2
  LoopControlVariable: 
    ITupleOperation (OperationKind.Tuple, Type: (System.Int32 x1, System.Int32 x2), IsInvalid) (Syntax: '(int x1, int x2)')
      Elements(2):
          IDeclarationExpressionOperation (OperationKind.DeclarationExpression, Type: System.Int32, IsInvalid) (Syntax: 'int x1')
            ILocalReferenceOperation: x1 (IsDeclaration: True) (OperationKind.LocalReference, Type: System.Int32, IsInvalid) (Syntax: 'x1')
          IDeclarationExpressionOperation (OperationKind.DeclarationExpression, Type: System.Int32) (Syntax: 'int x2')
            ILocalReferenceOperation: x2 (IsDeclaration: True) (OperationKind.LocalReference, Type: System.Int32) (Syntax: 'x2')
  Collection: 
    IConversionOperation (TryCast: False, Unchecked) (OperationKind.Conversion, Type: System.Collections.IEnumerable, IsImplicit) (Syntax: 'M()')
      Conversion: CommonConversion (Exists: True, IsIdentity: False, IsNumeric: False, IsReference: True, IsUserDefined: False) (MethodSymbol: null)
      Operand: 
        IInvocationOperation ((System.Int32, System.Int32)[] C.M()) (OperationKind.Invocation, Type: (System.Int32, System.Int32)[]) (Syntax: 'M()')
          Instance Receiver: 
            null
          Arguments(0)
  Body: 
    IBlockOperation (0 statements) (OperationKind.Block, Type: null) (Syntax: '{ }')
  NextVariables(0)
";
            var expectedDiagnostics = new DiagnosticDescription[] {
                // CS0136: A local or parameter named 'x1' cannot be declared in this scope because that name is used in an enclosing local scope to define a local or parameter
                //         /*<bind>*/foreach ((int x1, int x2) in M()) { }/*</bind>*/
                Diagnostic(ErrorCode.ERR_LocalIllegallyOverrides, "x1").WithArguments("x1").WithLocation(7, 33)
            };

            VerifyOperationTreeAndDiagnosticsForTest<ForEachVariableStatementSyntax>(source, expectedOperationTree, expectedDiagnostics);
        }

        [CompilerTrait(CompilerFeature.IOperation)]
        [Fact]
        public void ForEachNameConflict2()
        {
            string source = @"
class C
{
    static void Main()
    {
        /*<bind>*/foreach ((int x1, int x2) in M(out int x1)) { }/*</bind>*/
    }
    static (int, int)[] M(out int a) { a = 1; return new[] { (1, 2) }; }
}
";
            string expectedOperationTree = @"
IForEachLoopOperation (LoopKind.ForEach) (OperationKind.Loop, Type: null, IsInvalid) (Syntax: 'foreach ((i ... nt x1)) { }')
  Locals: Local_1: System.Int32 x1
    Local_2: System.Int32 x2
  LoopControlVariable: 
    ITupleOperation (OperationKind.Tuple, Type: (System.Int32 x1, System.Int32 x2), IsInvalid) (Syntax: '(int x1, int x2)')
      Elements(2):
          IDeclarationExpressionOperation (OperationKind.DeclarationExpression, Type: System.Int32, IsInvalid) (Syntax: 'int x1')
            ILocalReferenceOperation: x1 (IsDeclaration: True) (OperationKind.LocalReference, Type: System.Int32, IsInvalid) (Syntax: 'x1')
          IDeclarationExpressionOperation (OperationKind.DeclarationExpression, Type: System.Int32) (Syntax: 'int x2')
            ILocalReferenceOperation: x2 (IsDeclaration: True) (OperationKind.LocalReference, Type: System.Int32) (Syntax: 'x2')
  Collection: 
    IConversionOperation (TryCast: False, Unchecked) (OperationKind.Conversion, Type: System.Collections.IEnumerable, IsImplicit) (Syntax: 'M(out int x1)')
      Conversion: CommonConversion (Exists: True, IsIdentity: False, IsNumeric: False, IsReference: True, IsUserDefined: False) (MethodSymbol: null)
      Operand: 
        IInvocationOperation ((System.Int32, System.Int32)[] C.M(out System.Int32 a)) (OperationKind.Invocation, Type: (System.Int32, System.Int32)[]) (Syntax: 'M(out int x1)')
          Instance Receiver: 
            null
          Arguments(1):
              IArgumentOperation (ArgumentKind.Explicit, Matching Parameter: a) (OperationKind.Argument, Type: System.Int32) (Syntax: 'out int x1')
                IDeclarationExpressionOperation (OperationKind.DeclarationExpression, Type: System.Int32) (Syntax: 'int x1')
                  ILocalReferenceOperation: x1 (IsDeclaration: True) (OperationKind.LocalReference, Type: System.Int32) (Syntax: 'x1')
                InConversion: CommonConversion (Exists: True, IsIdentity: True, IsNumeric: False, IsReference: False, IsUserDefined: False) (MethodSymbol: null)
                OutConversion: CommonConversion (Exists: True, IsIdentity: True, IsNumeric: False, IsReference: False, IsUserDefined: False) (MethodSymbol: null)
  Body: 
    IBlockOperation (0 statements) (OperationKind.Block, Type: null) (Syntax: '{ }')
  NextVariables(0)
";
            var expectedDiagnostics = new DiagnosticDescription[] {
                // CS0136: A local or parameter named 'x1' cannot be declared in this scope because that name is used in an enclosing local scope to define a local or parameter
                //         /*<bind>*/foreach ((int x1, int x2) in M(out int x1)) { }/*</bind>*/
                Diagnostic(ErrorCode.ERR_LocalIllegallyOverrides, "x1").WithArguments("x1").WithLocation(6, 33)
            };

            VerifyOperationTreeAndDiagnosticsForTest<ForEachVariableStatementSyntax>(source, expectedOperationTree, expectedDiagnostics);
        }

        [Fact]
        public void ForEachNameConflict3()
        {
            string source = @"
class C
{
    static void Main()
    {
        foreach ((int x1, int x2) in M())
        {
            int x1 = 1;
            System.Console.Write(x1);
        }
    }
    static (int, int)[] M() { return new[] { (1, 2) }; }
}
";

            var comp = CreateStandardCompilation(source, references: new[] { ValueTupleRef, SystemRuntimeFacadeRef });
            comp.VerifyDiagnostics(
                // (8,17): error CS0136: A local or parameter named 'x1' cannot be declared in this scope because that name is used in an enclosing local scope to define a local or parameter
                //             int x1 = 1;
                Diagnostic(ErrorCode.ERR_LocalIllegallyOverrides, "x1").WithArguments("x1").WithLocation(8, 17)
                );
        }

        [Fact]
        public void ForEachUseBeforeDeclared()
        {
            string source = @"
class C
{
    static void Main()
    {
        foreach ((int x1, int x2) in M(x1)) { }
    }
    static (int, int)[] M(int a) { return new[] { (1, 2) }; }
}
";

            var comp = CreateStandardCompilation(source, references: new[] { ValueTupleRef, SystemRuntimeFacadeRef });
            comp.VerifyDiagnostics(
                // (6,40): error CS0103: The name 'x1' does not exist in the current context
                //         foreach ((int x1, int x2) in M(x1))
                Diagnostic(ErrorCode.ERR_NameNotInContext, "x1").WithArguments("x1").WithLocation(6, 40)
                );
        }

        [Fact]
        public void ForEachUseOutsideScope()
        {
            string source = @"
class C
{
    static void Main()
    {
        foreach ((int x1, int x2) in M()) { }
        System.Console.Write(x1);
    }
    static (int, int)[] M() { return new[] { (1, 2) }; }
}
";

            var comp = CreateStandardCompilation(source, references: new[] { ValueTupleRef, SystemRuntimeFacadeRef });
            comp.VerifyDiagnostics(
                // (7,30): error CS0103: The name 'x1' does not exist in the current context
                //         System.Console.Write(x1);
                Diagnostic(ErrorCode.ERR_NameNotInContext, "x1").WithArguments("x1").WithLocation(7, 30)
                );
        }

        [CompilerTrait(CompilerFeature.IOperation)]
        [Fact]
        public void ForEachNoIEnumerable()
        {
            string source = @"
class C
{
    static void Main()
    {
        foreach (/*<bind>*/var (x1, x2)/*</bind>*/ in 1)
        {
            System.Console.WriteLine(x1 + "" "" + x2);
        }
    }
}
";
            string expectedOperationTree = @"
IDeclarationExpressionOperation (OperationKind.DeclarationExpression, Type: (var x1, var x2), IsInvalid) (Syntax: 'var (x1, x2)')
  ITupleOperation (OperationKind.Tuple, Type: (var x1, var x2), IsInvalid) (Syntax: '(x1, x2)')
    Elements(2):
        ILocalReferenceOperation: x1 (IsDeclaration: True) (OperationKind.LocalReference, Type: var, IsInvalid) (Syntax: 'x1')
        ILocalReferenceOperation: x2 (IsDeclaration: True) (OperationKind.LocalReference, Type: var, IsInvalid) (Syntax: 'x2')
";
            var expectedDiagnostics = new DiagnosticDescription[] {
                // CS1579: foreach statement cannot operate on variables of type 'int' because 'int' does not contain a public definition for 'GetEnumerator'
                //         foreach (/*<bind>*/var (x1, x2)/*</bind>*/ in 1)
                Diagnostic(ErrorCode.ERR_ForEachMissingMember, "1").WithArguments("int", "GetEnumerator").WithLocation(6, 55),
                // CS8130: Cannot infer the type of implicitly-typed deconstruction variable 'x1'.
                //         foreach (/*<bind>*/var (x1, x2)/*</bind>*/ in 1)
                Diagnostic(ErrorCode.ERR_TypeInferenceFailedForImplicitlyTypedDeconstructionVariable, "x1").WithArguments("x1").WithLocation(6, 33),
                // CS8130: Cannot infer the type of implicitly-typed deconstruction variable 'x2'.
                //         foreach (/*<bind>*/var (x1, x2)/*</bind>*/ in 1)
                Diagnostic(ErrorCode.ERR_TypeInferenceFailedForImplicitlyTypedDeconstructionVariable, "x2").WithArguments("x2").WithLocation(6, 37)
            };

            VerifyOperationTreeAndDiagnosticsForTest<DeclarationExpressionSyntax>(source, expectedOperationTree, expectedDiagnostics);
        }

        [CompilerTrait(CompilerFeature.IOperation)]
        [Fact]
        public void ForEachIterationVariablesAreReadonly()
        {
            string source = @"
class C
{
    static void Main()
    {
        foreach (/*<bind>*/(int x1, var (x2, x3))/*</bind>*/ in new[] { (1, (1, 1)) })
        {
            x1 = 1;
            x2 = 2;
            x3 = 3;
        }
    }
}
";
            string expectedOperationTree = @"
ITupleOperation (OperationKind.Tuple, Type: (System.Int32 x1, (System.Int32 x2, System.Int32 x3))) (Syntax: '(int x1, var (x2, x3))')
  Elements(2):
      IDeclarationExpressionOperation (OperationKind.DeclarationExpression, Type: System.Int32) (Syntax: 'int x1')
        ILocalReferenceOperation: x1 (IsDeclaration: True) (OperationKind.LocalReference, Type: System.Int32) (Syntax: 'x1')
      IDeclarationExpressionOperation (OperationKind.DeclarationExpression, Type: (System.Int32 x2, System.Int32 x3)) (Syntax: 'var (x2, x3)')
        ITupleOperation (OperationKind.Tuple, Type: (System.Int32 x2, System.Int32 x3)) (Syntax: '(x2, x3)')
          Elements(2):
              ILocalReferenceOperation: x2 (IsDeclaration: True) (OperationKind.LocalReference, Type: System.Int32) (Syntax: 'x2')
              ILocalReferenceOperation: x3 (IsDeclaration: True) (OperationKind.LocalReference, Type: System.Int32) (Syntax: 'x3')
";
            var expectedDiagnostics = new DiagnosticDescription[] {
                // CS1656: Cannot assign to 'x1' because it is a 'foreach iteration variable'
                //             x1 = 1;
                Diagnostic(ErrorCode.ERR_AssgReadonlyLocalCause, "x1").WithArguments("x1", "foreach iteration variable").WithLocation(8, 13),
                // CS1656: Cannot assign to 'x2' because it is a 'foreach iteration variable'
                //             x2 = 2;
                Diagnostic(ErrorCode.ERR_AssgReadonlyLocalCause, "x2").WithArguments("x2", "foreach iteration variable").WithLocation(9, 13),
                // CS1656: Cannot assign to 'x3' because it is a 'foreach iteration variable'
                //             x3 = 3;
                Diagnostic(ErrorCode.ERR_AssgReadonlyLocalCause, "x3").WithArguments("x3", "foreach iteration variable").WithLocation(10, 13)
            };

            VerifyOperationTreeAndDiagnosticsForTest<TupleExpressionSyntax>(source, expectedOperationTree, expectedDiagnostics);
        }

        [Fact]
        public void ForEachScoping()
        {
            string source = @"
class C
{
    static void Main()
    {
        foreach (var (x1, x2) in M(x1)) { }
    }
    static (int, int) M(int i) { return (1, 2); }
}
";

            var comp = CreateStandardCompilation(source, references: new[] { ValueTupleRef, SystemRuntimeFacadeRef });
            comp.VerifyDiagnostics(
                // (6,36): error CS0103: The name 'x1' does not exist in the current context
                //         foreach (var (x1, x2) in M(x1)) { }
                Diagnostic(ErrorCode.ERR_NameNotInContext, "x1").WithArguments("x1").WithLocation(6, 36),
                // (6,23): error CS8130: Cannot infer the type of implicitly-typed deconstruction variable 'x1'.
                //         foreach (var (x1, x2) in M(x1)) { }
                Diagnostic(ErrorCode.ERR_TypeInferenceFailedForImplicitlyTypedDeconstructionVariable, "x1").WithArguments("x1").WithLocation(6, 23),
                // (6,27): error CS8130: Cannot infer the type of implicitly-typed deconstruction variable 'x2'.
                //         foreach (var (x1, x2) in M(x1)) { }
                Diagnostic(ErrorCode.ERR_TypeInferenceFailedForImplicitlyTypedDeconstructionVariable, "x2").WithArguments("x2").WithLocation(6, 27)
                );
        }

        [Fact]
        public void AssignmentDataFlow()
        {
            string source = @"
class C
{
    static void Main()
    {
        int x, y;
        (x, y) = new C(); // x and y are assigned here, so no complaints on usage of un-initialized locals on the line below
        System.Console.WriteLine(x + "" "" + y);
    }

    public void Deconstruct(out int a, out int b)
    {
        a = 1;
        b = 2;
    }
}
";
            var comp = CreateStandardCompilation(source, references: s_valueTupleRefs);
            comp.VerifyDiagnostics();
        }

        [Fact]
        public void GetTypeInfoForTupleLiteral()
        {
            var source = @"
class C
{
    static void Main()
    {
        var x1 = (1, 2);
        var (x2, x3) = (1, 2);
        System.Console.Write($""{x1} {x2} {x3}"");
    }
}
";
            Action<ModuleSymbol> validator = module =>
            {
                var sourceModule = (SourceModuleSymbol)module;
                var compilation = sourceModule.DeclaringCompilation;
                var tree = compilation.SyntaxTrees.First();
                var model = compilation.GetSemanticModel(tree);
                var nodes = tree.GetCompilationUnitRoot().DescendantNodes();

                var literal1 = nodes.OfType<TupleExpressionSyntax>().First();
                Assert.Equal("(int, int)", model.GetTypeInfo(literal1).Type.ToDisplayString());

                var literal2 = nodes.OfType<TupleExpressionSyntax>().Skip(1).First();
                Assert.Equal("(int, int)", model.GetTypeInfo(literal2).Type.ToDisplayString());
            };

            var verifier = CompileAndVerify(source, additionalRefs: new[] { ValueTupleRef, SystemRuntimeFacadeRef }, sourceSymbolValidator: validator);
            verifier.VerifyDiagnostics();
        }

        [Fact]
        public void DeclarationWithCircularity3()
        {
            string source = @"
class C
{
    static void Main()
    {
        var (x1, x2) = (M(out x2), M(out x1));
    }
    static T M<T>(out T x) { x = default(T); return x; }
}
";
            var comp = CreateStandardCompilation(source, references: new[] { ValueTupleRef, SystemRuntimeFacadeRef });
            comp.VerifyDiagnostics(
                // (6,31): error CS0841: Cannot use local variable 'x2' before it is declared
                //         var (x1, x2) = (M(out x2), M(out x1));
                Diagnostic(ErrorCode.ERR_VariableUsedBeforeDeclaration, "x2").WithArguments("x2").WithLocation(6, 31),
                // (6,42): error CS0841: Cannot use local variable 'x1' before it is declared
                //         var (x1, x2) = (M(out x2), M(out x1));
                Diagnostic(ErrorCode.ERR_VariableUsedBeforeDeclaration, "x1").WithArguments("x1").WithLocation(6, 42)
                );
        }

        [Fact, WorkItem(13081, "https://github.com/dotnet/roslyn/issues/13081")]
        public void GettingDiagnosticsWhenValueTupleIsMissing()
        {
            var source = @"
class C1
{
    static void Test(int arg1, (byte, byte) arg2)
    {
        foreach ((int, int) e in new (int, int)[10])
        {
        }
    }
}
";
            var comp = CreateStandardCompilation(source);
            comp.VerifyDiagnostics(
                // (4,32): error CS8179: Predefined type 'System.ValueTuple`2' is not defined or imported
                //     static void Test(int arg1, (byte, byte) arg2)
                Diagnostic(ErrorCode.ERR_PredefinedValueTupleTypeNotFound, "(byte, byte)").WithArguments("System.ValueTuple`2").WithLocation(4, 32),
                // (6,38): error CS8179: Predefined type 'System.ValueTuple`2' is not defined or imported
                //         foreach ((int, int) e in new (int, int)[10])
                Diagnostic(ErrorCode.ERR_PredefinedValueTupleTypeNotFound, "(int, int)").WithArguments("System.ValueTuple`2").WithLocation(6, 38),
                // (6,18): error CS8179: Predefined type 'System.ValueTuple`2' is not defined or imported
                //         foreach ((int, int) e in new (int, int)[10])
                Diagnostic(ErrorCode.ERR_PredefinedValueTupleTypeNotFound, "(int, int)").WithArguments("System.ValueTuple`2").WithLocation(6, 18)
                );
            // no crash
        }

        [Fact]
        public void DeconstructionMayBeEmbedded()
        {
            var source = @"
class C1
{
    void M()
    {
        if (true)
            var (x, y) = (1, 2);
    }
}
";
            var comp = CreateStandardCompilation(source, references: s_valueTupleRefs);
            comp.VerifyDiagnostics(
                // this is no longer considered a declaration statement,
                // but rather is an assignment expression. So no error.
                );
        }

        [Fact]
        public void AssignmentExpressionCanBeUsedInEmbeddedStatement()
        {
            var source = @"
class C1
{
    void M()
    {
        int x, y;
        if (true)
            (x, y) = (1, 2);
    }
}
";
            var comp = CreateStandardCompilation(source, references: s_valueTupleRefs);
            comp.VerifyDiagnostics();
        }

        [Fact]
        public void DeconstructObsoleteWarning()
        {
            var source = @"
class C
{
    void M()
    {
       (int y1, int y2) = new C();
    }
    [System.Obsolete()]
    void Deconstruct(out int x1, out int x2) { x1 = 1; x2 = 2; }
}
";
            var comp = CreateStandardCompilation(source, references: s_valueTupleRefs);
            comp.VerifyDiagnostics(
                // (6,27): warning CS0612: 'C.Deconstruct(out int, out int)' is obsolete
                //        (int y1, int y2) = new C();
                Diagnostic(ErrorCode.WRN_DeprecatedSymbol, "new C()").WithArguments("C.Deconstruct(out int, out int)").WithLocation(6, 27)
                );
        }

        [Fact]
        public void DeconstructObsoleteError()
        {
            var source = @"
class C
{
    void M()
    {
       (int y1, int y2) = new C();
    }
    [System.Obsolete(""Deprecated"", error: true)]
    void Deconstruct(out int x1, out int x2) { x1 = 1; x2 = 2; }
}
";
            var comp = CreateStandardCompilation(source, references: s_valueTupleRefs);
            comp.VerifyDiagnostics(
                // (6,27): error CS0619: 'C.Deconstruct(out int, out int)' is obsolete: 'Deprecated'
                //        (int y1, int y2) = new C();
                Diagnostic(ErrorCode.ERR_DeprecatedSymbolStr, "new C()").WithArguments("C.Deconstruct(out int, out int)", "Deprecated").WithLocation(6, 27)
                );
        }

        [Fact]
        public void DeconstructionLocalsDeclaredNotUsed()
        {
            // Check that there are no *use sites* within this code for local variables.
            // They are not declared. So they should not be returned
            // by SemanticModel.GetSymbolInfo. Similarly, check that all designation syntax
            // forms declare deconstruction locals.
            string source = @"
class Program
{
    static void Main()
    {
        var (x1, y1) = (1, 2);

        (var x2, var y2) = (1, 2);
    }

    static void M((int, int) t)
    {
        var (x3, y3) = t;

        (var x4, var y4) = t;
    }
}
";
            var comp = CreateStandardCompilation(source, references: s_valueTupleRefs);
            comp.VerifyDiagnostics();

            var tree = comp.SyntaxTrees.First();
            var model = comp.GetSemanticModel(tree, ignoreAccessibility: false);
            var nodes = tree.GetCompilationUnitRoot().DescendantNodes();
            foreach (var node in nodes)
            {
                var si = model.GetSymbolInfo(node);
                var symbol = si.Symbol;
                if ((object)symbol != null)
                {
                    if (node is DeclarationExpressionSyntax)
                    {
                        Assert.Equal(SymbolKind.Local, symbol.Kind);
                        Assert.Equal(LocalDeclarationKind.DeconstructionVariable, ((LocalSymbol)symbol).DeclarationKind);
                    }
                    else
                    {
                        Assert.NotEqual(SymbolKind.Local, symbol.Kind);
                    }
                }

                symbol = model.GetDeclaredSymbol(node);
                if ((object)symbol != null)
                {
                    if (node is SingleVariableDesignationSyntax)
                    {
                        Assert.Equal(SymbolKind.Local, symbol.Kind);
                        Assert.Equal(LocalDeclarationKind.DeconstructionVariable, ((LocalSymbol)symbol).DeclarationKind);
                    }
                    else
                    {
                        Assert.NotEqual(SymbolKind.Local, symbol.Kind);
                    }
                }
            }
        }

        [CompilerTrait(CompilerFeature.IOperation)]
        [Fact, WorkItem(14287, "https://github.com/dotnet/roslyn/issues/14287")]
        public void TupleDeconstructionStatementWithTypesCannotBeConst()
        {
            string source = @"
class C
{
    static void Main()
    {
        /*<bind>*/const (int x, int y) = (1, 2);/*</bind>*/
    }
}
";
            string expectedOperationTree = @"
IVariableDeclarationGroupOperation (1 declarations) (OperationKind.VariableDeclarationGroup, Type: null, IsInvalid) (Syntax: 'const (int  ... ) = (1, 2);')
  IVariableDeclarationOperation (1 declarators) (OperationKind.VariableDeclaration, Type: null, IsInvalid) (Syntax: '(int x, int y) = (1, 2)')
    Declarators:
        IVariableDeclaratorOperation (Symbol: (System.Int32 x, System.Int32 y) ) (OperationKind.VariableDeclarator, Type: null, IsInvalid) (Syntax: '= (1, 2)')
          Initializer: 
            IVariableInitializerOperation (OperationKind.VariableInitializer, Type: null, IsInvalid) (Syntax: '= (1, 2)')
              IConversionOperation (Implicit, TryCast: False, Unchecked) (OperationKind.Conversion, Type: (System.Int32 x, System.Int32 y), IsImplicit) (Syntax: '(1, 2)')
                Conversion: CommonConversion (Exists: True, IsIdentity: True, IsNumeric: False, IsReference: False, IsUserDefined: False) (MethodSymbol: null)
                Operand: 
                  ITupleOperation (OperationKind.Tuple, Type: (System.Int32, System.Int32)) (Syntax: '(1, 2)')
                    Elements(2):
                        ILiteralOperation (OperationKind.Literal, Type: System.Int32, Constant: 1) (Syntax: '1')
                        ILiteralOperation (OperationKind.Literal, Type: System.Int32, Constant: 2) (Syntax: '2')
    Initializer: 
<<<<<<< HEAD
      null
=======
      IVariableInitializerOperation (OperationKind.VariableInitializer, Type: null, IsInvalid) (Syntax: '= (1, 2)')
        IConversionOperation (TryCast: False, Unchecked) (OperationKind.Conversion, Type: (System.Int32 x, System.Int32 y), IsImplicit) (Syntax: '(1, 2)')
          Conversion: CommonConversion (Exists: True, IsIdentity: True, IsNumeric: False, IsReference: False, IsUserDefined: False) (MethodSymbol: null)
          Operand: 
            ITupleOperation (OperationKind.Tuple, Type: (System.Int32, System.Int32)) (Syntax: '(1, 2)')
              Elements(2):
                  ILiteralOperation (OperationKind.Literal, Type: System.Int32, Constant: 1) (Syntax: '1')
                  ILiteralOperation (OperationKind.Literal, Type: System.Int32, Constant: 2) (Syntax: '2')
>>>>>>> 7dfc2fa4
";
            var expectedDiagnostics = new DiagnosticDescription[] {
                // CS1001: Identifier expected
                //         const /*<bind>*/(int x, int y) = (1, 2)/*</bind>*/;
                Diagnostic(ErrorCode.ERR_IdentifierExpected, "=").WithLocation(6, 40),
                // CS0283: The type '(int x, int y)' cannot be declared const
                //         const /*<bind>*/(int x, int y) = (1, 2)/*</bind>*/;
                Diagnostic(ErrorCode.ERR_BadConstType, "(int x, int y)").WithArguments("(int x, int y)").WithLocation(6, 25)
            };

            VerifyOperationTreeAndDiagnosticsForTest<LocalDeclarationStatementSyntax>(source, expectedOperationTree, expectedDiagnostics);
        }

        [Fact, WorkItem(14287, "https://github.com/dotnet/roslyn/issues/14287")]
        public void TupleDeconstructionStatementWithoutTypesCannotBeConst()
        {
            string source = @"
class C
{
    static void Main()
    {
        const var (x, y) = (1, 2);
    }
}
";

            var comp = CreateStandardCompilation(source, references: new[] { ValueTupleRef, SystemRuntimeFacadeRef });
            comp.VerifyDiagnostics(
                // (6,9): error CS0106: The modifier 'const' is not valid for this item
                //         const var (x, y) = (1, 2);
                Diagnostic(ErrorCode.ERR_BadMemberFlag, "const").WithArguments("const").WithLocation(6, 9),
                // (6,19): error CS1001: Identifier expected
                //         const var (x, y) = (1, 2);
                Diagnostic(ErrorCode.ERR_IdentifierExpected, "(").WithLocation(6, 19),
                // (6,21): error CS1001: Identifier expected
                //         const var (x, y) = (1, 2);
                Diagnostic(ErrorCode.ERR_IdentifierExpected, ",").WithLocation(6, 21),
                // (6,24): error CS1001: Identifier expected
                //         const var (x, y) = (1, 2);
                Diagnostic(ErrorCode.ERR_IdentifierExpected, ")").WithLocation(6, 24),
                // (6,26): error CS1002: ; expected
                //         const var (x, y) = (1, 2);
                Diagnostic(ErrorCode.ERR_SemicolonExpected, "=").WithLocation(6, 26),
                // (6,26): error CS1525: Invalid expression term '='
                //         const var (x, y) = (1, 2);
                Diagnostic(ErrorCode.ERR_InvalidExprTerm, "=").WithArguments("=").WithLocation(6, 26),
                // (6,19): error CS8112: '(x, y)' is a local function and must therefore always have a body.
                //         const var (x, y) = (1, 2);
                Diagnostic(ErrorCode.ERR_LocalFunctionMissingBody, "").WithArguments("(x, y)").WithLocation(6, 19),
                // (6,20): error CS0246: The type or namespace name 'x' could not be found (are you missing a using directive or an assembly reference?)
                //         const var (x, y) = (1, 2);
                Diagnostic(ErrorCode.ERR_SingleTypeNameNotFound, "x").WithArguments("x").WithLocation(6, 20),
                // (6,23): error CS0246: The type or namespace name 'y' could not be found (are you missing a using directive or an assembly reference?)
                //         const var (x, y) = (1, 2);
                Diagnostic(ErrorCode.ERR_SingleTypeNameNotFound, "y").WithArguments("y").WithLocation(6, 23),
                // (6,15): error CS0825: The contextual keyword 'var' may only appear within a local variable declaration or in script code
                //         const var (x, y) = (1, 2);
                Diagnostic(ErrorCode.ERR_TypeVarNotFound, "var").WithLocation(6, 15)
            );
        }

        [Fact, WorkItem(15934, "https://github.com/dotnet/roslyn/issues/15934")]
        public void PointerTypeInDeconstruction()
        {
            string source = @"
unsafe class C
{
    static void Main(C c)
    {
        (int* x1, int y1) = c;
        (var* x2, int y2) = c;
        (int*[] x3, int y3) = c;
        (var*[] x4, int y4) = c;
    }
    public void Deconstruct(out dynamic x, out dynamic y)
    {
        x = y = null;
    }
}
";
            var comp = CreateCompilationWithMscorlibAndSystemCore(source,
                references: new[] { ValueTupleRef, SystemRuntimeFacadeRef },
                options: TestOptions.UnsafeDebugDll);

            // The precise diagnostics here are not important, and may be sensitive to parser
            // adjustments. This is a test that we don't crash. The errors here are likely to
            // change as we adjust the parser and semantic analysis of error cases.
            comp.VerifyDiagnostics(
                // (6,10): error CS1525: Invalid expression term 'int'
                //         (int* x1, int y1) = c;
                Diagnostic(ErrorCode.ERR_InvalidExprTerm, "int").WithArguments("int").WithLocation(6, 10),
                // (8,10): error CS1525: Invalid expression term 'int'
                //         (int*[] x3, int y3) = c;
                Diagnostic(ErrorCode.ERR_InvalidExprTerm, "int").WithArguments("int").WithLocation(8, 10),
                // (8,14): error CS1525: Invalid expression term '['
                //         (int*[] x3, int y3) = c;
                Diagnostic(ErrorCode.ERR_InvalidExprTerm, "[").WithArguments("[").WithLocation(8, 14),
                // (8,15): error CS0443: Syntax error; value expected
                //         (int*[] x3, int y3) = c;
                Diagnostic(ErrorCode.ERR_ValueExpected, "]").WithLocation(8, 15),
                // (8,17): error CS1026: ) expected
                //         (int*[] x3, int y3) = c;
                Diagnostic(ErrorCode.ERR_CloseParenExpected, "x3").WithLocation(8, 17),
                // (8,17): error CS1002: ; expected
                //         (int*[] x3, int y3) = c;
                Diagnostic(ErrorCode.ERR_SemicolonExpected, "x3").WithLocation(8, 17),
                // (8,19): error CS1002: ; expected
                //         (int*[] x3, int y3) = c;
                Diagnostic(ErrorCode.ERR_SemicolonExpected, ",").WithLocation(8, 19),
                // (8,19): error CS1513: } expected
                //         (int*[] x3, int y3) = c;
                Diagnostic(ErrorCode.ERR_RbraceExpected, ",").WithLocation(8, 19),
                // (8,27): error CS1002: ; expected
                //         (int*[] x3, int y3) = c;
                Diagnostic(ErrorCode.ERR_SemicolonExpected, ")").WithLocation(8, 27),
                // (8,27): error CS1513: } expected
                //         (int*[] x3, int y3) = c;
                Diagnostic(ErrorCode.ERR_RbraceExpected, ")").WithLocation(8, 27),
                // (8,29): error CS1525: Invalid expression term '='
                //         (int*[] x3, int y3) = c;
                Diagnostic(ErrorCode.ERR_InvalidExprTerm, "=").WithArguments("=").WithLocation(8, 29),
                // (9,14): error CS1525: Invalid expression term '['
                //         (var*[] x4, int y4) = c;
                Diagnostic(ErrorCode.ERR_InvalidExprTerm, "[").WithArguments("[").WithLocation(9, 14),
                // (9,15): error CS0443: Syntax error; value expected
                //         (var*[] x4, int y4) = c;
                Diagnostic(ErrorCode.ERR_ValueExpected, "]").WithLocation(9, 15),
                // (9,17): error CS1026: ) expected
                //         (var*[] x4, int y4) = c;
                Diagnostic(ErrorCode.ERR_CloseParenExpected, "x4").WithLocation(9, 17),
                // (9,17): error CS1002: ; expected
                //         (var*[] x4, int y4) = c;
                Diagnostic(ErrorCode.ERR_SemicolonExpected, "x4").WithLocation(9, 17),
                // (9,19): error CS1002: ; expected
                //         (var*[] x4, int y4) = c;
                Diagnostic(ErrorCode.ERR_SemicolonExpected, ",").WithLocation(9, 19),
                // (9,19): error CS1513: } expected
                //         (var*[] x4, int y4) = c;
                Diagnostic(ErrorCode.ERR_RbraceExpected, ",").WithLocation(9, 19),
                // (9,27): error CS1002: ; expected
                //         (var*[] x4, int y4) = c;
                Diagnostic(ErrorCode.ERR_SemicolonExpected, ")").WithLocation(9, 27),
                // (9,27): error CS1513: } expected
                //         (var*[] x4, int y4) = c;
                Diagnostic(ErrorCode.ERR_RbraceExpected, ")").WithLocation(9, 27),
                // (9,29): error CS1525: Invalid expression term '='
                //         (var*[] x4, int y4) = c;
                Diagnostic(ErrorCode.ERR_InvalidExprTerm, "=").WithArguments("=").WithLocation(9, 29),
                // (6,15): error CS0103: The name 'x1' does not exist in the current context
                //         (int* x1, int y1) = c;
                Diagnostic(ErrorCode.ERR_NameNotInContext, "x1").WithArguments("x1").WithLocation(6, 15),
                // (6,19): error CS0266: Cannot implicitly convert type 'dynamic' to 'int'. An explicit conversion exists (are you missing a cast?)
                //         (int* x1, int y1) = c;
                Diagnostic(ErrorCode.ERR_NoImplicitConvCast, "int y1").WithArguments("dynamic", "int").WithLocation(6, 19),
                // (6,9): error CS8184: A deconstruction cannot mix declarations and expressions on the left-hand-side.
                //         (int* x1, int y1) = c;
                Diagnostic(ErrorCode.ERR_MixedDeconstructionUnsupported, "(int* x1, int y1)").WithLocation(6, 9),
                // (7,10): error CS0103: The name 'var' does not exist in the current context
                //         (var* x2, int y2) = c;
                Diagnostic(ErrorCode.ERR_NameNotInContext, "var").WithArguments("var").WithLocation(7, 10),
                // (7,15): error CS0103: The name 'x2' does not exist in the current context
                //         (var* x2, int y2) = c;
                Diagnostic(ErrorCode.ERR_NameNotInContext, "x2").WithArguments("x2").WithLocation(7, 15),
                // (7,19): error CS0266: Cannot implicitly convert type 'dynamic' to 'int'. An explicit conversion exists (are you missing a cast?)
                //         (var* x2, int y2) = c;
                Diagnostic(ErrorCode.ERR_NoImplicitConvCast, "int y2").WithArguments("dynamic", "int").WithLocation(7, 19),
                // (7,9): error CS8184: A deconstruction cannot mix declarations and expressions on the left-hand-side.
                //         (var* x2, int y2) = c;
                Diagnostic(ErrorCode.ERR_MixedDeconstructionUnsupported, "(var* x2, int y2)").WithLocation(7, 9),
                // (8,17): error CS0103: The name 'x3' does not exist in the current context
                //         (int*[] x3, int y3) = c;
                Diagnostic(ErrorCode.ERR_NameNotInContext, "x3").WithArguments("x3").WithLocation(8, 17),
                // (9,10): error CS0103: The name 'var' does not exist in the current context
                //         (var*[] x4, int y4) = c;
                Diagnostic(ErrorCode.ERR_NameNotInContext, "var").WithArguments("var").WithLocation(9, 10),
                // (9,17): error CS0103: The name 'x4' does not exist in the current context
                //         (var*[] x4, int y4) = c;
                Diagnostic(ErrorCode.ERR_NameNotInContext, "x4").WithArguments("x4").WithLocation(9, 17),
                // (8,25): warning CS0168: The variable 'y3' is declared but never used
                //         (int*[] x3, int y3) = c;
                Diagnostic(ErrorCode.WRN_UnreferencedVar, "y3").WithArguments("y3").WithLocation(8, 25),
                // (9,25): warning CS0168: The variable 'y4' is declared but never used
                //         (var*[] x4, int y4) = c;
                Diagnostic(ErrorCode.WRN_UnreferencedVar, "y4").WithArguments("y4").WithLocation(9, 25)
                );
        }

        [Fact]
        public void DeclarationInsideNameof()
        {
            string source = @"
class Program
{
    static void Main()
    {
        string s = nameof((int x1, var x2) = (1, 2)).ToString();
        string s1 = x1, s2 = x2;
    }
}
";
            var comp = CreateStandardCompilation(source, references: s_valueTupleRefs);
            comp.VerifyDiagnostics(
                // (6,28): error CS8185: A declaration is not allowed in this context.
                //         string s = nameof((int x1, var x2) = (1, 2)).ToString();
                Diagnostic(ErrorCode.ERR_DeclarationExpressionNotPermitted, "int x1").WithLocation(6, 28),
                // (6,27): error CS8081: Expression does not have a name.
                //         string s = nameof((int x1, var x2) = (1, 2)).ToString();
                Diagnostic(ErrorCode.ERR_ExpressionHasNoName, "(int x1, var x2) = (1, 2)").WithLocation(6, 27),
                // (7,21): error CS0029: Cannot implicitly convert type 'int' to 'string'
                //         string s1 = x1, s2 = x2;
                Diagnostic(ErrorCode.ERR_NoImplicitConv, "x1").WithArguments("int", "string").WithLocation(7, 21),
                // (7,30): error CS0029: Cannot implicitly convert type 'int' to 'string'
                //         string s1 = x1, s2 = x2;
                Diagnostic(ErrorCode.ERR_NoImplicitConv, "x2").WithArguments("int", "string").WithLocation(7, 30),
                // (7,21): error CS0165: Use of unassigned local variable 'x1'
                //         string s1 = x1, s2 = x2;
                Diagnostic(ErrorCode.ERR_UseDefViolation, "x1").WithArguments("x1").WithLocation(7, 21),
                // (7,30): error CS0165: Use of unassigned local variable 'x2'
                //         string s1 = x1, s2 = x2;
                Diagnostic(ErrorCode.ERR_UseDefViolation, "x2").WithArguments("x2").WithLocation(7, 30)
                );

            var tree = comp.SyntaxTrees.First();
            var model = comp.GetSemanticModel(tree);
            var designations = tree.GetCompilationUnitRoot().DescendantNodes().OfType<SingleVariableDesignationSyntax>().ToArray();
            Assert.Equal(2, designations.Count());
            var refs = tree.GetCompilationUnitRoot().DescendantNodes().OfType<IdentifierNameSyntax>();

            var x1 = model.GetDeclaredSymbol(designations[0]);
            Assert.Equal("x1", x1.Name);
            Assert.Equal("System.Int32", ((LocalSymbol)x1).Type.ToTestDisplayString());
            Assert.Same(x1, model.GetSymbolInfo(refs.Where(r => r.Identifier.ValueText == "x1").Single()).Symbol);

            var x2 = model.GetDeclaredSymbol(designations[1]);
            Assert.Equal("x2", x2.Name);
            Assert.Equal("System.Int32", ((LocalSymbol)x2).Type.ToTestDisplayString());
            Assert.Same(x2, model.GetSymbolInfo(refs.Where(r => r.Identifier.ValueText == "x2").Single()).Symbol);
        }

        [Fact, WorkItem(17572, "https://github.com/dotnet/roslyn/issues/17572")]
        public void StandAlone_01()
        {
            string source1 = @"
class C
{
    static void Main()
    {
        (var (a,b), var c, int d);
    }
}
";

            var comp1 = CreateStandardCompilation(source1, references: new[] { ValueTupleRef, SystemRuntimeFacadeRef });
            comp1.VerifyDiagnostics(
                // (6,10): error CS8185: A declaration is not allowed in this context.
                //         (var (a,b), var c, int d);
                Diagnostic(ErrorCode.ERR_DeclarationExpressionNotPermitted, "var (a,b)"),
                // (6,21): error CS8185: A declaration is not allowed in this context.
                //         (var (a,b), var c, int d);
                Diagnostic(ErrorCode.ERR_DeclarationExpressionNotPermitted, "var c"),
                // (6,28): error CS8185: A declaration is not allowed in this context.
                //         (var (a,b), var c, int d);
                Diagnostic(ErrorCode.ERR_DeclarationExpressionNotPermitted, "int d").WithLocation(6, 28),
                // (6,9): error CS0201: Only assignment, call, increment, decrement, and new object expressions can be used as a statement
                //         (var (a,b), var c, int d);
                Diagnostic(ErrorCode.ERR_IllegalStatement, "(var (a,b), var c, int d)").WithLocation(6, 9),
                // (6,28): error CS0165: Use of unassigned local variable 'd'
                //         (var (a,b), var c, int d);
                Diagnostic(ErrorCode.ERR_UseDefViolation, "int d").WithArguments("d").WithLocation(6, 28)
                );

            StandAlone_01_VerifySemanticModel(comp1, LocalDeclarationKind.DeclarationExpressionVariable);

            string source2 = @"
class C
{
    static void Main()
    {
        (var (a,b), var c, int d) = D;
    }
}
";

            var comp2 = CreateStandardCompilation(source2, references: new[] { ValueTupleRef, SystemRuntimeFacadeRef });

            StandAlone_01_VerifySemanticModel(comp2, LocalDeclarationKind.DeconstructionVariable);
        }

        private static void StandAlone_01_VerifySemanticModel(CSharpCompilation comp, LocalDeclarationKind localDeclarationKind)
        {
            var tree = comp.SyntaxTrees.First();
            var model = comp.GetSemanticModel(tree);
            var designations = tree.GetCompilationUnitRoot().DescendantNodes().OfType<SingleVariableDesignationSyntax>().ToArray();
            Assert.Equal(4, designations.Count());

            var a = model.GetDeclaredSymbol(designations[0]);
            Assert.Equal("var a", a.ToTestDisplayString());
            Assert.Equal(localDeclarationKind, ((LocalSymbol)a).DeclarationKind);

            var b = model.GetDeclaredSymbol(designations[1]);
            Assert.Equal("var b", b.ToTestDisplayString());
            Assert.Equal(localDeclarationKind, ((LocalSymbol)b).DeclarationKind);

            var c = model.GetDeclaredSymbol(designations[2]);
            Assert.Equal("var c", c.ToTestDisplayString());
            Assert.Equal(localDeclarationKind, ((LocalSymbol)c).DeclarationKind);

            var d = model.GetDeclaredSymbol(designations[3]);
            Assert.Equal("System.Int32 d", d.ToTestDisplayString());
            Assert.Equal(localDeclarationKind, ((LocalSymbol)d).DeclarationKind);

            var declarations = tree.GetCompilationUnitRoot().DescendantNodes().OfType<DeclarationExpressionSyntax>().ToArray();
            Assert.Equal(3, declarations.Count());

            Assert.Equal("var (a,b)", declarations[0].ToString());
            var typeInfo = model.GetTypeInfo(declarations[0]);
            Assert.Equal("(var a, var b)", typeInfo.Type.ToTestDisplayString());
            Assert.Equal(typeInfo.Type, typeInfo.ConvertedType);
            Assert.True(model.GetConversion(declarations[0]).IsIdentity);
            var symbolInfo = model.GetSymbolInfo(declarations[0]);
            Assert.Null(symbolInfo.Symbol);
            Assert.Empty(symbolInfo.CandidateSymbols);
            Assert.Equal(CandidateReason.None, symbolInfo.CandidateReason);
            typeInfo = model.GetTypeInfo(declarations[0].Type);
            Assert.Null(typeInfo.Type);
            Assert.Null(typeInfo.ConvertedType);
            Assert.True(model.GetConversion(declarations[0].Type).IsIdentity);
            symbolInfo = model.GetSymbolInfo(declarations[0].Type);
            Assert.Null(symbolInfo.Symbol);
            Assert.Empty(symbolInfo.CandidateSymbols);
            Assert.Equal(CandidateReason.None, symbolInfo.CandidateReason);
            Assert.Null(model.GetAliasInfo(declarations[0].Type));

            Assert.Equal("var c", declarations[1].ToString());
            typeInfo = model.GetTypeInfo(declarations[1]);
            Assert.Equal("var", typeInfo.Type.ToTestDisplayString());
            Assert.Equal(SymbolKind.ErrorType, typeInfo.Type.Kind);
            Assert.Equal(typeInfo.Type, typeInfo.ConvertedType);
            Assert.True(model.GetConversion(declarations[1]).IsIdentity);
            Assert.Equal("var c", model.GetSymbolInfo(declarations[1]).Symbol.ToTestDisplayString());
            typeInfo = model.GetTypeInfo(declarations[1].Type);
            Assert.Equal("var", typeInfo.Type.ToTestDisplayString());
            Assert.Equal(SymbolKind.ErrorType, typeInfo.Type.Kind);
            Assert.Equal(typeInfo.Type, typeInfo.ConvertedType);
            Assert.True(model.GetConversion(declarations[1].Type).IsIdentity);
            symbolInfo = model.GetSymbolInfo(declarations[1].Type);
            Assert.Null(symbolInfo.Symbol);
            Assert.Empty(symbolInfo.CandidateSymbols);
            Assert.Equal(CandidateReason.None, symbolInfo.CandidateReason);
            Assert.Null(model.GetAliasInfo(declarations[1].Type));

            Assert.Equal("int d", declarations[2].ToString());
            typeInfo = model.GetTypeInfo(declarations[2]);
            Assert.Equal("System.Int32", typeInfo.Type.ToTestDisplayString());
            Assert.Equal(typeInfo.Type, typeInfo.ConvertedType);
            Assert.True(model.GetConversion(declarations[2]).IsIdentity);
            Assert.Equal("System.Int32 d", model.GetSymbolInfo(declarations[2]).Symbol.ToTestDisplayString());
            typeInfo = model.GetTypeInfo(declarations[2].Type);
            Assert.Equal("System.Int32", typeInfo.Type.ToTestDisplayString());
            Assert.Equal(typeInfo.Type, typeInfo.ConvertedType);
            Assert.True(model.GetConversion(declarations[2].Type).IsIdentity);
            symbolInfo = model.GetSymbolInfo(declarations[2].Type);
            Assert.Equal("System.Int32", symbolInfo.Symbol.ToTestDisplayString());
            Assert.Null(model.GetAliasInfo(declarations[2].Type));

            var tuple = tree.GetCompilationUnitRoot().DescendantNodes().OfType<TupleExpressionSyntax>().Single();
            typeInfo = model.GetTypeInfo(tuple);
            Assert.Equal("((var a, var b), var c, System.Int32 d)", typeInfo.Type.ToTestDisplayString());
            Assert.Equal(typeInfo.Type, typeInfo.ConvertedType);
            Assert.True(model.GetConversion(tuple).IsIdentity);
            symbolInfo = model.GetSymbolInfo(tuple);
            Assert.Null(symbolInfo.Symbol);
            Assert.Empty(symbolInfo.CandidateSymbols);
            Assert.Equal(CandidateReason.None, symbolInfo.CandidateReason);
        }

        [Fact, WorkItem(17572, "https://github.com/dotnet/roslyn/issues/17572")]
        public void StandAlone_02()
        {
            string source1 = @"
(var (a,b), var c, int d);
";

            var comp1 = CreateStandardCompilation(source1, references: new[] { ValueTupleRef, SystemRuntimeFacadeRef }, parseOptions: TestOptions.Script);
            comp1.VerifyDiagnostics(
                // (2,7): error CS7019: Type of 'a' cannot be inferred since its initializer directly or indirectly refers to the definition.
                // (var (a,b), var c, int d);
                Diagnostic(ErrorCode.ERR_RecursivelyTypedVariable, "a").WithArguments("a"),
                // (2,9): error CS7019: Type of 'b' cannot be inferred since its initializer directly or indirectly refers to the definition.
                // (var (a,b), var c, int d);
                Diagnostic(ErrorCode.ERR_RecursivelyTypedVariable, "b").WithArguments("b"),
                // (2,17): error CS7019: Type of 'c' cannot be inferred since its initializer directly or indirectly refers to the definition.
                // (var (a,b), var c, int d);
                Diagnostic(ErrorCode.ERR_RecursivelyTypedVariable, "c").WithArguments("c"),
                // (2,2): error CS8185: A declaration is not allowed in this context.
                // (var (a,b), var c, int d);
                Diagnostic(ErrorCode.ERR_DeclarationExpressionNotPermitted, "var (a,b)"),
                // (2,13): error CS8185: A declaration is not allowed in this context.
                // (var (a,b), var c, int d);
                Diagnostic(ErrorCode.ERR_DeclarationExpressionNotPermitted, "var c"),
                // (2,20): error CS8185: A declaration is not allowed in this context.
                // (var (a,b), var c, int d);
                Diagnostic(ErrorCode.ERR_DeclarationExpressionNotPermitted, "int d").WithLocation(2, 20),
                // (2,1): error CS0201: Only assignment, call, increment, decrement, and new object expressions can be used as a statement
                // (var (a,b), var c, int d);
                Diagnostic(ErrorCode.ERR_IllegalStatement, "(var (a,b), var c, int d)").WithLocation(2, 1)
                );

            StandAlone_02_VerifySemanticModel(comp1);

            string source2 = @"
(var (a,b), var c, int d) = D;
";

            var comp2 = CreateStandardCompilation(source2, references: new[] { ValueTupleRef, SystemRuntimeFacadeRef }, parseOptions: TestOptions.Script);

            StandAlone_02_VerifySemanticModel(comp2);
        }

        private static void StandAlone_02_VerifySemanticModel(CSharpCompilation comp)
        {
            var tree = comp.SyntaxTrees.First();
            var model = comp.GetSemanticModel(tree);
            var designations = tree.GetCompilationUnitRoot().DescendantNodes().OfType<SingleVariableDesignationSyntax>().ToArray();
            Assert.Equal(4, designations.Count());

            var a = model.GetDeclaredSymbol(designations[0]);
            Assert.Equal("var Script.a", a.ToTestDisplayString());
            Assert.Equal(SymbolKind.Field, a.Kind);

            var b = model.GetDeclaredSymbol(designations[1]);
            Assert.Equal("var Script.b", b.ToTestDisplayString());
            Assert.Equal(SymbolKind.Field, b.Kind);

            var c = model.GetDeclaredSymbol(designations[2]);
            Assert.Equal("var Script.c", c.ToTestDisplayString());
            Assert.Equal(SymbolKind.Field, c.Kind);

            var d = model.GetDeclaredSymbol(designations[3]);
            Assert.Equal("System.Int32 Script.d", d.ToTestDisplayString());
            Assert.Equal(SymbolKind.Field, d.Kind);

            var declarations = tree.GetCompilationUnitRoot().DescendantNodes().OfType<DeclarationExpressionSyntax>().ToArray();
            Assert.Equal(3, declarations.Count());

            Assert.Equal("var (a,b)", declarations[0].ToString());
            var typeInfo = model.GetTypeInfo(declarations[0]);
            Assert.Equal("(var a, var b)", typeInfo.Type.ToTestDisplayString());
            Assert.Equal(typeInfo.Type, typeInfo.ConvertedType);
            Assert.True(model.GetConversion(declarations[0]).IsIdentity);
            var symbolInfo = model.GetSymbolInfo(declarations[0]);
            Assert.Null(symbolInfo.Symbol);
            Assert.Empty(symbolInfo.CandidateSymbols);
            Assert.Equal(CandidateReason.None, symbolInfo.CandidateReason);
            typeInfo = model.GetTypeInfo(declarations[0].Type);
            Assert.Null(typeInfo.Type);
            Assert.Null(typeInfo.ConvertedType);
            Assert.True(model.GetConversion(declarations[0].Type).IsIdentity);
            symbolInfo = model.GetSymbolInfo(declarations[0].Type);
            Assert.Null(symbolInfo.Symbol);
            Assert.Empty(symbolInfo.CandidateSymbols);
            Assert.Equal(CandidateReason.None, symbolInfo.CandidateReason);
            Assert.Null(model.GetAliasInfo(declarations[0].Type));

            Assert.Equal("var c", declarations[1].ToString());
            typeInfo = model.GetTypeInfo(declarations[1]);
            Assert.Equal("var", typeInfo.Type.ToTestDisplayString());
            Assert.Equal(SymbolKind.ErrorType, typeInfo.Type.Kind);
            Assert.Equal(typeInfo.Type, typeInfo.ConvertedType);
            Assert.True(model.GetConversion(declarations[1]).IsIdentity);
            Assert.Equal("var Script.c", model.GetSymbolInfo(declarations[1]).Symbol.ToTestDisplayString());
            typeInfo = model.GetTypeInfo(declarations[1].Type);
            Assert.Equal("var", typeInfo.Type.ToTestDisplayString());
            Assert.Equal(SymbolKind.ErrorType, typeInfo.Type.Kind);
            Assert.Equal(typeInfo.Type, typeInfo.ConvertedType);
            Assert.True(model.GetConversion(declarations[1].Type).IsIdentity);
            symbolInfo = model.GetSymbolInfo(declarations[1].Type);
            Assert.Null(symbolInfo.Symbol);
            Assert.Empty(symbolInfo.CandidateSymbols);
            Assert.Equal(CandidateReason.None, symbolInfo.CandidateReason);
            Assert.Null(model.GetAliasInfo(declarations[1].Type));

            Assert.Equal("int d", declarations[2].ToString());
            typeInfo = model.GetTypeInfo(declarations[2]);
            Assert.Equal("System.Int32", typeInfo.Type.ToTestDisplayString());
            Assert.Equal(typeInfo.Type, typeInfo.ConvertedType);
            Assert.True(model.GetConversion(declarations[2]).IsIdentity);
            Assert.Equal("System.Int32 Script.d", model.GetSymbolInfo(declarations[2]).Symbol.ToTestDisplayString());
            typeInfo = model.GetTypeInfo(declarations[2].Type);
            Assert.Equal("System.Int32", typeInfo.Type.ToTestDisplayString());
            Assert.Equal(typeInfo.Type, typeInfo.ConvertedType);
            Assert.True(model.GetConversion(declarations[2].Type).IsIdentity);
            symbolInfo = model.GetSymbolInfo(declarations[2].Type);
            Assert.Equal("System.Int32", symbolInfo.Symbol.ToTestDisplayString());
            Assert.Null(model.GetAliasInfo(declarations[2].Type));

            var tuple = tree.GetCompilationUnitRoot().DescendantNodes().OfType<TupleExpressionSyntax>().Single();
            typeInfo = model.GetTypeInfo(tuple);
            Assert.Equal("((var a, var b), var c, System.Int32 d)", typeInfo.Type.ToTestDisplayString());
            Assert.Equal(typeInfo.Type, typeInfo.ConvertedType);
            Assert.True(model.GetConversion(tuple).IsIdentity);
            symbolInfo = model.GetSymbolInfo(tuple);
            Assert.Null(symbolInfo.Symbol);
            Assert.Empty(symbolInfo.CandidateSymbols);
            Assert.Equal(CandidateReason.None, symbolInfo.CandidateReason);
        }

        [Fact, WorkItem(17572, "https://github.com/dotnet/roslyn/issues/17572")]
        public void StandAlone_03()
        {
            string source1 = @"
class C
{
    static void Main()
    {
        (var (_, _), var _, int _);
    }
}
";

            var comp1 = CreateStandardCompilation(source1, references: new[] { ValueTupleRef, SystemRuntimeFacadeRef });
            comp1.VerifyDiagnostics(
                // (6,10): error CS8185: A declaration is not allowed in this context.
                //         (var (_, _), var _, int _);
                Diagnostic(ErrorCode.ERR_DeclarationExpressionNotPermitted, "var (_, _)"),
                // (6,22): error CS8185: A declaration is not allowed in this context.
                //         (var (_, _), var _, int _);
                Diagnostic(ErrorCode.ERR_DeclarationExpressionNotPermitted, "var _"),
                // (6,29): error CS8185: A declaration is not allowed in this context.
                //         (var (_, _), var _, int _);
                Diagnostic(ErrorCode.ERR_DeclarationExpressionNotPermitted, "int _").WithLocation(6, 29),
                // (6,9): error CS0201: Only assignment, call, increment, decrement, and new object expressions can be used as a statement
                //         (var (_, _), var _, int _);
                Diagnostic(ErrorCode.ERR_IllegalStatement, "(var (_, _), var _, int _)").WithLocation(6, 9)
                );

            StandAlone_03_VerifySemanticModel(comp1);

            string source2 = @"
class C
{
    static void Main()
    {
        (var (_, _), var _, int _) = D;
    }
}
";

            var comp2 = CreateStandardCompilation(source2, references: new[] { ValueTupleRef, SystemRuntimeFacadeRef });

            StandAlone_03_VerifySemanticModel(comp2);
        }

        private static void StandAlone_03_VerifySemanticModel(CSharpCompilation comp)
        {
            var tree = comp.SyntaxTrees.First();
            var model = comp.GetSemanticModel(tree);
            int count = 0;
            foreach (var designation in tree.GetCompilationUnitRoot().DescendantNodes().OfType<DiscardDesignationSyntax>())
            {
                Assert.Null(model.GetDeclaredSymbol(designation));
                count++;
            }

            Assert.Equal(4, count);

            var declarations = tree.GetCompilationUnitRoot().DescendantNodes().OfType<DeclarationExpressionSyntax>().ToArray();
            Assert.Equal(3, declarations.Count());

            Assert.Equal("var (_, _)", declarations[0].ToString());
            var typeInfo = model.GetTypeInfo(declarations[0]);
            Assert.Equal("(var, var)", typeInfo.Type.ToTestDisplayString());
            Assert.Equal(typeInfo.Type, typeInfo.ConvertedType);
            Assert.True(model.GetConversion(declarations[0]).IsIdentity);
            var symbolInfo = model.GetSymbolInfo(declarations[0]);
            Assert.Null(symbolInfo.Symbol);
            Assert.Empty(symbolInfo.CandidateSymbols);
            Assert.Equal(CandidateReason.None, symbolInfo.CandidateReason);
            typeInfo = model.GetTypeInfo(declarations[0].Type);
            Assert.Null(typeInfo.Type);
            Assert.Null(typeInfo.ConvertedType);
            Assert.True(model.GetConversion(declarations[0].Type).IsIdentity);
            symbolInfo = model.GetSymbolInfo(declarations[0].Type);
            Assert.Null(symbolInfo.Symbol);
            Assert.Empty(symbolInfo.CandidateSymbols);
            Assert.Equal(CandidateReason.None, symbolInfo.CandidateReason);
            Assert.Null(model.GetAliasInfo(declarations[0].Type));

            Assert.Equal("var _", declarations[1].ToString());
            typeInfo = model.GetTypeInfo(declarations[1]);
            Assert.Equal("var", typeInfo.Type.ToTestDisplayString());
            Assert.Equal(SymbolKind.ErrorType, typeInfo.Type.Kind);
            Assert.Equal(typeInfo.Type, typeInfo.ConvertedType);
            Assert.True(model.GetConversion(declarations[1]).IsIdentity);
            symbolInfo = model.GetSymbolInfo(declarations[1]);
            Assert.Null(symbolInfo.Symbol);
            Assert.Empty(symbolInfo.CandidateSymbols);
            Assert.Equal(CandidateReason.None, symbolInfo.CandidateReason);
            typeInfo = model.GetTypeInfo(declarations[1].Type);
            Assert.Equal("var", typeInfo.Type.ToTestDisplayString());
            Assert.Equal(SymbolKind.ErrorType, typeInfo.Type.Kind);
            Assert.Equal(typeInfo.Type, typeInfo.ConvertedType);
            Assert.True(model.GetConversion(declarations[1].Type).IsIdentity);
            symbolInfo = model.GetSymbolInfo(declarations[1].Type);
            Assert.Null(symbolInfo.Symbol);
            Assert.Empty(symbolInfo.CandidateSymbols);
            Assert.Equal(CandidateReason.None, symbolInfo.CandidateReason);
            Assert.Null(model.GetAliasInfo(declarations[1].Type));

            Assert.Equal("int _", declarations[2].ToString());
            typeInfo = model.GetTypeInfo(declarations[2]);
            Assert.Equal("System.Int32", typeInfo.Type.ToTestDisplayString());
            Assert.Equal(typeInfo.Type, typeInfo.ConvertedType);
            Assert.True(model.GetConversion(declarations[2]).IsIdentity);
            symbolInfo = model.GetSymbolInfo(declarations[2]);
            Assert.Null(symbolInfo.Symbol);
            Assert.Empty(symbolInfo.CandidateSymbols);
            Assert.Equal(CandidateReason.None, symbolInfo.CandidateReason);
            typeInfo = model.GetTypeInfo(declarations[2].Type);
            Assert.Equal("System.Int32", typeInfo.Type.ToTestDisplayString());
            Assert.Equal(typeInfo.Type, typeInfo.ConvertedType);
            Assert.True(model.GetConversion(declarations[2].Type).IsIdentity);
            symbolInfo = model.GetSymbolInfo(declarations[2].Type);
            Assert.Equal("System.Int32", symbolInfo.Symbol.ToTestDisplayString());
            Assert.Null(model.GetAliasInfo(declarations[2].Type));

            var tuple = tree.GetCompilationUnitRoot().DescendantNodes().OfType<TupleExpressionSyntax>().Single();
            typeInfo = model.GetTypeInfo(tuple);
            Assert.Equal("((var, var), var, System.Int32)", typeInfo.Type.ToTestDisplayString());
            Assert.Equal(typeInfo.Type, typeInfo.ConvertedType);
            Assert.True(model.GetConversion(tuple).IsIdentity);
            symbolInfo = model.GetSymbolInfo(tuple);
            Assert.Null(symbolInfo.Symbol);
            Assert.Empty(symbolInfo.CandidateSymbols);
            Assert.Equal(CandidateReason.None, symbolInfo.CandidateReason);
        }

        [Fact, WorkItem(17572, "https://github.com/dotnet/roslyn/issues/17572")]
        public void StandAlone_04()
        {
            string source1 = @"
(var (_, _), var _, int _);
";

            var comp1 = CreateStandardCompilation(source1, references: new[] { ValueTupleRef, SystemRuntimeFacadeRef }, parseOptions: TestOptions.Script);
            comp1.VerifyDiagnostics(
                // (2,2): error CS8185: A declaration is not allowed in this context.
                // (var (_, _), var _, int _);
                Diagnostic(ErrorCode.ERR_DeclarationExpressionNotPermitted, "var (_, _)"),
                // (2,14): error CS8185: A declaration is not allowed in this context.
                // (var (_, _), var _, int _);
                Diagnostic(ErrorCode.ERR_DeclarationExpressionNotPermitted, "var _"),
                // (2,21): error CS8185: A declaration is not allowed in this context.
                // (var (_, _), var _, int _);
                Diagnostic(ErrorCode.ERR_DeclarationExpressionNotPermitted, "int _").WithLocation(2, 21),
                // (2,1): error CS0201: Only assignment, call, increment, decrement, and new object expressions can be used as a statement
                // (var (_, _), var _, int _);
                Diagnostic(ErrorCode.ERR_IllegalStatement, "(var (_, _), var _, int _)").WithLocation(2, 1)
                );

            StandAlone_03_VerifySemanticModel(comp1);

            string source2 = @"
(var (_, _), var _, int _) = D;
";

            var comp2 = CreateStandardCompilation(source2, references: new[] { ValueTupleRef, SystemRuntimeFacadeRef }, parseOptions: TestOptions.Script);

            StandAlone_03_VerifySemanticModel(comp2);
        }

        [Fact, WorkItem(17572, "https://github.com/dotnet/roslyn/issues/17572")]
        public void StandAlone_05()
        {
            string source1 = @"
using var = System.Int32;

class C
{
    static void Main()
    {
        (var (a,b), var c);
    }
}
";

            var comp1 = CreateStandardCompilation(source1, references: new[] { ValueTupleRef, SystemRuntimeFacadeRef });

            StandAlone_05_VerifySemanticModel(comp1);

            string source2 = @"
using var = System.Int32;

class C
{
    static void Main()
    {
        (var (a,b), var c) = D;
    }
}
";

            var comp2 = CreateStandardCompilation(source2, references: new[] { ValueTupleRef, SystemRuntimeFacadeRef });

            StandAlone_05_VerifySemanticModel(comp2);
        }

        private static void StandAlone_05_VerifySemanticModel(CSharpCompilation comp)
        {
            var tree = comp.SyntaxTrees.First();
            var model = comp.GetSemanticModel(tree);

            var declarations = tree.GetCompilationUnitRoot().DescendantNodes().OfType<DeclarationExpressionSyntax>().ToArray();
            Assert.Equal(2, declarations.Count());

            Assert.Equal("var (a,b)", declarations[0].ToString());
            var typeInfo = model.GetTypeInfo(declarations[0]);
            Assert.Equal("(System.Int32 a, System.Int32 b)", typeInfo.Type.ToTestDisplayString());
            Assert.Equal(typeInfo.Type, typeInfo.ConvertedType);
            Assert.True(model.GetConversion(declarations[0]).IsIdentity);
            var symbolInfo = model.GetSymbolInfo(declarations[0]);
            Assert.Null(symbolInfo.Symbol);
            Assert.Empty(symbolInfo.CandidateSymbols);
            Assert.Equal(CandidateReason.None, symbolInfo.CandidateReason);
            typeInfo = model.GetTypeInfo(declarations[0].Type);
            Assert.Null(typeInfo.Type);
            Assert.Null(typeInfo.ConvertedType);
            Assert.True(model.GetConversion(declarations[0].Type).IsIdentity);
            symbolInfo = model.GetSymbolInfo(declarations[0].Type);
            Assert.Null(symbolInfo.Symbol);
            Assert.Empty(symbolInfo.CandidateSymbols);
            Assert.Equal(CandidateReason.None, symbolInfo.CandidateReason);
            Assert.Equal("var=System.Int32", model.GetAliasInfo(declarations[0].Type).ToTestDisplayString());

            Assert.Equal("var c", declarations[1].ToString());
            typeInfo = model.GetTypeInfo(declarations[1]);
            Assert.Equal("System.Int32", typeInfo.Type.ToTestDisplayString());
            Assert.Equal(typeInfo.Type, typeInfo.ConvertedType);
            Assert.True(model.GetConversion(declarations[1]).IsIdentity);
            Assert.Equal("System.Int32 c", model.GetSymbolInfo(declarations[1]).Symbol.ToTestDisplayString());
            typeInfo = model.GetTypeInfo(declarations[1].Type);
            Assert.Equal("System.Int32", typeInfo.Type.ToTestDisplayString());
            Assert.Equal(typeInfo.Type, typeInfo.ConvertedType);
            Assert.True(model.GetConversion(declarations[1].Type).IsIdentity);
            symbolInfo = model.GetSymbolInfo(declarations[1].Type);
            Assert.Equal("System.Int32", symbolInfo.Symbol.ToTestDisplayString());
            Assert.Equal("var=System.Int32", model.GetAliasInfo(declarations[1].Type).ToTestDisplayString());
        }

        [Fact, WorkItem(17572, "https://github.com/dotnet/roslyn/issues/17572")]
        public void StandAlone_06()
        {
            string source1 = @"
using var = System.Int32;

(var (a,b), var c);
";

            var comp1 = CreateStandardCompilation(source1, references: new[] { ValueTupleRef, SystemRuntimeFacadeRef }, parseOptions: TestOptions.Script);

            StandAlone_06_VerifySemanticModel(comp1);

            string source2 = @"
using var = System.Int32;

(var (a,b), var c) = D;
";

            var comp2 = CreateStandardCompilation(source2, references: new[] { ValueTupleRef, SystemRuntimeFacadeRef }, parseOptions: TestOptions.Script);

            StandAlone_06_VerifySemanticModel(comp2);
        }

        private static void StandAlone_06_VerifySemanticModel(CSharpCompilation comp)
        {
            var tree = comp.SyntaxTrees.First();
            var model = comp.GetSemanticModel(tree);

            var declarations = tree.GetCompilationUnitRoot().DescendantNodes().OfType<DeclarationExpressionSyntax>().ToArray();
            Assert.Equal(2, declarations.Count());

            Assert.Equal("var (a,b)", declarations[0].ToString());
            var typeInfo = model.GetTypeInfo(declarations[0]);
            Assert.Equal("(System.Int32 a, System.Int32 b)", typeInfo.Type.ToTestDisplayString());
            Assert.Equal(typeInfo.Type, typeInfo.ConvertedType);
            Assert.True(model.GetConversion(declarations[0]).IsIdentity);
            var symbolInfo = model.GetSymbolInfo(declarations[0]);
            Assert.Null(symbolInfo.Symbol);
            Assert.Empty(symbolInfo.CandidateSymbols);
            Assert.Equal(CandidateReason.None, symbolInfo.CandidateReason);
            typeInfo = model.GetTypeInfo(declarations[0].Type);
            Assert.Null(typeInfo.Type);
            Assert.Null(typeInfo.ConvertedType);
            Assert.True(model.GetConversion(declarations[0].Type).IsIdentity);
            symbolInfo = model.GetSymbolInfo(declarations[0].Type);
            Assert.Null(symbolInfo.Symbol);
            Assert.Empty(symbolInfo.CandidateSymbols);
            Assert.Equal(CandidateReason.None, symbolInfo.CandidateReason);
            Assert.Equal("var=System.Int32", model.GetAliasInfo(declarations[0].Type).ToTestDisplayString());

            Assert.Equal("var c", declarations[1].ToString());
            typeInfo = model.GetTypeInfo(declarations[1]);
            Assert.Equal("System.Int32", typeInfo.Type.ToTestDisplayString());
            Assert.Equal(typeInfo.Type, typeInfo.ConvertedType);
            Assert.True(model.GetConversion(declarations[1]).IsIdentity);
            Assert.Equal("System.Int32 Script.c", model.GetSymbolInfo(declarations[1]).Symbol.ToTestDisplayString());
            typeInfo = model.GetTypeInfo(declarations[1].Type);
            Assert.Equal("System.Int32", typeInfo.Type.ToTestDisplayString());
            Assert.Equal(typeInfo.Type, typeInfo.ConvertedType);
            Assert.True(model.GetConversion(declarations[1].Type).IsIdentity);
            symbolInfo = model.GetSymbolInfo(declarations[1].Type);
            Assert.Equal("System.Int32", symbolInfo.Symbol.ToTestDisplayString());
            Assert.Equal("var=System.Int32", model.GetAliasInfo(declarations[1].Type).ToTestDisplayString());
        }

        [Fact, WorkItem(17572, "https://github.com/dotnet/roslyn/issues/17572")]
        public void StandAlone_07()
        {
            string source1 = @"
using var = System.Int32;

class C
{
    static void Main()
    {
        (var (_, _), var _);
    }
}
";

            var comp1 = CreateStandardCompilation(source1, references: new[] { ValueTupleRef, SystemRuntimeFacadeRef });

            StandAlone_07_VerifySemanticModel(comp1);

            string source2 = @"
using var = System.Int32;

class C
{
    static void Main()
    {
        (var (_, _), var _) = D;
    }
}
";

            var comp2 = CreateStandardCompilation(source2, references: new[] { ValueTupleRef, SystemRuntimeFacadeRef });

            StandAlone_07_VerifySemanticModel(comp2);
        }

        private static void StandAlone_07_VerifySemanticModel(CSharpCompilation comp)
        {
            var tree = comp.SyntaxTrees.First();
            var model = comp.GetSemanticModel(tree);

            var declarations = tree.GetCompilationUnitRoot().DescendantNodes().OfType<DeclarationExpressionSyntax>().ToArray();
            Assert.Equal(2, declarations.Count());

            Assert.Equal("var (_, _)", declarations[0].ToString());
            var typeInfo = model.GetTypeInfo(declarations[0]);
            Assert.Equal("(System.Int32, System.Int32)", typeInfo.Type.ToTestDisplayString());
            Assert.Equal(typeInfo.Type, typeInfo.ConvertedType);
            Assert.True(model.GetConversion(declarations[0]).IsIdentity);
            var symbolInfo = model.GetSymbolInfo(declarations[0]);
            Assert.Null(symbolInfo.Symbol);
            Assert.Empty(symbolInfo.CandidateSymbols);
            Assert.Equal(CandidateReason.None, symbolInfo.CandidateReason);
            typeInfo = model.GetTypeInfo(declarations[0].Type);
            Assert.Null(typeInfo.Type);
            Assert.Null(typeInfo.ConvertedType);
            Assert.True(model.GetConversion(declarations[0].Type).IsIdentity);
            symbolInfo = model.GetSymbolInfo(declarations[0].Type);
            Assert.Null(symbolInfo.Symbol);
            Assert.Empty(symbolInfo.CandidateSymbols);
            Assert.Equal(CandidateReason.None, symbolInfo.CandidateReason);
            Assert.Equal("var=System.Int32", model.GetAliasInfo(declarations[0].Type).ToTestDisplayString());

            Assert.Equal("var _", declarations[1].ToString());
            typeInfo = model.GetTypeInfo(declarations[1]);
            Assert.Equal("System.Int32", typeInfo.Type.ToTestDisplayString());
            Assert.Equal(typeInfo.Type, typeInfo.ConvertedType);
            Assert.True(model.GetConversion(declarations[1]).IsIdentity);
            symbolInfo = model.GetSymbolInfo(declarations[1]);
            Assert.Null(symbolInfo.Symbol);
            Assert.Empty(symbolInfo.CandidateSymbols);
            Assert.Equal(CandidateReason.None, symbolInfo.CandidateReason);
            typeInfo = model.GetTypeInfo(declarations[1].Type);
            Assert.Equal("System.Int32", typeInfo.Type.ToTestDisplayString());
            Assert.Equal(typeInfo.Type, typeInfo.ConvertedType);
            Assert.True(model.GetConversion(declarations[1].Type).IsIdentity);
            symbolInfo = model.GetSymbolInfo(declarations[1].Type);
            Assert.Equal("System.Int32", symbolInfo.Symbol.ToTestDisplayString());
            Assert.Equal("var=System.Int32", model.GetAliasInfo(declarations[1].Type).ToTestDisplayString());
        }

        [Fact, WorkItem(17572, "https://github.com/dotnet/roslyn/issues/17572")]
        public void StandAlone_08()
        {
            string source1 = @"
using var = System.Int32;

(var (_, _), var _);
";

            var comp1 = CreateStandardCompilation(source1, references: new[] { ValueTupleRef, SystemRuntimeFacadeRef }, parseOptions: TestOptions.Script);

            StandAlone_07_VerifySemanticModel(comp1);

            string source2 = @"
using var = System.Int32;

(var (_, _), var _) = D;
";

            var comp2 = CreateStandardCompilation(source2, references: new[] { ValueTupleRef, SystemRuntimeFacadeRef }, parseOptions: TestOptions.Script);

            StandAlone_07_VerifySemanticModel(comp2);
        }

        [Fact, WorkItem(17572, "https://github.com/dotnet/roslyn/issues/17572")]
        public void StandAlone_09()
        {
            string source1 = @"
using al = System.Int32;

class C
{
    static void Main()
    {
        (al (a,b), al c);
    }
}
";

            var comp1 = CreateStandardCompilation(source1, references: new[] { ValueTupleRef, SystemRuntimeFacadeRef });

            StandAlone_09_VerifySemanticModel(comp1);

            string source2 = @"
using al = System.Int32;

class C
{
    static void Main()
    {
        (al (a,b), al c) = D;
    }
}
";

            var comp2 = CreateStandardCompilation(source2, references: new[] { ValueTupleRef, SystemRuntimeFacadeRef });

            StandAlone_09_VerifySemanticModel(comp2);
        }

        private static void StandAlone_09_VerifySemanticModel(CSharpCompilation comp)
        {
            var tree = comp.SyntaxTrees.First();
            var model = comp.GetSemanticModel(tree);

            var declaration = tree.GetCompilationUnitRoot().DescendantNodes().OfType<DeclarationExpressionSyntax>().Single();

            Assert.Equal("al c", declaration.ToString());
            var typeInfo = model.GetTypeInfo(declaration);
            Assert.Equal("System.Int32", typeInfo.Type.ToTestDisplayString());
            Assert.Equal(typeInfo.Type, typeInfo.ConvertedType);
            Assert.True(model.GetConversion(declaration).IsIdentity);
            Assert.Equal("System.Int32 c", model.GetSymbolInfo(declaration).Symbol.ToTestDisplayString());
            typeInfo = model.GetTypeInfo(declaration.Type);
            Assert.Equal("System.Int32", typeInfo.Type.ToTestDisplayString());
            Assert.Equal(typeInfo.Type, typeInfo.ConvertedType);
            Assert.True(model.GetConversion(declaration.Type).IsIdentity);
            var symbolInfo = model.GetSymbolInfo(declaration.Type);
            Assert.Equal("System.Int32", symbolInfo.Symbol.ToTestDisplayString());
            Assert.Equal("al=System.Int32", model.GetAliasInfo(declaration.Type).ToTestDisplayString());
        }

        [Fact, WorkItem(17572, "https://github.com/dotnet/roslyn/issues/17572")]
        public void StandAlone_10()
        {
            string source1 = @"
using al = System.Int32;

(al (a,b), al c);
";

            var comp1 = CreateStandardCompilation(source1, references: new[] { ValueTupleRef, SystemRuntimeFacadeRef }, parseOptions: TestOptions.Script);

            StandAlone_10_VerifySemanticModel(comp1);

            string source2 = @"
using al = System.Int32;

(al (a,b), al c) = D;
";

            var comp2 = CreateStandardCompilation(source2, references: new[] { ValueTupleRef, SystemRuntimeFacadeRef }, parseOptions: TestOptions.Script);

            StandAlone_10_VerifySemanticModel(comp2);
        }

        private static void StandAlone_10_VerifySemanticModel(CSharpCompilation comp)
        {
            var tree = comp.SyntaxTrees.First();
            var model = comp.GetSemanticModel(tree);

            var declaration = tree.GetCompilationUnitRoot().DescendantNodes().OfType<DeclarationExpressionSyntax>().Single();

            Assert.Equal("al c", declaration.ToString());
            var typeInfo = model.GetTypeInfo(declaration);
            Assert.Equal("System.Int32", typeInfo.Type.ToTestDisplayString());
            Assert.Equal(typeInfo.Type, typeInfo.ConvertedType);
            Assert.True(model.GetConversion(declaration).IsIdentity);
            Assert.Equal("System.Int32 Script.c", model.GetSymbolInfo(declaration).Symbol.ToTestDisplayString());
            typeInfo = model.GetTypeInfo(declaration.Type);
            Assert.Equal("System.Int32", typeInfo.Type.ToTestDisplayString());
            Assert.Equal(typeInfo.Type, typeInfo.ConvertedType);
            Assert.True(model.GetConversion(declaration.Type).IsIdentity);
            var symbolInfo = model.GetSymbolInfo(declaration.Type);
            Assert.Equal("System.Int32", symbolInfo.Symbol.ToTestDisplayString());
            Assert.Equal("al=System.Int32", model.GetAliasInfo(declaration.Type).ToTestDisplayString());
        }

        [Fact, WorkItem(17572, "https://github.com/dotnet/roslyn/issues/17572")]
        public void StandAlone_11()
        {
            string source1 = @"
using al = System.Int32;

class C
{
    static void Main()
    {
        (al (_, _), al _);
    }
}
";

            var comp1 = CreateStandardCompilation(source1, references: new[] { ValueTupleRef, SystemRuntimeFacadeRef });

            StandAlone_11_VerifySemanticModel(comp1);

            string source2 = @"
using al = System.Int32;

class C
{
    static void Main()
    {
        (al (_, _), al _) = D;
    }
}
";

            var comp2 = CreateStandardCompilation(source2, references: new[] { ValueTupleRef, SystemRuntimeFacadeRef });

            StandAlone_11_VerifySemanticModel(comp2);
        }

        private static void StandAlone_11_VerifySemanticModel(CSharpCompilation comp)
        {
            var tree = comp.SyntaxTrees.First();
            var model = comp.GetSemanticModel(tree);

            var declaration = tree.GetCompilationUnitRoot().DescendantNodes().OfType<DeclarationExpressionSyntax>().Single();

            Assert.Equal("al _", declaration.ToString());
            var typeInfo = model.GetTypeInfo(declaration);
            Assert.Equal("System.Int32", typeInfo.Type.ToTestDisplayString());
            Assert.Equal(typeInfo.Type, typeInfo.ConvertedType);
            Assert.True(model.GetConversion(declaration).IsIdentity);
            var symbolInfo = model.GetSymbolInfo(declaration);
            Assert.Null(symbolInfo.Symbol);
            Assert.Empty(symbolInfo.CandidateSymbols);
            Assert.Equal(CandidateReason.None, symbolInfo.CandidateReason);
            typeInfo = model.GetTypeInfo(declaration.Type);
            Assert.Equal("System.Int32", typeInfo.Type.ToTestDisplayString());
            Assert.Equal(typeInfo.Type, typeInfo.ConvertedType);
            Assert.True(model.GetConversion(declaration.Type).IsIdentity);
            symbolInfo = model.GetSymbolInfo(declaration.Type);
            Assert.Equal("System.Int32", symbolInfo.Symbol.ToTestDisplayString());
            Assert.Equal("al=System.Int32", model.GetAliasInfo(declaration.Type).ToTestDisplayString());
        }

        [Fact, WorkItem(17572, "https://github.com/dotnet/roslyn/issues/17572")]
        public void StandAlone_12()
        {
            string source1 = @"
using al = System.Int32;

(al (_, _), al _);
";

            var comp1 = CreateStandardCompilation(source1, references: new[] { ValueTupleRef, SystemRuntimeFacadeRef }, parseOptions: TestOptions.Script);

            StandAlone_11_VerifySemanticModel(comp1);

            string source2 = @"
using al = System.Int32;

(al (_, _), al _) = D;
";

            var comp2 = CreateStandardCompilation(source2, references: new[] { ValueTupleRef, SystemRuntimeFacadeRef }, parseOptions: TestOptions.Script);

            StandAlone_11_VerifySemanticModel(comp2);
        }

        [Fact, WorkItem(17572, "https://github.com/dotnet/roslyn/issues/17572")]
        public void StandAlone_13()
        {
            string source1 = @"
class C
{
    static void Main()
    {
        var (a, b);
        var (c, d)
    }
}
";

            var comp1 = CreateStandardCompilation(source1, references: new[] { ValueTupleRef, SystemRuntimeFacadeRef });
            comp1.VerifyDiagnostics(
                // (7,19): error CS1002: ; expected
                //         var (c, d)
                Diagnostic(ErrorCode.ERR_SemicolonExpected, "").WithLocation(7, 19),
                // (6,9): error CS0103: The name 'var' does not exist in the current context
                //         var (a, b);
                Diagnostic(ErrorCode.ERR_NameNotInContext, "var").WithArguments("var").WithLocation(6, 9),
                // (6,14): error CS0103: The name 'a' does not exist in the current context
                //         var (a, b);
                Diagnostic(ErrorCode.ERR_NameNotInContext, "a").WithArguments("a").WithLocation(6, 14),
                // (6,17): error CS0103: The name 'b' does not exist in the current context
                //         var (a, b);
                Diagnostic(ErrorCode.ERR_NameNotInContext, "b").WithArguments("b").WithLocation(6, 17),
                // (7,9): error CS0103: The name 'var' does not exist in the current context
                //         var (c, d)
                Diagnostic(ErrorCode.ERR_NameNotInContext, "var").WithArguments("var").WithLocation(7, 9),
                // (7,14): error CS0103: The name 'c' does not exist in the current context
                //         var (c, d)
                Diagnostic(ErrorCode.ERR_NameNotInContext, "c").WithArguments("c").WithLocation(7, 14),
                // (7,17): error CS0103: The name 'd' does not exist in the current context
                //         var (c, d)
                Diagnostic(ErrorCode.ERR_NameNotInContext, "d").WithArguments("d").WithLocation(7, 17)
                );

            var tree = comp1.SyntaxTrees.First();
            Assert.False(tree.GetCompilationUnitRoot().DescendantNodes().OfType<DeclarationExpressionSyntax>().Any());
        }

        [Fact, WorkItem(17572, "https://github.com/dotnet/roslyn/issues/17572")]
        public void StandAlone_14()
        {
            string source1 = @"
class C
{
    static void Main()
    {
        ((var (a,b), var c), int d);
    }
}
";

            var comp1 = CreateStandardCompilation(source1, references: new[] { ValueTupleRef, SystemRuntimeFacadeRef });
            comp1.VerifyDiagnostics(
                // (6,11): error CS8185: A declaration is not allowed in this context.
                //         ((var (a,b), var c), int d);
                Diagnostic(ErrorCode.ERR_DeclarationExpressionNotPermitted, "var (a,b)").WithLocation(6, 11),
                // (6,22): error CS8185: A declaration is not allowed in this context.
                //         ((var (a,b), var c), int d);
                Diagnostic(ErrorCode.ERR_DeclarationExpressionNotPermitted, "var c").WithLocation(6, 22),
                // (6,30): error CS8185: A declaration is not allowed in this context.
                //         ((var (a,b), var c), int d);
                Diagnostic(ErrorCode.ERR_DeclarationExpressionNotPermitted, "int d").WithLocation(6, 30),
                // (6,9): error CS0201: Only assignment, call, increment, decrement, and new object expressions can be used as a statement
                //         ((var (a,b), var c), int d);
                Diagnostic(ErrorCode.ERR_IllegalStatement, "((var (a,b), var c), int d)").WithLocation(6, 9),
                // (6,30): error CS0165: Use of unassigned local variable 'd'
                //         ((var (a,b), var c), int d);
                Diagnostic(ErrorCode.ERR_UseDefViolation, "int d").WithArguments("d").WithLocation(6, 30)
                );

            StandAlone_14_VerifySemanticModel(comp1, LocalDeclarationKind.DeclarationExpressionVariable);

            string source2 = @"
class C
{
    static void Main()
    {
        ((var (a,b), var c), int d) = D;
    }
}
";

            var comp2 = CreateStandardCompilation(source2, references: new[] { ValueTupleRef, SystemRuntimeFacadeRef });

            StandAlone_14_VerifySemanticModel(comp2, LocalDeclarationKind.DeconstructionVariable);
        }

        private static void StandAlone_14_VerifySemanticModel(CSharpCompilation comp, LocalDeclarationKind localDeclarationKind)
        {
            var tree = comp.SyntaxTrees.First();
            var model = comp.GetSemanticModel(tree);
            var designations = tree.GetCompilationUnitRoot().DescendantNodes().OfType<SingleVariableDesignationSyntax>().ToArray();
            Assert.Equal(4, designations.Count());

            var a = model.GetDeclaredSymbol(designations[0]);
            Assert.Equal("var a", a.ToTestDisplayString());
            Assert.Equal(localDeclarationKind, ((LocalSymbol)a).DeclarationKind);

            var b = model.GetDeclaredSymbol(designations[1]);
            Assert.Equal("var b", b.ToTestDisplayString());
            Assert.Equal(localDeclarationKind, ((LocalSymbol)b).DeclarationKind);

            var c = model.GetDeclaredSymbol(designations[2]);
            Assert.Equal("var c", c.ToTestDisplayString());
            Assert.Equal(localDeclarationKind, ((LocalSymbol)c).DeclarationKind);

            var d = model.GetDeclaredSymbol(designations[3]);
            Assert.Equal("System.Int32 d", d.ToTestDisplayString());
            Assert.Equal(localDeclarationKind, ((LocalSymbol)d).DeclarationKind);

            var declarations = tree.GetCompilationUnitRoot().DescendantNodes().OfType<DeclarationExpressionSyntax>().ToArray();
            Assert.Equal(3, declarations.Count());

            Assert.Equal("var (a,b)", declarations[0].ToString());
            var typeInfo = model.GetTypeInfo(declarations[0]);
            Assert.Equal("(var a, var b)", typeInfo.Type.ToTestDisplayString());
            Assert.Equal(typeInfo.Type, typeInfo.ConvertedType);
            Assert.True(model.GetConversion(declarations[0]).IsIdentity);
            var symbolInfo = model.GetSymbolInfo(declarations[0]);
            Assert.Null(symbolInfo.Symbol);
            Assert.Empty(symbolInfo.CandidateSymbols);
            Assert.Equal(CandidateReason.None, symbolInfo.CandidateReason);
            typeInfo = model.GetTypeInfo(declarations[0].Type);
            Assert.Null(typeInfo.Type);
            Assert.Null(typeInfo.ConvertedType);
            Assert.True(model.GetConversion(declarations[0].Type).IsIdentity);
            symbolInfo = model.GetSymbolInfo(declarations[0].Type);
            Assert.Null(symbolInfo.Symbol);
            Assert.Empty(symbolInfo.CandidateSymbols);
            Assert.Equal(CandidateReason.None, symbolInfo.CandidateReason);
            Assert.Null(model.GetAliasInfo(declarations[0].Type));

            Assert.Equal("var c", declarations[1].ToString());
            typeInfo = model.GetTypeInfo(declarations[1]);
            Assert.Equal("var", typeInfo.Type.ToTestDisplayString());
            Assert.Equal(SymbolKind.ErrorType, typeInfo.Type.Kind);
            Assert.Equal(typeInfo.Type, typeInfo.ConvertedType);
            Assert.True(model.GetConversion(declarations[1]).IsIdentity);
            Assert.Equal("var c", model.GetSymbolInfo(declarations[1]).Symbol.ToTestDisplayString());
            typeInfo = model.GetTypeInfo(declarations[1].Type);
            Assert.Equal("var", typeInfo.Type.ToTestDisplayString());
            Assert.Equal(SymbolKind.ErrorType, typeInfo.Type.Kind);
            Assert.Equal(typeInfo.Type, typeInfo.ConvertedType);
            Assert.True(model.GetConversion(declarations[1].Type).IsIdentity);
            symbolInfo = model.GetSymbolInfo(declarations[1].Type);
            Assert.Null(symbolInfo.Symbol);
            Assert.Empty(symbolInfo.CandidateSymbols);
            Assert.Equal(CandidateReason.None, symbolInfo.CandidateReason);
            Assert.Null(model.GetAliasInfo(declarations[1].Type));

            Assert.Equal("int d", declarations[2].ToString());
            typeInfo = model.GetTypeInfo(declarations[2]);
            Assert.Equal("System.Int32", typeInfo.Type.ToTestDisplayString());
            Assert.Equal(typeInfo.Type, typeInfo.ConvertedType);
            Assert.True(model.GetConversion(declarations[2]).IsIdentity);
            Assert.Equal("System.Int32 d", model.GetSymbolInfo(declarations[2]).Symbol.ToTestDisplayString());
            typeInfo = model.GetTypeInfo(declarations[2].Type);
            Assert.Equal("System.Int32", typeInfo.Type.ToTestDisplayString());
            Assert.Equal(typeInfo.Type, typeInfo.ConvertedType);
            Assert.True(model.GetConversion(declarations[2].Type).IsIdentity);
            symbolInfo = model.GetSymbolInfo(declarations[2].Type);
            Assert.Equal("System.Int32", symbolInfo.Symbol.ToTestDisplayString());
            Assert.Null(model.GetAliasInfo(declarations[2].Type));

            var tuples = tree.GetCompilationUnitRoot().DescendantNodes().OfType<TupleExpressionSyntax>().ToArray();
            Assert.Equal(2, tuples.Length);

            Assert.Equal("((var (a,b), var c), int d)", tuples[0].ToString());
            typeInfo = model.GetTypeInfo(tuples[0]);
            Assert.Equal("(((var a, var b), var c), System.Int32 d)", typeInfo.Type.ToTestDisplayString());
            Assert.Equal(typeInfo.Type, typeInfo.ConvertedType);
            Assert.True(model.GetConversion(tuples[0]).IsIdentity);
            symbolInfo = model.GetSymbolInfo(tuples[0]);
            Assert.Null(symbolInfo.Symbol);
            Assert.Empty(symbolInfo.CandidateSymbols);
            Assert.Equal(CandidateReason.None, symbolInfo.CandidateReason);


            Assert.Equal("(var (a,b), var c)", tuples[1].ToString());
            typeInfo = model.GetTypeInfo(tuples[1]);
            Assert.Equal("((var a, var b), var c)", typeInfo.Type.ToTestDisplayString());
            Assert.Equal(typeInfo.Type, typeInfo.ConvertedType);
            Assert.True(model.GetConversion(tuples[1]).IsIdentity);
            symbolInfo = model.GetSymbolInfo(tuples[1]);
            Assert.Null(symbolInfo.Symbol);
            Assert.Empty(symbolInfo.CandidateSymbols);
            Assert.Equal(CandidateReason.None, symbolInfo.CandidateReason);
        }

        [Fact, WorkItem(17572, "https://github.com/dotnet/roslyn/issues/17572")]
        public void StandAlone_15()
        {
            string source1 = @"
((var (a,b), var c), int d);
";

            var comp1 = CreateStandardCompilation(source1, references: new[] { ValueTupleRef, SystemRuntimeFacadeRef }, parseOptions: TestOptions.Script);
            comp1.VerifyDiagnostics(
                // (2,8): error CS7019: Type of 'a' cannot be inferred since its initializer directly or indirectly refers to the definition.
                // ((var (a,b), var c), int d);
                Diagnostic(ErrorCode.ERR_RecursivelyTypedVariable, "a").WithArguments("a").WithLocation(2, 8),
                // (2,10): error CS7019: Type of 'b' cannot be inferred since its initializer directly or indirectly refers to the definition.
                // ((var (a,b), var c), int d);
                Diagnostic(ErrorCode.ERR_RecursivelyTypedVariable, "b").WithArguments("b").WithLocation(2, 10),
                // (2,18): error CS7019: Type of 'c' cannot be inferred since its initializer directly or indirectly refers to the definition.
                // ((var (a,b), var c), int d);
                Diagnostic(ErrorCode.ERR_RecursivelyTypedVariable, "c").WithArguments("c").WithLocation(2, 18),
                // (2,3): error CS8185: A declaration is not allowed in this context.
                // ((var (a,b), var c), int d);
                Diagnostic(ErrorCode.ERR_DeclarationExpressionNotPermitted, "var (a,b)").WithLocation(2, 3),
                // (2,14): error CS8185: A declaration is not allowed in this context.
                // ((var (a,b), var c), int d);
                Diagnostic(ErrorCode.ERR_DeclarationExpressionNotPermitted, "var c").WithLocation(2, 14),
                // (2,22): error CS8185: A declaration is not allowed in this context.
                // ((var (a,b), var c), int d);
                Diagnostic(ErrorCode.ERR_DeclarationExpressionNotPermitted, "int d").WithLocation(2, 22),
                // (2,1): error CS0201: Only assignment, call, increment, decrement, and new object expressions can be used as a statement
                // ((var (a,b), var c), int d);
                Diagnostic(ErrorCode.ERR_IllegalStatement, "((var (a,b), var c), int d)").WithLocation(2, 1)
                );

            StandAlone_15_VerifySemanticModel(comp1);

            string source2 = @"
((var (a,b), var c), int d) = D;
";

            var comp2 = CreateStandardCompilation(source2, references: new[] { ValueTupleRef, SystemRuntimeFacadeRef }, parseOptions: TestOptions.Script);

            StandAlone_15_VerifySemanticModel(comp2);
        }

        private static void StandAlone_15_VerifySemanticModel(CSharpCompilation comp)
        {
            var tree = comp.SyntaxTrees.First();
            var model = comp.GetSemanticModel(tree);
            var designations = tree.GetCompilationUnitRoot().DescendantNodes().OfType<SingleVariableDesignationSyntax>().ToArray();
            Assert.Equal(4, designations.Count());

            var a = model.GetDeclaredSymbol(designations[0]);
            Assert.Equal("var Script.a", a.ToTestDisplayString());
            Assert.Equal(SymbolKind.Field, a.Kind);

            var b = model.GetDeclaredSymbol(designations[1]);
            Assert.Equal("var Script.b", b.ToTestDisplayString());
            Assert.Equal(SymbolKind.Field, b.Kind);

            var c = model.GetDeclaredSymbol(designations[2]);
            Assert.Equal("var Script.c", c.ToTestDisplayString());
            Assert.Equal(SymbolKind.Field, c.Kind);

            var d = model.GetDeclaredSymbol(designations[3]);
            Assert.Equal("System.Int32 Script.d", d.ToTestDisplayString());
            Assert.Equal(SymbolKind.Field, d.Kind);

            var declarations = tree.GetCompilationUnitRoot().DescendantNodes().OfType<DeclarationExpressionSyntax>().ToArray();
            Assert.Equal(3, declarations.Count());

            Assert.Equal("var (a,b)", declarations[0].ToString());
            var typeInfo = model.GetTypeInfo(declarations[0]);
            Assert.Equal("(var a, var b)", typeInfo.Type.ToTestDisplayString());
            Assert.Equal(typeInfo.Type, typeInfo.ConvertedType);
            Assert.True(model.GetConversion(declarations[0]).IsIdentity);
            var symbolInfo = model.GetSymbolInfo(declarations[0]);
            Assert.Null(symbolInfo.Symbol);
            Assert.Empty(symbolInfo.CandidateSymbols);
            Assert.Equal(CandidateReason.None, symbolInfo.CandidateReason);
            typeInfo = model.GetTypeInfo(declarations[0].Type);
            Assert.Null(typeInfo.Type);
            Assert.Null(typeInfo.ConvertedType);
            Assert.True(model.GetConversion(declarations[0].Type).IsIdentity);
            symbolInfo = model.GetSymbolInfo(declarations[0].Type);
            Assert.Null(symbolInfo.Symbol);
            Assert.Empty(symbolInfo.CandidateSymbols);
            Assert.Equal(CandidateReason.None, symbolInfo.CandidateReason);
            Assert.Null(model.GetAliasInfo(declarations[0].Type));

            Assert.Equal("var c", declarations[1].ToString());
            typeInfo = model.GetTypeInfo(declarations[1]);
            Assert.Equal("var", typeInfo.Type.ToTestDisplayString());
            Assert.Equal(SymbolKind.ErrorType, typeInfo.Type.Kind);
            Assert.Equal(typeInfo.Type, typeInfo.ConvertedType);
            Assert.True(model.GetConversion(declarations[1]).IsIdentity);
            Assert.Equal("var Script.c", model.GetSymbolInfo(declarations[1]).Symbol.ToTestDisplayString());
            typeInfo = model.GetTypeInfo(declarations[1].Type);
            Assert.Equal("var", typeInfo.Type.ToTestDisplayString());
            Assert.Equal(SymbolKind.ErrorType, typeInfo.Type.Kind);
            Assert.Equal(typeInfo.Type, typeInfo.ConvertedType);
            Assert.True(model.GetConversion(declarations[1].Type).IsIdentity);
            symbolInfo = model.GetSymbolInfo(declarations[1].Type);
            Assert.Null(symbolInfo.Symbol);
            Assert.Empty(symbolInfo.CandidateSymbols);
            Assert.Equal(CandidateReason.None, symbolInfo.CandidateReason);
            Assert.Null(model.GetAliasInfo(declarations[1].Type));

            Assert.Equal("int d", declarations[2].ToString());
            typeInfo = model.GetTypeInfo(declarations[2]);
            Assert.Equal("System.Int32", typeInfo.Type.ToTestDisplayString());
            Assert.Equal(typeInfo.Type, typeInfo.ConvertedType);
            Assert.True(model.GetConversion(declarations[2]).IsIdentity);
            Assert.Equal("System.Int32 Script.d", model.GetSymbolInfo(declarations[2]).Symbol.ToTestDisplayString());
            typeInfo = model.GetTypeInfo(declarations[2].Type);
            Assert.Equal("System.Int32", typeInfo.Type.ToTestDisplayString());
            Assert.Equal(typeInfo.Type, typeInfo.ConvertedType);
            Assert.True(model.GetConversion(declarations[2].Type).IsIdentity);
            symbolInfo = model.GetSymbolInfo(declarations[2].Type);
            Assert.Equal("System.Int32", symbolInfo.Symbol.ToTestDisplayString());
            Assert.Null(model.GetAliasInfo(declarations[2].Type));

            var tuples = tree.GetCompilationUnitRoot().DescendantNodes().OfType<TupleExpressionSyntax>().ToArray();
            Assert.Equal(2, tuples.Length);

            Assert.Equal("((var (a,b), var c), int d)", tuples[0].ToString());
            typeInfo = model.GetTypeInfo(tuples[0]);
            Assert.Equal("(((var a, var b), var c), System.Int32 d)", typeInfo.Type.ToTestDisplayString());
            Assert.Equal(typeInfo.Type, typeInfo.ConvertedType);
            Assert.True(model.GetConversion(tuples[0]).IsIdentity);
            symbolInfo = model.GetSymbolInfo(tuples[0]);
            Assert.Null(symbolInfo.Symbol);
            Assert.Empty(symbolInfo.CandidateSymbols);
            Assert.Equal(CandidateReason.None, symbolInfo.CandidateReason);

            Assert.Equal("(var (a,b), var c)", tuples[1].ToString());
            typeInfo = model.GetTypeInfo(tuples[1]);
            Assert.Equal("((var a, var b), var c)", typeInfo.Type.ToTestDisplayString());
            Assert.Equal(typeInfo.Type, typeInfo.ConvertedType);
            Assert.True(model.GetConversion(tuples[1]).IsIdentity);
            symbolInfo = model.GetSymbolInfo(tuples[1]);
            Assert.Null(symbolInfo.Symbol);
            Assert.Empty(symbolInfo.CandidateSymbols);
            Assert.Equal(CandidateReason.None, symbolInfo.CandidateReason);
        }

        [Fact, WorkItem(17572, "https://github.com/dotnet/roslyn/issues/17572")]
        public void StandAlone_16()
        {
            string source1 = @"
class C
{
    static void Main()
    {
        ((var (_, _), var _), int _);
    }
}
";

            var comp1 = CreateStandardCompilation(source1, references: new[] { ValueTupleRef, SystemRuntimeFacadeRef });
            comp1.VerifyDiagnostics(
                // (6,11): error CS8185: A declaration is not allowed in this context.
                //         ((var (_, _), var _), int _);
                Diagnostic(ErrorCode.ERR_DeclarationExpressionNotPermitted, "var (_, _)").WithLocation(6, 11),
                // (6,23): error CS8185: A declaration is not allowed in this context.
                //         ((var (_, _), var _), int _);
                Diagnostic(ErrorCode.ERR_DeclarationExpressionNotPermitted, "var _").WithLocation(6, 23),
                // (6,31): error CS8185: A declaration is not allowed in this context.
                //         ((var (_, _), var _), int _);
                Diagnostic(ErrorCode.ERR_DeclarationExpressionNotPermitted, "int _").WithLocation(6, 31),
                // (6,9): error CS0201: Only assignment, call, increment, decrement, and new object expressions can be used as a statement
                //         ((var (_, _), var _), int _);
                Diagnostic(ErrorCode.ERR_IllegalStatement, "((var (_, _), var _), int _)").WithLocation(6, 9)
                );

            StandAlone_16_VerifySemanticModel(comp1);

            string source2 = @"
class C
{
    static void Main()
    {
        ((var (_, _), var _), int _) = D;
    }
}
";

            var comp2 = CreateStandardCompilation(source2, references: new[] { ValueTupleRef, SystemRuntimeFacadeRef });

            StandAlone_16_VerifySemanticModel(comp2);
        }

        private static void StandAlone_16_VerifySemanticModel(CSharpCompilation comp)
        {
            var tree = comp.SyntaxTrees.First();
            var model = comp.GetSemanticModel(tree);
            int count = 0;
            foreach (var designation in tree.GetCompilationUnitRoot().DescendantNodes().OfType<DiscardDesignationSyntax>())
            {
                Assert.Null(model.GetDeclaredSymbol(designation));
                count++;
            }

            Assert.Equal(4, count);

            var declarations = tree.GetCompilationUnitRoot().DescendantNodes().OfType<DeclarationExpressionSyntax>().ToArray();
            Assert.Equal(3, declarations.Count());

            Assert.Equal("var (_, _)", declarations[0].ToString());
            var typeInfo = model.GetTypeInfo(declarations[0]);
            Assert.Equal("(var, var)", typeInfo.Type.ToTestDisplayString());
            Assert.Equal(typeInfo.Type, typeInfo.ConvertedType);
            Assert.True(model.GetConversion(declarations[0]).IsIdentity);
            var symbolInfo = model.GetSymbolInfo(declarations[0]);
            Assert.Null(symbolInfo.Symbol);
            Assert.Empty(symbolInfo.CandidateSymbols);
            Assert.Equal(CandidateReason.None, symbolInfo.CandidateReason);
            typeInfo = model.GetTypeInfo(declarations[0].Type);
            Assert.Null(typeInfo.Type);
            Assert.Null(typeInfo.ConvertedType);
            Assert.True(model.GetConversion(declarations[0].Type).IsIdentity);
            symbolInfo = model.GetSymbolInfo(declarations[0].Type);
            Assert.Null(symbolInfo.Symbol);
            Assert.Empty(symbolInfo.CandidateSymbols);
            Assert.Equal(CandidateReason.None, symbolInfo.CandidateReason);
            Assert.Null(model.GetAliasInfo(declarations[0].Type));

            Assert.Equal("var _", declarations[1].ToString());
            typeInfo = model.GetTypeInfo(declarations[1]);
            Assert.Equal("var", typeInfo.Type.ToTestDisplayString());
            Assert.Equal(SymbolKind.ErrorType, typeInfo.Type.Kind);
            Assert.Equal(typeInfo.Type, typeInfo.ConvertedType);
            Assert.True(model.GetConversion(declarations[1]).IsIdentity);
            symbolInfo = model.GetSymbolInfo(declarations[1]);
            Assert.Null(symbolInfo.Symbol);
            Assert.Empty(symbolInfo.CandidateSymbols);
            Assert.Equal(CandidateReason.None, symbolInfo.CandidateReason);
            typeInfo = model.GetTypeInfo(declarations[1].Type);
            Assert.Equal("var", typeInfo.Type.ToTestDisplayString());
            Assert.Equal(SymbolKind.ErrorType, typeInfo.Type.Kind);
            Assert.Equal(typeInfo.Type, typeInfo.ConvertedType);
            Assert.True(model.GetConversion(declarations[1].Type).IsIdentity);
            symbolInfo = model.GetSymbolInfo(declarations[1].Type);
            Assert.Null(symbolInfo.Symbol);
            Assert.Empty(symbolInfo.CandidateSymbols);
            Assert.Equal(CandidateReason.None, symbolInfo.CandidateReason);
            Assert.Null(model.GetAliasInfo(declarations[1].Type));

            Assert.Equal("int _", declarations[2].ToString());
            typeInfo = model.GetTypeInfo(declarations[2]);
            Assert.Equal("System.Int32", typeInfo.Type.ToTestDisplayString());
            Assert.Equal(typeInfo.Type, typeInfo.ConvertedType);
            Assert.True(model.GetConversion(declarations[2]).IsIdentity);
            symbolInfo = model.GetSymbolInfo(declarations[2]);
            Assert.Null(symbolInfo.Symbol);
            Assert.Empty(symbolInfo.CandidateSymbols);
            Assert.Equal(CandidateReason.None, symbolInfo.CandidateReason);
            typeInfo = model.GetTypeInfo(declarations[2].Type);
            Assert.Equal("System.Int32", typeInfo.Type.ToTestDisplayString());
            Assert.Equal(typeInfo.Type, typeInfo.ConvertedType);
            Assert.True(model.GetConversion(declarations[2].Type).IsIdentity);
            symbolInfo = model.GetSymbolInfo(declarations[2].Type);
            Assert.Equal("System.Int32", symbolInfo.Symbol.ToTestDisplayString());
            Assert.Null(model.GetAliasInfo(declarations[2].Type));

            var tuples = tree.GetCompilationUnitRoot().DescendantNodes().OfType<TupleExpressionSyntax>().ToArray();
            Assert.Equal(2, tuples.Length);

            Assert.Equal("((var (_, _), var _), int _)", tuples[0].ToString());
            typeInfo = model.GetTypeInfo(tuples[0]);
            Assert.Equal("(((var, var), var), System.Int32)", typeInfo.Type.ToTestDisplayString());
            Assert.Equal(typeInfo.Type, typeInfo.ConvertedType);
            Assert.True(model.GetConversion(tuples[0]).IsIdentity);
            symbolInfo = model.GetSymbolInfo(tuples[0]);
            Assert.Null(symbolInfo.Symbol);
            Assert.Empty(symbolInfo.CandidateSymbols);
            Assert.Equal(CandidateReason.None, symbolInfo.CandidateReason);

            Assert.Equal("(var (_, _), var _)", tuples[1].ToString());
            typeInfo = model.GetTypeInfo(tuples[1]);
            Assert.Equal("((var, var), var)", typeInfo.Type.ToTestDisplayString());
            Assert.Equal(typeInfo.Type, typeInfo.ConvertedType);
            Assert.True(model.GetConversion(tuples[1]).IsIdentity);
            symbolInfo = model.GetSymbolInfo(tuples[1]);
            Assert.Null(symbolInfo.Symbol);
            Assert.Empty(symbolInfo.CandidateSymbols);
            Assert.Equal(CandidateReason.None, symbolInfo.CandidateReason);
        }

        [Fact, WorkItem(17572, "https://github.com/dotnet/roslyn/issues/17572")]
        public void StandAlone_17()
        {
            string source1 = @"
((var (_, _), var _), int _);
";

            var comp1 = CreateStandardCompilation(source1, references: new[] { ValueTupleRef, SystemRuntimeFacadeRef }, parseOptions: TestOptions.Script);
            comp1.VerifyDiagnostics(
                // (2,3): error CS8185: A declaration is not allowed in this context.
                // ((var (_, _), var _), int _);
                Diagnostic(ErrorCode.ERR_DeclarationExpressionNotPermitted, "var (_, _)").WithLocation(2, 3),
                // (2,15): error CS8185: A declaration is not allowed in this context.
                // ((var (_, _), var _), int _);
                Diagnostic(ErrorCode.ERR_DeclarationExpressionNotPermitted, "var _").WithLocation(2, 15),
                // (2,23): error CS8185: A declaration is not allowed in this context.
                // ((var (_, _), var _), int _);
                Diagnostic(ErrorCode.ERR_DeclarationExpressionNotPermitted, "int _").WithLocation(2, 23),
                // (2,1): error CS0201: Only assignment, call, increment, decrement, and new object expressions can be used as a statement
                // ((var (_, _), var _), int _);
                Diagnostic(ErrorCode.ERR_IllegalStatement, "((var (_, _), var _), int _)").WithLocation(2, 1)
                );

            StandAlone_16_VerifySemanticModel(comp1);

            string source2 = @"
((var (_, _), var _), int _) = D;
";

            var comp2 = CreateStandardCompilation(source2, references: new[] { ValueTupleRef, SystemRuntimeFacadeRef }, parseOptions: TestOptions.Script);

            StandAlone_16_VerifySemanticModel(comp2);
        }

        [Fact, WorkItem(17572, "https://github.com/dotnet/roslyn/issues/17572")]
        public void StandAlone_18()
        {
            string source1 = @"
class C
{
    static void Main()
    {
        (var ((a,b), c), int d);
    }
}
";

            var comp1 = CreateStandardCompilation(source1, references: new[] { ValueTupleRef, SystemRuntimeFacadeRef });
            comp1.VerifyDiagnostics(
                // (6,10): error CS8185: A declaration is not allowed in this context.
                //         (var ((a,b), c), int d);
                Diagnostic(ErrorCode.ERR_DeclarationExpressionNotPermitted, "var ((a,b), c)").WithLocation(6, 10),
                // (6,26): error CS8185: A declaration is not allowed in this context.
                //         (var ((a,b), c), int d);
                Diagnostic(ErrorCode.ERR_DeclarationExpressionNotPermitted, "int d").WithLocation(6, 26),
                // (6,9): error CS0201: Only assignment, call, increment, decrement, and new object expressions can be used as a statement
                //         (var ((a,b), c), int d);
                Diagnostic(ErrorCode.ERR_IllegalStatement, "(var ((a,b), c), int d)").WithLocation(6, 9),
                // (6,26): error CS0165: Use of unassigned local variable 'd'
                //         (var ((a,b), c), int d);
                Diagnostic(ErrorCode.ERR_UseDefViolation, "int d").WithArguments("d").WithLocation(6, 26)
                );

            StandAlone_18_VerifySemanticModel(comp1, LocalDeclarationKind.DeclarationExpressionVariable);

            string source2 = @"
class C
{
    static void Main()
    {
        (var ((a,b), c), int d) = D;
    }
}
";

            var comp2 = CreateStandardCompilation(source2, references: new[] { ValueTupleRef, SystemRuntimeFacadeRef });

            StandAlone_18_VerifySemanticModel(comp2, LocalDeclarationKind.DeconstructionVariable);
        }

        private static void StandAlone_18_VerifySemanticModel(CSharpCompilation comp, LocalDeclarationKind localDeclarationKind)
        {
            var tree = comp.SyntaxTrees.First();
            var model = comp.GetSemanticModel(tree);
            var designations = tree.GetCompilationUnitRoot().DescendantNodes().OfType<SingleVariableDesignationSyntax>().ToArray();
            Assert.Equal(4, designations.Count());

            var a = model.GetDeclaredSymbol(designations[0]);
            Assert.Equal("var a", a.ToTestDisplayString());
            Assert.Equal(localDeclarationKind, ((LocalSymbol)a).DeclarationKind);

            var b = model.GetDeclaredSymbol(designations[1]);
            Assert.Equal("var b", b.ToTestDisplayString());
            Assert.Equal(localDeclarationKind, ((LocalSymbol)b).DeclarationKind);

            var c = model.GetDeclaredSymbol(designations[2]);
            Assert.Equal("var c", c.ToTestDisplayString());
            Assert.Equal(localDeclarationKind, ((LocalSymbol)c).DeclarationKind);

            var d = model.GetDeclaredSymbol(designations[3]);
            Assert.Equal("System.Int32 d", d.ToTestDisplayString());
            Assert.Equal(localDeclarationKind, ((LocalSymbol)d).DeclarationKind);

            var declarations = tree.GetCompilationUnitRoot().DescendantNodes().OfType<DeclarationExpressionSyntax>().ToArray();
            Assert.Equal(2, declarations.Count());

            Assert.Equal("var ((a,b), c)", declarations[0].ToString());
            var typeInfo = model.GetTypeInfo(declarations[0]);
            Assert.Equal("((var a, var b), var c)", typeInfo.Type.ToTestDisplayString());
            Assert.Equal(typeInfo.Type, typeInfo.ConvertedType);
            Assert.True(model.GetConversion(declarations[0]).IsIdentity);
            var symbolInfo = model.GetSymbolInfo(declarations[0]);
            Assert.Null(symbolInfo.Symbol);
            Assert.Empty(symbolInfo.CandidateSymbols);
            Assert.Equal(CandidateReason.None, symbolInfo.CandidateReason);
            typeInfo = model.GetTypeInfo(declarations[0].Type);
            Assert.Null(typeInfo.Type);
            Assert.Null(typeInfo.ConvertedType);
            Assert.True(model.GetConversion(declarations[0].Type).IsIdentity);
            symbolInfo = model.GetSymbolInfo(declarations[0].Type);
            Assert.Null(symbolInfo.Symbol);
            Assert.Empty(symbolInfo.CandidateSymbols);
            Assert.Equal(CandidateReason.None, symbolInfo.CandidateReason);
            Assert.Null(model.GetAliasInfo(declarations[0].Type));

            Assert.Equal("int d", declarations[1].ToString());
            typeInfo = model.GetTypeInfo(declarations[1]);
            Assert.Equal("System.Int32", typeInfo.Type.ToTestDisplayString());
            Assert.Equal(typeInfo.Type, typeInfo.ConvertedType);
            Assert.True(model.GetConversion(declarations[1]).IsIdentity);
            Assert.Equal("System.Int32 d", model.GetSymbolInfo(declarations[1]).Symbol.ToTestDisplayString());
            typeInfo = model.GetTypeInfo(declarations[1].Type);
            Assert.Equal("System.Int32", typeInfo.Type.ToTestDisplayString());
            Assert.Equal(typeInfo.Type, typeInfo.ConvertedType);
            Assert.True(model.GetConversion(declarations[1].Type).IsIdentity);
            symbolInfo = model.GetSymbolInfo(declarations[1].Type);
            Assert.Equal("System.Int32", symbolInfo.Symbol.ToTestDisplayString());
            Assert.Null(model.GetAliasInfo(declarations[1].Type));

            var tuple = tree.GetCompilationUnitRoot().DescendantNodes().OfType<TupleExpressionSyntax>().Single();
            typeInfo = model.GetTypeInfo(tuple);
            Assert.Equal("(((var a, var b), var c), System.Int32 d)", typeInfo.Type.ToTestDisplayString());
            Assert.Equal(typeInfo.Type, typeInfo.ConvertedType);
            Assert.True(model.GetConversion(tuple).IsIdentity);
            symbolInfo = model.GetSymbolInfo(tuple);
            Assert.Null(symbolInfo.Symbol);
            Assert.Empty(symbolInfo.CandidateSymbols);
            Assert.Equal(CandidateReason.None, symbolInfo.CandidateReason);
        }

        [Fact, WorkItem(17572, "https://github.com/dotnet/roslyn/issues/17572")]
        public void StandAlone_19()
        {
            string source1 = @"
(var ((a,b), c), int d);
";

            var comp1 = CreateStandardCompilation(source1, references: new[] { ValueTupleRef, SystemRuntimeFacadeRef }, parseOptions: TestOptions.Script);
            comp1.VerifyDiagnostics(
                // (2,8): error CS7019: Type of 'a' cannot be inferred since its initializer directly or indirectly refers to the definition.
                // (var ((a,b), c), int d);
                Diagnostic(ErrorCode.ERR_RecursivelyTypedVariable, "a").WithArguments("a").WithLocation(2, 8),
                // (2,10): error CS7019: Type of 'b' cannot be inferred since its initializer directly or indirectly refers to the definition.
                // (var ((a,b), c), int d);
                Diagnostic(ErrorCode.ERR_RecursivelyTypedVariable, "b").WithArguments("b").WithLocation(2, 10),
                // (2,14): error CS7019: Type of 'c' cannot be inferred since its initializer directly or indirectly refers to the definition.
                // (var ((a,b), c), int d);
                Diagnostic(ErrorCode.ERR_RecursivelyTypedVariable, "c").WithArguments("c").WithLocation(2, 14),
                // (2,2): error CS8185: A declaration is not allowed in this context.
                // (var ((a,b), c), int d);
                Diagnostic(ErrorCode.ERR_DeclarationExpressionNotPermitted, "var ((a,b), c)").WithLocation(2, 2),
                // (2,18): error CS8185: A declaration is not allowed in this context.
                // (var ((a,b), c), int d);
                Diagnostic(ErrorCode.ERR_DeclarationExpressionNotPermitted, "int d").WithLocation(2, 18),
                // (2,1): error CS0201: Only assignment, call, increment, decrement, and new object expressions can be used as a statement
                // (var ((a,b), c), int d);
                Diagnostic(ErrorCode.ERR_IllegalStatement, "(var ((a,b), c), int d)").WithLocation(2, 1)
                );

            StandAlone_19_VerifySemanticModel(comp1);

            string source2 = @"
(var ((a,b), c), int d) = D;
";

            var comp2 = CreateStandardCompilation(source2, references: new[] { ValueTupleRef, SystemRuntimeFacadeRef }, parseOptions: TestOptions.Script);

            StandAlone_19_VerifySemanticModel(comp2);
        }

        private static void StandAlone_19_VerifySemanticModel(CSharpCompilation comp)
        {
            var tree = comp.SyntaxTrees.First();
            var model = comp.GetSemanticModel(tree);
            var designations = tree.GetCompilationUnitRoot().DescendantNodes().OfType<SingleVariableDesignationSyntax>().ToArray();
            Assert.Equal(4, designations.Count());

            var a = model.GetDeclaredSymbol(designations[0]);
            Assert.Equal("var Script.a", a.ToTestDisplayString());
            Assert.Equal(SymbolKind.Field, a.Kind);

            var b = model.GetDeclaredSymbol(designations[1]);
            Assert.Equal("var Script.b", b.ToTestDisplayString());
            Assert.Equal(SymbolKind.Field, b.Kind);

            var c = model.GetDeclaredSymbol(designations[2]);
            Assert.Equal("var Script.c", c.ToTestDisplayString());
            Assert.Equal(SymbolKind.Field, c.Kind);

            var d = model.GetDeclaredSymbol(designations[3]);
            Assert.Equal("System.Int32 Script.d", d.ToTestDisplayString());
            Assert.Equal(SymbolKind.Field, d.Kind);

            var declarations = tree.GetCompilationUnitRoot().DescendantNodes().OfType<DeclarationExpressionSyntax>().ToArray();
            Assert.Equal(2, declarations.Count());

            Assert.Equal("var ((a,b), c)", declarations[0].ToString());
            var typeInfo = model.GetTypeInfo(declarations[0]);
            Assert.Equal("((var a, var b), var c)", typeInfo.Type.ToTestDisplayString());
            Assert.Equal(typeInfo.Type, typeInfo.ConvertedType);
            Assert.True(model.GetConversion(declarations[0]).IsIdentity);
            var symbolInfo = model.GetSymbolInfo(declarations[0]);
            Assert.Null(symbolInfo.Symbol);
            Assert.Empty(symbolInfo.CandidateSymbols);
            Assert.Equal(CandidateReason.None, symbolInfo.CandidateReason);
            typeInfo = model.GetTypeInfo(declarations[0].Type);
            Assert.Null(typeInfo.Type);
            Assert.Null(typeInfo.ConvertedType);
            Assert.True(model.GetConversion(declarations[0].Type).IsIdentity);
            symbolInfo = model.GetSymbolInfo(declarations[0].Type);
            Assert.Null(symbolInfo.Symbol);
            Assert.Empty(symbolInfo.CandidateSymbols);
            Assert.Equal(CandidateReason.None, symbolInfo.CandidateReason);
            Assert.Null(model.GetAliasInfo(declarations[0].Type));

            Assert.Equal("int d", declarations[1].ToString());
            typeInfo = model.GetTypeInfo(declarations[1]);
            Assert.Equal("System.Int32", typeInfo.Type.ToTestDisplayString());
            Assert.Equal(typeInfo.Type, typeInfo.ConvertedType);
            Assert.True(model.GetConversion(declarations[1]).IsIdentity);
            Assert.Equal("System.Int32 Script.d", model.GetSymbolInfo(declarations[1]).Symbol.ToTestDisplayString());
            typeInfo = model.GetTypeInfo(declarations[1].Type);
            Assert.Equal("System.Int32", typeInfo.Type.ToTestDisplayString());
            Assert.Equal(typeInfo.Type, typeInfo.ConvertedType);
            Assert.True(model.GetConversion(declarations[1].Type).IsIdentity);
            symbolInfo = model.GetSymbolInfo(declarations[1].Type);
            Assert.Equal("System.Int32", symbolInfo.Symbol.ToTestDisplayString());
            Assert.Null(model.GetAliasInfo(declarations[1].Type));

            var tuple = tree.GetCompilationUnitRoot().DescendantNodes().OfType<TupleExpressionSyntax>().Single();
            typeInfo = model.GetTypeInfo(tuple);
            Assert.Equal("(((var a, var b), var c), System.Int32 d)", typeInfo.Type.ToTestDisplayString());
            Assert.Equal(typeInfo.Type, typeInfo.ConvertedType);
            Assert.True(model.GetConversion(tuple).IsIdentity);
            symbolInfo = model.GetSymbolInfo(tuple);
            Assert.Null(symbolInfo.Symbol);
            Assert.Empty(symbolInfo.CandidateSymbols);
            Assert.Equal(CandidateReason.None, symbolInfo.CandidateReason);
        }

        [Fact, WorkItem(17572, "https://github.com/dotnet/roslyn/issues/17572")]
        public void StandAlone_20()
        {
            string source1 = @"
class C
{
    static void Main()
    {
        (var ((_, _), _), int _);
    }
}
";

            var comp1 = CreateStandardCompilation(source1, references: new[] { ValueTupleRef, SystemRuntimeFacadeRef });
            comp1.VerifyDiagnostics(
                // (6,10): error CS8185: A declaration is not allowed in this context.
                //         (var ((_, _), _), int _);
                Diagnostic(ErrorCode.ERR_DeclarationExpressionNotPermitted, "var ((_, _), _)").WithLocation(6, 10),
                // (6,27): error CS8185: A declaration is not allowed in this context.
                //         (var ((_, _), _), int _);
                Diagnostic(ErrorCode.ERR_DeclarationExpressionNotPermitted, "int _").WithLocation(6, 27),
                // (6,9): error CS0201: Only assignment, call, increment, decrement, and new object expressions can be used as a statement
                //         (var ((_, _), _), int _);
                Diagnostic(ErrorCode.ERR_IllegalStatement, "(var ((_, _), _), int _)").WithLocation(6, 9)
                );

            StandAlone_20_VerifySemanticModel(comp1);

            string source2 = @"
class C
{
    static void Main()
    {
        (var ((_, _), _), int _) = D;
    }
}
";

            var comp2 = CreateStandardCompilation(source2, references: new[] { ValueTupleRef, SystemRuntimeFacadeRef });

            StandAlone_20_VerifySemanticModel(comp2);
        }

        private static void StandAlone_20_VerifySemanticModel(CSharpCompilation comp)
        {
            var tree = comp.SyntaxTrees.First();
            var model = comp.GetSemanticModel(tree);
            int count = 0;
            foreach (var designation in tree.GetCompilationUnitRoot().DescendantNodes().OfType<DiscardDesignationSyntax>())
            {
                Assert.Null(model.GetDeclaredSymbol(designation));
                count++;
            }

            Assert.Equal(4, count);

            var declarations = tree.GetCompilationUnitRoot().DescendantNodes().OfType<DeclarationExpressionSyntax>().ToArray();
            Assert.Equal(2, declarations.Count());

            Assert.Equal("var ((_, _), _)", declarations[0].ToString());
            var typeInfo = model.GetTypeInfo(declarations[0]);
            Assert.Equal("((var, var), var)", typeInfo.Type.ToTestDisplayString());
            Assert.Equal(typeInfo.Type, typeInfo.ConvertedType);
            Assert.True(model.GetConversion(declarations[0]).IsIdentity);
            var symbolInfo = model.GetSymbolInfo(declarations[0]);
            Assert.Null(symbolInfo.Symbol);
            Assert.Empty(symbolInfo.CandidateSymbols);
            Assert.Equal(CandidateReason.None, symbolInfo.CandidateReason);
            typeInfo = model.GetTypeInfo(declarations[0].Type);
            Assert.Null(typeInfo.Type);
            Assert.Null(typeInfo.ConvertedType);
            Assert.True(model.GetConversion(declarations[0].Type).IsIdentity);
            symbolInfo = model.GetSymbolInfo(declarations[0].Type);
            Assert.Null(symbolInfo.Symbol);
            Assert.Empty(symbolInfo.CandidateSymbols);
            Assert.Equal(CandidateReason.None, symbolInfo.CandidateReason);
            Assert.Null(model.GetAliasInfo(declarations[0].Type));

            Assert.Equal("int _", declarations[1].ToString());
            typeInfo = model.GetTypeInfo(declarations[1]);
            Assert.Equal("System.Int32", typeInfo.Type.ToTestDisplayString());
            Assert.Equal(typeInfo.Type, typeInfo.ConvertedType);
            Assert.True(model.GetConversion(declarations[1]).IsIdentity);
            symbolInfo = model.GetSymbolInfo(declarations[1]);
            Assert.Null(symbolInfo.Symbol);
            Assert.Empty(symbolInfo.CandidateSymbols);
            Assert.Equal(CandidateReason.None, symbolInfo.CandidateReason);
            typeInfo = model.GetTypeInfo(declarations[1].Type);
            Assert.Equal("System.Int32", typeInfo.Type.ToTestDisplayString());
            Assert.Equal(typeInfo.Type, typeInfo.ConvertedType);
            Assert.True(model.GetConversion(declarations[1].Type).IsIdentity);
            symbolInfo = model.GetSymbolInfo(declarations[1].Type);
            Assert.Equal("System.Int32", symbolInfo.Symbol.ToTestDisplayString());
            Assert.Null(model.GetAliasInfo(declarations[1].Type));

            var tuple = tree.GetCompilationUnitRoot().DescendantNodes().OfType<TupleExpressionSyntax>().Single();
            typeInfo = model.GetTypeInfo(tuple);
            Assert.Equal("(((var, var), var), System.Int32)", typeInfo.Type.ToTestDisplayString());
            Assert.Equal(typeInfo.Type, typeInfo.ConvertedType);
            Assert.True(model.GetConversion(tuple).IsIdentity);
            symbolInfo = model.GetSymbolInfo(tuple);
            Assert.Null(symbolInfo.Symbol);
            Assert.Empty(symbolInfo.CandidateSymbols);
            Assert.Equal(CandidateReason.None, symbolInfo.CandidateReason);
        }

        [Fact, WorkItem(17572, "https://github.com/dotnet/roslyn/issues/17572")]
        public void StandAlone_21()
        {
            string source1 = @"
(var ((_, _), _), int _);
";

            var comp1 = CreateStandardCompilation(source1, references: new[] { ValueTupleRef, SystemRuntimeFacadeRef }, parseOptions: TestOptions.Script);
            comp1.VerifyDiagnostics(
                // (2,2): error CS8185: A declaration is not allowed in this context.
                // (var ((_, _), _), int _);
                Diagnostic(ErrorCode.ERR_DeclarationExpressionNotPermitted, "var ((_, _), _)").WithLocation(2, 2),
                // (2,19): error CS8185: A declaration is not allowed in this context.
                // (var ((_, _), _), int _);
                Diagnostic(ErrorCode.ERR_DeclarationExpressionNotPermitted, "int _").WithLocation(2, 19),
                // (2,1): error CS0201: Only assignment, call, increment, decrement, and new object expressions can be used as a statement
                // (var ((_, _), _), int _);
                Diagnostic(ErrorCode.ERR_IllegalStatement, "(var ((_, _), _), int _)").WithLocation(2, 1)
                );

            StandAlone_20_VerifySemanticModel(comp1);

            string source2 = @"
(var ((_, _), _), int _) = D;
";

            var comp2 = CreateStandardCompilation(source2, references: new[] { ValueTupleRef, SystemRuntimeFacadeRef }, parseOptions: TestOptions.Script);

            StandAlone_20_VerifySemanticModel(comp2);
        }

        [Fact, WorkItem(17921, "https://github.com/dotnet/roslyn/issues/17921")]
        public void DiscardVoid_01()
        {
            var source = @"class C
{
    static void Main()
    {
        (_, _) = (1, Main());
    }
}";
            var comp = CreateStandardCompilation(source, references: new[] { ValueTupleRef, SystemRuntimeFacadeRef });
            comp.VerifyDiagnostics(
                // (5,22): error CS8210: A tuple may not contain a value of type 'void'.
                //         (_, _) = (1, Main());
                Diagnostic(ErrorCode.ERR_VoidInTuple, "Main()").WithLocation(5, 22)
                );
            var main = comp.GetMember<MethodSymbol>("C.Main");
            var tree = comp.SyntaxTrees[0];
            var model = comp.GetSemanticModel(tree);
            var mainCall = tree.GetRoot().DescendantNodes().OfType<ExpressionSyntax>().Where(n => n.ToString() == "Main()").Single();
            var type = model.GetTypeInfo(mainCall);
            Assert.Equal(SpecialType.System_Void, type.Type.SpecialType);
            Assert.Equal(SpecialType.System_Void, type.ConvertedType.SpecialType);
            Assert.Equal(ConversionKind.Identity, model.GetConversion(mainCall).Kind);
            var symbols = model.GetSymbolInfo(mainCall);
            Assert.Equal(symbols.Symbol, main);
            Assert.Empty(symbols.CandidateSymbols);
            Assert.Equal(CandidateReason.None, symbols.CandidateReason);

            // the ArgumentSyntax above a tuple element doesn't support GetTypeInfo or GetSymbolInfo.
            var argument = (ArgumentSyntax)mainCall.Parent;
            type = model.GetTypeInfo(argument);
            Assert.Null(type.Type);
            Assert.Null(type.ConvertedType);
            symbols = model.GetSymbolInfo(argument);
            Assert.Null(symbols.Symbol);
            Assert.Empty(symbols.CandidateSymbols);
            Assert.Equal(CandidateReason.None, symbols.CandidateReason);
        }

        [Fact, WorkItem(17921, "https://github.com/dotnet/roslyn/issues/17921")]
        public void DeconstructVoid_01()
        {
            var source = @"class C
{
    static void Main()
    {
        (int x, void y) = (1, Main());
    }
}";
            var comp = CreateStandardCompilation(source, references: new[] { ValueTupleRef, SystemRuntimeFacadeRef });
            comp.VerifyDiagnostics(
                // (5,17): error CS1547: Keyword 'void' cannot be used in this context
                //         (int x, void y) = (1, Main());
                Diagnostic(ErrorCode.ERR_NoVoidHere, "void").WithLocation(5, 17),
                // (5,31): error CS8210: A tuple may not contain a value of type 'void'.
                //         (int x, void y) = (1, Main());
                Diagnostic(ErrorCode.ERR_VoidInTuple, "Main()").WithLocation(5, 31),
                // (5,17): error CS0029: Cannot implicitly convert type 'void' to 'void'
                //         (int x, void y) = (1, Main());
                Diagnostic(ErrorCode.ERR_NoImplicitConv, "void y").WithArguments("void", "void").WithLocation(5, 17)
                );
            var main = comp.GetMember<MethodSymbol>("C.Main");
            var tree = comp.SyntaxTrees[0];
            var model = comp.GetSemanticModel(tree);
            var mainCall = tree.GetRoot().DescendantNodes().OfType<ExpressionSyntax>().Where(n => n.ToString() == "Main()").Single();
            var type = model.GetTypeInfo(mainCall);
            Assert.Equal(SpecialType.System_Void, type.Type.SpecialType);
            Assert.Equal(SpecialType.System_Void, type.ConvertedType.SpecialType);
            Assert.Equal(ConversionKind.Identity, model.GetConversion(mainCall).Kind);
            var symbols = model.GetSymbolInfo(mainCall);
            Assert.Equal(symbols.Symbol, main);
            Assert.Empty(symbols.CandidateSymbols);
            Assert.Equal(CandidateReason.None, symbols.CandidateReason);

            // the ArgumentSyntax above a tuple element doesn't support GetTypeInfo or GetSymbolInfo.
            var argument = (ArgumentSyntax)mainCall.Parent;
            type = model.GetTypeInfo(argument);
            Assert.Null(type.Type);
            Assert.Null(type.ConvertedType);
            symbols = model.GetSymbolInfo(argument);
            Assert.Null(symbols.Symbol);
            Assert.Empty(symbols.CandidateSymbols);
            Assert.Equal(CandidateReason.None, symbols.CandidateReason);
        }

        [Fact, WorkItem(17921, "https://github.com/dotnet/roslyn/issues/17921")]
        public void DeconstructVoid_02()
        {
            var source = @"class C
{
    static void Main()
    {
        var (x, y) = (1, Main());
    }
}";
            var comp = CreateStandardCompilation(source, references: new[] { ValueTupleRef, SystemRuntimeFacadeRef });
            comp.VerifyDiagnostics(
                // (5,26): error CS8210: A tuple may not contain a value of type 'void'.
                //         var (x, y) = (1, Main());
                Diagnostic(ErrorCode.ERR_VoidInTuple, "Main()").WithLocation(5, 26)
                );
            var main = comp.GetMember<MethodSymbol>("C.Main");
            var tree = comp.SyntaxTrees[0];
            var model = comp.GetSemanticModel(tree);
            var mainCall = tree.GetRoot().DescendantNodes().OfType<ExpressionSyntax>().Where(n => n.ToString() == "Main()").Single();
            var type = model.GetTypeInfo(mainCall);
            Assert.Equal(SpecialType.System_Void, type.Type.SpecialType);
            Assert.Equal(SpecialType.System_Void, type.ConvertedType.SpecialType);
            Assert.Equal(ConversionKind.Identity, model.GetConversion(mainCall).Kind);
            var symbols = model.GetSymbolInfo(mainCall);
            Assert.Equal(symbols.Symbol, main);
            Assert.Empty(symbols.CandidateSymbols);
            Assert.Equal(CandidateReason.None, symbols.CandidateReason);

            // the ArgumentSyntax above a tuple element doesn't support GetTypeInfo or GetSymbolInfo.
            var argument = (ArgumentSyntax)mainCall.Parent;
            type = model.GetTypeInfo(argument);
            Assert.Null(type.Type);
            Assert.Null(type.ConvertedType);
            symbols = model.GetSymbolInfo(argument);
            Assert.Null(symbols.Symbol);
            Assert.Empty(symbols.CandidateSymbols);
            Assert.Equal(CandidateReason.None, symbols.CandidateReason);
        }

        [Fact, WorkItem(17921, "https://github.com/dotnet/roslyn/issues/17921")]
        public void DeconstructVoid_03()
        {
            var source = @"class C
{
    static void Main()
    {
        (int x, void y) = (1, 2);
    }
}";
            var comp = CreateStandardCompilation(source, references: new[] { ValueTupleRef, SystemRuntimeFacadeRef });
            comp.VerifyDiagnostics(
                // (5,17): error CS1547: Keyword 'void' cannot be used in this context
                //         (int x, void y) = (1, 2);
                Diagnostic(ErrorCode.ERR_NoVoidHere, "void").WithLocation(5, 17),
                // (5,31): error CS0029: Cannot implicitly convert type 'int' to 'void'
                //         (int x, void y) = (1, 2);
                Diagnostic(ErrorCode.ERR_NoImplicitConv, "2").WithArguments("int", "void").WithLocation(5, 31),
                // (5,17): error CS0029: Cannot implicitly convert type 'void' to 'void'
                //         (int x, void y) = (1, 2);
                Diagnostic(ErrorCode.ERR_NoImplicitConv, "void y").WithArguments("void", "void").WithLocation(5, 17)
                );
            var tree = comp.SyntaxTrees[0];
            var model = comp.GetSemanticModel(tree);
            var two = tree.GetRoot().DescendantNodes().OfType<ExpressionSyntax>().Where(n => n.ToString() == "2").Single();
            var type = model.GetTypeInfo(two);
            Assert.Equal(SpecialType.System_Int32, type.Type.SpecialType);
            Assert.Equal(SpecialType.System_Int32, type.ConvertedType.SpecialType);
            Assert.Equal(ConversionKind.Identity, model.GetConversion(two).Kind);
            var symbols = model.GetSymbolInfo(two);
            Assert.Null(symbols.Symbol);
            Assert.Empty(symbols.CandidateSymbols);
            Assert.Equal(CandidateReason.None, symbols.CandidateReason);

            // the ArgumentSyntax above a tuple element doesn't support GetTypeInfo or GetSymbolInfo.
            var argument = (ArgumentSyntax)two.Parent;
            type = model.GetTypeInfo(argument);
            Assert.Null(type.Type);
            Assert.Null(type.ConvertedType);
            symbols = model.GetSymbolInfo(argument);
            Assert.Null(symbols.Symbol);
            Assert.Empty(symbols.CandidateSymbols);
            Assert.Equal(CandidateReason.None, symbols.CandidateReason);
        }

        [Fact, WorkItem(17921, "https://github.com/dotnet/roslyn/issues/17921")]
        public void DeconstructVoid_04()
        {
            var source = @"class C
{
    static void Main()
    {
        (int x, int y) = (1, Main());
    }
}";
            var comp = CreateStandardCompilation(source, references: new[] { ValueTupleRef, SystemRuntimeFacadeRef });
            comp.VerifyDiagnostics(
                // (5,30): error CS8210: A tuple may not contain a value of type 'void'.
                //         (int x, int y) = (1, Main());
                Diagnostic(ErrorCode.ERR_VoidInTuple, "Main()").WithLocation(5, 30)
                );
            var main = comp.GetMember<MethodSymbol>("C.Main");
            var tree = comp.SyntaxTrees[0];
            var model = comp.GetSemanticModel(tree);
            var mainCall = tree.GetRoot().DescendantNodes().OfType<ExpressionSyntax>().Where(n => n.ToString() == "Main()").Single();
            var type = model.GetTypeInfo(mainCall);
            Assert.Equal(SpecialType.System_Void, type.Type.SpecialType);
            Assert.Equal(SpecialType.System_Void, type.ConvertedType.SpecialType);
            Assert.Equal(ConversionKind.Identity, model.GetConversion(mainCall).Kind);
            var symbols = model.GetSymbolInfo(mainCall);
            Assert.Equal(symbols.Symbol, main);
            Assert.Empty(symbols.CandidateSymbols);
            Assert.Equal(CandidateReason.None, symbols.CandidateReason);

            // the ArgumentSyntax above a tuple element doesn't support GetTypeInfo or GetSymbolInfo.
            var argument = (ArgumentSyntax)mainCall.Parent;
            type = model.GetTypeInfo(argument);
            Assert.Null(type.Type);
            Assert.Null(type.ConvertedType);
            symbols = model.GetSymbolInfo(argument);
            Assert.Null(symbols.Symbol);
            Assert.Empty(symbols.CandidateSymbols);
            Assert.Equal(CandidateReason.None, symbols.CandidateReason);
        }

        [CompilerTrait(CompilerFeature.IOperation)]
        [Fact]
        public void DiscardDeclarationExpression_IOperation()
        {
            string source = @"
class C
{
    void M()
    {
        /*<bind>*/var (_, _) = (0, 0)/*</bind>*/;
    }
}
";
            string expectedOperationTree = @"
IDeconstructionAssignmentOperation (OperationKind.DeconstructionAssignment, Type: (System.Int32, System.Int32)) (Syntax: 'var (_, _) = (0, 0)')
  Left: 
    IDeclarationExpressionOperation (OperationKind.DeclarationExpression, Type: (System.Int32, System.Int32)) (Syntax: 'var (_, _)')
      ITupleOperation (OperationKind.Tuple, Type: (System.Int32, System.Int32)) (Syntax: '(_, _)')
        Elements(2):
            IOperation:  (OperationKind.None, Type: null) (Syntax: '_')
            IOperation:  (OperationKind.None, Type: null) (Syntax: '_')
  Right: 
    ITupleOperation (OperationKind.Tuple, Type: (System.Int32, System.Int32)) (Syntax: '(0, 0)')
      Elements(2):
          ILiteralOperation (OperationKind.Literal, Type: System.Int32, Constant: 0) (Syntax: '0')
          ILiteralOperation (OperationKind.Literal, Type: System.Int32, Constant: 0) (Syntax: '0')
";
            var expectedDiagnostics = DiagnosticDescription.None;

            VerifyOperationTreeAndDiagnosticsForTest<AssignmentExpressionSyntax>(source, expectedOperationTree, expectedDiagnostics);
        }

        [CompilerTrait(CompilerFeature.IOperation)]
        [Fact]
        public void DiscardDeclarationAssignment_IOperation()
        {
            string source = @"
class C
{
    void M()
    {
        int x;
        /*<bind>*/(x, _) = (0, 0)/*</bind>*/;
    }
}
";
            string expectedOperationTree = @"
IDeconstructionAssignmentOperation (OperationKind.DeconstructionAssignment, Type: (System.Int32 x, System.Int32)) (Syntax: '(x, _) = (0, 0)')
  Left: 
    ITupleOperation (OperationKind.Tuple, Type: (System.Int32 x, System.Int32)) (Syntax: '(x, _)')
      Elements(2):
          ILocalReferenceOperation: x (OperationKind.LocalReference, Type: System.Int32) (Syntax: 'x')
          IOperation:  (OperationKind.None, Type: null) (Syntax: '_')
  Right: 
    ITupleOperation (OperationKind.Tuple, Type: (System.Int32, System.Int32)) (Syntax: '(0, 0)')
      Elements(2):
          ILiteralOperation (OperationKind.Literal, Type: System.Int32, Constant: 0) (Syntax: '0')
          ILiteralOperation (OperationKind.Literal, Type: System.Int32, Constant: 0) (Syntax: '0')
";
            var expectedDiagnostics = DiagnosticDescription.None;

            VerifyOperationTreeAndDiagnosticsForTest<AssignmentExpressionSyntax>(source, expectedOperationTree, expectedDiagnostics);
        }

        [CompilerTrait(CompilerFeature.IOperation)]
        [Fact]
        public void DiscardOutVarDeclaration_IOperation()
        {
            string source = @"
class C
{
    void M()
    {
        M2(out /*<bind>*/var _/*</bind>*/);
    }

    void M2(out int x)
    {
        x = 0;
    }
}
";
            string expectedOperationTree = @"
IOperation:  (OperationKind.None, Type: null) (Syntax: 'var _')
";
            var expectedDiagnostics = DiagnosticDescription.None;

            VerifyOperationTreeAndDiagnosticsForTest<DeclarationExpressionSyntax>(source, expectedOperationTree, expectedDiagnostics);
        }
    }
}<|MERGE_RESOLUTION|>--- conflicted
+++ resolved
@@ -3908,7 +3908,7 @@
         IVariableDeclaratorOperation (Symbol: (System.Int32 x, System.Int32 y) ) (OperationKind.VariableDeclarator, Type: null, IsInvalid) (Syntax: '= (1, 2)')
           Initializer: 
             IVariableInitializerOperation (OperationKind.VariableInitializer, Type: null, IsInvalid) (Syntax: '= (1, 2)')
-              IConversionOperation (Implicit, TryCast: False, Unchecked) (OperationKind.Conversion, Type: (System.Int32 x, System.Int32 y), IsImplicit) (Syntax: '(1, 2)')
+              IConversionOperation (TryCast: False, Unchecked) (OperationKind.Conversion, Type: (System.Int32 x, System.Int32 y), IsImplicit) (Syntax: '(1, 2)')
                 Conversion: CommonConversion (Exists: True, IsIdentity: True, IsNumeric: False, IsReference: False, IsUserDefined: False) (MethodSymbol: null)
                 Operand: 
                   ITupleOperation (OperationKind.Tuple, Type: (System.Int32, System.Int32)) (Syntax: '(1, 2)')
@@ -3916,18 +3916,7 @@
                         ILiteralOperation (OperationKind.Literal, Type: System.Int32, Constant: 1) (Syntax: '1')
                         ILiteralOperation (OperationKind.Literal, Type: System.Int32, Constant: 2) (Syntax: '2')
     Initializer: 
-<<<<<<< HEAD
       null
-=======
-      IVariableInitializerOperation (OperationKind.VariableInitializer, Type: null, IsInvalid) (Syntax: '= (1, 2)')
-        IConversionOperation (TryCast: False, Unchecked) (OperationKind.Conversion, Type: (System.Int32 x, System.Int32 y), IsImplicit) (Syntax: '(1, 2)')
-          Conversion: CommonConversion (Exists: True, IsIdentity: True, IsNumeric: False, IsReference: False, IsUserDefined: False) (MethodSymbol: null)
-          Operand: 
-            ITupleOperation (OperationKind.Tuple, Type: (System.Int32, System.Int32)) (Syntax: '(1, 2)')
-              Elements(2):
-                  ILiteralOperation (OperationKind.Literal, Type: System.Int32, Constant: 1) (Syntax: '1')
-                  ILiteralOperation (OperationKind.Literal, Type: System.Int32, Constant: 2) (Syntax: '2')
->>>>>>> 7dfc2fa4
 ";
             var expectedDiagnostics = new DiagnosticDescription[] {
                 // CS1001: Identifier expected
