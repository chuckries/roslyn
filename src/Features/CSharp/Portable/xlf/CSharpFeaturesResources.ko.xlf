﻿<?xml version="1.0" encoding="utf-8"?>
<xliff xmlns="urn:oasis:names:tc:xliff:document:1.2" xmlns:xsi="http://www.w3.org/2001/XMLSchema-instance" version="1.2" xsi:schemaLocation="urn:oasis:names:tc:xliff:document:1.2 xliff-core-1.2-transitional.xsd">
  <file datatype="xml" source-language="en" target-language="ko" original="../CSharpFeaturesResources.resx">
    <body>
      <trans-unit id="Inline_temporary_variable">
        <source>Inline temporary variable</source>
        <target state="translated">인라인 임시 변수</target>
        <note />
      </trans-unit>
      <trans-unit id="Conflict_s_detected">
        <source>Conflict(s) detected.</source>
        <target state="translated">충돌이 감지되었습니다.</target>
        <note />
      </trans-unit>
      <trans-unit id="Invert_if_statement">
        <source>Invert if statement</source>
        <target state="translated">If 문을 반대로 합니다.</target>
        <note />
      </trans-unit>
      <trans-unit id="Simplify_lambda_expression">
        <source>Simplify lambda expression</source>
        <target state="translated">람다 식 단순화</target>
        <note />
      </trans-unit>
      <trans-unit id="Simplify_all_occurrences">
        <source>Simplify all occurrences</source>
        <target state="translated">모든 항목 단순화</target>
        <note />
      </trans-unit>
      <trans-unit id="Remove_Unnecessary_Usings">
        <source>Remove Unnecessary Usings</source>
        <target state="translated">불필요한 Using 제거</target>
        <note />
      </trans-unit>
      <trans-unit id="lambda_expression">
        <source>&lt;lambda expression&gt;</source>
        <target state="translated">&lt;람다 식&gt;</target>
        <note />
      </trans-unit>
      <trans-unit id="Autoselect_disabled_due_to_potential_lambda_declaration">
        <source>Autoselect disabled due to potential lambda declaration.</source>
        <target state="translated">람다 선언이 있을 수 있어 자동 선택을 사용하지 않도록 설정했습니다.</target>
        <note />
      </trans-unit>
      <trans-unit id="member_name">
        <source>&lt;member name&gt; = </source>
        <target state="translated">&lt;멤버 이름&gt; = </target>
        <note />
      </trans-unit>
      <trans-unit id="Autoselect_disabled_due_to_possible_explicitly_named_anonymous_type_member_creation">
        <source>Autoselect disabled due to possible explicitly named anonymous type member creation.</source>
        <target state="translated">명시적으로 이름이 지정된 익명 형식 멤버가 만들어질 수 있어 자동 선택을 사용하지 않도록 설정했습니다.</target>
        <note />
      </trans-unit>
      <trans-unit id="element_name">
        <source>&lt;element name&gt; : </source>
        <target state="translated">&lt;요소 이름&gt;: </target>
        <note />
      </trans-unit>
      <trans-unit id="Autoselect_disabled_due_to_possible_tuple_type_element_creation">
        <source>Autoselect disabled due to possible tuple type element creation.</source>
        <target state="translated">가능한 튜플 형식 요소 만들기로 인해 자동 선택을 사용할 수 없습니다.</target>
        <note />
      </trans-unit>
      <trans-unit id="range_variable">
        <source>&lt;range variable&gt;</source>
        <target state="translated">&lt;범위 변수&gt;</target>
        <note />
      </trans-unit>
      <trans-unit id="Autoselect_disabled_due_to_potential_range_variable_declaration">
        <source>Autoselect disabled due to potential range variable declaration.</source>
        <target state="translated">범위 변수가 선언될 수 있어 자동 선택을 사용하지 않도록 설정했습니다.</target>
        <note />
      </trans-unit>
      <trans-unit id="Remove_Unnecessary_Cast">
        <source>Remove Unnecessary Cast</source>
        <target state="translated">불필요한 캐스트 제거</target>
        <note />
      </trans-unit>
      <trans-unit id="Cast_is_redundant">
        <source>Cast is redundant</source>
        <target state="translated">캐스팅이 중복됩니다.</target>
        <note />
      </trans-unit>
      <trans-unit id="Simplify_name_0">
        <source>Simplify name '{0}'</source>
        <target state="translated">{0}' 이름 단순화</target>
        <note />
      </trans-unit>
      <trans-unit id="Simplify_member_access_0">
        <source>Simplify member access '{0}'</source>
        <target state="translated">멤버 액세스 '{0}' 단순화</target>
        <note />
      </trans-unit>
      <trans-unit id="Remove_this_qualification">
        <source>Remove 'this' qualification</source>
        <target state="translated">this' 한정자 제거</target>
        <note />
      </trans-unit>
      <trans-unit id="Name_can_be_simplified">
        <source>Name can be simplified</source>
        <target state="translated">이름은 간단하게 줄일 수 있습니다.</target>
        <note />
      </trans-unit>
      <trans-unit id="Can_t_determine_valid_range_of_statements_to_extract">
        <source>Can't determine valid range of statements to extract</source>
        <target state="translated">추출할 문의 유효한 범위를 결정할 수 없습니다.</target>
        <note />
      </trans-unit>
      <trans-unit id="Not_all_code_paths_return">
        <source>Not all code paths return</source>
        <target state="translated">일부 코드 경로가 반환됩니다.</target>
        <note />
      </trans-unit>
      <trans-unit id="Selection_does_not_contain_a_valid_node">
        <source>Selection does not contain a valid node</source>
        <target state="translated">선택 항목에 유효한 노드가 포함되어 있지 않습니다.</target>
        <note />
      </trans-unit>
      <trans-unit id="Invalid_selection">
        <source>Invalid selection.</source>
        <target state="translated">잘못된 선택 항목입니다.</target>
        <note />
      </trans-unit>
      <trans-unit id="Selection_does_not_contain_a_valid_token">
        <source>Selection does not contain a valid token.</source>
        <target state="translated">선택 항목에 유효한 토큰이 포함되어 있지 않습니다.</target>
        <note />
      </trans-unit>
      <trans-unit id="No_valid_selection_to_perform_extraction">
        <source>No valid selection to perform extraction.</source>
        <target state="translated">추출을 수행할 선택 항목이 잘못되었습니다.</target>
        <note />
      </trans-unit>
      <trans-unit id="No_common_root_node_for_extraction">
        <source>No common root node for extraction.</source>
        <target state="translated">추출에 필요한 일반 루트 노드가 없습니다.</target>
        <note />
      </trans-unit>
      <trans-unit id="Contains_invalid_selection">
        <source>Contains invalid selection.</source>
        <target state="translated">잘못된 선택 항목을 포함합니다.</target>
        <note />
      </trans-unit>
      <trans-unit id="The_selection_contains_syntactic_errors">
        <source>The selection contains syntactic errors</source>
        <target state="translated">선택 영역에 구문 오류가 포함되어 있습니다.</target>
        <note />
      </trans-unit>
      <trans-unit id="Selection_can_not_cross_over_preprocessor_directives">
        <source>Selection can not cross over preprocessor directives.</source>
        <target state="translated">여러 전처리기 지시문을 교차해서 선택할 수 없습니다.</target>
        <note />
      </trans-unit>
      <trans-unit id="Selection_can_not_contain_a_yield_statement">
        <source>Selection can not contain a yield statement.</source>
        <target state="translated">선택 항목에는 yield 문이 포함될 수 없습니다.</target>
        <note />
      </trans-unit>
      <trans-unit id="Selection_can_not_contain_throw_statement">
        <source>Selection can not contain throw statement.</source>
        <target state="translated">선택 항목에는 throw 문이 포함될 수 없습니다.</target>
        <note />
      </trans-unit>
      <trans-unit id="Selection_can_not_be_part_of_constant_initializer_expression">
        <source>Selection can not be part of constant initializer expression.</source>
        <target state="translated">선택 항목은 상수 이니셜라이저 식의 일부일 수 없습니다.</target>
        <note />
      </trans-unit>
      <trans-unit id="Selection_can_not_contain_a_pattern_expression">
        <source>Selection can not contain a pattern expression.</source>
        <target state="translated">선택 항목에 패턴 식이 포함될 수 없습니다.</target>
        <note />
      </trans-unit>
      <trans-unit id="The_selected_code_is_inside_an_unsafe_context">
        <source>The selected code is inside an unsafe context.</source>
        <target state="translated">선택한 코드가 안전하지 않은 컨텍스트 내에 있습니다.</target>
        <note />
      </trans-unit>
      <trans-unit id="No_valid_statement_range_to_extract">
        <source>No valid statement range to extract</source>
        <target state="translated">추출하는 데 유효한 문 범위가 없습니다.</target>
        <note />
      </trans-unit>
      <trans-unit id="deprecated">
        <source>deprecated</source>
        <target state="translated">사용되지 않음</target>
        <note />
      </trans-unit>
      <trans-unit id="extension">
        <source>extension</source>
        <target state="translated">확장</target>
        <note />
      </trans-unit>
      <trans-unit id="awaitable">
        <source>awaitable</source>
        <target state="translated">대기 가능</target>
        <note />
      </trans-unit>
      <trans-unit id="awaitable_extension">
        <source>awaitable, extension</source>
        <target state="translated">대기 가능, 확장</target>
        <note />
      </trans-unit>
      <trans-unit id="Organize_Usings">
        <source>Organize Usings</source>
        <target state="translated">Using 구성</target>
        <note />
      </trans-unit>
      <trans-unit id="Remove_and_Sort_Usings">
        <source>R&amp;emove and Sort Usings</source>
        <target state="translated">Using 제거 및 정렬(&amp;E)</target>
        <note />
      </trans-unit>
      <trans-unit id="Insert_await">
        <source>Insert 'await'.</source>
        <target state="translated">Await'를 삽입합니다.</target>
        <note />
      </trans-unit>
      <trans-unit id="Make_0_return_Task_instead_of_void">
        <source>Make {0} return Task instead of void.</source>
        <target state="translated">{0}에서 void 대신 Task를 반환하도록 설정합니다.</target>
        <note />
      </trans-unit>
      <trans-unit id="Change_return_type_from_0_to_1">
        <source>Change return type from {0} to {1}</source>
        <target state="translated">반환 형식을 {0}에서 {1}(으)로 변경</target>
        <note />
      </trans-unit>
      <trans-unit id="Replace_return_with_yield_return">
        <source>Replace return with yield return</source>
        <target state="translated">return을 yield return으로 바꾸기</target>
        <note />
      </trans-unit>
      <trans-unit id="Generate_explicit_conversion_operator_in_0">
        <source>Generate explicit conversion operator in '{0}'</source>
        <target state="translated">{0}'에서 명시적 변환 연산자 생성</target>
        <note />
      </trans-unit>
      <trans-unit id="Generate_implicit_conversion_operator_in_0">
        <source>Generate implicit conversion operator in '{0}'</source>
        <target state="translated">{0}'에서 암시적 변환 연산자 생성</target>
        <note />
      </trans-unit>
      <trans-unit id="Do_not_change_this_code_Put_cleanup_code_in_Dispose_bool_disposing_above">
        <source>Do not change this code. Put cleanup code in Dispose(bool disposing) above.</source>
        <target state="translated">이 코드를 변경하지 마세요. 위의 Dispose(bool disposing)에 정리 코드를 입력하세요.</target>
        <note />
      </trans-unit>
      <trans-unit id="TODO_colon_free_unmanaged_resources_unmanaged_objects_and_override_a_finalizer_below">
        <source>TODO: free unmanaged resources (unmanaged objects) and override a finalizer below.</source>
        <target state="translated">TODO: 관리되지 않는 리소스(관리되지 않는 개체)를 해제하고 아래의 종료자를 재정의합니다.</target>
        <note />
      </trans-unit>
      <trans-unit id="TODO_colon_override_a_finalizer_only_if_Dispose_bool_disposing_above_has_code_to_free_unmanaged_resources">
        <source>TODO: override a finalizer only if Dispose(bool disposing) above has code to free unmanaged resources.</source>
        <target state="translated">TODO: 위의 Dispose(bool disposing)에 관리되지 않는 리소스를 해제하는 코드가 포함되어 있는 경우에만 종료자를 재정의합니다.</target>
        <note />
      </trans-unit>
      <trans-unit id="This_code_added_to_correctly_implement_the_disposable_pattern">
        <source>This code added to correctly implement the disposable pattern.</source>
        <target state="translated">삭제 가능한 패턴을 올바르게 구현하기 위해 추가된 코드입니다.</target>
        <note />
      </trans-unit>
      <trans-unit id="TODO_colon_uncomment_the_following_line_if_the_finalizer_is_overridden_above">
        <source>TODO: uncomment the following line if the finalizer is overridden above.</source>
        <target state="translated">TODO: 위의 종료자가 재정의된 경우 다음 코드 줄의 주석 처리를 제거합니다.</target>
        <note />
      </trans-unit>
      <trans-unit id="Using_directive_is_unnecessary">
        <source>Using directive is unnecessary.</source>
        <target state="translated">Using 지시문은 필요하지 않습니다.</target>
        <note />
      </trans-unit>
      <trans-unit id="try_block">
        <source>try block</source>
        <target state="translated">try 블록</target>
        <note>{Locked="try"} "try" is a C# keyword and should not be localized.</note>
      </trans-unit>
      <trans-unit id="catch_clause">
        <source>catch clause</source>
        <target state="translated">catch 절</target>
        <note>{Locked="catch"} "catch" is a C# keyword and should not be localized.</note>
      </trans-unit>
      <trans-unit id="filter_clause">
        <source>filter clause</source>
        <target state="translated">filter 절</target>
        <note />
      </trans-unit>
      <trans-unit id="finally_clause">
        <source>finally clause</source>
        <target state="translated">finally 절</target>
        <note>{Locked="finally"} "finally" is a C# keyword and should not be localized.</note>
      </trans-unit>
      <trans-unit id="fixed_statement">
        <source>fixed statement</source>
        <target state="translated">fixed 문</target>
        <note>{Locked="fixed"} "fixed" is a C# keyword and should not be localized.</note>
      </trans-unit>
      <trans-unit id="using_statement">
        <source>using statement</source>
        <target state="translated">using 문</target>
        <note>{Locked="using"} "using" is a C# keyword and should not be localized.</note>
      </trans-unit>
      <trans-unit id="lock_statement">
        <source>lock statement</source>
        <target state="translated">lock 문</target>
        <note>{Locked="lock"} "lock" is a C# keyword and should not be localized.</note>
      </trans-unit>
      <trans-unit id="foreach_statement">
        <source>foreach statement</source>
        <target state="translated">foreach 문</target>
        <note>{Locked="foreach"} "foreach" is a C# keyword and should not be localized.</note>
      </trans-unit>
      <trans-unit id="checked_statement">
        <source>checked statement</source>
        <target state="translated">checked 문</target>
        <note>{Locked="checked"} "checked" is a C# keyword and should not be localized.</note>
      </trans-unit>
      <trans-unit id="unchecked_statement">
        <source>unchecked statement</source>
        <target state="translated">unchecked 문</target>
        <note>{Locked="unchecked"} "unchecked" is a C# keyword and should not be localized.</note>
      </trans-unit>
      <trans-unit id="yield_statement">
        <source>yield statement</source>
        <target state="translated">yield 문</target>
        <note>{Locked="yield"} "yield" is a C# keyword and should not be localized.</note>
      </trans-unit>
      <trans-unit id="await_expression">
        <source>await expression</source>
        <target state="translated">await 식</target>
        <note>{Locked="await"} "await" is a C# keyword and should not be localized.</note>
      </trans-unit>
      <trans-unit id="lambda">
        <source>lambda</source>
        <target state="translated">람다</target>
        <note />
      </trans-unit>
      <trans-unit id="anonymous_method">
        <source>anonymous method</source>
        <target state="translated">무명 메서드</target>
        <note />
      </trans-unit>
      <trans-unit id="from_clause">
        <source>from clause</source>
        <target state="translated">from 절</target>
        <note />
      </trans-unit>
      <trans-unit id="join_clause">
        <source>join clause</source>
        <target state="translated">join 절</target>
        <note>{Locked="join"} "join" is a C# keyword and should not be localized.</note>
      </trans-unit>
      <trans-unit id="let_clause">
        <source>let clause</source>
        <target state="translated">let 절</target>
        <note>{Locked="let"} "let" is a C# keyword and should not be localized.</note>
      </trans-unit>
      <trans-unit id="where_clause">
        <source>where clause</source>
        <target state="translated">where 절</target>
        <note>{Locked="where"} "where" is a C# keyword and should not be localized.</note>
      </trans-unit>
      <trans-unit id="orderby_clause">
        <source>orderby clause</source>
        <target state="translated">orderby 절</target>
        <note>{Locked="orderby"} "orderby" is a C# keyword and should not be localized.</note>
      </trans-unit>
      <trans-unit id="select_clause">
        <source>select clause</source>
        <target state="translated">select 절</target>
        <note>{Locked="select"} "select" is a C# keyword and should not be localized.</note>
      </trans-unit>
      <trans-unit id="groupby_clause">
        <source>groupby clause</source>
        <target state="translated">groupby 절</target>
        <note>{Locked="groupby"} "groupby" is a C# keyword and should not be localized.</note>
      </trans-unit>
      <trans-unit id="query_body">
        <source>query body</source>
        <target state="translated">쿼리 본문</target>
        <note />
      </trans-unit>
      <trans-unit id="into_clause">
        <source>into clause</source>
        <target state="translated">into 절</target>
        <note>{Locked="into"} "into" is a C# keyword and should not be localized.</note>
      </trans-unit>
      <trans-unit id="is_pattern">
        <source>is pattern</source>
        <target state="translated">is 패턴</target>
        <note>{Locked="is"} "is" is a C# keyword and should not be localized.</note>
      </trans-unit>
      <trans-unit id="deconstruction">
        <source>deconstruction</source>
        <target state="translated">분해</target>
        <note />
      </trans-unit>
      <trans-unit id="tuple">
        <source>tuple</source>
        <target state="translated">튜플</target>
        <note />
      </trans-unit>
      <trans-unit id="local_function">
        <source>local function</source>
        <target state="translated">로컬 함수</target>
        <note />
      </trans-unit>
      <trans-unit id="out_var">
        <source>out variable</source>
        <target state="translated">출력 변수</target>
        <note>{Locked="out"} "out" is a C# keyword and should not be localized.</note>
      </trans-unit>
      <trans-unit id="ref_local_or_expression">
        <source>ref local or expression</source>
        <target state="translated">참조 로컬 또는 식</target>
        <note>{Locked="ref"} "ref" is a C# keyword and should not be localized.</note>
      </trans-unit>
      <trans-unit id="v7_switch">
        <source>C# 7 enhanced switch statement</source>
        <target state="translated">C# 7 향상된 switch 문</target>
        <note />
      </trans-unit>
      <trans-unit id="global_statement">
        <source>global statement</source>
        <target state="translated">global 문</target>
        <note>{Locked="global"} "global" is a C# keyword and should not be localized.</note>
      </trans-unit>
      <trans-unit id="using_namespace">
        <source>using namespace</source>
        <target state="translated">using 네임스페이스</target>
        <note />
      </trans-unit>
      <trans-unit id="using_directive">
        <source>using directive</source>
        <target state="translated">using 지시문</target>
        <note />
      </trans-unit>
      <trans-unit id="event_field">
        <source>event field</source>
        <target state="translated">이벤트 필드</target>
        <note />
      </trans-unit>
      <trans-unit id="conversion_operator">
        <source>conversion operator</source>
        <target state="translated">변환 연산자</target>
        <note />
      </trans-unit>
      <trans-unit id="destructor">
        <source>destructor</source>
        <target state="translated">소멸자</target>
        <note />
      </trans-unit>
      <trans-unit id="indexer">
        <source>indexer</source>
        <target state="translated">인덱서</target>
        <note />
      </trans-unit>
      <trans-unit id="property_getter">
        <source>property getter</source>
        <target state="translated">속성 getter</target>
        <note />
      </trans-unit>
      <trans-unit id="indexer_getter">
        <source>indexer getter</source>
        <target state="translated">인덱서 getter</target>
        <note />
      </trans-unit>
      <trans-unit id="property_setter">
        <source>property setter</source>
        <target state="translated">속성 setter</target>
        <note />
      </trans-unit>
      <trans-unit id="indexer_setter">
        <source>indexer setter</source>
        <target state="translated">인덱서 setter</target>
        <note />
      </trans-unit>
      <trans-unit id="attribute_target">
        <source>attribute target</source>
        <target state="translated">특성 대상</target>
        <note />
      </trans-unit>
      <trans-unit id="_0_does_not_contain_a_constructor_that_takes_that_many_arguments">
        <source>'{0}' does not contain a constructor that takes that many arguments.</source>
        <target state="translated">'{0}'에 해당 개수의 인수를 사용하는 생성자가 없습니다.</target>
        <note />
      </trans-unit>
      <trans-unit id="The_name_0_does_not_exist_in_the_current_context">
        <source>The name '{0}' does not exist in the current context.</source>
        <target state="translated">이름 '{0}'이(가) 현재 컨텍스트에 없습니다.</target>
        <note />
      </trans-unit>
      <trans-unit id="Hide_base_member">
        <source>Hide base member</source>
        <target state="translated">기본 멤버 숨기기</target>
        <note />
      </trans-unit>
      <trans-unit id="Delegate_invocation_can_be_simplified">
        <source>Delegate invocation can be simplified.</source>
        <target state="translated">대리자 호출을 간단하게 만들 수 있습니다.</target>
        <note />
      </trans-unit>
      <trans-unit id="Properties">
        <source>Properties</source>
        <target state="translated">속성</target>
        <note />
      </trans-unit>
      <trans-unit id="Use_explicit_type_instead_of_var">
        <source>Use explicit type instead of 'var'</source>
        <target state="translated">var' 대신에 명시적 형식을 사용합니다.</target>
        <note />
      </trans-unit>
      <trans-unit id="Use_explicit_type">
        <source>Use explicit type</source>
        <target state="translated">명시적 형식 사용</target>
        <note />
      </trans-unit>
      <trans-unit id="use_var_instead_of_explicit_type">
        <source>use 'var' instead of explicit type</source>
        <target state="translated">대신 명시적 형식의 'var'을 사용합니다.</target>
        <note />
      </trans-unit>
      <trans-unit id="Use_implicit_type">
        <source>Use implicit type</source>
        <target state="translated">암시적 형식 사용</target>
        <note />
      </trans-unit>
      <trans-unit id="Autoselect_disabled_due_to_namespace_declaration">
        <source>Autoselect disabled due to namespace declaration.</source>
        <target state="translated">네임스페이스 선언으로 인해 자동 선택을 사용할 수 없습니다.</target>
        <note />
      </trans-unit>
      <trans-unit id="namespace_name">
        <source>&lt;namespace name&gt;</source>
        <target state="translated">&lt;네임스페이스 이름&gt;</target>
        <note />
      </trans-unit>
      <trans-unit id="Autoselect_disabled_due_to_type_declaration">
        <source>Autoselect disabled due to type declaration.</source>
        <target state="translated">형식 선언으로 인해 자동 선택을 사용할 수 없습니다.</target>
        <note />
      </trans-unit>
      <trans-unit id="Autoselect_disabled_due_to_possible_deconstruction_declaration">
        <source>Autoselect disabled due to possible deconstruction declaration.</source>
        <target state="translated">가능한 분해 선언으로 인하여 자동 선택 사용이 중지되었습니다.</target>
        <note />
      </trans-unit>
      <trans-unit id="Upgrade_this_project_to_csharp_language_version_0">
        <source>Upgrade this project to C# language version '{0}'</source>
        <target state="translated">이 프로젝트를 C# 언어 버전 '{0}'(으)로 업그레이드</target>
        <note />
      </trans-unit>
      <trans-unit id="Upgrade_all_csharp_projects_to_language_version_0">
        <source>Upgrade all C# projects to language version '{0}'</source>
        <target state="translated">모든 C# 프로젝트를 언어 버전 '{0}'(으)로 업그레이드</target>
        <note />
      </trans-unit>
      <trans-unit id="class_name">
        <source>&lt;class name&gt;</source>
        <target state="translated">&lt;클래스 이름&gt;</target>
        <note />
      </trans-unit>
      <trans-unit id="interface_name">
        <source>&lt;interface name&gt;</source>
        <target state="translated">&lt;인터페이스 이름&gt;</target>
        <note />
      </trans-unit>
      <trans-unit id="designation_name">
        <source>&lt;designation name&gt;</source>
        <target state="translated">&lt;지정명&gt;</target>
        <note />
      </trans-unit>
      <trans-unit id="struct_name">
        <source>&lt;struct name&gt;</source>
        <target state="translated">&lt;구조체 이름&gt;</target>
        <note />
      </trans-unit>
      <trans-unit id="Make_method_async">
        <source>Make method async</source>
        <target state="translated">메서드를 비동기로 설정</target>
        <note />
      </trans-unit>
      <trans-unit id="Make_method_async_remain_void">
        <source>Make method async (stay void)</source>
        <target state="translated">메서드를 비동기로 설정(void 유지)</target>
        <note />
      </trans-unit>
      <trans-unit id="Add_this">
        <source>Add 'this.'</source>
        <target state="translated">this'를 추가합니다.</target>
        <note />
      </trans-unit>
      <trans-unit id="Warning_Extracting_a_local_function_reference_may_produce_invalid_code">
        <source>Warning: Extracting a local function reference may produce invalid code</source>
        <target state="translated">경고: 로컬 함수 참조를 추출하면 잘못된 코드가 생성될 수 있습니다.</target>
        <note />
      </trans-unit>
      <trans-unit id="Name">
        <source>&lt;Name&gt;</source>
        <target state="translated">&lt;Name&gt;</target>
        <note />
      </trans-unit>
      <trans-unit id="Autoselect_disabled_due_to_member_declaration">
        <source>Autoselect disabled due to member declaration</source>
        <target state="translated">멤버 선언으로 인해 자동 선택을 사용할 수 없습니다.</target>
        <note />
      </trans-unit>
      <trans-unit id="Suggested_name">
        <source>(Suggested name)</source>
        <target state="translated">(제안된 이름)</target>
        <note />
      </trans-unit>
      <trans-unit id="Remove_unused_function">
        <source>Remove unused function</source>
        <target state="translated">사용하지 않는 함수 제거</target>
        <note />
      </trans-unit>
      <trans-unit id="Use_is_null_check">
        <source>Use 'is null' check</source>
        <target state="translated">is null' 검사 사용</target>
        <note />
      </trans-unit>
      <trans-unit id="Add_parentheses_around_conditional_expression_in_interpolated_string">
        <source>Add parentheses</source>
<<<<<<< HEAD
        <target state="new">Add parentheses</target>
=======
        <target state="translated">괄호 추가</target>
        <note />
      </trans-unit>
      <trans-unit id="Convert_to_switch">
        <source>Convert to 'switch'</source>
        <target state="new">Convert to 'switch'</target>
        <note />
      </trans-unit>
      <trans-unit id="Convert_to_foreach">
        <source>Convert to 'foreach'</source>
        <target state="new">Convert to 'foreach'</target>
        <note />
      </trans-unit>
      <trans-unit id="Convert_to_for">
        <source>Convert to 'for'</source>
        <target state="new">Convert to 'for'</target>
>>>>>>> 62bb55cf
        <note />
      </trans-unit>
    </body>
  </file>
</xliff><|MERGE_RESOLUTION|>--- conflicted
+++ resolved
@@ -624,9 +624,6 @@
       </trans-unit>
       <trans-unit id="Add_parentheses_around_conditional_expression_in_interpolated_string">
         <source>Add parentheses</source>
-<<<<<<< HEAD
-        <target state="new">Add parentheses</target>
-=======
         <target state="translated">괄호 추가</target>
         <note />
       </trans-unit>
@@ -643,7 +640,6 @@
       <trans-unit id="Convert_to_for">
         <source>Convert to 'for'</source>
         <target state="new">Convert to 'for'</target>
->>>>>>> 62bb55cf
         <note />
       </trans-unit>
     </body>
