﻿// Copyright (c) Microsoft.  All Rights Reserved.  Licensed under the Apache License, Version 2.0.  See License.txt in the project root for license information.

using System;
using System.Linq;
using System.Text;
using Microsoft.CodeAnalysis.CSharp.Syntax;
using Microsoft.CodeAnalysis.CSharp.Test.Utilities;
using Microsoft.CodeAnalysis.Test.Utilities;
using Roslyn.Test.Utilities;
using Xunit;
using Xunit.Abstractions;

namespace Microsoft.CodeAnalysis.CSharp.UnitTests
{
    public class ParserErrorMessageTests : ParsingTests
    {
        public ParserErrorMessageTests(ITestOutputHelper output) : base(output) { }

        #region "Targeted Error Tests - please arrange tests in the order of error code"

        [WorkItem(536666, "http://vstfdevdiv:8080/DevDiv2/DevDiv/_workitems/edit/536666")]
        [Fact]
        public void CS0071ERR_ExplicitEventFieldImpl()
        {
            // Diff errors
            var test = @"
public delegate void D();
interface Itest
{
   event D E;
}
class Test : Itest
{
   event D ITest.E()   // CS0071
   {
   }
   public static int Main()
   {
       return 1;
   }
}
";

            ParseAndValidate(test, Diagnostic(ErrorCode.ERR_ExplicitEventFieldImpl, "."), Diagnostic(ErrorCode.ERR_MemberNeedsType, "E"));
        }

        // Infinite loop 
        [Fact]
        public void CS0073ERR_AddRemoveMustHaveBody()
        {
            var test = @"
using System;
class C 
{
    event Action E { add; remove; }
}
abstract class A
{
    public abstract event Action E { add; remove; }
}
";

            CreateStandardCompilation(test).VerifyDiagnostics(
                // (5,25): error CS0073: An add or remove accessor must have a body
                //     event Action E { add; remove; }
                Diagnostic(ErrorCode.ERR_AddRemoveMustHaveBody, ";"),
                // (5,33): error CS0073: An add or remove accessor must have a body
                //     event Action E { add; remove; }
                Diagnostic(ErrorCode.ERR_AddRemoveMustHaveBody, ";"),
                // (9,41): error CS0073: An add or remove accessor must have a body
                //     public abstract event Action E { add; remove; }
                Diagnostic(ErrorCode.ERR_AddRemoveMustHaveBody, ";"),
                // (9,49): error CS0073: An add or remove accessor must have a body
                //     public abstract event Action E { add; remove; }
                Diagnostic(ErrorCode.ERR_AddRemoveMustHaveBody, ";"));
        }

        [Fact]
        public void CS0080ERR_ConstraintOnlyAllowedOnGenericDecl()
        {
            var test = @"
interface I {}
class C where C : I  // CS0080 - C is not generic class
{
}
public class Test
{
    public static int Main ()
    {
        return 1;
    }
}
";
            CreateStandardCompilation(test).VerifyDiagnostics(
                // (3,9): error CS0080: Constraints are not allowed on non-generic declarations
                Diagnostic(ErrorCode.ERR_ConstraintOnlyAllowedOnGenericDecl, "where").WithLocation(3, 9));
        }

        [WorkItem(527827, "http://vstfdevdiv:8080/DevDiv2/DevDiv/_workitems/edit/527827")]
        [Fact]
        public void CS0080ERR_ConstraintOnlyAllowedOnGenericDecl_2()
        {
            var test = @"
class C 
    where C : I
{
}
";
            CreateStandardCompilation(test).VerifyDiagnostics(
                // (3,5): error CS0080: Constraints are not allowed on non-generic declarations
                //     where C : I
                Diagnostic(ErrorCode.ERR_ConstraintOnlyAllowedOnGenericDecl, "where"));
        }

        [Fact]
        public void CS0107ERR_BadMemberProtection()
        {
            var test = @"
public class C
    {
    private internal void f() {}
    public static int Main()
        {
        return 1;
        }
    }
";

            CreateStandardCompilation(test).VerifyDiagnostics(
                // (4,13): error CS0107: More than one protection modifier
                //     private internal void f() {}
                Diagnostic(ErrorCode.ERR_BadMemberProtection, "internal").WithLocation(4, 13),
                // (4,27): error CS0107: More than one protection modifier
                //     private internal void f() {}
                Diagnostic(ErrorCode.ERR_BadMemberProtection, "f").WithLocation(4, 27));
        }

        [Fact, WorkItem(543622, "http://vstfdevdiv:8080/DevDiv2/DevDiv/_workitems/edit/543622")]
        public void CS0116ERR__NamespaceUnexpected()
        {
            var test = @"{
    get
    {
        ParseDefaultDir();
    }
}";
            // Extra errors
            ParseAndValidate(test,
    // (1,1): error CS1022: Type or namespace definition, or end-of-file expected
    // {
    Diagnostic(ErrorCode.ERR_EOFExpected, "{"),
    // (3,5): error CS1022: Type or namespace definition, or end-of-file expected
    //     {
    Diagnostic(ErrorCode.ERR_EOFExpected, "{"),
    // (3,6): error CS1520: Method must have a return type
    //     {
    Diagnostic(ErrorCode.ERR_MemberNeedsType, ""),
    // (2,5): error CS0116: A namespace does not directly contain members such as fields or methods
    //     get
    Diagnostic(ErrorCode.ERR_NamespaceUnexpected, "get"),
    // (5,5): error CS1022: Type or namespace definition, or end-of-file expected
    //     }
    Diagnostic(ErrorCode.ERR_EOFExpected, "}"),
    // (6,1): error CS1022: Type or namespace definition, or end-of-file expected
    // }
    Diagnostic(ErrorCode.ERR_EOFExpected, "}"));
        }

        [Fact]
        public void CS0145ERR_ConstValueRequired()
        {
            var test = @"
namespace x
{
    public class a
    {
        public static int Main()
        {
            return 1;
        }
    }
    public class b : a
    {
        public const int i;
    }
}
";

            ParseAndValidate(test, Diagnostic(ErrorCode.ERR_ConstValueRequired, "i"));
        }

        [WorkItem(536667, "http://vstfdevdiv:8080/DevDiv2/DevDiv/_workitems/edit/536667")]
        [Fact]
        public void CS0150ERR_ConstantExpected()
        {
            var test = @"
using namespace System;
public class mine {
    public enum e1 {one=1, two=2, three= };
    public static int Main()
        {
        return 1;
        }
    };
}
";

            ParseAndValidate(test,
                // (2,7): error CS1041: Identifier expected; 'namespace' is a keyword
                // using namespace System;
                Diagnostic(ErrorCode.ERR_IdentifierExpectedKW, "namespace").WithArguments("", "namespace").WithLocation(2, 7),
                // (2,23): error CS1514: { expected
                // using namespace System;
                Diagnostic(ErrorCode.ERR_LbraceExpected, ";").WithLocation(2, 23),
                // (4,42): error CS0150: A constant value is expected
                //     public enum e1 {one=1, two=2, three= };
                Diagnostic(ErrorCode.ERR_ConstantExpected, "}").WithLocation(4, 42));
        }

        [WorkItem(862028, "DevDiv/Personal")]
        [Fact]
        public void CS0178ERR_InvalidArray()
        {
            // Diff errors
            var test = @"
class A
{
    public static int Main()
    {
        int[] arr = new int[5][5;
        return 1;
    }
}
";

            ParseAndValidate(test,
    // (6,32): error CS0178: Invalid rank specifier: expected ',' or ']'
    //         int[] arr = new int[5][5;
    Diagnostic(ErrorCode.ERR_InvalidArray, "5"),
    // (6,33): error CS1003: Syntax error, ',' expected
    //         int[] arr = new int[5][5;
    Diagnostic(ErrorCode.ERR_SyntaxError, ";").WithArguments(",", ";"),
    // (6,33): error CS0443: Syntax error; value expected
    //         int[] arr = new int[5][5;
    Diagnostic(ErrorCode.ERR_ValueExpected, ""),
    // (6,33): error CS1003: Syntax error, ']' expected
    //         int[] arr = new int[5][5;
    Diagnostic(ErrorCode.ERR_SyntaxError, ";").WithArguments("]", ";"));
        }

        [Fact]
        public void CS0230ERR_BadForeachDecl()
        {
            var test = @"
class MyClass
{
    public static int Main()
    {
        int[] myarray = new int[3] {10,2,3};
        foreach (int in myarray)   // CS0230
        {
        }
        return 1;
    }
}
";
            ParseAndValidate(test,
                // (7,18): error CS1525: Invalid expression term 'int'
                //         foreach (int in myarray)   // CS0230
                Diagnostic(ErrorCode.ERR_InvalidExprTerm, "int").WithArguments("int").WithLocation(7, 18),
                // (7,22): error CS0230: Type and identifier are both required in a foreach statement
                //         foreach (int in myarray)   // CS0230
                Diagnostic(ErrorCode.ERR_BadForeachDecl, "in").WithLocation(7, 22)
                );
        }

        [Fact]
        public void CS0230ERR_BadForeachDecl02()
        {
            // TODO: Extra error
            var test = @"
public class Test
{
    static void Main(string[] args)
    {
        int[] myarray = new int[3] { 1, 2, 3 };
        foreach (x in myarray) { }// Invalid
    }
}
";
            ParseAndValidate(test,
                // (7,20): error CS0230: Type and identifier are both required in a foreach statement
                //         foreach (x in myarray) { }// Invalid
                Diagnostic(ErrorCode.ERR_BadForeachDecl, "in")
                );
        }

        [Fact]
        public void CS0230ERR_BadForeachDecl03()
        {
            // TODO: Extra error
            var test = @"
public class Test
{
    static void Main(string[] args)
    {
        st[][] myarray = new st[1000][];
        foreach (st[] in myarray) { }
    }
}
public struct st { }
";

            ParseAndValidate(test,
                // (7,21): error CS0443: Syntax error; value expected
                //         foreach (st[] in myarray) { }
                Diagnostic(ErrorCode.ERR_ValueExpected, "]").WithLocation(7, 21),
                // (7,23): error CS0230: Type and identifier are both required in a foreach statement
                //         foreach (st[] in myarray) { }
                Diagnostic(ErrorCode.ERR_BadForeachDecl, "in").WithLocation(7, 23)
                );
        }

        [Fact]
        public void CS0231ERR_ParamsLast()
        {
            var test = @"
public class MyClass {
    public void MyMeth(params int[] values, int i) {}
    public static int Main() {
        return 1;
    }
}
";

            CreateCompilationWithMscorlib45(test).VerifyDiagnostics(
                // (3,24): error CS0231: A params parameter must be the last parameter in a formal parameter list
                //     public void MyMeth(params int[] values, int i) {}
                Diagnostic(ErrorCode.ERR_ParamsLast, "params int[] values").WithLocation(3, 24));
        }

        [Fact]
        public void CS0257ERR_VarargsLast()
        {
            var test = @"
class Goo
{
  public void Bar(__arglist,  int b)
  {
  }
}
";

            CreateStandardCompilation(test).VerifyDiagnostics(
                // (4,19): error CS0257: An __arglist parameter must be the last parameter in a formal parameter list
                //   public void Bar(__arglist,  int b)
                Diagnostic(ErrorCode.ERR_VarargsLast, "__arglist"));
        }

        [WorkItem(536668, "http://vstfdevdiv:8080/DevDiv2/DevDiv/_workitems/edit/536668")]
        [Fact]
        public void CS0267ERR_PartialMisplaced()
        {
            // Diff error
            var test = @"
partial public class C  // CS0267
{
}
public class Test
{
    public static int Main ()
    {
        return 1;
    }
}
";

            CreateStandardCompilation(test).VerifyDiagnostics();
        }

        [Fact]
        public void CS0267ERR_PartialMisplaced_Enum()
        {
            var test = @"
partial enum E { }
";

            CreateStandardCompilation(test).VerifyDiagnostics(
                // (2,1): error CS0267: The 'partial' modifier can only appear immediately before 'class', 'struct', 'interface', or 'void'
                // partial enum E { }
                Diagnostic(ErrorCode.ERR_PartialMisplaced, "E").WithLocation(2, 14));
        }

        [Fact]
        public void CS0267ERR_PartialMisplaced_Delegate1()
        {
            var test = @"
partial delegate E { }
";

            // Extra errors
            CreateStandardCompilation(test).VerifyDiagnostics(
                // (2,20): error CS1001: Identifier expected
                // partial delegate E { }
                Diagnostic(ErrorCode.ERR_IdentifierExpected, "{").WithLocation(2, 20),
                // (2,20): error CS1003: Syntax error, '(' expected
                // partial delegate E { }
                Diagnostic(ErrorCode.ERR_SyntaxError, "{").WithArguments("(", "{").WithLocation(2, 20),
                // (2,20): error CS1026: ) expected
                // partial delegate E { }
                Diagnostic(ErrorCode.ERR_CloseParenExpected, "{").WithLocation(2, 20),
                // (2,20): error CS1002: ; expected
                // partial delegate E { }
                Diagnostic(ErrorCode.ERR_SemicolonExpected, "{").WithLocation(2, 20),
                // (2,20): error CS1022: Type or namespace definition, or end-of-file expected
                // partial delegate E { }
                Diagnostic(ErrorCode.ERR_EOFExpected, "{").WithLocation(2, 20),
                // (2,22): error CS1022: Type or namespace definition, or end-of-file expected
                // partial delegate E { }
                Diagnostic(ErrorCode.ERR_EOFExpected, "}").WithLocation(2, 22),
                // (2,1): error CS0267: The 'partial' modifier can only appear immediately before 'class', 'struct', 'interface', or 'void'
                // partial delegate E { }
                Diagnostic(ErrorCode.ERR_PartialMisplaced, "").WithLocation(2, 20),
                // (2,18): error CS0246: The type or namespace name 'E' could not be found (are you missing a using directive or an assembly reference?)
                // partial delegate E { }
                Diagnostic(ErrorCode.ERR_SingleTypeNameNotFound, "E").WithArguments("E").WithLocation(2, 18));
        }

        [Fact]
        public void CS0267ERR_PartialMisplaced_Delegate2()
        {
            var test = @"
partial delegate void E();
";

            // Extra errors
            CreateStandardCompilation(test).VerifyDiagnostics(
                // (2,1): error CS0267: The 'partial' modifier can only appear immediately before 'class', 'struct', 'interface', or 'void'
                // partial delegate void E();
                Diagnostic(ErrorCode.ERR_PartialMisplaced, "E").WithLocation(2, 23));
        }

        // TODO: Extra errors
        [Fact]
        public void CS0270ERR_ArraySizeInDeclaration()
        {
            var test = @"
public class MyClass
{
    enum E { }
    public static void Main()
    {
        int myarray[2]; 
        MyClass m[0];
        byte b[13,5];
        double d[14,5,6];
        E e[,50];
    }
}
";

            ParseAndValidate(test,
    // (7,20): error CS0650: Bad array declarator: To declare a managed array the rank specifier precedes the variable's identifier. To declare a fixed size buffer field, use the fixed keyword before the field type.
    //         int myarray[2]; 
    Diagnostic(ErrorCode.ERR_CStyleArray, "[2]"),
    // (7,21): error CS0270: Array size cannot be specified in a variable declaration (try initializing with a 'new' expression)
    //         int myarray[2]; 
    Diagnostic(ErrorCode.ERR_ArraySizeInDeclaration, "2"),
    // (8,18): error CS0650: Bad array declarator: To declare a managed array the rank specifier precedes the variable's identifier. To declare a fixed size buffer field, use the fixed keyword before the field type.
    //         MyClass m[0];
    Diagnostic(ErrorCode.ERR_CStyleArray, "[0]"),
    // (8,19): error CS0270: Array size cannot be specified in a variable declaration (try initializing with a 'new' expression)
    //         MyClass m[0];
    Diagnostic(ErrorCode.ERR_ArraySizeInDeclaration, "0"),
    // (9,15): error CS0650: Bad array declarator: To declare a managed array the rank specifier precedes the variable's identifier. To declare a fixed size buffer field, use the fixed keyword before the field type.
    //         byte b[13,5];
    Diagnostic(ErrorCode.ERR_CStyleArray, "[13,5]"),
    // (9,16): error CS0270: Array size cannot be specified in a variable declaration (try initializing with a 'new' expression)
    //         byte b[13,5];
    Diagnostic(ErrorCode.ERR_ArraySizeInDeclaration, "13"),
    // (9,19): error CS0270: Array size cannot be specified in a variable declaration (try initializing with a 'new' expression)
    //         byte b[13,5];
    Diagnostic(ErrorCode.ERR_ArraySizeInDeclaration, "5"),
    // (10,17): error CS0650: Bad array declarator: To declare a managed array the rank specifier precedes the variable's identifier. To declare a fixed size buffer field, use the fixed keyword before the field type.
    //         double d[14,5,6];
    Diagnostic(ErrorCode.ERR_CStyleArray, "[14,5,6]"),
    // (10,18): error CS0270: Array size cannot be specified in a variable declaration (try initializing with a 'new' expression)
    //         double d[14,5,6];
    Diagnostic(ErrorCode.ERR_ArraySizeInDeclaration, "14"),
    // (10,21): error CS0270: Array size cannot be specified in a variable declaration (try initializing with a 'new' expression)
    //         double d[14,5,6];
    Diagnostic(ErrorCode.ERR_ArraySizeInDeclaration, "5"),
    // (10,23): error CS0270: Array size cannot be specified in a variable declaration (try initializing with a 'new' expression)
    //         double d[14,5,6];
    Diagnostic(ErrorCode.ERR_ArraySizeInDeclaration, "6"),
    // (11,12): error CS0650: Bad array declarator: To declare a managed array the rank specifier precedes the variable's identifier. To declare a fixed size buffer field, use the fixed keyword before the field type.
    //         E e[,50];
    Diagnostic(ErrorCode.ERR_CStyleArray, "[,50]"),
    // (11,13): error CS0443: Syntax error; value expected
    //         E e[,50];
    Diagnostic(ErrorCode.ERR_ValueExpected, ""),
    // (11,14): error CS0270: Array size cannot be specified in a variable declaration (try initializing with a 'new' expression)
    //         E e[,50];
    Diagnostic(ErrorCode.ERR_ArraySizeInDeclaration, "50"));
        }

        [Fact]
        public void CS0401ERR_NewBoundMustBeLast()
        {
            var test = @"
interface IA
{
}
class C<T> where T : new(), IA // CS0401 - should be T : IA, new()
{
}
public class Test
{
    public static int Main ()
    {
        return 1;
    }
}
";
            CreateStandardCompilation(test).VerifyDiagnostics(
                // (5,22): error CS0401: The new() constraint must be the last constraint specified
                // class C<T> where T : new(), IA // CS0401 - should be T : IA, new()
                Diagnostic(ErrorCode.ERR_NewBoundMustBeLast, "new").WithLocation(5, 22));
        }

        [Fact]
        public void CS0439ERR_ExternAfterElements()
        {
            var test = @"
using System;
extern alias MyType;   // CS0439
// To resolve the error, make the extern alias the first line in the file.
public class Test 
{
    public static void Main() 
    {
    }
}
";

            ParseAndValidate(test, Diagnostic(ErrorCode.ERR_ExternAfterElements, "extern"));
        }

        [WorkItem(862086, "DevDiv/Personal")]
        [Fact]
        public void CS0443ERR_ValueExpected()
        {
            var test = @"
using System;
class MyClass
{
    public static void Main()    
    {
        int[,] x = new int[1,5];
        if (x[] == 5) {} // CS0443
        // if (x[0, 0] == 5) {} 
    }
}
";

            ParseAndValidate(test, Diagnostic(ErrorCode.ERR_ValueExpected, "]"));
        }

        [Fact]
        public void CS0443ERR_ValueExpected_MultiDimensional()
        {
            var test = @"
using System;
class MyClass
{
    public static void Main()    
    {
        int[,] x = new int[1,5];
        if (x[,] == 5) {} // CS0443
        // if (x[0, 0] == 5) {} 
    }
}
";

            ParseAndValidate(test,
    // (8,15): error CS0443: Syntax error; value expected
    //         if (x[,] == 5) {} // CS0443
    Diagnostic(ErrorCode.ERR_ValueExpected, ","),
    // (8,16): error CS0443: Syntax error; value expected
    //         if (x[,] == 5) {} // CS0443
    Diagnostic(ErrorCode.ERR_ValueExpected, "]"));
        }

        [Fact]
        public void CS0449ERR_RefValBoundMustBeFirst()
        {
            var test = @"
interface I {}
class C4 
{
   public void F1<T>() where T : class, struct, I {}   // CS0449
   public void F2<T>() where T : I, struct {}   // CS0449
   public void F3<T>() where T : I, class {}   // CS0449
   // OK
   public void F4<T>() where T : class {}
   public void F5<T>() where T : struct {}
   public void F6<T>() where T : I {}
}
";
            CreateStandardCompilation(test).VerifyDiagnostics(
                // (5,41): error CS0449: The 'class' or 'struct' constraint must come before any other constraints
                Diagnostic(ErrorCode.ERR_RefValBoundMustBeFirst, "struct").WithLocation(5, 41),
                // (6,37): error CS0449: The 'class' or 'struct' constraint must come before any other constraints
                Diagnostic(ErrorCode.ERR_RefValBoundMustBeFirst, "struct").WithLocation(6, 37),
                // (7,37): error CS0449: The 'class' or 'struct' constraint must come before any other constraints
                Diagnostic(ErrorCode.ERR_RefValBoundMustBeFirst, "class").WithLocation(7, 37));
        }

        [Fact]
        public void CS0451ERR_NewBoundWithVal()
        {
            var test = @"
public class C4 
{
   public void F4<T>() where T : struct, new() {}   // CS0451
}
// OK
public class C5
{
   public void F5<T>() where T : struct {}
}
public class C6
{
   public void F6<T>() where T : new() {}
}
";
            CreateStandardCompilation(test).VerifyDiagnostics(
                // (4,42): error CS0451: The 'new()' constraint cannot be used with the 'struct' constraint
                Diagnostic(ErrorCode.ERR_NewBoundWithVal, "new").WithLocation(4, 42));
        }

        [WorkItem(862089, "DevDiv/Personal")]
        [Fact]
        public void CS0460ERR_OverrideWithConstraints()
        {
            var source =
@"interface I
{
    void M1<T>() where T : I;
    void M2<T, U>();
}
abstract class A
{
    internal virtual void M1<T>() where T : class { }
    internal abstract void M2<T>() where T : struct;
    internal abstract void M3<T>();
}
abstract class B : A, I
{
    void I.M1<T>() where T : I { }
    void I.M2<T,U>() where U : T { }
    internal override void  M1<T>() where T : class { }
    internal override void M2<T>() where T : new() { }
    internal override abstract void M3<U>() where U : A;
    internal override abstract void M4<T>() where T : struct;
}";
            CreateStandardCompilation(source).VerifyDiagnostics(
                // (14,20): error CS0460: Constraints for override and explicit interface implementation methods are inherited from the base method, so they cannot be specified directly
                Diagnostic(ErrorCode.ERR_OverrideWithConstraints, "where").WithLocation(14, 20),
                // (15,22): error CS0460: Constraints for override and explicit interface implementation methods are inherited from the base method, so they cannot be specified directly
                Diagnostic(ErrorCode.ERR_OverrideWithConstraints, "where").WithLocation(15, 22),
                // (16,37): error CS0460: Constraints for override and explicit interface implementation methods are inherited from the base method, so they cannot be specified directly
                Diagnostic(ErrorCode.ERR_OverrideWithConstraints, "where").WithLocation(16, 37),
                // (17,36): error CS0460: Constraints for override and explicit interface implementation methods are inherited from the base method, so they cannot be specified directly
                Diagnostic(ErrorCode.ERR_OverrideWithConstraints, "where").WithLocation(17, 36),
                // (18,45): error CS0460: Constraints for override and explicit interface implementation methods are inherited from the base method, so they cannot be specified directly
                Diagnostic(ErrorCode.ERR_OverrideWithConstraints, "where").WithLocation(18, 45),
                // (19,37): error CS0115: 'B.M4<T>()': no suitable method found to override
                Diagnostic(ErrorCode.ERR_OverrideNotExpected, "M4").WithArguments("B.M4<T>()").WithLocation(19, 37),
                // (19,45): error CS0460: Constraints for override and explicit interface implementation methods are inherited from the base method, so they cannot be specified directly
                Diagnostic(ErrorCode.ERR_OverrideWithConstraints, "where").WithLocation(19, 45));
        }

        [WorkItem(862094, "DevDiv/Personal")]
        [Fact]
        public void CS0514ERR_StaticConstructorWithExplicitConstructorCall()
        {
            var test = @"
namespace x
{
    public class clx 
    {
        public clx(int i){}
    }
    public class cly : clx
    {
// static does not have an object, therefore base cannot be called.
// objects must be known at compiler time
        static cly() : base(0){} // sc0514
    }
}
";

            CreateStandardCompilation(test).VerifyDiagnostics(
                // (12,24): error CS0514: 'cly': static constructor cannot have an explicit 'this' or 'base' constructor call
                //         static cly() : base(0){} // sc0514
                Diagnostic(ErrorCode.ERR_StaticConstructorWithExplicitConstructorCall, "base").WithArguments("cly").WithLocation(12, 24),
                // (8,18): error CS7036: There is no argument given that corresponds to the required formal parameter 'i' of 'clx.clx(int)'
                //     public class cly : clx
                Diagnostic(ErrorCode.ERR_NoCorrespondingArgument, "cly").WithArguments("i", "x.clx.clx(int)").WithLocation(8, 18));
        }

        [Fact]
        public void CS0514ERR_StaticConstructorWithExplicitConstructorCall2()
        {
            var test = @"
class C
{
    C() { }
    static C() : this() { } //CS0514
}
";

            CreateStandardCompilation(test).VerifyDiagnostics(
                // (5,18): error CS0514: 'C': static constructor cannot have an explicit 'this' or 'base' constructor call
                //     static C() : this() { } //CS0514
                Diagnostic(ErrorCode.ERR_StaticConstructorWithExplicitConstructorCall, "this").WithArguments("C").WithLocation(5, 18));
        }

        [Fact]
        public void CS0574ERR_BadDestructorName()
        {
            var test = @"
namespace x
{
    public class iii
    {
        ~iiii(){}
        public static void Main()
        {
        }
    }
}
";

            CreateStandardCompilation(test).VerifyDiagnostics(
                // (6,10): error CS0574: Name of destructor must match name of class
                //         ~iiii(){}
                Diagnostic(ErrorCode.ERR_BadDestructorName, "iiii").WithLocation(6, 10));
        }

        // Extra same errors
        [Fact]
        public void CS0650ERR_CStyleArray()
        {
            var test = @"
public class MyClass
{
    public static void Main()
    {
        int myarray[2]; 
        MyClass m[0];
        byte b[13,5];
        double d[14,5,6];
    }
}
";

            ParseAndValidate(test,
    // (6,20): error CS0650: Bad array declarator: To declare a managed array the rank specifier precedes the variable's identifier. To declare a fixed size buffer field, use the fixed keyword before the field type.
    //         int myarray[2]; 
    Diagnostic(ErrorCode.ERR_CStyleArray, "[2]"),
    // (6,21): error CS0270: Array size cannot be specified in a variable declaration (try initializing with a 'new' expression)
    //         int myarray[2]; 
    Diagnostic(ErrorCode.ERR_ArraySizeInDeclaration, "2"),
    // (7,18): error CS0650: Bad array declarator: To declare a managed array the rank specifier precedes the variable's identifier. To declare a fixed size buffer field, use the fixed keyword before the field type.
    //         MyClass m[0];
    Diagnostic(ErrorCode.ERR_CStyleArray, "[0]"),
    // (7,19): error CS0270: Array size cannot be specified in a variable declaration (try initializing with a 'new' expression)
    //         MyClass m[0];
    Diagnostic(ErrorCode.ERR_ArraySizeInDeclaration, "0"),
    // (8,15): error CS0650: Bad array declarator: To declare a managed array the rank specifier precedes the variable's identifier. To declare a fixed size buffer field, use the fixed keyword before the field type.
    //         byte b[13,5];
    Diagnostic(ErrorCode.ERR_CStyleArray, "[13,5]"),
    // (8,16): error CS0270: Array size cannot be specified in a variable declaration (try initializing with a 'new' expression)
    //         byte b[13,5];
    Diagnostic(ErrorCode.ERR_ArraySizeInDeclaration, "13"),
    // (8,19): error CS0270: Array size cannot be specified in a variable declaration (try initializing with a 'new' expression)
    //         byte b[13,5];
    Diagnostic(ErrorCode.ERR_ArraySizeInDeclaration, "5"),
    // (9,17): error CS0650: Bad array declarator: To declare a managed array the rank specifier precedes the variable's identifier. To declare a fixed size buffer field, use the fixed keyword before the field type.
    //         double d[14,5,6];
    Diagnostic(ErrorCode.ERR_CStyleArray, "[14,5,6]"),
    // (9,18): error CS0270: Array size cannot be specified in a variable declaration (try initializing with a 'new' expression)
    //         double d[14,5,6];
    Diagnostic(ErrorCode.ERR_ArraySizeInDeclaration, "14"),
    // (9,21): error CS0270: Array size cannot be specified in a variable declaration (try initializing with a 'new' expression)
    //         double d[14,5,6];
    Diagnostic(ErrorCode.ERR_ArraySizeInDeclaration, "5"),
    // (9,23): error CS0270: Array size cannot be specified in a variable declaration (try initializing with a 'new' expression)
    //         double d[14,5,6];
    Diagnostic(ErrorCode.ERR_ArraySizeInDeclaration, "6"));
        }

        [Fact, WorkItem(535883, "http://vstfdevdiv:8080/DevDiv2/DevDiv/_workitems/edit/535883")]
        public void CS0687ERR_AliasQualAsExpression()
        {
            var test = @"
class Test
{
    public static int Main()
    {
        int i = global::MyType();  // CS0687
        return 1;
    }
}
";
            // Semantic error
            // (6,25): error CS0400: The type or namespace name 'MyType' could not be found in the global namespace (are you missing an assembly reference?)
            CreateStandardCompilation(test).VerifyDiagnostics(
                Diagnostic(ErrorCode.ERR_GlobalSingleTypeNameNotFound, "MyType").WithArguments("MyType", "<global namespace>")
                );
        }

        [WorkItem(542478, "http://vstfdevdiv:8080/DevDiv2/DevDiv/_workitems/edit/542478")]
        [Fact]
        public void CS0706ERR_BadConstraintType()
        {
            var source =
@"interface IA<T, U, V>
    where U : T*
    where V : T[]
{
}
interface IB<T>
{
    void M<U, V>()
        where U : T*
        where V : T[];
}";
            CreateStandardCompilation(source).VerifyDiagnostics(
                // (2,15): error CS0706: Invalid constraint type. A type used as a constraint must be an interface, a non-sealed class or a type parameter.
                Diagnostic(ErrorCode.ERR_BadConstraintType, "T*").WithLocation(2, 15),
                // (3,15): error CS0706: Invalid constraint type. A type used as a constraint must be an interface, a non-sealed class or a type parameter.
                Diagnostic(ErrorCode.ERR_BadConstraintType, "T[]").WithLocation(3, 15),
                // (9,19): error CS0706: Invalid constraint type. A type used as a constraint must be an interface, a non-sealed class or a type parameter.
                Diagnostic(ErrorCode.ERR_BadConstraintType, "T*").WithLocation(9, 19),
                // (10,19): error CS0706: Invalid constraint type. A type used as a constraint must be an interface, a non-sealed class or a type parameter.
                Diagnostic(ErrorCode.ERR_BadConstraintType, "T[]").WithLocation(10, 19),

                // CONSIDER: Dev10 doesn't report these cascading errors.

                // (2,15): error CS0214: Pointers and fixed size buffers may only be used in an unsafe context
                Diagnostic(ErrorCode.ERR_UnsafeNeeded, "T*"),
                // (2,15): error CS0208: Cannot take the address of, get the size of, or declare a pointer to a managed type ('T')
                Diagnostic(ErrorCode.ERR_ManagedAddr, "T*").WithArguments("T"),
                // (9,19): error CS0214: Pointers and fixed size buffers may only be used in an unsafe context
                Diagnostic(ErrorCode.ERR_UnsafeNeeded, "T*"),
                // (9,19): error CS0208: Cannot take the address of, get the size of, or declare a pointer to a managed type ('T')
                Diagnostic(ErrorCode.ERR_ManagedAddr, "T*").WithArguments("T"));
        }

        [Fact]
        public void CS0742ERR_ExpectedSelectOrGroup()
        {
            var test = @"
using System;
using System.Linq;
public class C
{
    public static int Main()
    {
        int[] array = { 1, 2, 3 };
        var c = from num in array;
        return 1;
    }
}
";

            ParseAndValidate(test, Diagnostic(ErrorCode.ERR_ExpectedSelectOrGroup, ";"));
        }

        [Fact]
        public void CS0743ERR_ExpectedContextualKeywordOn()
        {
            var test = @"
using System;
using System.Linq;
public class C
{
    public static int Main()
    {
        int[] array1 = { 1, 2, 3 ,4, 5, 6,};
        int[] array2 = { 5, 6, 7, 8, 9 };
        var c = from x in array1
                join y in array2 x equals y
                select x;
        return 1;
    }
}
";

            ParseAndValidate(test, Diagnostic(ErrorCode.ERR_ExpectedContextualKeywordOn, "x"));
        }

        [Fact]
        public void CS0744ERR_ExpectedContextualKeywordEquals()
        {
            var test = @"
using System;
using System.Linq;
public class C
{
    public static int Main()
    {
        int[] array1 = { 1, 2, 3 ,4, 5, 6,};
        int[] array2 = { 5, 6, 7, 8, 9 };
        var c = from x in array1
                join y in array2 on x y
                select x;
        return 1;
    }
}
";

            ParseAndValidate(test, Diagnostic(ErrorCode.ERR_ExpectedContextualKeywordEquals, "y"));
        }

        [WorkItem(862121, "DevDiv/Personal")]
        [Fact]
        public void CS0745ERR_ExpectedContextualKeywordBy()
        {
            var test = @"
using System;
using System.Linq;
public class C
{
    public static int Main()
    {
        int[] array1 = { 1, 2, 3 ,4, 5, 6,};
        int[] array2 = { 5, 6, 7, 8, 9 };
        var c = from x in array1
                join y in array2 on x equals y
                group x y;
        return 1;
    }
}
";

            ParseAndValidate(test, Diagnostic(ErrorCode.ERR_ExpectedContextualKeywordBy, "y"));
        }

        [Fact]
        public void CS0746ERR_InvalidAnonymousTypeMemberDeclarator()
        {
            var test = @"
public class C
{
    public static int Main()
    {
        int i = 1;
        var t = new { a.b = 1 };
        return 1;
    }
}
";

            CreateStandardCompilation(test).VerifyDiagnostics(
                // (7,23): error CS0746: Invalid anonymous type member declarator. Anonymous type members must be declared with a member assignment, simple name or member access.
                //         var t = new { a.b = 1 };
                Diagnostic(ErrorCode.ERR_InvalidAnonymousTypeMemberDeclarator, "a.b = 1").WithLocation(7, 23),
                // (7,23): error CS0103: The name 'a' does not exist in the current context
                //         var t = new { a.b = 1 };
                Diagnostic(ErrorCode.ERR_NameNotInContext, "a").WithArguments("a").WithLocation(7, 23),
                // (6,13): warning CS0219: The variable 'i' is assigned but its value is never used
                //         int i = 1;
                Diagnostic(ErrorCode.WRN_UnreferencedVarAssg, "i").WithArguments("i").WithLocation(6, 13));
        }

        [Fact]
        public void CS0746ERR_InvalidAnonymousTypeMemberDeclarator_2()
        {
            var test = @"
public class C
{
    public static void Main()
    {
        string s = """";
        var t = new { s.Length = 1 };
    }
}
";
            CreateStandardCompilation(test).VerifyDiagnostics(
                // (7,23): error CS0746: Invalid anonymous type member declarator. Anonymous type members must be declared with a member assignment, simple name or member access.
                //         var t = new { s.Length = 1 };
                Diagnostic(ErrorCode.ERR_InvalidAnonymousTypeMemberDeclarator, "s.Length = 1").WithLocation(7, 23),
                // (7,23): error CS0200: Property or indexer 'string.Length' cannot be assigned to -- it is read only
                //         var t = new { s.Length = 1 };
                Diagnostic(ErrorCode.ERR_AssgReadonlyProp, "s.Length").WithArguments("string.Length").WithLocation(7, 23));
        }

        [Fact]
        public void CS0746ERR_InvalidAnonymousTypeMemberDeclarator_3()
        {
            var test = @"
public class C
{
    public static void Main()
    {
        string s = """";
        var t = new { s.ToString() = 1 };
    }
}
";
            CreateStandardCompilation(test).VerifyDiagnostics(
                // (7,23): error CS0746: Invalid anonymous type member declarator. Anonymous type members must be declared with a member assignment, simple name or member access.
                //         var t = new { s.ToString() = 1 };
                Diagnostic(ErrorCode.ERR_InvalidAnonymousTypeMemberDeclarator, "s.ToString() = 1").WithLocation(7, 23),
                // (7,23): error CS0131: The left-hand side of an assignment must be a variable, property or indexer
                //         var t = new { s.ToString() = 1 };
                Diagnostic(ErrorCode.ERR_AssgLvalueExpected, "s.ToString()").WithLocation(7, 23));
        }

        [Fact]
        public void CS0748ERR_InconsistentLambdaParameterUsage()
        {
            var test = @"
class C
{
    delegate T Func<T>();
    delegate T Func<A0, T>(A0 a0);
    delegate T Func<A0, A1, T>(A0 a0, A1 a1);
    delegate T Func<A0, A1, A2, T>(A0 a0, A1 a1, A2 a2);
    delegate T Func<A0, A1, A2, A3, T>(A0 a0, A1 a1, A2 a2, A3 a3);
    static void X()
    {
        Func<int,int,int> f1     = (int x, y) => 1;          // err: mixed parameters
        Func<int,int,int> f2     = (x, int y) => 1;          // err: mixed parameters
        Func<int,int,int,int> f3 = (int x, int y, z) => 1;   // err: mixed parameters
        Func<int,int,int,int> f4 = (int x, y, int z) => 1;   // err: mixed parameters
        Func<int,int,int,int> f5 = (x, int y, int z) => 1;   // err: mixed parameters
        Func<int,int,int,int> f6 = (x, y, int z) => 1;       // err: mixed parameters
    }
}
";

            CreateStandardCompilation(test).VerifyDiagnostics(
                // (10,41): error CS0748: Inconsistent lambda parameter usage; parameter types must be all explicit or all implicit
                //         Func<int,int> f1      = (int x, y) => 1;          // err: mixed parameters
                Diagnostic(ErrorCode.ERR_InconsistentLambdaParameterUsage, "y"),
                // (11,37): error CS0748: Inconsistent lambda parameter usage; parameter types must be all explicit or all implicit
                //         Func<int,int> f2      = (x, int y) => 1;          // err: mixed parameters
                Diagnostic(ErrorCode.ERR_InconsistentLambdaParameterUsage, "int"),
                // (12,48): error CS0748: Inconsistent lambda parameter usage; parameter types must be all explicit or all implicit
                //         Func<int,int> f3      = (int x, int y, z) => 1;   // err: mixed parameters
                Diagnostic(ErrorCode.ERR_InconsistentLambdaParameterUsage, "z"),
                // (13,41): error CS0748: Inconsistent lambda parameter usage; parameter types must be all explicit or all implicit
                //         Func<int,int> f4      = (int x, y, int z) => 1;   // err: mixed parameters
                Diagnostic(ErrorCode.ERR_InconsistentLambdaParameterUsage, "y"),
                // (14,37): error CS0748: Inconsistent lambda parameter usage; parameter types must be all explicit or all implicit
                //         Func<int,int> f5      = (x, int y, int z) => 1;   // err: mixed parameters
                Diagnostic(ErrorCode.ERR_InconsistentLambdaParameterUsage, "int"),
                // (14,44): error CS0748: Inconsistent lambda parameter usage; parameter types must be all explicit or all implicit
                //         Func<int,int> f5      = (x, int y, int z) => 1;   // err: mixed parameters
                Diagnostic(ErrorCode.ERR_InconsistentLambdaParameterUsage, "int"),
                // (15,40): error CS0748: Inconsistent lambda parameter usage; parameter types must be all explicit or all implicit
                //         Func<int,int> f6      = (x, y, int z) => 1;       // err: mixed parameters
                Diagnostic(ErrorCode.ERR_InconsistentLambdaParameterUsage, "int"));
        }

        [WorkItem(535915, "http://vstfdevdiv:8080/DevDiv2/DevDiv/_workitems/edit/535915")]
        [Fact]
        public void CS0839ERR_MissingArgument()
        {
            // Diff error
            var test = @"
using System;
namespace TestNamespace
{
    class Test
    {
        static int Add(int i, int j)
        {
            return i + j;
        }
        static int Main() 
        {
            int i = Test.Add(
                              ,
                             5);
            return 1;
        }
    }
}
";

            ParseAndValidate(test, Diagnostic(ErrorCode.ERR_MissingArgument, ""));
        }

        [WorkItem(863064, "DevDiv/Personal")]
        [Fact]
        public void CS1001ERR_IdentifierExpected()
        {
            var test = @"
public class clx
{
        enum splitch
        {
            'a'
        }
}
";

            ParseAndValidate(test, Diagnostic(ErrorCode.ERR_IdentifierExpected, ""));
        }

        [Fact, WorkItem(542408, "http://vstfdevdiv:8080/DevDiv2/DevDiv/_workitems/edit/542408")]
        public void CS1001ERR_IdentifierExpected_2()
        {
            var test = @"
enum 
";

            ParseAndValidate(test,
Diagnostic(ErrorCode.ERR_IdentifierExpected, ""),
Diagnostic(ErrorCode.ERR_LbraceExpected, ""),
Diagnostic(ErrorCode.ERR_RbraceExpected, ""));
        }

        [Fact, WorkItem(542408, "http://vstfdevdiv:8080/DevDiv2/DevDiv/_workitems/edit/542408")]
        public void CS1001ERR_IdentifierExpected_5()
        {
            var test = @"
using System;
struct 

";

            ParseAndValidate(test, Diagnostic(ErrorCode.ERR_IdentifierExpected, ""),
Diagnostic(ErrorCode.ERR_LbraceExpected, ""),
Diagnostic(ErrorCode.ERR_RbraceExpected, ""));
        }

        [Fact, WorkItem(542416, "http://vstfdevdiv:8080/DevDiv2/DevDiv/_workitems/edit/542416")]
        public void CS1001ERR_IdentifierExpected_3()
        {
            var test = @"
using System;
class NamedExample
{
    static void Main(string[] args)
    {
        ExampleMethod(3, optionalint:4);
    }
    static void ExampleMethod(int required, string 1 = ""default string"",int optionalint = 10)
    { }
}
";
            ParseAndValidate(test,
    // (9,52): error CS1001: Identifier expected
    //     static void ExampleMethod(int required, string 1 = "default string",int optionalint = 10)
    Diagnostic(ErrorCode.ERR_IdentifierExpected, "1"),
    // (9,52): error CS1003: Syntax error, ',' expected
    //     static void ExampleMethod(int required, string 1 = "default string",int optionalint = 10)
    Diagnostic(ErrorCode.ERR_SyntaxError, "1").WithArguments(",", ""));
        }

        [Fact, WorkItem(542416, "http://vstfdevdiv:8080/DevDiv2/DevDiv/_workitems/edit/542416")]
        public void CS1001ERR_IdentifierExpected_4()
        {
            var test = @"
using System;
class NamedExample
{
    static void Main(string[] args)
    {
        ExampleMethod(3, optionalint:4);
    }
    static void ExampleMethod(int required, ,int optionalint = 10)
    { }
}
";
            // Extra errors
            ParseAndValidate(test,
    // (9,45): error CS1031: Type expected
    //     static void ExampleMethod(int required, ,int optionalint = 10)
    Diagnostic(ErrorCode.ERR_TypeExpected, ","),
    // (9,45): error CS1001: Identifier expected
    //     static void ExampleMethod(int required, ,int optionalint = 10)
    Diagnostic(ErrorCode.ERR_IdentifierExpected, ","));
        }

        [Fact, WorkItem(542416, "http://vstfdevdiv:8080/DevDiv2/DevDiv/_workitems/edit/542416")]
        public void CS1001ERR_IdentifierExpected_6()
        {
            var test = @"
class Program
{
    const int max = 10;
    static void M(int p2 = max is int?1,)
    {
    }

    static void Main()
    {
        M(1);
    }
}
";
            // Extra errors
            ParseAndValidate(test,
    // (5,40): error CS1003: Syntax error, ':' expected
    //     static void M(int p2 = max is int?1,)
    Diagnostic(ErrorCode.ERR_SyntaxError, ",").WithArguments(":", ","),
    // (5,40): error CS1525: Invalid expression term ','
    //     static void M(int p2 = max is int?1,)
    Diagnostic(ErrorCode.ERR_InvalidExprTerm, ",").WithArguments(","),
    // (5,41): error CS1031: Type expected
    //     static void M(int p2 = max is int?1,)
    Diagnostic(ErrorCode.ERR_TypeExpected, ")"),
    // (5,41): error CS1001: Identifier expected
    //     static void M(int p2 = max is int?1,)
    Diagnostic(ErrorCode.ERR_IdentifierExpected, ")"));
        }

        [Fact]
        public void CS1001ERR_IdentifierExpected_7()
        {
            var test = @"
using System;
class C
{
  void M()
  {
    DateTime
    M();
  }
}
";
            CreateStandardCompilation(test).VerifyDiagnostics(
                // (7,13): error CS1001: Identifier expected
                //     DateTime
                Diagnostic(ErrorCode.ERR_IdentifierExpected, "").WithLocation(7, 13),
                // (7,13): error CS1002: ; expected
                //     DateTime
                Diagnostic(ErrorCode.ERR_SemicolonExpected, "").WithLocation(7, 13));
        }

        [Fact]
        public void CS1002ERR_SemicolonExpected()
        {
            var test = @"
namespace x {
    abstract public class clx 
    {
        int i    // CS1002, missing semicolon
        public static int Main()
        {
            return 0;
        }
    }
}
";

            ParseAndValidate(test, Diagnostic(ErrorCode.ERR_SemicolonExpected, ""));
        }

        [WorkItem(528008, "http://vstfdevdiv:8080/DevDiv2/DevDiv/_workitems/edit/528008")]
        [Fact]
        public void CS1002ERR_SemicolonExpected_2()
        {
            var test = @"
class Program
{
    static void Main(string[] args)
    {
        goto Lab2,Lab1;
    Lab1:
        System.Console.WriteLine(""1"");
    Lab2:
        System.Console.WriteLine(""2"");
    }
}
";
            ParseAndValidate(test,
    // (6,18): error CS1002: ; expected
    //         goto Lab2,Lab1;
    Diagnostic(ErrorCode.ERR_SemicolonExpected, ","),
    // (6,18): error CS1513: } expected
    //         goto Lab2,Lab1;
    Diagnostic(ErrorCode.ERR_RbraceExpected, ","));
        }

        [WorkItem(527944, "http://vstfdevdiv:8080/DevDiv2/DevDiv/_workitems/edit/527944")]
        [Fact]
        public void CS1002ERR_SemicolonExpected_3()
        {
            var test = @"
class Program
{
    static void Main(string[] args)
    {
        goto L1;
        return;
    L1: //invalid
    }
}
";
            ParseAndValidate(test,
    // (8,8): error CS1525: Invalid expression term '}'
    //     L1: //invalid
    Diagnostic(ErrorCode.ERR_InvalidExprTerm, "").WithArguments("}"),
    // (8,8): error CS1002: ; expected
    //     L1: //invalid
    Diagnostic(ErrorCode.ERR_SemicolonExpected, ""));
        }

        [Fact()]
        public void CS1002ERR_SemicolonExpected_4()
        {
            var test = @"
class Program
{
    static void Main(string[] args)
    {
        string target = ""t1"";
        switch (target)
        {
        label1:
        case ""t1"":
            goto label1;
        }
    }
}
";
            // Extra errors
            ParseAndValidate(test,
    // (8,10): error CS1513: } expected
    //         {
    Diagnostic(ErrorCode.ERR_RbraceExpected, ""),
    // (9,16): error CS1525: Invalid expression term 'case'
    //         label1:
    Diagnostic(ErrorCode.ERR_InvalidExprTerm, "").WithArguments("case"),
    // (9,16): error CS1002: ; expected
    //         label1:
    Diagnostic(ErrorCode.ERR_SemicolonExpected, ""),
    // (9,16): error CS1513: } expected
    //         label1:
    Diagnostic(ErrorCode.ERR_RbraceExpected, ""),
    // (10,18): error CS1002: ; expected
    //         case "t1":
    Diagnostic(ErrorCode.ERR_SemicolonExpected, ":"),
    // (10,18): error CS1513: } expected
    //         case "t1":
    Diagnostic(ErrorCode.ERR_RbraceExpected, ":"),
    // (14,1): error CS1022: Type or namespace definition, or end-of-file expected
    // }
    Diagnostic(ErrorCode.ERR_EOFExpected, "}"));
        }

        // TODO: diff error CS1525 vs. CS1513
        [Fact]
        public void CS1003ERR_SyntaxError()
        {
            var test = @"
namespace x
{
    public class b
    {
        public static void Main()        {
            int[] a;
            a[);
        }
    }
}
";

            ParseAndValidate(test,
                // (8,15): error CS1003: Syntax error, ']' expected
                //             a[);
                Diagnostic(ErrorCode.ERR_SyntaxError, ")").WithArguments("]", ")").WithLocation(8, 15)
                );
        }

        [Fact]
        public void CS1003ERR_SyntaxError_ForeachExpected1()
        {
            var test = @"
public class b
{
    public void Main()
    {
        for (var v in 
    }
}
";
            //the first error should be
            // (6,9): error CS1003: Syntax error, 'foreach' expected
            // don't care about any others.

            var parsedTree = ParseWithRoundTripCheck(test);
            var firstDiag = parsedTree.GetDiagnostics().Take(1);
            firstDiag.Verify(Diagnostic(ErrorCode.ERR_SyntaxError, "for").WithArguments("foreach", "for"));
        }

        [Fact]
        public void CS1004ERR_DuplicateModifier()
        {
            var test = @"
namespace x {
    abstract public class clx 
    {
        int i;
        public public static int Main()    // CS1004, two public keywords
        {
            return 0;
        }
    }
}
";

            CreateStandardCompilation(test).VerifyDiagnostics(
                // (6,16): error CS1004: Duplicate 'public' modifier
                //         public public static int Main()    // CS1004, two public keywords
                Diagnostic(ErrorCode.ERR_DuplicateModifier, "public").WithArguments("public").WithLocation(6, 16),
                // (5,13): warning CS0169: The field 'clx.i' is never used
                //         int i;
                Diagnostic(ErrorCode.WRN_UnreferencedField, "i").WithArguments("x.clx.i").WithLocation(5, 13));
        }

        [Fact]
        public void CS1004ERR_DuplicateModifier1()
        {
            var test = @"
class C 
{
    public public C()
    {
    }
}";

            CreateStandardCompilation(test).VerifyDiagnostics(
                // (4,12): error CS1004: Duplicate 'public' modifier
                //     public public C()
                Diagnostic(ErrorCode.ERR_DuplicateModifier, "public").WithArguments("public").WithLocation(4, 12));
        }

        [Fact]
        public void CS1004ERR_DuplicateModifier2()
        {
            var test = @"
class C 
{
    public public ~C()
    {
    }
}";

            CreateStandardCompilation(test).VerifyDiagnostics(
                // (4,12): error CS1004: Duplicate 'public' modifier
                //     public public ~C()
                Diagnostic(ErrorCode.ERR_DuplicateModifier, "public").WithArguments("public").WithLocation(4, 12),
                // (4,20): error CS0106: The modifier 'public' is not valid for this item
                //     public public ~C()
                Diagnostic(ErrorCode.ERR_BadMemberFlag, "C").WithArguments("public").WithLocation(4, 20));
        }

        [Fact]
        public void CS1004ERR_DuplicateModifier3()
        {
            var test = @"
class C 
{
    public public int x;
}";

            CreateStandardCompilation(test).VerifyDiagnostics(
                // (4,12): error CS1004: Duplicate 'public' modifier
                //     public public int x;
                Diagnostic(ErrorCode.ERR_DuplicateModifier, "public").WithArguments("public").WithLocation(4, 12),
                // (4,23): warning CS0649: Field 'C.x' is never assigned to, and will always have its default value 0
                //     public public int x;
                Diagnostic(ErrorCode.WRN_UnassignedInternalField, "x").WithArguments("C.x", "0").WithLocation(4, 23));
        }

        [Fact]
        public void CS1004ERR_DuplicateModifier4()
        {
            var test = @"
class C 
{
    public public int P { get; }
}";

            CreateStandardCompilation(test).VerifyDiagnostics(
                // (4,12): error CS1004: Duplicate 'public' modifier
                //     public public int P { get; }
                Diagnostic(ErrorCode.ERR_DuplicateModifier, "public").WithArguments("public").WithLocation(4, 12));
        }

        [Fact]
        public void CS1004ERR_DuplicateModifier5()
        {
            var test = @"
class C 
{
    public public static implicit operator int(C c) => 0;
}";

            CreateStandardCompilation(test).VerifyDiagnostics(
                // (4,12): error CS1004: Duplicate 'public' modifier
                //     public public static implicit operator int(C c) => 0;
                Diagnostic(ErrorCode.ERR_DuplicateModifier, "public").WithArguments("public").WithLocation(4, 12));
        }

        [Fact]
        public void CS1004ERR_DuplicateModifier6()
        {
            var test = @"
class C 
{
    public public static int operator +(C c1, C c2) => 0;
}";

            CreateStandardCompilation(test).VerifyDiagnostics(
                // (4,12): error CS1004: Duplicate 'public' modifier
                //     public public static int operator +(C c1, C c2) => 0;
                Diagnostic(ErrorCode.ERR_DuplicateModifier, "public").WithArguments("public").WithLocation(4, 12));
        }

        [Fact]
        public void CS1004ERR_DuplicateModifier7()
        {
            var test = @"
class C 
{
    public int P { get; private private set; }
}";

            CreateStandardCompilation(test).VerifyDiagnostics(
                // (4,33): error CS1004: Duplicate 'private' modifier
                //     public int P { get; private private set; }
                Diagnostic(ErrorCode.ERR_DuplicateModifier, "private").WithArguments("private").WithLocation(4, 33));
        }

        [Fact]
        public void CS1004ERR_DuplicateModifier8()
        {
            var test = @"
class C 
{
    public public int this[int i] => 0;
}";

            CreateStandardCompilation(test).VerifyDiagnostics(
                // (4,12): error CS1004: Duplicate 'public' modifier
                //     public public int this[int i] => 0;
                Diagnostic(ErrorCode.ERR_DuplicateModifier, "public").WithArguments("public").WithLocation(4, 12));
        }

        [Fact]
        public void CS1004ERR_DuplicateModifier9()
        {
            var test = @"
public public class C 
{
}";

            CreateStandardCompilation(test).VerifyDiagnostics(
                // (2,8): error CS1004: Duplicate 'public' modifier
                // public public class C 
                Diagnostic(ErrorCode.ERR_DuplicateModifier, "public").WithArguments("public").WithLocation(2, 8));
        }

        [Fact]
        public void CS1004ERR_DuplicateModifier10()
        {
            var test = @"
public public interface I
{
}";

            CreateStandardCompilation(test).VerifyDiagnostics(
                // (2,8): error CS1004: Duplicate 'public' modifier
                // public public interface I
                Diagnostic(ErrorCode.ERR_DuplicateModifier, "public").WithArguments("public").WithLocation(2, 8));
        }

        [Fact]
        public void CS1004ERR_DuplicateModifier11()
        {
            var test = @"
public public enum E
{
}";

            CreateStandardCompilation(test).VerifyDiagnostics(
                // (2,8): error CS1004: Duplicate 'public' modifier
                // public public enum E
                Diagnostic(ErrorCode.ERR_DuplicateModifier, "public").WithArguments("public").WithLocation(2, 8));
        }

        [Fact]
        public void CS1004ERR_DuplicateModifier12()
        {
            var test = @"
public public struct S
{
}";

            CreateStandardCompilation(test).VerifyDiagnostics(
                // (2,8): error CS1004: Duplicate 'public' modifier
                // public public struct S
                Diagnostic(ErrorCode.ERR_DuplicateModifier, "public").WithArguments("public").WithLocation(2, 8));
        }

        [Fact]
        public void CS1004ERR_DuplicateModifier13()
        {
            var test = @"
public public delegate void D();";

            CreateStandardCompilation(test).VerifyDiagnostics(
                // (2,8): error CS1004: Duplicate 'public' modifier
                // public public delegate void D();
                Diagnostic(ErrorCode.ERR_DuplicateModifier, "public").WithArguments("public").WithLocation(2, 8));
        }

        [Fact]
        public void CS1007ERR_DuplicateAccessor()
        {
            var test = @"using System;

public class Container
{
    public int Prop1 {
        protected get { return 1; }
        set {}
        protected get { return 1; }
    }
    public static int Prop2 {
        get { return 1; }
        internal set {}
        internal set {}
    }
    public int this[int i] {
        protected get { return 1; }
        internal set {}
        protected get { return 1; }
        internal set {} 
    }
}
";

            CreateStandardCompilation(test).VerifyDiagnostics(
                // (8,19): error CS1007: Property accessor already defined
                //         protected get { return 1; }
                Diagnostic(ErrorCode.ERR_DuplicateAccessor, "get").WithLocation(8, 19),
                // (13,18): error CS1007: Property accessor already defined
                //         internal set {}
                Diagnostic(ErrorCode.ERR_DuplicateAccessor, "set").WithLocation(13, 18),
                // (18,19): error CS1007: Property accessor already defined
                //         protected get { return 1; }
                Diagnostic(ErrorCode.ERR_DuplicateAccessor, "get").WithLocation(18, 19),
                // (19,18): error CS1007: Property accessor already defined
                //         internal set {} 
                Diagnostic(ErrorCode.ERR_DuplicateAccessor, "set").WithLocation(19, 18),
                // (15,16): error CS0274: Cannot specify accessibility modifiers for both accessors of the property or indexer 'Container.this[int]'
                //     public int this[int i] {
                Diagnostic(ErrorCode.ERR_DuplicatePropertyAccessMods, "this").WithArguments("Container.this[int]").WithLocation(15, 16),
                // (1,1): hidden CS8019: Unnecessary using directive.
                // using System;
                Diagnostic(ErrorCode.HDN_UnusedUsingDirective, "using System;").WithLocation(1, 1));
        }

        [Fact]
        public void CS1008ERR_IntegralTypeExpected01()
        {
            CreateStandardCompilation(
@"namespace x
{
    abstract public class clx 
    {
        enum E : sbyte { x, y, z } // no error
        enum F : char { x, y, z } // CS1008, char not valid type for enums
        enum G : short { A, B, C } // no error
        enum H : System.Int16 { A, B, C } // CS1008, short not System.Int16
    }
}
")
            .VerifyDiagnostics(
                // (6,18): error CS1008: Type byte, sbyte, short, ushort, int, uint, long, or ulong expected
                //         enum F : char { x, y, z } // CS1008, char not valid type for enums
                Diagnostic(ErrorCode.ERR_IntegralTypeExpected, "char").WithLocation(6, 18)
                );
        }

        [Fact]
        public void CS1008ERR_IntegralTypeExpected02()
        {
            CreateStandardCompilation(
@"interface I { }
class C { }
enum E { }
enum F : I { A }
enum G : C { A }
enum H : E { A }
enum K : System.Enum { A }
enum L : string { A }
enum M : float { A }
enum N : decimal { A }
")
                .VerifyDiagnostics(
                    Diagnostic(ErrorCode.ERR_IntegralTypeExpected, "I").WithLocation(4, 10),
                    Diagnostic(ErrorCode.ERR_IntegralTypeExpected, "C").WithLocation(5, 10),
                    Diagnostic(ErrorCode.ERR_IntegralTypeExpected, "E").WithLocation(6, 10),
                    Diagnostic(ErrorCode.ERR_IntegralTypeExpected, "System.Enum").WithLocation(7, 10),
                    Diagnostic(ErrorCode.ERR_IntegralTypeExpected, "string").WithLocation(8, 10),
                    Diagnostic(ErrorCode.ERR_IntegralTypeExpected, "float").WithLocation(9, 10),
                    Diagnostic(ErrorCode.ERR_IntegralTypeExpected, "decimal").WithLocation(10, 10));
        }

        [Fact, WorkItem(667303, "http://vstfdevdiv:8080/DevDiv2/DevDiv/_workitems/edit/667303")]
        public void CS1008ERR_IntegralTypeExpected03()
        {
            ParseAndValidate(@"enum E : byt { A, B }"); // no *parser* errors. This is a semantic error now.
        }

        [Fact, WorkItem(540117, "http://vstfdevdiv:8080/DevDiv2/DevDiv/_workitems/edit/540117")]
        public void CS1009ERR_IllegalEscape_Strings()
        {
            var text = @"
class Program
{
    static void Main()
    {
        string s;
        s = ""\u"";
        s = ""\u0"";
        s = ""\u00"";
        s = ""\u000"";
        
        s = ""a\uz"";
        s = ""a\u0z"";
        s = ""a\u00z"";
        s = ""a\u000z"";
    }
}
";
            ParseAndValidate(text,
                // (7,14): error CS1009: Unrecognized escape sequence
                Diagnostic(ErrorCode.ERR_IllegalEscape, @"\u"),
                // (8,14): error CS1009: Unrecognized escape sequence
                Diagnostic(ErrorCode.ERR_IllegalEscape, @"\u0"),
                // (9,14): error CS1009: Unrecognized escape sequence
                Diagnostic(ErrorCode.ERR_IllegalEscape, @"\u00"),
                // (10,14): error CS1009: Unrecognized escape sequence
                Diagnostic(ErrorCode.ERR_IllegalEscape, @"\u000"),
                // (12,15): error CS1009: Unrecognized escape sequence
                Diagnostic(ErrorCode.ERR_IllegalEscape, @"\u"),
                // (13,15): error CS1009: Unrecognized escape sequence
                Diagnostic(ErrorCode.ERR_IllegalEscape, @"\u0"),
                // (14,15): error CS1009: Unrecognized escape sequence
                Diagnostic(ErrorCode.ERR_IllegalEscape, @"\u00"),
                // (15,15): error CS1009: Unrecognized escape sequence
                Diagnostic(ErrorCode.ERR_IllegalEscape, @"\u000")
            );
        }

        [Fact, WorkItem(528100, "http://vstfdevdiv:8080/DevDiv2/DevDiv/_workitems/edit/528100")]
        public void CS1009ERR_IllegalEscape_Identifiers()
        {
            var text = @"using System;
class Program
{
    static void Main()
    {
        int \u;
        int \u0;
        int \u00;
        int \u000;

        int a\uz;
        int a\u0z;
        int a\u00z;
        int a\u000z;
    }
}
";
            ParseAndValidate(text,
        // (6,13): error CS1009: Unrecognized escape sequence
        //         int \u;
        Diagnostic(ErrorCode.ERR_IllegalEscape, @"\u"),
        // (7,13): error CS1009: Unrecognized escape sequence
        //         int \u0;
        Diagnostic(ErrorCode.ERR_IllegalEscape, @"\u0"),
        // (7,13): error CS1056: Unexpected character '\u0'
        //         int \u0;
        Diagnostic(ErrorCode.ERR_UnexpectedCharacter, "").WithArguments(@"\u0"),
        // (8,13): error CS1009: Unrecognized escape sequence
        //         int \u00;
        Diagnostic(ErrorCode.ERR_IllegalEscape, @"\u00"),
        // (8,13): error CS1056: Unexpected character '\u00'
        //         int \u00;
        Diagnostic(ErrorCode.ERR_UnexpectedCharacter, "").WithArguments(@"\u00"),
        // (9,13): error CS1009: Unrecognized escape sequence
        //         int \u000;
        Diagnostic(ErrorCode.ERR_IllegalEscape, @"\u000"),
        // (9,13): error CS1056: Unexpected character '\u000'
        //         int \u000;
        Diagnostic(ErrorCode.ERR_UnexpectedCharacter, "").WithArguments(@"\u000"),
        // (11,14): error CS1009: Unrecognized escape sequence
        //         int a\uz;
        Diagnostic(ErrorCode.ERR_IllegalEscape, @"\u"),
        // (12,14): error CS1009: Unrecognized escape sequence
        //         int a\u0z;
        Diagnostic(ErrorCode.ERR_IllegalEscape, @"\u0"),
        // (12,14): error CS1056: Unexpected character '\u0'
        //         int a\u0z;
        Diagnostic(ErrorCode.ERR_UnexpectedCharacter, "").WithArguments(@"\u0"),
        // (13,14): error CS1009: Unrecognized escape sequence
        //         int a\u00z;
        Diagnostic(ErrorCode.ERR_IllegalEscape, @"\u00"),
        // (13,14): error CS1056: Unexpected character '\u00'
        //         int a\u00z;
        Diagnostic(ErrorCode.ERR_UnexpectedCharacter, "").WithArguments(@"\u00"),
        // (14,14): error CS1009: Unrecognized escape sequence
        //         int a\u000z;
        Diagnostic(ErrorCode.ERR_IllegalEscape, @"\u000"),
                // (14,14): error CS1056: Unexpected character '\u000'
                //         int a\u000z;
                Diagnostic(ErrorCode.ERR_UnexpectedCharacter, "").WithArguments(@"\u000"),

                // NOTE: Dev11 doesn't report these cascading diagnostics.

                // (7,13): error CS1001: Identifier expected
                //         int \u0;
                Diagnostic(ErrorCode.ERR_IdentifierExpected, @"\u0"),
                // (8,13): error CS1001: Identifier expected
                //         int \u00;
                Diagnostic(ErrorCode.ERR_IdentifierExpected, @"\u00"),
                // (9,13): error CS1001: Identifier expected
                //         int \u000;
                Diagnostic(ErrorCode.ERR_IdentifierExpected, @"\u000"),
                // (12,17): error CS1002: ; expected
                //         int a\u0z;
                Diagnostic(ErrorCode.ERR_SemicolonExpected, "z"),
                // (13,18): error CS1002: ; expected
                //         int a\u00z;
                Diagnostic(ErrorCode.ERR_SemicolonExpected, "z"),
                // (14,19): error CS1002: ; expected
                //         int a\u000z;
                Diagnostic(ErrorCode.ERR_SemicolonExpected, "z")
            );
        }

        [WorkItem(535921, "http://vstfdevdiv:8080/DevDiv2/DevDiv/_workitems/edit/535921")]
        [Fact]
        public void CS1013ERR_InvalidNumber()
        {
            // Diff error
            var test = @"
namespace x
{
    public class a
    {
        public static int Main()        
        {
        return 1;
        }
    }
    public class b
    {
        public int d = 0x;
    }
}
";

            ParseAndValidate(test, Diagnostic(ErrorCode.ERR_InvalidNumber, ""));
        }

        [WorkItem(862116, "DevDiv/Personal")]
        [Fact]
        public void CS1014ERR_GetOrSetExpected()
        {
            var test = @"using System;

public sealed class Container
{
    public string Prop1 { protected }
    public string Prop2 { get { return null; } protected }
    public string Prop3 { get { return null; } protected set { } protected }
}
";
            ParseAndValidate(test,
Diagnostic(ErrorCode.ERR_GetOrSetExpected, "}"),
Diagnostic(ErrorCode.ERR_GetOrSetExpected, "}"),
Diagnostic(ErrorCode.ERR_GetOrSetExpected, "}"));
        }

        [Fact]
        public void CS1015ERR_ClassTypeExpected()
        {
            var test = @"
using System;
public class Test
{
    public static void Main()
    {
        try
        {
        }
        catch(int)
        {
        }
        catch(byte)
        {
        }
    }
}
";

            CreateStandardCompilation(test).VerifyDiagnostics(
                // (10,15): error CS0155: The type caught or thrown must be derived from System.Exception
                //         catch(int)
                Diagnostic(ErrorCode.ERR_BadExceptionType, "int").WithLocation(10, 15),
                // (13,15): error CS0155: The type caught or thrown must be derived from System.Exception
                //         catch(byte)
                Diagnostic(ErrorCode.ERR_BadExceptionType, "byte").WithLocation(13, 15),
                // (2,1): hidden CS8019: Unnecessary using directive.
                // using System;
                Diagnostic(ErrorCode.HDN_UnusedUsingDirective, "using System;").WithLocation(2, 1));
        }

        [WorkItem(863382, "DevDiv/Personal")]
        [Fact]
        public void CS1016ERR_NamedArgumentExpected()
        {
            var test = @"
namespace x
{
    class GooAttribute : System.Attribute
    {
        public int a;
    }

    [Goo(a=5, b)]
    class Bar
    {
    }
    public class a
    {
        public static int Main()
        {
            return 1;
        }
    }
}";
            CreateStandardCompilation(test).VerifyDiagnostics(
                // (9,15): error CS1016: Named attribute argument expected
                //     [Goo(a=5, b)]
                Diagnostic(ErrorCode.ERR_NamedArgumentExpected, "b").WithLocation(9, 15),
                // (9,15): error CS0103: The name 'b' does not exist in the current context
                //     [Goo(a=5, b)]
                Diagnostic(ErrorCode.ERR_NameNotInContext, "b").WithArguments("b").WithLocation(9, 15),
                //(9,6): error CS1729: 'GooAttribute' does not contain a constructor that takes 1 arguments
                //     [Goo(a=5, b)]
                Diagnostic(ErrorCode.ERR_BadCtorArgCount, "Goo(a=5, b)").WithArguments("x.GooAttribute", "1").WithLocation(9, 6));
        }

        [Fact]
        public void CS1017ERR_TooManyCatches()
        {
            var test = @"
using System;
namespace nms {
public class S : Exception {
};
public class S1 : Exception {
};
public class mine {
    private static int retval = 2;
    public static int Main()
        {
        try {
                throw new S();
        }
        catch {}
        catch (S1) {}
        catch (S) {}
        catch when (false) {}
        if (retval == 0) Console.WriteLine(""PASS"");
        else Console.WriteLine(""FAIL"");
           return retval;
        }
    };
}
";

            CreateStandardCompilation(test).VerifyDiagnostics(
                // (16,9): error CS1017: Catch clauses cannot follow the general catch clause of a try statement
                //         catch (S1) {}
                Diagnostic(ErrorCode.ERR_TooManyCatches, "catch").WithLocation(16, 9),
                // (17,9): error CS1017: Catch clauses cannot follow the general catch clause of a try statement
                //         catch (S) {}
                Diagnostic(ErrorCode.ERR_TooManyCatches, "catch").WithLocation(17, 9),
                // (18,9): error CS1017: Catch clauses cannot follow the general catch clause of a try statement
                //         catch when (false) {}
                Diagnostic(ErrorCode.ERR_TooManyCatches, "catch").WithLocation(18, 9),
                // (18,21): warning CS7095: Filter expression is a constant, consider removing the filter
                //         catch when (false) {}
                Diagnostic(ErrorCode.WRN_FilterIsConstant, "false").WithLocation(18, 21));
        }

        [Fact]
        public void CS1017ERR_TooManyCatches_NoError()
        {
            var test = @"
using System;
namespace nms {
public class S : Exception {
};
public class S1 : Exception {
};
public class mine {
    private static int retval = 2;
    public static int Main()
        {
        try {
                throw new S();
        }
        catch when (true) {}
        catch (S1) {}
        catch (S) {}
        if (retval == 0) Console.WriteLine(""PASS"");
        else Console.WriteLine(""FAIL"");
           return retval;
        }
    };
}
";
            ParseAndValidate(test);
        }

        [Fact]
        public void CS1018ERR_ThisOrBaseExpected()
        {
            var test = @"
namespace x
{
    public class C
    {
    }
    public class a : C
    {
        public a () : {}
        public static int Main()
        {
            return 1;
        }
    }
}
";

            ParseAndValidate(test, Diagnostic(ErrorCode.ERR_ThisOrBaseExpected, "{"));
        }

        [WorkItem(535924, "http://vstfdevdiv:8080/DevDiv2/DevDiv/_workitems/edit/535924")]
        [Fact]
        public void CS1019ERR_OvlUnaryOperatorExpected()
        {
            // Diff errors
            var test = @"
namespace x
{
    public class ii
    {
        int i
        {
            get
            {
                return 0;
            }
        }
    }
    public class a 
    {
        public static ii operator ii(a aa) // replace ii with explicit or implicit
        {
            return new ii();
        }
        public static void Main()
        {
        }
    }
}
";

            ParseAndValidate(test, Diagnostic(ErrorCode.ERR_OvlUnaryOperatorExpected, "ii"));
        }

        [Fact]
        public void CS1019ERR_OvlUnaryOperatorExpected2()
        {
            var test = @"
class C
{
    public static implicit operator int(C c1, C c2) => 0;
}
";

            CreateStandardCompilation(test).VerifyDiagnostics(
                // (4,40): error CS1019: Overloadable unary operator expected
                //     public static implicit operator int(C c1, C c2) => 0;
                Diagnostic(ErrorCode.ERR_OvlUnaryOperatorExpected, "(C c1, C c2)").WithLocation(4, 40));
        }

        [WorkItem(906502, "DevDiv/Personal")]
        [Fact]
        public void CS1020ERR_OvlBinaryOperatorExpected()
        {
            // Diff error
            var test = @"
namespace x
{
    public class iii
    {
        public static implicit operator int(iii x)
        {
            return 0;
        }
        public static implicit operator iii(int x)
        {
            return null;
        }
        public static int operator ++(iii aa, int bb)    // change ++ to +
        {
            return 0;
        }
        public static void Main()
        {
        }
    }
}
";

            ParseAndValidate(test, Diagnostic(ErrorCode.ERR_OvlBinaryOperatorExpected, "++"));
        }

        [Fact]
        public void CS1022ERR_EOFExpected()
        {
            var test = @"
 }}}}}
";

            ParseAndValidate(test,
Diagnostic(ErrorCode.ERR_EOFExpected, "}"),
Diagnostic(ErrorCode.ERR_EOFExpected, "}"),
Diagnostic(ErrorCode.ERR_EOFExpected, "}"),
Diagnostic(ErrorCode.ERR_EOFExpected, "}"),
Diagnostic(ErrorCode.ERR_EOFExpected, "}"));
        }

        [Fact]
        public void CS1022ERR_EOFExpected02()
        {
            var test = @" > Roslyn.Utilities.dll!  Basic";

            CreateStandardCompilation(test).VerifyDiagnostics(
                // (1,2): error CS1022: Type or namespace definition, or end-of-file expected
                Diagnostic(ErrorCode.ERR_EOFExpected, ">").WithLocation(1, 2),
                // (1,21): error CS0116: A namespace does not directly contain members such as fields or methods
                Diagnostic(ErrorCode.ERR_NamespaceUnexpected, "dll").WithLocation(1, 21),
                // (1,24): error CS1022: Type or namespace definition, or end-of-file expected
                Diagnostic(ErrorCode.ERR_EOFExpected, "!").WithLocation(1, 24),
                // (1,27): error CS0116: A namespace does not directly contain members such as fields or methods
                Diagnostic(ErrorCode.ERR_NamespaceUnexpected, "Basic").WithLocation(1, 27));
        }

        [Fact]
        public void CS1023ERR_BadEmbeddedStmt()
        {
            var test = @"
struct S {
}
public class a {
    public static int Main() {
        for (int i=0; i < 3; i++) MyLabel: {}
        return 1;
    }
}
";
            CreateStandardCompilation(test).VerifyDiagnostics(
                // (6,35): error CS1023: Embedded statement cannot be a declaration or labeled statement
                //         for (int i=0; i < 3; i++) MyLabel: {}
                Diagnostic(ErrorCode.ERR_BadEmbeddedStmt, "MyLabel: {}").WithLocation(6, 35),
                // (6,35): warning CS0164: This label has not been referenced
                //         for (int i=0; i < 3; i++) MyLabel: {}
                Diagnostic(ErrorCode.WRN_UnreferencedLabel, "MyLabel").WithLocation(6, 35));
        }

        [Fact]
        public void CS1023ERR_BadEmbeddedStmt2()
        {
            var test = @"
struct S {
}
public class a {
    public static int Main() {
        for (int i=0; i < 3; i++) int j;
        return 1;
    }
}
";
            CreateStandardCompilation(test).VerifyDiagnostics(
                // (6,35): error CS1023: Embedded statement cannot be a declaration or labeled statement
                //         for (int i=0; i < 3; i++) int j;
                Diagnostic(ErrorCode.ERR_BadEmbeddedStmt, "int j;").WithLocation(6, 35),
                // (6,39): warning CS0168: The variable 'j' is declared but never used
                //         for (int i=0; i < 3; i++) int j;
                Diagnostic(ErrorCode.WRN_UnreferencedVar, "j").WithArguments("j").WithLocation(6, 39));
        }

        [Fact]
        public void CS1023ERR_BadEmbeddedStmt3()
        {
            var test = @"
struct S {
}
public class a {
    public static int Main() {
        for (int i=0; i < 3; i++) void j() { }
        return 1;
    }
}
";
            CreateStandardCompilation(test).VerifyDiagnostics(
                // (6,35): error CS1023: Embedded statement cannot be a declaration or labeled statement
                //         for (int i=0; i < 3; i++) void j() { }
                Diagnostic(ErrorCode.ERR_BadEmbeddedStmt, "void j() { }").WithLocation(6, 35),
                // (6,40): warning CS8321: The local function 'j' is declared but never used
                //         for (int i=0; i < 3; i++) void j() { }
                Diagnostic(ErrorCode.WRN_UnreferencedLocalFunction, "j").WithArguments("j").WithLocation(6, 40));
        }

        // Preprocessor:
        [Fact]
        public void CS1024ERR_PPDirectiveExpectedpp()
        {
            var test = @"#import System;";

            ParseAndValidate(test, // (1,2): error CS1024: Preprocessor directive expected
                                   // #import System;
    Diagnostic(ErrorCode.ERR_PPDirectiveExpected, "import"));
        }

        // Preprocessor:
        [Fact]
        public void CS1025ERR_EndOfPPLineExpectedpp()
        {
            var test = @"
public class Test
{
# line hidden 123
    public static void MyHiddenMethod()
    {
    }

    #undef x y
    public static void Main() 
    {
    }
}
";
            // Extra Errors
            ParseAndValidate(test,
    // (4,15): error CS1025: Single-line comment or end-of-line expected
    // # line hidden 123
    Diagnostic(ErrorCode.ERR_EndOfPPLineExpected, "123"),
    // (9,6): error CS1032: Cannot define/undefine preprocessor symbols after first token in file
    //     #undef x y
    Diagnostic(ErrorCode.ERR_PPDefFollowsToken, "undef"),
    // (9,14): error CS1025: Single-line comment or end-of-line expected
    //     #undef x y
    Diagnostic(ErrorCode.ERR_EndOfPPLineExpected, "y"));
        }

        [WorkItem(863388, "DevDiv/Personal")]
        [Fact]
        public void CS1026ERR_CloseParenExpected()
        {
            var test = @"
#if (fred == barney
#endif
namespace x
{
    public class a
    {
        public static int Main()
        {
            return 1;
        }
    }
}
";

            ParseAndValidate(test, Diagnostic(ErrorCode.ERR_CloseParenExpected, ""));
        }

        // Preprocessor:
        [Fact]
        public void CS1027ERR_EndifDirectiveExpectedpp()
        {
            var test = @"
public class Test
{
# if true
}
";

            ParseAndValidate(test, Diagnostic(ErrorCode.ERR_EndifDirectiveExpected, ""));
        }

        // Preprocessor:
        [Fact]
        public void CS1028ERR_UnexpectedDirectivepp()
        {
            var test = @"
class Test
{
  #endregion
    public static int Main()
    {
        return 0;
    }
#  endif
}
";

            ParseAndValidate(test,
    // (4,3): error CS1028: Unexpected preprocessor directive
    //   #endregion
    Diagnostic(ErrorCode.ERR_UnexpectedDirective, "#endregion"),
    // (9,1): error CS1028: Unexpected preprocessor directive
    // #  endif
    Diagnostic(ErrorCode.ERR_UnexpectedDirective, "#  endif"));
        }

        // Preprocessor:
        [Fact]
        public void CS1029ERR_ErrorDirectivepp()
        {
            var test = @"
public class Test
{
# error  (12345)
}
";

            ParseAndValidate(test, Diagnostic(ErrorCode.ERR_ErrorDirective, "(12345)").WithArguments("(12345)"));
        }

        [WorkItem(541954, "http://vstfdevdiv:8080/DevDiv2/DevDiv/_workitems/edit/541954")]
        [Fact]
        public void CS1029ERR_ErrorDirectiveppNonLatin()
        {
            var test = "public class Test\r\n{\r\n# error \u0444\u0430\u0439\u043B\r\n}";
            var parsedTree = ParseWithRoundTripCheck(test);
            var error = parsedTree.GetDiagnostics().Single();
            Assert.Equal((int)ErrorCode.ERR_ErrorDirective, error.Code);
            Assert.Equal("error CS1029: #error: '\u0444\u0430\u0439\u043B'", CSharpDiagnosticFormatter.Instance.Format(error.WithLocation(Location.None), EnsureEnglishUICulture.PreferredOrNull));
        }

        [Fact(), WorkItem(526991, "http://vstfdevdiv:8080/DevDiv2/DevDiv/_workitems/edit/526991")]
        public void CS1031ERR_TypeExpected01()
        {
            // Diff error - CS1003
            var test = @"
namespace x
{
    interface ii
    {
        int i
        {
            get;
        }
    }
    public class a 
    {
        public operator ii(a aa)
        {
            return new ii();
        }
    }
}
";

            ParseAndValidate(test,
                // (13,16): error CS1003: Syntax error, 'explicit' expected
                //         public operator ii(a aa)
                Diagnostic(ErrorCode.ERR_SyntaxError, "operator").WithArguments("explicit", "operator")
                );
        }

        [Fact]
        public void CS1031ERR_TypeExpected02()
        {
            var text = @"namespace x
{
    public class a
    {
        public static void Main()
        {
            e = new base;   // CS1031, not a type
            e = new this;   // CS1031, not a type
        }
    }
}
";

            ParseAndValidate(text, TestOptions.Regular,
                // (7,21): error CS1031: Type expected
                //             e = new base;   // CS1031, not a type
                Diagnostic(ErrorCode.ERR_TypeExpected, "base").WithLocation(7, 21),
                // (7,21): error CS1526: A new expression requires (), [], or {} after type
                //             e = new base;   // CS1031, not a type
                Diagnostic(ErrorCode.ERR_BadNewExpr, "base").WithLocation(7, 21),
                // (7,21): error CS1002: ; expected
                //             e = new base;   // CS1031, not a type
                Diagnostic(ErrorCode.ERR_SemicolonExpected, "base").WithLocation(7, 21),
                // (8,21): error CS1031: Type expected
                //             e = new this;   // CS1031, not a type
                Diagnostic(ErrorCode.ERR_TypeExpected, "this").WithLocation(8, 21),
                // (8,21): error CS1526: A new expression requires (), [], or {} after type
                //             e = new this;   // CS1031, not a type
                Diagnostic(ErrorCode.ERR_BadNewExpr, "this").WithLocation(8, 21),
                // (8,21): error CS1002: ; expected
                //             e = new this;   // CS1031, not a type
                Diagnostic(ErrorCode.ERR_SemicolonExpected, "this").WithLocation(8, 21));
        }

        [Fact]
        public void CS1031ERR_TypeExpected02_Tuple()
        {
            var text = @"namespace x
{
    public class a
    {
        public static void Main()
        {
            var e = new ();
        }
    }
}
";

            CreateStandardCompilation(text).VerifyDiagnostics(
                // (7,26): error CS8124: Tuple must contain at least two elements.
                //             var e = new ();
                Diagnostic(ErrorCode.ERR_TupleTooFewElements, ")").WithLocation(7, 26),
                // (7,27): error CS1526: A new expression requires (), [], or {} after type
                //             var e = new ();
                Diagnostic(ErrorCode.ERR_BadNewExpr, ";").WithLocation(7, 27),
                // (7,25): error CS8181: 'new' cannot be used with tuple type. Use a tuple literal expression instead.
                //             var e = new ();
                Diagnostic(ErrorCode.ERR_NewWithTupleTypeSyntax, "()").WithLocation(7, 25),
                // (7,25): error CS8179: Predefined type 'System.ValueTuple`2' is not defined or imported
                //             var e = new ();
                Diagnostic(ErrorCode.ERR_PredefinedValueTupleTypeNotFound, "()").WithArguments("System.ValueTuple`2").WithLocation(7, 25));
        }

        [Fact]
        public void CS1031ERR_TypeExpected02WithCSharp6()
        {
            var text = @"namespace x
{
    public class a
    {
        public static void Main()
        {
            e = new base;   // CS1031, not a type
            e = new this;   // CS1031, not a type
        }
    }
}
";
            // TODO: this appears to be a severe regression from Dev10, which neatly reported 3 errors.
            ParseAndValidate(text, TestOptions.Regular.WithLanguageVersion(LanguageVersion.CSharp6),
                // (7,21): error CS1031: Type expected
                //             e = new base;   // CS1031, not a type
                Diagnostic(ErrorCode.ERR_TypeExpected, "base").WithLocation(7, 21),
                // (7,21): error CS1526: A new expression requires (), [], or {} after type
                //             e = new base;   // CS1031, not a type
                Diagnostic(ErrorCode.ERR_BadNewExpr, "base").WithLocation(7, 21),
                // (7,21): error CS1002: ; expected
                //             e = new base;   // CS1031, not a type
                Diagnostic(ErrorCode.ERR_SemicolonExpected, "base").WithLocation(7, 21),
                // (8,21): error CS1031: Type expected
                //             e = new this;   // CS1031, not a type
                Diagnostic(ErrorCode.ERR_TypeExpected, "this").WithLocation(8, 21),
                // (8,21): error CS1526: A new expression requires (), [], or {} after type
                //             e = new this;   // CS1031, not a type
                Diagnostic(ErrorCode.ERR_BadNewExpr, "this").WithLocation(8, 21),
                // (8,21): error CS1002: ; expected
                //             e = new this;   // CS1031, not a type
                Diagnostic(ErrorCode.ERR_SemicolonExpected, "this").WithLocation(8, 21));
        }

        [Fact]
        public void CS1031ERR_TypeExpected02WithCSharp6_Tuple()
        {
            var text = @"namespace x
{
    public class a
    {
        public static void Main()
        {
            var e = new ();
        }
    }
}
";
            CreateStandardCompilation(text, parseOptions: TestOptions.Regular.WithLanguageVersion(LanguageVersion.CSharp6)).VerifyDiagnostics(
                // (7,25): error CS8059: Feature 'tuples' is not available in C# 6.  Please use language version 7.0 or greater.
                //             var e = new ();
                Diagnostic(ErrorCode.ERR_FeatureNotAvailableInVersion6, "()").WithArguments("tuples", "7.0").WithLocation(7, 25),
                // (7,26): error CS8124: Tuple must contain at least two elements.
                //             var e = new ();
                Diagnostic(ErrorCode.ERR_TupleTooFewElements, ")").WithLocation(7, 26),
                // (7,27): error CS1526: A new expression requires (), [], or {} after type
                //             var e = new ();
                Diagnostic(ErrorCode.ERR_BadNewExpr, ";").WithLocation(7, 27),
                // (7,25): error CS8181: 'new' cannot be used with tuple type. Use a tuple literal expression instead.
                //             var e = new ();
                Diagnostic(ErrorCode.ERR_NewWithTupleTypeSyntax, "()").WithLocation(7, 25),
                // (7,25): error CS8179: Predefined type 'System.ValueTuple`2' is not defined or imported
                //             var e = new ();
                Diagnostic(ErrorCode.ERR_PredefinedValueTupleTypeNotFound, "()").WithArguments("System.ValueTuple`2").WithLocation(7, 25));
        }

        [Fact]
        public void CS1031ERR_TypeExpected02WithCSharp7_Tuple()
        {
            var text = @"namespace x
{
    public class a
    {
        public static void Main()
        {
            var e = new ();
        }
    }
}
";
            CreateStandardCompilation(text, parseOptions: TestOptions.Regular.WithLanguageVersion(LanguageVersion.CSharp7)).VerifyDiagnostics(
                // (7,26): error CS8124: Tuple must contain at least two elements.
                //             var e = new ();
                Diagnostic(ErrorCode.ERR_TupleTooFewElements, ")"),
                // (7,27): error CS1526: A new expression requires (), [], or {} after type
                //             var e = new ();
                Diagnostic(ErrorCode.ERR_BadNewExpr, ";"),
                // (7,25): error CS8179: Predefined type 'System.ValueTuple`2' is not defined or imported
                //             var e = new ();
                Diagnostic(ErrorCode.ERR_PredefinedValueTupleTypeNotFound, "()").WithArguments("System.ValueTuple`2"),
                // (7,25): error CS8181: 'new' cannot be used with tuple type. Use a tuple literal expression instead.
                //             var e = new ();
                Diagnostic(ErrorCode.ERR_NewWithTupleTypeSyntax, "()"));
        }

        [WorkItem(541347, "http://vstfdevdiv:8080/DevDiv2/DevDiv/_workitems/edit/541347")]
        [Fact]
        public void CS1031ERR_TypeExpected03()
        {
            var test = @"
using System;
public class Extensions 
{ 
   //Extension method must be static 
   public Extensions(this int i) {} 
   public static void Main(){} 
} 
";
            CreateStandardCompilation(test).VerifyDiagnostics(
                // (6,22): error CS0027: Keyword 'this' is not available in the current context
                //    public Extensions(this int i) {} 
                Diagnostic(ErrorCode.ERR_ThisInBadContext, "this").WithLocation(6, 22),
                // (2,1): hidden CS8019: Unnecessary using directive.
                // using System;
                Diagnostic(ErrorCode.HDN_UnusedUsingDirective, "using System;").WithLocation(2, 1));
        }

        [Fact]
        public void CS1031ERR_TypeExpected04_RoslynCS1001()
        {
            var test = @"public struct S<> 
{
    public void M<>() {}
}
";


            ParseAndValidate(test,
                // (1,17): error CS1001: Identifier expected
                // public struct S<> 
                Diagnostic(ErrorCode.ERR_IdentifierExpected, ">"),
                // (3,19): error CS1001: Identifier expected
                //     public void M<>() {}
                Diagnostic(ErrorCode.ERR_IdentifierExpected, ">"));
        }

        [Fact]
        public void CS1037ERR_OvlOperatorExpected()
        {
            var test = @"
class A
{
    public static int explicit operator ()
    {
        return 0;
    }
    public static A operator ()
    {
        return null;
    }
}";
            ParseAndValidate(test, TestOptions.Regular,
                // (4,19): error CS1553: Declaration is not valid; use '+ operator <dest-type> (...' instead
                //     public static int explicit operator ()
                Diagnostic(ErrorCode.ERR_BadOperatorSyntax, "int").WithArguments("+").WithLocation(4, 19),
                // (4,23): error CS1003: Syntax error, 'operator' expected
                //     public static int explicit operator ()
                Diagnostic(ErrorCode.ERR_SyntaxError, "explicit").WithArguments("operator", "explicit").WithLocation(4, 23),
                // (4,23): error CS1019: Overloadable unary operator expected
                //     public static int explicit operator ()
                Diagnostic(ErrorCode.ERR_OvlUnaryOperatorExpected, "explicit").WithLocation(4, 23),
                // (4,32): error CS1003: Syntax error, '(' expected
                //     public static int explicit operator ()
                Diagnostic(ErrorCode.ERR_SyntaxError, "operator").WithArguments("(", "operator").WithLocation(4, 32),
                // (4,32): error CS1041: Identifier expected; 'operator' is a keyword
                //     public static int explicit operator ()
                Diagnostic(ErrorCode.ERR_IdentifierExpectedKW, "operator").WithArguments("", "operator").WithLocation(4, 32),
                // (4,42): error CS8124: Tuple must contain at least two elements.
                //     public static int explicit operator ()
                Diagnostic(ErrorCode.ERR_TupleTooFewElements, ")").WithLocation(4, 42),
                // (4,43): error CS1001: Identifier expected
                //     public static int explicit operator ()
                Diagnostic(ErrorCode.ERR_IdentifierExpected, "").WithLocation(4, 43),
                // (4,43): error CS1003: Syntax error, ',' expected
                //     public static int explicit operator ()
                Diagnostic(ErrorCode.ERR_SyntaxError, "").WithArguments(",", "{").WithLocation(4, 43),
                // (6,18): error CS1026: ) expected
                //         return 0;
                Diagnostic(ErrorCode.ERR_CloseParenExpected, "").WithLocation(6, 18),
                // (6,18): error CS1002: ; expected
                //         return 0;
                Diagnostic(ErrorCode.ERR_SemicolonExpected, "").WithLocation(6, 18),
                // (8,30): error CS1037: Overloadable operator expected
                //     public static A operator ()
                Diagnostic(ErrorCode.ERR_OvlOperatorExpected, "(").WithLocation(8, 30),
                // (8,31): error CS1003: Syntax error, '(' expected
                //     public static A operator ()
                Diagnostic(ErrorCode.ERR_SyntaxError, ")").WithArguments("(", ")").WithLocation(8, 31),
                // (12,1): error CS1022: Type or namespace definition, or end-of-file expected
                // }
                Diagnostic(ErrorCode.ERR_EOFExpected, "}").WithLocation(12, 1)
                );
        }

        [Fact]
        public void CS1037ERR_OvlOperatorExpectedWithCSharp6()
        {
            var test = @"
class A
{
    public static int explicit operator ()
    {
        return 0;
    }
    public static A operator ()
    {
        return null;
    }
}";
            ParseAndValidate(test, TestOptions.Regular.WithLanguageVersion(LanguageVersion.CSharp6),
                // (4,19): error CS1553: Declaration is not valid; use '+ operator <dest-type> (...' instead
                //     public static int explicit operator ()
                Diagnostic(ErrorCode.ERR_BadOperatorSyntax, "int").WithArguments("+").WithLocation(4, 19),
                // (4,23): error CS1003: Syntax error, 'operator' expected
                //     public static int explicit operator ()
                Diagnostic(ErrorCode.ERR_SyntaxError, "explicit").WithArguments("operator", "explicit").WithLocation(4, 23),
                // (4,23): error CS1019: Overloadable unary operator expected
                //     public static int explicit operator ()
                Diagnostic(ErrorCode.ERR_OvlUnaryOperatorExpected, "explicit").WithLocation(4, 23),
                // (4,32): error CS1003: Syntax error, '(' expected
                //     public static int explicit operator ()
                Diagnostic(ErrorCode.ERR_SyntaxError, "operator").WithArguments("(", "operator").WithLocation(4, 32),
                // (4,32): error CS1041: Identifier expected; 'operator' is a keyword
                //     public static int explicit operator ()
                Diagnostic(ErrorCode.ERR_IdentifierExpectedKW, "operator").WithArguments("", "operator").WithLocation(4, 32),
                // (4,41): error CS8059: Feature 'tuples' is not available in C# 6. Please use language version 7.0 or greater.
                //     public static int explicit operator ()
                Diagnostic(ErrorCode.ERR_FeatureNotAvailableInVersion6, "()").WithArguments("tuples", "7.0").WithLocation(4, 41),
                // (4,42): error CS8124: Tuple must contain at least two elements.
                //     public static int explicit operator ()
                Diagnostic(ErrorCode.ERR_TupleTooFewElements, ")").WithLocation(4, 42),
                // (4,43): error CS1001: Identifier expected
                //     public static int explicit operator ()
                Diagnostic(ErrorCode.ERR_IdentifierExpected, "").WithLocation(4, 43),
                // (4,43): error CS1003: Syntax error, ',' expected
                //     public static int explicit operator ()
                Diagnostic(ErrorCode.ERR_SyntaxError, "").WithArguments(",", "{").WithLocation(4, 43),
                // (6,18): error CS1026: ) expected
                //         return 0;
                Diagnostic(ErrorCode.ERR_CloseParenExpected, "").WithLocation(6, 18),
                // (6,18): error CS1002: ; expected
                //         return 0;
                Diagnostic(ErrorCode.ERR_SemicolonExpected, "").WithLocation(6, 18),
                // (8,30): error CS1037: Overloadable operator expected
                //     public static A operator ()
                Diagnostic(ErrorCode.ERR_OvlOperatorExpected, "(").WithLocation(8, 30),
                // (8,31): error CS1003: Syntax error, '(' expected
                //     public static A operator ()
                Diagnostic(ErrorCode.ERR_SyntaxError, ")").WithArguments("(", ")").WithLocation(8, 31),
                // (12,1): error CS1022: Type or namespace definition, or end-of-file expected
                // }
                Diagnostic(ErrorCode.ERR_EOFExpected, "}").WithLocation(12, 1)
                );
        }

        // Preprocessor:
        [Fact]
        public void CS1038ERR_EndRegionDirectiveExpectedpp()
        {
            var test = @"
class Test
{
# region
}
";

            ParseAndValidate(test, Diagnostic(ErrorCode.ERR_EndRegionDirectiveExpected, ""));
        }

        [Fact, WorkItem(535926, "http://vstfdevdiv:8080/DevDiv2/DevDiv/_workitems/edit/535926")]
        public void CS1041ERR_IdentifierExpectedKW()
        {
            // Diff errors
            var test = @"
class MyClass {
    public void f(int long) {    // CS1041
    }
    public static int Main() {
        return  1;
    }
}
";

            ParseAndValidate(test,
    // (3,23): error CS1001: Identifier expected
    //     public void f(int long) {    // CS1041
    Diagnostic(ErrorCode.ERR_IdentifierExpected, "long"),
    // (3,23): error CS1003: Syntax error, ',' expected
    //     public void f(int long) {    // CS1041
    Diagnostic(ErrorCode.ERR_SyntaxError, "long").WithArguments(",", "long"),
    // (3,27): error CS1001: Identifier expected
    //     public void f(int long) {    // CS1041
    Diagnostic(ErrorCode.ERR_IdentifierExpected, ")"));
        }

        [WorkItem(919476, "DevDiv/Personal")]
        [Fact]
        public void CS1041RegressKeywordInEnumField()
        {
            var test = @"enum ColorA 
{
    const Red,
    Green = 10,
    readonly Blue,
}";

            ParseAndValidate(test,
Diagnostic(ErrorCode.ERR_IdentifierExpectedKW, "").WithArguments("", "const"),
Diagnostic(ErrorCode.ERR_IdentifierExpectedKW, "").WithArguments("", "readonly"));
        }

        [Fact, WorkItem(541347, "http://vstfdevdiv:8080/DevDiv2/DevDiv/_workitems/edit/541347")]
        public void CS1041ERR_IdentifierExpectedKW02()
        {
            var test =
@"class C
{
    C(this object o) { }
}";

            CreateStandardCompilation(test).VerifyDiagnostics(
                // (3,7): error CS0027: Keyword 'this' is not available in the current context
                //     C(this object o) { }
                Diagnostic(ErrorCode.ERR_ThisInBadContext, "this").WithLocation(3, 7));
        }

        [Fact, WorkItem(541347, "http://vstfdevdiv:8080/DevDiv2/DevDiv/_workitems/edit/541347")]
        public void CS1041ERR_IdentifierExpectedKW03()
        {
            var test =
@"class C
{
    object this[this object o]
    {
        get { return null; }
    }
}";
            CreateStandardCompilation(test).VerifyDiagnostics(
                // (3,17): error CS0027: Keyword 'this' is not available in the current context
                //     object this[this object o]
                Diagnostic(ErrorCode.ERR_ThisInBadContext, "this").WithLocation(3, 17));
        }

        [Fact, WorkItem(541347, "http://vstfdevdiv:8080/DevDiv2/DevDiv/_workitems/edit/541347")]
        public void CS1041ERR_IdentifierExpectedKW04()
        {
            var test = @"delegate void D(this object o);";

            CreateStandardCompilation(test).VerifyDiagnostics(
                // (1,17): error CS0027: Keyword 'this' is not available in the current context
                // delegate void D(this object o);
                Diagnostic(ErrorCode.ERR_ThisInBadContext, "this").WithLocation(1, 17));
        }

        [Fact, WorkItem(541347, "http://vstfdevdiv:8080/DevDiv2/DevDiv/_workitems/edit/541347")]
        public void CS1041ERR_IdentifierExpectedKW05()
        {
            var test =
@"delegate void D(object o);
class C
{
    static void M()
    {
        D d = delegate (this object o) { };
    }
}";
            CreateStandardCompilation(test).VerifyDiagnostics(
                // (6,25): error CS0027: Keyword 'this' is not available in the current context
                //         D d = delegate (this object o) { };
                Diagnostic(ErrorCode.ERR_ThisInBadContext, "this").WithLocation(6, 25));
        }

        [Fact]
        public void ERR_ThisInBadContext01()
        {
            var test =
@"class C
{
    public static implicit operator int(this C c) { return 0; }
    public static C operator +(this C c1, C c2) { return null; }
}";
            CreateStandardCompilation(test).VerifyDiagnostics(
                // (4,32): error CS0027: Keyword 'this' is not available in the current context
                //     public static C operator +(this C c1, C c2) { return null; }
                Diagnostic(ErrorCode.ERR_ThisInBadContext, "this").WithLocation(4, 32),
                // (3,41): error CS0027: Keyword 'this' is not available in the current context
                //     public static implicit operator int(this C c) { return 0; }
                Diagnostic(ErrorCode.ERR_ThisInBadContext, "this").WithLocation(3, 41));
        }

        [Fact, WorkItem(541347, "http://vstfdevdiv:8080/DevDiv2/DevDiv/_workitems/edit/541347")]
        public void CS1041ERR_IdentifierExpectedKW06()
        {
            var test =
@"delegate object D(object o);
class C
{
    static void M()
    {
        D d = (this object o) => null;
    }
}";
            ParseAndValidate(test,
Diagnostic(ErrorCode.ERR_CloseParenExpected, "object"),
Diagnostic(ErrorCode.ERR_SemicolonExpected, "object"),
Diagnostic(ErrorCode.ERR_SemicolonExpected, ")"),
Diagnostic(ErrorCode.ERR_RbraceExpected, ")"));
        }

        // TODO: extra error CS1014
        [Fact]
        public void CS7887ERR_SemiOrLBraceOrArrowExpected()
        {
            var test = @"
using System;
public class Test
{
    public    int Prop 
    {
        get return 1;
}
public static int Main()
{
return 1;
}
}
";

            ParseAndValidate(test,
    // (7,13): error CS7887: { or ; or => expected
    //         get return 1;
    Diagnostic(ErrorCode.ERR_SemiOrLBraceOrArrowExpected, "return"),
    // (8,2): error CS1513: } expected
    Diagnostic(ErrorCode.ERR_RbraceExpected, ""));
        }

        [Fact]
        public void CS1044ERR_MultiTypeInDeclaration()
        {
            var test = @"
using System;

// two normal classes...
public class Res1 : IDisposable
{
    public void Dispose()
    {
    }
    public void Func()
    {
    }
    public void Throw()
    {
    }
}

public class Res2 : IDisposable
{
    public void Dispose()
    {
    }
    public void Func()
    {
    }
    public void Throw()
    {
    }
}

public class Test
{
    public static int Main()
    {
    using (    Res1 res1 = new Res1(), 
        Res2 res2 = new Res2())
        {
            res1.Func();
            res2.Func();
        }
    return 1;
    }
}
";
            // Extra Errors
            ParseAndValidate(test,
    // (36,9): error CS1044: Cannot use more than one type in a for, using, fixed, or declaration statement
    //         Res2 res2 = new Res2())
    Diagnostic(ErrorCode.ERR_MultiTypeInDeclaration, "Res2"),
    // (36,14): error CS1026: ) expected
    //         Res2 res2 = new Res2())
    Diagnostic(ErrorCode.ERR_CloseParenExpected, "res2"),
    // (36,31): error CS1002: ; expected
    //         Res2 res2 = new Res2())
    Diagnostic(ErrorCode.ERR_SemicolonExpected, ")"),
    // (36,31): error CS1513: } expected
    //         Res2 res2 = new Res2())
    Diagnostic(ErrorCode.ERR_RbraceExpected, ")"));
        }

        [WorkItem(863395, "DevDiv/Personal")]
        [Fact]
        public void CS1055ERR_AddOrRemoveExpected()
        {
            // TODO: extra errors
            var test = @"
delegate void del();
class Test
{
    public event del MyEvent
    {
        return value; 
}
public static int Main()
{
return 1;
}
}
";

            ParseAndValidate(test,
                // (7,9): error CS1055: An add or remove accessor expected
                //         return value; 
                Diagnostic(ErrorCode.ERR_AddOrRemoveExpected, "return"),
                // (7,16): error CS1055: An add or remove accessor expected
                //         return value; 
                Diagnostic(ErrorCode.ERR_AddOrRemoveExpected, "value"));
        }

        [WorkItem(536956, "http://vstfdevdiv:8080/DevDiv2/DevDiv/_workitems/edit/536956")]
        [Fact]
        public void CS1065ERR_DefaultValueNotAllowed()
        {
            var test = @"
class A
{
    delegate void D(int x);    
    D d1 = delegate(int x = 42) { };
}
";

            CreateStandardCompilation(test).VerifyDiagnostics(
                // (5,27): error CS1065: Default values are not valid in this context.
                //     D d1 = delegate(int x = 42) { };
                Diagnostic(ErrorCode.ERR_DefaultValueNotAllowed, "=").WithLocation(5, 27));
        }

        [Fact]
        public void CS1065ERR_DefaultValueNotAllowed_2()
        {
            var test = @"
class A
{
    delegate void D(int x, int y);    
    D d1 = delegate(int x, int y = 42) { };
}
";

            CreateStandardCompilation(test).VerifyDiagnostics(
                // (5,34): error CS1065: Default values are not valid in this context.
                //     D d1 = delegate(int x, int y = 42) { };
                Diagnostic(ErrorCode.ERR_DefaultValueNotAllowed, "=").WithLocation(5, 34));
        }

        [Fact, WorkItem(540251, "http://vstfdevdiv:8080/DevDiv2/DevDiv/_workitems/edit/540251")]
        public void CS7014ERR_AttributesNotAllowed()
        {
            var test = @"
using System;

class Program
{
    static void Main()
    {
        const string message = ""the parameter is obsolete"";
        Action<int, int> a = delegate (
            [ObsoleteAttribute(message)] [ObsoleteAttribute(message)] int x,
            [ObsoleteAttribute(message)] int y
        ) { };
    }
}
";

            CreateStandardCompilation(test).VerifyDiagnostics(
                // (10,13): error CS7014: Attributes are not valid in this context.
                //             [ObsoleteAttribute(message)] [ObsoleteAttribute(message)] int x,
                Diagnostic(ErrorCode.ERR_AttributesNotAllowed, "[ObsoleteAttribute(message)]").WithLocation(10, 13),
                // (10,42): error CS7014: Attributes are not valid in this context.
                //             [ObsoleteAttribute(message)] [ObsoleteAttribute(message)] int x,
                Diagnostic(ErrorCode.ERR_AttributesNotAllowed, "[ObsoleteAttribute(message)]").WithLocation(10, 42),
                // (11,13): error CS7014: Attributes are not valid in this context.
                //             [ObsoleteAttribute(message)] int y
                Diagnostic(ErrorCode.ERR_AttributesNotAllowed, "[ObsoleteAttribute(message)]").WithLocation(11, 13),
                // (8,22): warning CS0219: The variable 'message' is assigned but its value is never used
                //         const string message = "the parameter is obsolete";
                Diagnostic(ErrorCode.WRN_UnreferencedVarAssg, "message").WithArguments("message").WithLocation(8, 22));
        }

        [Fact]
        public void BadParameterModifiers_ThisWithRef()
        {
            var test = @"
using System;
public static class Extensions
{
    //No type parameters
<<<<<<< HEAD
    public static void Foo1(this ref int i) {}
    //Single type parameter
    public static void Foo1<T>(this ref T t) where T : struct {}
    //Multiple type parameters
    public static void Foo1<T,U,V>(this ref U u) where U : struct {}
=======
    public static void Goo(ref this int i) {}
    //Single type parameter
    public static void Goo<T>(ref this T t) {}
    //Multiple type parameters
    public static void Goo<T,U,V>(ref this U u) {}
>>>>>>> 8dd264ba
}
public static class GenExtensions<X> where X : struct
{
    //No type parameters
<<<<<<< HEAD
    public static void Foo2(this ref int i) {}
    public static void Foo2(this ref X x) {}
    //Single type parameter
    public static void Foo2<T>(this ref T t) where T : struct {}
    public static void Foo2<T>(this ref X x) {}
    //Multiple type parameters
    public static void Foo2<T,U,V>(this ref U u) where U : struct {}
    public static void Foo2<T,U,V>(this ref X x) {}
=======
    public static void Goo(ref this int i) {}
    public static void Goo(ref this X x) {}
    //Single type parameter
    public static void Goo<T>(ref this T t) {}
    public static void Goo<T>(ref this X x) {}
    //Multiple type parameters
    public static void Goo<T,U,V>(ref this U u) {}
    public static void Goo<T,U,V>(ref this X x) {}
>>>>>>> 8dd264ba
}
";

            CreateCompilationWithMscorlibAndSystemCore(test).GetDeclarationDiagnostics().Verify(
<<<<<<< HEAD
                // (10,41): error CS8404:  The parameter modifier 'ref' cannot be used after the modifier 'this' 
                //     public static void Foo1<T,U,V>(this ref U u) {}
                Diagnostic(ErrorCode.ERR_BadParameterModifiersOrder, "ref").WithArguments("ref", "this").WithLocation(10, 41),
                // (22,41): error CS8416:  The parameter modifier 'ref' cannot be used after the modifier 'this' 
                //     public static void Foo2<T,U,V>(this ref X x) {}
                Diagnostic(ErrorCode.ERR_BadParameterModifiersOrder, "ref").WithArguments("ref", "this").WithLocation(22, 41),
                // (12,21): error CS1106: Extension method must be defined in a non-generic static class
                // public static class GenExtensions<X>
                Diagnostic(ErrorCode.ERR_BadExtensionAgg, "GenExtensions").WithLocation(12, 21),
                // (8,37): error CS8416:  The parameter modifier 'ref' cannot be used after the modifier 'this' 
                //     public static void Foo1<T>(this ref T t) {}
                Diagnostic(ErrorCode.ERR_BadParameterModifiersOrder, "ref").WithArguments("ref", "this").WithLocation(8, 37),
                // (16,34): error CS8416:  The parameter modifier 'ref' cannot be used after the modifier 'this' 
                //     public static void Foo2(this ref X x) {}
                Diagnostic(ErrorCode.ERR_BadParameterModifiersOrder, "ref").WithArguments("ref", "this").WithLocation(16, 34),
                // (12,21): error CS1106: Extension method must be defined in a non-generic static class
                // public static class GenExtensions<X>
                Diagnostic(ErrorCode.ERR_BadExtensionAgg, "GenExtensions").WithLocation(12, 21),
                // (6,34): error CS8416:  The parameter modifier 'ref' cannot be used after the modifier 'this' 
                //     public static void Foo1(this ref int i) {}
                Diagnostic(ErrorCode.ERR_BadParameterModifiersOrder, "ref").WithArguments("ref", "this").WithLocation(6, 34),
                // (18,37): error CS8416:  The parameter modifier 'ref' cannot be used after the modifier 'this' 
                //     public static void Foo2<T>(this ref T t) {}
                Diagnostic(ErrorCode.ERR_BadParameterModifiersOrder, "ref").WithArguments("ref", "this").WithLocation(18, 37),
                // (12,21): error CS1106: Extension method must be defined in a non-generic static class
                // public static class GenExtensions<X>
                Diagnostic(ErrorCode.ERR_BadExtensionAgg, "GenExtensions").WithLocation(12, 21),
                // (19,37): error CS8416:  The parameter modifier 'ref' cannot be used after the modifier 'this' 
                //     public static void Foo2<T>(this ref X x) {}
                Diagnostic(ErrorCode.ERR_BadParameterModifiersOrder, "ref").WithArguments("ref", "this").WithLocation(19, 37),
                // (12,21): error CS1106: Extension method must be defined in a non-generic static class
                // public static class GenExtensions<X>
                Diagnostic(ErrorCode.ERR_BadExtensionAgg, "GenExtensions").WithLocation(12, 21),
                // (21,41): error CS8416:  The parameter modifier 'ref' cannot be used after the modifier 'this' 
                //     public static void Foo2<T,U,V>(this ref U u) {}
                Diagnostic(ErrorCode.ERR_BadParameterModifiersOrder, "ref").WithArguments("ref", "this").WithLocation(21, 41),
                // (12,21): error CS1106: Extension method must be defined in a non-generic static class
                // public static class GenExtensions<X>
                Diagnostic(ErrorCode.ERR_BadExtensionAgg, "GenExtensions").WithLocation(12, 21),
                // (15,34): error CS8416:  The parameter modifier 'ref' cannot be used after the modifier 'this' 
                //     public static void Foo2(this ref int i) {}
                Diagnostic(ErrorCode.ERR_BadParameterModifiersOrder, "ref").WithArguments("ref", "this").WithLocation(15, 34),
=======
                // (10,39): error CS1101:  The parameter modifier 'ref' cannot be used with 'this' 
                //     public static void Goo<T,U,V>(ref this U u) {}
                Diagnostic(ErrorCode.ERR_BadRefWithThis, "this").WithLocation(10, 39),
                // (22,39): error CS1101:  The parameter modifier 'ref' cannot be used with 'this' 
                //     public static void Goo<T,U,V>(ref this X x) {}
                Diagnostic(ErrorCode.ERR_BadRefWithThis, "this").WithLocation(22, 39),
                // (12,21): error CS1106: Extension method must be defined in a non-generic static class
                // public static class GenExtensions<X>
                Diagnostic(ErrorCode.ERR_BadExtensionAgg, "GenExtensions").WithLocation(12, 21),
                // (8,35): error CS1101:  The parameter modifier 'ref' cannot be used with 'this' 
                //     public static void Goo<T>(ref this T t) {}
                Diagnostic(ErrorCode.ERR_BadRefWithThis, "this").WithLocation(8, 35),
                // (16,32): error CS1101:  The parameter modifier 'ref' cannot be used with 'this' 
                //     public static void Goo(ref this X x) {}
                Diagnostic(ErrorCode.ERR_BadRefWithThis, "this").WithLocation(16, 32),
                // (12,21): error CS1106: Extension method must be defined in a non-generic static class
                // public static class GenExtensions<X>
                Diagnostic(ErrorCode.ERR_BadExtensionAgg, "GenExtensions").WithLocation(12, 21),
                // (6,32): error CS1101:  The parameter modifier 'ref' cannot be used with 'this' 
                //     public static void Goo(ref this int i) {}
                Diagnostic(ErrorCode.ERR_BadRefWithThis, "this").WithLocation(6, 32),
                // (18,35): error CS1101:  The parameter modifier 'ref' cannot be used with 'this' 
                //     public static void Goo<T>(ref this T t) {}
                Diagnostic(ErrorCode.ERR_BadRefWithThis, "this").WithLocation(18, 35),
                // (12,21): error CS1106: Extension method must be defined in a non-generic static class
                // public static class GenExtensions<X>
                Diagnostic(ErrorCode.ERR_BadExtensionAgg, "GenExtensions").WithLocation(12, 21),
                // (19,35): error CS1101:  The parameter modifier 'ref' cannot be used with 'this' 
                //     public static void Goo<T>(ref this X x) {}
                Diagnostic(ErrorCode.ERR_BadRefWithThis, "this").WithLocation(19, 35),
                // (12,21): error CS1106: Extension method must be defined in a non-generic static class
                // public static class GenExtensions<X>
                Diagnostic(ErrorCode.ERR_BadExtensionAgg, "GenExtensions").WithLocation(12, 21),
                // (21,39): error CS1101:  The parameter modifier 'ref' cannot be used with 'this' 
                //     public static void Goo<T,U,V>(ref this U u) {}
                Diagnostic(ErrorCode.ERR_BadRefWithThis, "this").WithLocation(21, 39),
                // (12,21): error CS1106: Extension method must be defined in a non-generic static class
                // public static class GenExtensions<X>
                Diagnostic(ErrorCode.ERR_BadExtensionAgg, "GenExtensions").WithLocation(12, 21),
                // (15,32): error CS1101:  The parameter modifier 'ref' cannot be used with 'this' 
                //     public static void Goo(ref this int i) {}
                Diagnostic(ErrorCode.ERR_BadRefWithThis, "this").WithLocation(15, 32),
>>>>>>> 8dd264ba
                // (12,21): error CS1106: Extension method must be defined in a non-generic static class
                // public static class GenExtensions<X>
                Diagnostic(ErrorCode.ERR_BadExtensionAgg, "GenExtensions").WithLocation(12, 21));
        }

        [Fact]
        [CompilerTrait(CompilerFeature.ReadOnlyReferences)]
        public void InParametersWouldErrorOutInEarlierCSharpVersions()
        {
            var code = @"
public class Test
{
    public void DoSomething(in int x) { }
}";

            ParseAndValidate(code, new CSharpParseOptions(LanguageVersion.CSharp7),
                // (4,29): error CS8107: Feature 'readonly references' is not available in C# 7. Please use language version 7.2 or greater.
                // public void DoSomething(in int x) { }
                Diagnostic(ErrorCode.ERR_FeatureNotAvailableInVersion7, "in").WithArguments("readonly references", "7.2").WithLocation(4, 29)
            );
        }

        [WorkItem(906072, "DevDiv/Personal")]
        [Fact]
        public void CS1102ERR_BadOutWithThis()
        {
            var test = @"
using System;
public static class Extensions
{
    //No type parameters
    public static void Goo(this out int i) {}
    //Single type parameter
    public static void Goo<T>(this out T t) {}
    //Multiple type parameters
    public static void Goo<T,U,V>(this out U u) {}
}
public static class GenExtensions<X>
{
    //No type parameters
    public static void Goo(this out int i) {}
    public static void Goo(this out X x) {}
    //Single type parameter
    public static void Goo<T>(this out T t) {}
    public static void Goo<T>(this out X x) {}
    //Multiple type parameters
    public static void Goo<T,U,V>(this out U u) {}
    public static void Goo<T,U,V>(this out X x) {}
}
";

            CreateCompilationWithMscorlibAndSystemCore(test).GetDeclarationDiagnostics().Verify(
<<<<<<< HEAD
                // (10,40): error CS8404:  The parameter modifier 'out' cannot be used with 'this' 
                //     public static void Foo<T,U,V>(this out U u) {}
                Diagnostic(ErrorCode.ERR_BadParameterModifiers, "out").WithArguments("out", "this"),
                // (8,36): error CS8404:  The parameter modifier 'out' cannot be used with 'this' 
                //     public static void Foo<T>(this out T t) {}
                Diagnostic(ErrorCode.ERR_BadParameterModifiers, "out").WithArguments("out", "this"),
                // (6,33): error CS8404:  The parameter modifier 'out' cannot be used with 'this' 
                //     public static void Foo(this out int i) {}
                Diagnostic(ErrorCode.ERR_BadParameterModifiers, "out").WithArguments("out", "this"),
                // (22,40): error CS8404:  The parameter modifier 'out' cannot be used with 'this' 
                //     public static void Foo<T,U,V>(this out X x) {}
                Diagnostic(ErrorCode.ERR_BadParameterModifiers, "out").WithArguments("out", "this"),
                // (12,21): error CS1106: Extension method must be defined in a non-generic static class
                // public static class GenExtensions<X>
                Diagnostic(ErrorCode.ERR_BadExtensionAgg, "GenExtensions").WithLocation(12, 21),
                // (16,33): error CS8404:  The parameter modifier 'out' cannot be used with 'this' 
                //     public static void Foo(this out X x) {}
                Diagnostic(ErrorCode.ERR_BadParameterModifiers, "out").WithArguments("out", "this"),
                // (12,21): error CS1106: Extension method must be defined in a non-generic static class
                // public static class GenExtensions<X>
                Diagnostic(ErrorCode.ERR_BadExtensionAgg, "GenExtensions").WithLocation(12, 21),
                // (18,36): error CS8404:  The parameter modifier 'out' cannot be used with 'this' 
                //     public static void Foo<T>(this out T t) {}
                Diagnostic(ErrorCode.ERR_BadParameterModifiers, "out").WithArguments("out", "this"),
                // (12,21): error CS1106: Extension method must be defined in a non-generic static class
                // public static class GenExtensions<X>
                Diagnostic(ErrorCode.ERR_BadExtensionAgg, "GenExtensions").WithLocation(12, 21),
                // (19,36): error CS8404:  The parameter modifier 'out' cannot be used with 'this' 
                //     public static void Foo<T>(this out X x) {}
                Diagnostic(ErrorCode.ERR_BadParameterModifiers, "out").WithArguments("out", "this"),
                // (12,21): error CS1106: Extension method must be defined in a non-generic static class
                // public static class GenExtensions<X>
                Diagnostic(ErrorCode.ERR_BadExtensionAgg, "GenExtensions").WithLocation(12, 21),
                // (21,40): error CS8404:  The parameter modifier 'out' cannot be used with 'this' 
                //     public static void Foo<T,U,V>(this out U u) {}
                Diagnostic(ErrorCode.ERR_BadParameterModifiers, "out").WithArguments("out", "this"),
                // (12,21): error CS1106: Extension method must be defined in a non-generic static class
                // public static class GenExtensions<X>
                Diagnostic(ErrorCode.ERR_BadExtensionAgg, "GenExtensions").WithLocation(12, 21),
                // (15,33): error CS8404:  The parameter modifier 'out' cannot be used with 'this' 
                //     public static void Foo(this out int i) {}
                Diagnostic(ErrorCode.ERR_BadParameterModifiers, "out").WithArguments("out", "this"),
=======
                // (10,40): error CS1102:  The parameter modifier 'out' cannot be used with 'this' 
                //     public static void Goo<T,U,V>(this out U u) {}
                Diagnostic(ErrorCode.ERR_BadOutWithThis, "out").WithLocation(10, 40),
                // (8,36): error CS1102:  The parameter modifier 'out' cannot be used with 'this' 
                //     public static void Goo<T>(this out T t) {}
                Diagnostic(ErrorCode.ERR_BadOutWithThis, "out").WithLocation(8, 36),
                // (6,33): error CS1102:  The parameter modifier 'out' cannot be used with 'this' 
                //     public static void Goo(this out int i) {}
                Diagnostic(ErrorCode.ERR_BadOutWithThis, "out").WithLocation(6, 33),
                // (22,40): error CS1102:  The parameter modifier 'out' cannot be used with 'this' 
                //     public static void Goo<T,U,V>(this out X x) {}
                Diagnostic(ErrorCode.ERR_BadOutWithThis, "out").WithLocation(22, 40),
                // (12,21): error CS1106: Extension method must be defined in a non-generic static class
                // public static class GenExtensions<X>
                Diagnostic(ErrorCode.ERR_BadExtensionAgg, "GenExtensions").WithLocation(12, 21),
                // (16,33): error CS1102:  The parameter modifier 'out' cannot be used with 'this' 
                //     public static void Goo(this out X x) {}
                Diagnostic(ErrorCode.ERR_BadOutWithThis, "out").WithLocation(16, 33),
                // (12,21): error CS1106: Extension method must be defined in a non-generic static class
                // public static class GenExtensions<X>
                Diagnostic(ErrorCode.ERR_BadExtensionAgg, "GenExtensions").WithLocation(12, 21),
                // (18,36): error CS1102:  The parameter modifier 'out' cannot be used with 'this' 
                //     public static void Goo<T>(this out T t) {}
                Diagnostic(ErrorCode.ERR_BadOutWithThis, "out").WithLocation(18, 36),
                // (12,21): error CS1106: Extension method must be defined in a non-generic static class
                // public static class GenExtensions<X>
                Diagnostic(ErrorCode.ERR_BadExtensionAgg, "GenExtensions").WithLocation(12, 21),
                // (19,36): error CS1102:  The parameter modifier 'out' cannot be used with 'this' 
                //     public static void Goo<T>(this out X x) {}
                Diagnostic(ErrorCode.ERR_BadOutWithThis, "out").WithLocation(19, 36),
                // (12,21): error CS1106: Extension method must be defined in a non-generic static class
                // public static class GenExtensions<X>
                Diagnostic(ErrorCode.ERR_BadExtensionAgg, "GenExtensions").WithLocation(12, 21),
                // (21,40): error CS1102:  The parameter modifier 'out' cannot be used with 'this' 
                //     public static void Goo<T,U,V>(this out U u) {}
                Diagnostic(ErrorCode.ERR_BadOutWithThis, "out").WithLocation(21, 40),
                // (12,21): error CS1106: Extension method must be defined in a non-generic static class
                // public static class GenExtensions<X>
                Diagnostic(ErrorCode.ERR_BadExtensionAgg, "GenExtensions").WithLocation(12, 21),
                // (15,33): error CS1102:  The parameter modifier 'out' cannot be used with 'this' 
                //     public static void Goo(this out int i) {}
                Diagnostic(ErrorCode.ERR_BadOutWithThis, "out").WithLocation(15, 33),
>>>>>>> 8dd264ba
                // (12,21): error CS1106: Extension method must be defined in a non-generic static class
                // public static class GenExtensions<X>
                Diagnostic(ErrorCode.ERR_BadExtensionAgg, "GenExtensions").WithLocation(12, 21));
        }

        [Fact]
        [CompilerTrait(CompilerFeature.ReadOnlyReferences)]
        public void BadInWithThis()
        {
            var test = @"
public static class Extensions
{
    //No type parameters
    public static void Test(this in int i) {}
}
";

            CreateCompilationWithMscorlibAndSystemCore(test).GetDeclarationDiagnostics().Verify(
                // (5,34): error CS8416:  The parameter modifier 'in' cannot be used after the modifier 'this' 
                //     public static void Test(this in int i) {}
                Diagnostic(ErrorCode.ERR_BadParameterModifiersOrder, "in").WithArguments("in", "this").WithLocation(5, 34));
        }

        [Fact]
        [CompilerTrait(CompilerFeature.ReadOnlyReferences)]
        public void BadRefWithInParameterModifiers()
        {
            var test = @"
public class TestType
{
    // No type parameters
    public void Method1(ref in int i) { }
    public void Method2(in ref int i) { }

    // Single type parameters
    public void Method3<T>(ref in int i) { }
    public void Method4<T>(in ref int i) { }

    // Multiple type parameters
    public void Method5<T, U, V>(ref in int i) { }
    public  void Method6<T, U, V>(in ref int i) { }
}
";

            CreateCompilationWithMscorlibAndSystemCore(test).GetDeclarationDiagnostics().Verify(
                // (5,29): error CS8404:  The parameter modifier 'in' cannot be used with 'ref' 
                //     public void Method1(ref in int i) { }
                Diagnostic(ErrorCode.ERR_BadParameterModifiers, "in").WithArguments("in", "ref").WithLocation(5, 29),
                // (6,28): error CS8404:  The parameter modifier 'ref' cannot be used with 'in' 
                //     public void Method2(in ref int i) { }
                Diagnostic(ErrorCode.ERR_BadParameterModifiers, "ref").WithArguments("ref", "in").WithLocation(6, 28),
                // (9,32): error CS8404:  The parameter modifier 'in' cannot be used with 'ref' 
                //     public void Method3<T>(ref in int i) { }
                Diagnostic(ErrorCode.ERR_BadParameterModifiers, "in").WithArguments("in", "ref").WithLocation(9, 32),
                // (10,31): error CS8404:  The parameter modifier 'ref' cannot be used with 'in' 
                //     public void Method4<T>(in ref int i) { }
                Diagnostic(ErrorCode.ERR_BadParameterModifiers, "ref").WithArguments("ref", "in").WithLocation(10, 31),
                // (13,38): error CS8404:  The parameter modifier 'in' cannot be used with 'ref' 
                //     public void Method5<T, U, V>(ref in int i) { }
                Diagnostic(ErrorCode.ERR_BadParameterModifiers, "in").WithArguments("in", "ref").WithLocation(13, 38),
                // (14,38): error CS8404:  The parameter modifier 'ref' cannot be used with 'in' 
                //     public  void Method6<T, U, V>(in ref int i) { }
                Diagnostic(ErrorCode.ERR_BadParameterModifiers, "ref").WithArguments("ref", "in").WithLocation(14, 38));
        }

        [Fact]
        [CompilerTrait(CompilerFeature.ReadOnlyReferences)]
        public void BadOutWithInParameterModifiers()
        {
            var test = @"
public class TestType
{
    // No type parameters
    public static void Method1(out in int i) { }
    public static void Method2(in out int i) { }

    // Single type parameters
    public static void Method3<T>(out in int i) { }
    public static void Method4<T>(in out int i) { }

    // Multiple type parameters
    public static void Method5<T, U, V>(out in int i) { }
    public static void Method6<T, U, V>(in out int i) { }
}
";

            CreateCompilationWithMscorlibAndSystemCore(test).GetDeclarationDiagnostics().Verify(
                // (5,36): error CS8404:  The parameter modifier 'in' cannot be used with 'out' 
                //     public static void Method1(out in int i) { }
                Diagnostic(ErrorCode.ERR_BadParameterModifiers, "in").WithArguments("in", "out").WithLocation(5, 36),
                // (6,35): error CS8404:  The parameter modifier 'out' cannot be used with 'in' 
                //     public static void Method2(in out int i) { }
                Diagnostic(ErrorCode.ERR_BadParameterModifiers, "out").WithArguments("out", "in").WithLocation(6, 35),
                // (9,39): error CS8404:  The parameter modifier 'in' cannot be used with 'out' 
                //     public static void Method3<T>(out in int i) { }
                Diagnostic(ErrorCode.ERR_BadParameterModifiers, "in").WithArguments("in", "out").WithLocation(9, 39),
                // (10,38): error CS8404:  The parameter modifier 'out' cannot be used with 'in' 
                //     public static void Method4<T>(in out int i) { }
                Diagnostic(ErrorCode.ERR_BadParameterModifiers, "out").WithArguments("out", "in").WithLocation(10, 38),
                // (13,45): error CS8404:  The parameter modifier 'in' cannot be used with 'out' 
                //     public static void Method5<T, U, V>(out in int i) { }
                Diagnostic(ErrorCode.ERR_BadParameterModifiers, "in").WithArguments("in", "out").WithLocation(13, 45),
                // (14,44): error CS8404:  The parameter modifier 'out' cannot be used with 'in' 
                //     public static void Method6<T, U, V>(in out int i) { }
                Diagnostic(ErrorCode.ERR_BadParameterModifiers, "out").WithArguments("out", "in").WithLocation(14, 44));
        }

        [WorkItem(863402, "DevDiv/Personal")]
        [Fact]
        public void CS1104ERR_BadParamModThis()
        {
            var test = @"
using System;
public static class Extensions
{
    //No type parameters
    public static void Goo(this params int[] iArr) {}
    //Single type parameter
    public static void Goo<T>(this params T[] tArr) {}
    //Multiple type parameters
    public static void Goo<T,U,V>(this params U[] uArr) {}
}
public static class GenExtensions<X>
{
    //No type parameters
    public static void Goo(this params int[] iArr) {}
    public static void Goo(this params X[] xArr) {}
    //Single type parameter
    public static void Goo<T>(this params T[] tArr) {}
    public static void Goo<T>(this params X[] xArr) {}
    //Multiple type parameters
    public static void Goo<T,U,V>(this params U[] uArr) {}
    public static void Goo<T,U,V>(this params X[] xArr) {}
}
";

            CreateCompilationWithMscorlibAndSystemCore(test).GetDeclarationDiagnostics().Verify(
                // (22,40): error CS1104: A parameter array cannot be used with 'this' modifier on an extension method
                //     public static void Goo<T,U,V>(this params X[] xArr) {}
                Diagnostic(ErrorCode.ERR_BadParamModThis, "params").WithLocation(22, 40),
                // (12,21): error CS1106: Extension method must be defined in a non-generic static class
                // public static class GenExtensions<X>
                Diagnostic(ErrorCode.ERR_BadExtensionAgg, "GenExtensions").WithLocation(12, 21),
                // (16,33): error CS1104: A parameter array cannot be used with 'this' modifier on an extension method
                //     public static void Goo(this params X[] xArr) {}
                Diagnostic(ErrorCode.ERR_BadParamModThis, "params").WithLocation(16, 33),
                // (12,21): error CS1106: Extension method must be defined in a non-generic static class
                // public static class GenExtensions<X>
                Diagnostic(ErrorCode.ERR_BadExtensionAgg, "GenExtensions").WithLocation(12, 21),
                // (18,36): error CS1104: A parameter array cannot be used with 'this' modifier on an extension method
                //     public static void Goo<T>(this params T[] tArr) {}
                Diagnostic(ErrorCode.ERR_BadParamModThis, "params").WithLocation(18, 36),
                // (12,21): error CS1106: Extension method must be defined in a non-generic static class
                // public static class GenExtensions<X>
                Diagnostic(ErrorCode.ERR_BadExtensionAgg, "GenExtensions").WithLocation(12, 21),
                // (19,36): error CS1104: A parameter array cannot be used with 'this' modifier on an extension method
                //     public static void Goo<T>(this params X[] xArr) {}
                Diagnostic(ErrorCode.ERR_BadParamModThis, "params").WithLocation(19, 36),
                // (12,21): error CS1106: Extension method must be defined in a non-generic static class
                // public static class GenExtensions<X>
                Diagnostic(ErrorCode.ERR_BadExtensionAgg, "GenExtensions").WithLocation(12, 21),
                // (21,40): error CS1104: A parameter array cannot be used with 'this' modifier on an extension method
                //     public static void Goo<T,U,V>(this params U[] uArr) {}
                Diagnostic(ErrorCode.ERR_BadParamModThis, "params").WithLocation(21, 40),
                // (12,21): error CS1106: Extension method must be defined in a non-generic static class
                // public static class GenExtensions<X>
                Diagnostic(ErrorCode.ERR_BadExtensionAgg, "GenExtensions").WithLocation(12, 21),
                // (15,33): error CS1104: A parameter array cannot be used with 'this' modifier on an extension method
                //     public static void Goo(this params int[] iArr) {}
                Diagnostic(ErrorCode.ERR_BadParamModThis, "params").WithLocation(15, 33),
                // (12,21): error CS1106: Extension method must be defined in a non-generic static class
                // public static class GenExtensions<X>
                Diagnostic(ErrorCode.ERR_BadExtensionAgg, "GenExtensions").WithLocation(12, 21),
                // (10,40): error CS1104: A parameter array cannot be used with 'this' modifier on an extension method
                //     public static void Goo<T,U,V>(this params U[] uArr) {}
                Diagnostic(ErrorCode.ERR_BadParamModThis, "params").WithLocation(10, 40),
                // (8,36): error CS1104: A parameter array cannot be used with 'this' modifier on an extension method
                //     public static void Goo<T>(this params T[] tArr) {}
                Diagnostic(ErrorCode.ERR_BadParamModThis, "params").WithLocation(8, 36),
                // (6,33): error CS1104: A parameter array cannot be used with 'this' modifier on an extension method
                //     public static void Goo(this params int[] iArr) {}
                Diagnostic(ErrorCode.ERR_BadParamModThis, "params").WithLocation(6, 33));
        }

        [Fact, WorkItem(535930, "http://vstfdevdiv:8080/DevDiv2/DevDiv/_workitems/edit/535930")]
        public void CS1107ERR_DupParamMod()
        {
            var test = @"
using System;
public static class Extensions
{
    //Extension methods
    public static void Goo(this this t) {}
    public static void Goo(this int this) {}
    //Non-extension methods
    public static void Goo(this t) {}
    public static void Goo(int this) {}
}
";
            CreateCompilationWithMscorlibAndSystemCore(test).GetDeclarationDiagnostics().Verify(
                // (10,32): error CS1100: Method 'Goo' has a parameter modifier 'this' which is not on the first parameter
                //     public static void Goo(int this) {}
                Diagnostic(ErrorCode.ERR_BadThisParam, "this").WithArguments("Goo").WithLocation(10, 32),
                // (7,37): error CS1100: Method 'Goo' has a parameter modifier 'this' which is not on the first parameter
                //     public static void Goo(this int this) {}
                Diagnostic(ErrorCode.ERR_BadThisParam, "this").WithArguments("Goo").WithLocation(7, 37),
                // (9,33): error CS0246: The type or namespace name 't' could not be found (are you missing a using directive or an assembly reference?)
                //     public static void Goo(this t) {}
                Diagnostic(ErrorCode.ERR_SingleTypeNameNotFound, "t").WithArguments("t").WithLocation(9, 33),
                // (6,33): error CS1107: A parameter can only have one 'this' modifier
                //     public static void Goo(this this t) {}
                Diagnostic(ErrorCode.ERR_DupParamMod, "this").WithArguments("this").WithLocation(6, 33),
                // (6,38): error CS0246: The type or namespace name 't' could not be found (are you missing a using directive or an assembly reference?)
                //     public static void Goo(this this t) {}
                Diagnostic(ErrorCode.ERR_SingleTypeNameNotFound, "t").WithArguments("t").WithLocation(6, 38),
                // (9,24): error CS0111: Type 'Extensions' already defines a member called 'Goo' with the same parameter types
                //     public static void Goo(this t) {}
                Diagnostic(ErrorCode.ERR_MemberAlreadyExists, "Goo").WithArguments("Goo", "Extensions").WithLocation(9, 24),
                // (10,24): error CS0111: Type 'Extensions' already defines a member called 'Goo' with the same parameter types
                //     public static void Goo(int this) {}
                Diagnostic(ErrorCode.ERR_MemberAlreadyExists, "Goo").WithArguments("Goo", "Extensions").WithLocation(10, 24));
        }

        [WorkItem(863405, "DevDiv/Personal")]
        [Fact]
        public void CS1108ERR_MultiParamMod()
        {
            var test = @"
using System;
public static class Extensions
{
    //No type parameters
    public static void Goo(ref out int i) {}
    //Single type parameter
    public static void Goo<T>(ref out T t) {}
    //Multiple type parameters
    public static void Goo<T,U,V>(ref out U u) {}
}
public static class GenExtensions<X>
{
    //No type parameters
    public static void Goo(ref out int i) {}
    public static void Goo(ref out X x) {}
    //Single type parameter
    public static void Goo<T>(ref out T t) {}
    public static void Goo<T>(ref out X x) {}
    //Multiple type parameters
    public static void Goo<T,U,V>(ref out U u) {}
    public static void Goo<T,U,V>(ref out X x) {}
}
";

            CreateCompilationWithMscorlibAndSystemCore(test).GetDeclarationDiagnostics().Verify(
<<<<<<< HEAD
                // (6,32): error CS81250:  The parameter modifier 'out' cannot be used with 'ref' 
                //     public static void Foo(ref out int i) {}
                Diagnostic(ErrorCode.ERR_BadParameterModifiers, "out").WithArguments("out", "ref").WithLocation(6, 32),
                // (8,35): error CS81250:  The parameter modifier 'out' cannot be used with 'ref' 
                //     public static void Foo<T>(ref out T t) {}
                Diagnostic(ErrorCode.ERR_BadParameterModifiers, "out").WithArguments("out", "ref").WithLocation(8, 35),
                // (10,39): error CS81250:  The parameter modifier 'out' cannot be used with 'ref' 
                //     public static void Foo<T,U,V>(ref out U u) {}
                Diagnostic(ErrorCode.ERR_BadParameterModifiers, "out").WithArguments("out", "ref").WithLocation(10, 39),
                // (15,32): error CS81250:  The parameter modifier 'out' cannot be used with 'ref' 
                //     public static void Foo(ref out int i) {}
                Diagnostic(ErrorCode.ERR_BadParameterModifiers, "out").WithArguments("out", "ref").WithLocation(15, 32),
                // (16,32): error CS81250:  The parameter modifier 'out' cannot be used with 'ref' 
                //     public static void Foo(ref out X x) {}
                Diagnostic(ErrorCode.ERR_BadParameterModifiers, "out").WithArguments("out", "ref").WithLocation(16, 32),
                // (18,35): error CS81250:  The parameter modifier 'out' cannot be used with 'ref' 
                //     public static void Foo<T>(ref out T t) {}
                Diagnostic(ErrorCode.ERR_BadParameterModifiers, "out").WithArguments("out", "ref").WithLocation(18, 35),
                // (19,35): error CS81250:  The parameter modifier 'out' cannot be used with 'ref' 
                //     public static void Foo<T>(ref out X x) {}
                Diagnostic(ErrorCode.ERR_BadParameterModifiers, "out").WithArguments("out", "ref").WithLocation(19, 35),
                // (21,39): error CS81250:  The parameter modifier 'out' cannot be used with 'ref' 
                //     public static void Foo<T,U,V>(ref out U u) {}
                Diagnostic(ErrorCode.ERR_BadParameterModifiers, "out").WithArguments("out", "ref").WithLocation(21, 39),
                // (22,39): error CS81250:  The parameter modifier 'out' cannot be used with 'ref' 
                //     public static void Foo<T,U,V>(ref out X x) {}
                Diagnostic(ErrorCode.ERR_BadParameterModifiers, "out").WithArguments("out", "ref").WithLocation(22, 39));
        }

        [Fact]
        [CompilerTrait(CompilerFeature.ReadOnlyReferences)]
        public void DuplicateParameterModifiersWillErrorOut()
        {
            var test = @"
public static class TestType
{
    public static void Test1(ref ref int i) {}
    public static void Test2(out out int i) {}
    public static void Test3(in in int i) {}
    public static void Test4(this this int i) {}
    public static void Test5(params params int[] i) {}
    public static void Test6(ref readonly ref readonly int[] i) {}
}
";

            CreateCompilationWithMscorlibAndSystemCore(test).GetDeclarationDiagnostics().Verify(
                // (9,43): error CS1107: A parameter can only have one 'ref' modifier
                //     public static void Test6(ref readonly ref readonly int[] i) {}
                Diagnostic(ErrorCode.ERR_DupParamMod, "ref").WithArguments("ref").WithLocation(9, 43),
                // (9,47): error CS1107: A parameter can only have one 'readonly' modifier
                //     public static void Test6(ref readonly ref readonly int[] i) {}
                Diagnostic(ErrorCode.ERR_DupParamMod, "readonly").WithArguments("readonly").WithLocation(9, 47),
                // (5,34): error CS1107: A parameter can only have one 'out' modifier
                //     public static void Test2(out out int i) {}
                Diagnostic(ErrorCode.ERR_DupParamMod, "out").WithArguments("out").WithLocation(5, 34),
                // (6,33): error CS1107: A parameter can only have one 'in' modifier
                //     public static void Test3(in in int i) {}
                Diagnostic(ErrorCode.ERR_DupParamMod, "in").WithArguments("in").WithLocation(6, 33),
                // (7,35): error CS1107: A parameter can only have one 'this' modifier
                //     public static void Test4(this this int i) {}
                Diagnostic(ErrorCode.ERR_DupParamMod, "this").WithArguments("this").WithLocation(7, 35),
                // (8,37): error CS1107: A parameter can only have one 'params' modifier
                //     public static void Test5(params params int[] i) {}
                Diagnostic(ErrorCode.ERR_DupParamMod, "params").WithArguments("params").WithLocation(8, 37),
                // (4,34): error CS1107: A parameter can only have one 'ref' modifier
                //     public static void Test1(ref ref int i) {}
                Diagnostic(ErrorCode.ERR_DupParamMod, "ref").WithArguments("ref").WithLocation(4, 34));
        }

        [Fact]
        [CompilerTrait(CompilerFeature.ReadOnlyReferences)]
        public void BadRefReadOnlyWithRefParameterModifiers()
        {
            var test = @"
public class TestType
{
// No type parameters
public static void Method1(ref readonly ref int i) { }
public static void Method2(ref ref readonly int i) { }

// Single type parameters
public static void Method3<T>(ref readonly ref int i) { }
public static void Method4<T>(ref ref readonly int i) { }

// Multiple type parameters
public static void Method5<T, U, V>(ref readonly ref int i) { }
public static void Method6<T, U, V>(ref ref readonly int i) { }
}
";

            CreateCompilationWithMscorlibAndSystemCore(test).GetDeclarationDiagnostics().Verify(
                // (5,41): error CS1107: A parameter can only have one 'ref' modifier
                // public static void Method1(ref readonly ref int i) { }
                Diagnostic(ErrorCode.ERR_DupParamMod, "ref").WithArguments("ref").WithLocation(5, 41),
                // (6,32): error CS1107: A parameter can only have one 'ref' modifier
                // public static void Method2(ref ref readonly int i) { }
                Diagnostic(ErrorCode.ERR_DupParamMod, "ref").WithArguments("ref").WithLocation(6, 32),
                // (9,44): error CS1107: A parameter can only have one 'ref' modifier
                // public static void Method3<T>(ref readonly ref int i) { }
                Diagnostic(ErrorCode.ERR_DupParamMod, "ref").WithArguments("ref").WithLocation(9, 44),
                // (10,35): error CS1107: A parameter can only have one 'ref' modifier
                // public static void Method4<T>(ref ref readonly int i) { }
                Diagnostic(ErrorCode.ERR_DupParamMod, "ref").WithArguments("ref").WithLocation(10, 35),
                // (13,50): error CS1107: A parameter can only have one 'ref' modifier
                // public static void Method5<T, U, V>(ref readonly ref int i) { }
                Diagnostic(ErrorCode.ERR_DupParamMod, "ref").WithArguments("ref").WithLocation(13, 50),
                // (14,41): error CS1107: A parameter can only have one 'ref' modifier
                // public static void Method6<T, U, V>(ref ref readonly int i) { }
                Diagnostic(ErrorCode.ERR_DupParamMod, "ref").WithArguments("ref").WithLocation(14, 41));
        }

        [Fact]
        [CompilerTrait(CompilerFeature.ReadOnlyReferences)]
        public void BadRefReadOnlyWithInParameterModifiers()
        {
            var test = @"
public class TestType
{
// No type parameters
public static void Method1(ref readonly in int i) { }
public static void Method2(in ref readonly int i) { }

// Single type parameters
public static void Method3<T>(ref readonly in int i) { }
public static void Method4<T>(in ref readonly int i) { }

// Multiple type parameters
public static void Method5<T, U, V>(ref readonly in int i) { }
public static void Method6<T, U, V>(in ref readonly int i) { }
}
";

            CreateCompilationWithMscorlibAndSystemCore(test).GetDeclarationDiagnostics().Verify(
                // (5,41): error CS8404:  The parameter modifier 'in' cannot be used with 'ref' 
                // public static void Method1(ref readonly in int i) { }
                Diagnostic(ErrorCode.ERR_BadParameterModifiers, "in").WithArguments("in", "ref").WithLocation(5, 41),
                // (6,31): error CS8404:  The parameter modifier 'ref' cannot be used with 'in' 
                // public static void Method2(in ref readonly int i) { }
                Diagnostic(ErrorCode.ERR_BadParameterModifiers, "ref").WithArguments("ref", "in").WithLocation(6, 31),
                // (6,35): error CS8404:  The parameter modifier 'readonly' cannot be used with 'in' 
                // public static void Method2(in ref readonly int i) { }
                Diagnostic(ErrorCode.ERR_BadParameterModifiers, "readonly").WithArguments("readonly", "in").WithLocation(6, 35),
                // (9,44): error CS8404:  The parameter modifier 'in' cannot be used with 'ref' 
                // public static void Method3<T>(ref readonly in int i) { }
                Diagnostic(ErrorCode.ERR_BadParameterModifiers, "in").WithArguments("in", "ref").WithLocation(9, 44),
                // (10,34): error CS8404:  The parameter modifier 'ref' cannot be used with 'in' 
                // public static void Method4<T>(in ref readonly int i) { }
                Diagnostic(ErrorCode.ERR_BadParameterModifiers, "ref").WithArguments("ref", "in").WithLocation(10, 34),
                // (10,38): error CS8404:  The parameter modifier 'readonly' cannot be used with 'in' 
                // public static void Method4<T>(in ref readonly int i) { }
                Diagnostic(ErrorCode.ERR_BadParameterModifiers, "readonly").WithArguments("readonly", "in").WithLocation(10, 38),
                // (13,50): error CS8404:  The parameter modifier 'in' cannot be used with 'ref' 
                // public static void Method5<T, U, V>(ref readonly in int i) { }
                Diagnostic(ErrorCode.ERR_BadParameterModifiers, "in").WithArguments("in", "ref").WithLocation(13, 50),
                // (14,40): error CS8404:  The parameter modifier 'ref' cannot be used with 'in' 
                // public static void Method6<T, U, V>(in ref readonly int i) { }
                Diagnostic(ErrorCode.ERR_BadParameterModifiers, "ref").WithArguments("ref", "in").WithLocation(14, 40),
                // (14,44): error CS8404:  The parameter modifier 'readonly' cannot be used with 'in' 
                // public static void Method6<T, U, V>(in ref readonly int i) { }
                Diagnostic(ErrorCode.ERR_BadParameterModifiers, "readonly").WithArguments("readonly", "in").WithLocation(14, 44));
        }

        [Fact]
        [CompilerTrait(CompilerFeature.ReadOnlyReferences)]
        public void BadRefReadOnlyWithThisParameterModifiers()
        {
            var test = @"
public static class TestType
{
// No type parameters
public static void Method1(ref readonly this int i) { }
public static void Method2(this ref readonly int i) { }

// Single type parameters
public static void Method3<T>(ref readonly this int i) { }
public static void Method4<T>(this ref readonly int i) { }

// Multiple type parameters
public static void Method5<T, U, V>(ref readonly this int i) { }
public static void Method6<T, U, V>(this ref readonly int i) { }
}
";

            CreateCompilationWithMscorlibAndSystemCore(test).GetDeclarationDiagnostics().Verify(
                // (14,42): error CS8416:  The parameter modifier 'ref' cannot be used after the modifier 'this' 
                // public static void Method6<T, U, V>(this ref readonly int i) { }
                Diagnostic(ErrorCode.ERR_BadParameterModifiersOrder, "ref").WithArguments("ref", "this").WithLocation(14, 42),
                // (14,46): error CS8416:  The parameter modifier 'readonly' cannot be used after the modifier 'this' 
                // public static void Method6<T, U, V>(this ref readonly int i) { }
                Diagnostic(ErrorCode.ERR_BadParameterModifiersOrder, "readonly").WithArguments("readonly", "this").WithLocation(14, 46),
                // (6,33): error CS8416:  The parameter modifier 'ref' cannot be used after the modifier 'this' 
                // public static void Method2(this ref readonly int i) { }
                Diagnostic(ErrorCode.ERR_BadParameterModifiersOrder, "ref").WithArguments("ref", "this").WithLocation(6, 33),
                // (6,37): error CS8416:  The parameter modifier 'readonly' cannot be used after the modifier 'this' 
                // public static void Method2(this ref readonly int i) { }
                Diagnostic(ErrorCode.ERR_BadParameterModifiersOrder, "readonly").WithArguments("readonly", "this").WithLocation(6, 37),
                // (10,36): error CS8416:  The parameter modifier 'ref' cannot be used after the modifier 'this' 
                // public static void Method4<T>(this ref readonly int i) { }
                Diagnostic(ErrorCode.ERR_BadParameterModifiersOrder, "ref").WithArguments("ref", "this").WithLocation(10, 36),
                // (10,40): error CS8416:  The parameter modifier 'readonly' cannot be used after the modifier 'this' 
                // public static void Method4<T>(this ref readonly int i) { }
                Diagnostic(ErrorCode.ERR_BadParameterModifiersOrder, "readonly").WithArguments("readonly", "this").WithLocation(10, 40));
        }

        [Fact]
        [CompilerTrait(CompilerFeature.ReadOnlyReferences)]
        public void BadRefReadOnlyWithParamsParameterModifiers()
        {
            var test = @"
public class TestType
{
// No type parameters
public static void Method1(ref readonly params int[] i) { }
public static void Method2(params ref readonly int[] i) { }

// Single type parameters
public static void Method3<T>(ref readonly params int[] i) { }
public static void Method4<T>(params ref readonly int[] i) { }

// Multiple type parameters
public static void Method5<T, U, V>(ref readonly params int[] i) { }
public static void Method6<T, U, V>(params ref readonly int[] i) { }
}
";

            CreateCompilationWithMscorlibAndSystemCore(test).GetDeclarationDiagnostics().Verify(
                // (6,35): error CS1611: The params parameter cannot be declared as ref
                // public static void Method2(params ref readonly int[] i) { }
                Diagnostic(ErrorCode.ERR_ParamsCantBeWithModifier, "ref").WithArguments("ref").WithLocation(6, 35),
                // (6,39): error CS1611: The params parameter cannot be declared as readonly
                // public static void Method2(params ref readonly int[] i) { }
                Diagnostic(ErrorCode.ERR_ParamsCantBeWithModifier, "readonly").WithArguments("readonly").WithLocation(6, 39),
                // (9,44): error CS8404:  The parameter modifier 'params' cannot be used with 'ref' 
                // public static void Method3<T>(ref readonly params int[] i) { }
                Diagnostic(ErrorCode.ERR_BadParameterModifiers, "params").WithArguments("params", "ref").WithLocation(9, 44),
                // (10,38): error CS1611: The params parameter cannot be declared as ref
                // public static void Method4<T>(params ref readonly int[] i) { }
                Diagnostic(ErrorCode.ERR_ParamsCantBeWithModifier, "ref").WithArguments("ref").WithLocation(10, 38),
                // (10,42): error CS1611: The params parameter cannot be declared as readonly
                // public static void Method4<T>(params ref readonly int[] i) { }
                Diagnostic(ErrorCode.ERR_ParamsCantBeWithModifier, "readonly").WithArguments("readonly").WithLocation(10, 42),
                // (13,50): error CS8404:  The parameter modifier 'params' cannot be used with 'ref' 
                // public static void Method5<T, U, V>(ref readonly params int[] i) { }
                Diagnostic(ErrorCode.ERR_BadParameterModifiers, "params").WithArguments("params", "ref").WithLocation(13, 50),
                // (14,44): error CS1611: The params parameter cannot be declared as ref
                // public static void Method6<T, U, V>(params ref readonly int[] i) { }
                Diagnostic(ErrorCode.ERR_ParamsCantBeWithModifier, "ref").WithArguments("ref").WithLocation(14, 44),
                // (14,48): error CS1611: The params parameter cannot be declared as readonly
                // public static void Method6<T, U, V>(params ref readonly int[] i) { }
                Diagnostic(ErrorCode.ERR_ParamsCantBeWithModifier, "readonly").WithArguments("readonly").WithLocation(14, 48),
                // (5,41): error CS8404:  The parameter modifier 'params' cannot be used with 'ref' 
                // public static void Method1(ref readonly params int[] i) { }
                Diagnostic(ErrorCode.ERR_BadParameterModifiers, "params").WithArguments("params", "ref").WithLocation(5, 41));
        }

        [Fact]
        [CompilerTrait(CompilerFeature.ReadOnlyReferences)]
        public void BadRefReadOnlyWithOutParameterModifiers()
        {
            var test = @"
public class TestType
{
// No type parameters
public static void Method1(ref readonly out int i) { }
public static void Method2(out ref readonly int i) { }

// Single type parameters
public static void Method3<T>(ref readonly out int i) { }
public static void Method4<T>(out ref readonly int i) { }

// Multiple type parameters
public static void Method5<T, U, V>(ref readonly out int i) { }
public static void Method6<T, U, V>(out ref readonly int i) { }
}
";

            CreateCompilationWithMscorlibAndSystemCore(test).GetDeclarationDiagnostics().Verify(
                // (5,41): error CS8404:  The parameter modifier 'out' cannot be used with 'ref' 
                // public static void Method1(ref readonly out int i) { }
                Diagnostic(ErrorCode.ERR_BadParameterModifiers, "out").WithArguments("out", "ref").WithLocation(5, 41),
                // (6,32): error CS8404:  The parameter modifier 'ref' cannot be used with 'out' 
                // public static void Method2(out ref readonly int i) { }
                Diagnostic(ErrorCode.ERR_BadParameterModifiers, "ref").WithArguments("ref", "out").WithLocation(6, 32),
                // (6,36): error CS8404:  The parameter modifier 'readonly' cannot be used with 'out' 
                // public static void Method2(out ref readonly int i) { }
                Diagnostic(ErrorCode.ERR_BadParameterModifiers, "readonly").WithArguments("readonly", "out").WithLocation(6, 36),
                // (9,44): error CS8404:  The parameter modifier 'out' cannot be used with 'ref' 
                // public static void Method3<T>(ref readonly out int i) { }
                Diagnostic(ErrorCode.ERR_BadParameterModifiers, "out").WithArguments("out", "ref").WithLocation(9, 44),
                // (10,35): error CS8404:  The parameter modifier 'ref' cannot be used with 'out' 
                // public static void Method4<T>(out ref readonly int i) { }
                Diagnostic(ErrorCode.ERR_BadParameterModifiers, "ref").WithArguments("ref", "out").WithLocation(10, 35),
                // (10,39): error CS8404:  The parameter modifier 'readonly' cannot be used with 'out' 
                // public static void Method4<T>(out ref readonly int i) { }
                Diagnostic(ErrorCode.ERR_BadParameterModifiers, "readonly").WithArguments("readonly", "out").WithLocation(10, 39),
                // (13,50): error CS8404:  The parameter modifier 'out' cannot be used with 'ref' 
                // public static void Method5<T, U, V>(ref readonly out int i) { }
                Diagnostic(ErrorCode.ERR_BadParameterModifiers, "out").WithArguments("out", "ref").WithLocation(13, 50),
                // (14,41): error CS8404:  The parameter modifier 'ref' cannot be used with 'out' 
                // public static void Method6<T, U, V>(out ref readonly int i) { }
                Diagnostic(ErrorCode.ERR_BadParameterModifiers, "ref").WithArguments("ref", "out").WithLocation(14, 41),
                // (14,45): error CS8404:  The parameter modifier 'readonly' cannot be used with 'out' 
                // public static void Method6<T, U, V>(out ref readonly int i) { }
                Diagnostic(ErrorCode.ERR_BadParameterModifiers, "readonly").WithArguments("readonly", "out").WithLocation(14, 45));
        }

        [Fact]
        [CompilerTrait(CompilerFeature.ReadOnlyReferences)]
        public void InParametersAreParsedCorrectly()
        {
            var test = @"
public class Test
{
    public delegate int Delegate(in int a);

    public void Method(in int b)
    {
        void localFunc(in int c) { }

        Delegate lambda = (in int d) => d;

        Delegate anonymousDelegate = delegate (in int e) { return e; };
    }

    public int this [in int f]
    {
        get { return f; }
    }

    public static bool operator ! (in Test g)
    {
        return false;
    }
}
";

            var tree = ParseTree(test, TestOptions.Regular);
            tree.GetDiagnostics().Verify();

            var methodDeclaration = (MethodDeclarationSyntax)tree.GetRoot().DescendantNodes().Single(node => node is MethodDeclarationSyntax);
            verifyModifier(methodDeclaration.ParameterList.Parameters);

            var delegateDeclaration = (DelegateDeclarationSyntax)tree.GetRoot().DescendantNodes().Single(node => node is DelegateDeclarationSyntax);
            verifyModifier(delegateDeclaration.ParameterList.Parameters);

            var localFunctionStatement = (LocalFunctionStatementSyntax)tree.GetRoot().DescendantNodes().Single(node => node is LocalFunctionStatementSyntax);
            verifyModifier(localFunctionStatement.ParameterList.Parameters);

            var lambdaExpression = (ParenthesizedLambdaExpressionSyntax)tree.GetRoot().DescendantNodes().Single(node => node is ParenthesizedLambdaExpressionSyntax);
            verifyModifier(lambdaExpression.ParameterList.Parameters);

            var anonymousMethodExpression = (AnonymousMethodExpressionSyntax)tree.GetRoot().DescendantNodes().Single(node => node is AnonymousMethodExpressionSyntax);
            verifyModifier(anonymousMethodExpression.ParameterList.Parameters);

            var indexerDeclaration = (IndexerDeclarationSyntax)tree.GetRoot().DescendantNodes().Single(node => node is IndexerDeclarationSyntax);
            verifyModifier(indexerDeclaration.ParameterList.Parameters);

            var operatorDeclaration = (OperatorDeclarationSyntax)tree.GetRoot().DescendantNodes().Single(node => node is OperatorDeclarationSyntax);
            verifyModifier(operatorDeclaration.ParameterList.Parameters);

            void verifyModifier(SeparatedSyntaxList<ParameterSyntax> list)
            {
                var parameter = list.Single();
                Assert.Equal(1, parameter.Modifiers.Count);

                var modifier = parameter.Modifiers.First();
                Assert.Equal(SyntaxKind.InKeyword, modifier.Kind());
            }
        }

        [Fact]
        [CompilerTrait(CompilerFeature.ReadOnlyReferences)]
        public void RefReadonlyParametersAreParsedCorrectly()
        {
            var test = @"
public class Test
{
    public delegate int Delegate(ref readonly int a);

    public void Method(ref readonly int b)
    {
        void localFunc(ref readonly int c) { }

        Delegate lambda = (ref readonly int d) => d;

        Delegate anonymousDelegate = delegate (ref readonly int e) { return e; };
    }

    public int this [ref readonly int f]
    {
        get { return f; }
    }

    public static bool operator ! (ref readonly Test g)
    {
        return false;
    }
}
";

            var tree = ParseTree(test, TestOptions.Regular);
            tree.GetDiagnostics().Verify();

            var methodDeclaration = (MethodDeclarationSyntax)tree.GetRoot().DescendantNodes().Single(node => node is MethodDeclarationSyntax);
            verifyModifier(methodDeclaration.ParameterList.Parameters);

            var delegateDeclaration = (DelegateDeclarationSyntax)tree.GetRoot().DescendantNodes().Single(node => node is DelegateDeclarationSyntax);
            verifyModifier(delegateDeclaration.ParameterList.Parameters);

            var localFunctionStatement = (LocalFunctionStatementSyntax)tree.GetRoot().DescendantNodes().Single(node => node is LocalFunctionStatementSyntax);
            verifyModifier(localFunctionStatement.ParameterList.Parameters);

            var lambdaExpression = (ParenthesizedLambdaExpressionSyntax)tree.GetRoot().DescendantNodes().Single(node => node is ParenthesizedLambdaExpressionSyntax);
            verifyModifier(lambdaExpression.ParameterList.Parameters);

            var anonymousMethodExpression = (AnonymousMethodExpressionSyntax)tree.GetRoot().DescendantNodes().Single(node => node is AnonymousMethodExpressionSyntax);
            verifyModifier(anonymousMethodExpression.ParameterList.Parameters);

            var indexerDeclaration = (IndexerDeclarationSyntax)tree.GetRoot().DescendantNodes().Single(node => node is IndexerDeclarationSyntax);
            verifyModifier(indexerDeclaration.ParameterList.Parameters);

            var operatorDeclaration = (OperatorDeclarationSyntax)tree.GetRoot().DescendantNodes().Single(node => node is OperatorDeclarationSyntax);
            verifyModifier(operatorDeclaration.ParameterList.Parameters);

            void verifyModifier(SeparatedSyntaxList<ParameterSyntax> list)
            {
                var parameter = list.Single();
                Assert.Equal(2, parameter.Modifiers.Count);

                Assert.Equal(SyntaxKind.RefKeyword, parameter.Modifiers.First().Kind());
                Assert.Equal(SyntaxKind.ReadOnlyKeyword, parameter.Modifiers.Last().Kind());
            }
=======
                // (10,39): error CS1108: A parameter cannot have all the specified modifiers; there are too many modifiers on the parameter
                //     public static void Goo<T,U,V>(ref out U u) {}
                Diagnostic(ErrorCode.ERR_MultiParamMod, "out").WithLocation(10, 39),
                // (8,35): error CS1108: A parameter cannot have all the specified modifiers; there are too many modifiers on the parameter
                //     public static void Goo<T>(ref out T t) {}
                Diagnostic(ErrorCode.ERR_MultiParamMod, "out").WithLocation(8, 35),
                // (6,32): error CS1108: A parameter cannot have all the specified modifiers; there are too many modifiers on the parameter
                //     public static void Goo(ref out int i) {}
                Diagnostic(ErrorCode.ERR_MultiParamMod, "out").WithLocation(6, 32),
                // (22,39): error CS1108: A parameter cannot have all the specified modifiers; there are too many modifiers on the parameter
                //     public static void Goo<T,U,V>(ref out X x) {}
                Diagnostic(ErrorCode.ERR_MultiParamMod, "out").WithLocation(22, 39),
                // (16,32): error CS1108: A parameter cannot have all the specified modifiers; there are too many modifiers on the parameter
                //     public static void Goo(ref out X x) {}
                Diagnostic(ErrorCode.ERR_MultiParamMod, "out").WithLocation(16, 32),
                // (18,35): error CS1108: A parameter cannot have all the specified modifiers; there are too many modifiers on the parameter
                //     public static void Goo<T>(ref out T t) {}
                Diagnostic(ErrorCode.ERR_MultiParamMod, "out").WithLocation(18, 35),
                // (19,35): error CS1108: A parameter cannot have all the specified modifiers; there are too many modifiers on the parameter
                //     public static void Goo<T>(ref out X x) {}
                Diagnostic(ErrorCode.ERR_MultiParamMod, "out").WithLocation(19, 35),
                // (21,39): error CS1108: A parameter cannot have all the specified modifiers; there are too many modifiers on the parameter
                //     public static void Goo<T,U,V>(ref out U u) {}
                Diagnostic(ErrorCode.ERR_MultiParamMod, "out").WithLocation(21, 39),
                // (15,32): error CS1108: A parameter cannot have all the specified modifiers; there are too many modifiers on the parameter
                //     public static void Goo(ref out int i) {}
                Diagnostic(ErrorCode.ERR_MultiParamMod, "out").WithLocation(15, 32));
>>>>>>> 8dd264ba
        }

        [Fact]
        public void CS1513ERR_RbraceExpected()
        {
            var test = @"
struct S {
}
public class a {
    public static int Main() {
        return 1;
}
";

            ParseAndValidate(test, Diagnostic(ErrorCode.ERR_RbraceExpected, ""));
        }

        // Infinite loop 
        [Fact]
        public void CS1514ERR_LbraceExpected()
        {
            var test = @"
namespace x
";

            ParseAndValidate(test, Diagnostic(ErrorCode.ERR_LbraceExpected, ""), Diagnostic(ErrorCode.ERR_RbraceExpected, ""));
        }

        [Fact]
        public void CS1514ERR_LbraceExpected02()
        {
            var test = @"public class S.D 
{
    public string P.P { get; set; }
}
";

            ParseAndValidate(test,
   // (1,15): error CS1514: { expected
   // public class S.D 
   Diagnostic(ErrorCode.ERR_LbraceExpected, "."),
   // (1,15): error CS1513: } expected
   // public class S.D 
   Diagnostic(ErrorCode.ERR_RbraceExpected, "."),
   // (1,15): error CS1022: Type or namespace definition, or end-of-file expected
   // public class S.D 
   Diagnostic(ErrorCode.ERR_EOFExpected, "."),
   // (1,16): error CS0116: A namespace does not directly contain members such as fields or methods
   // public class S.D 
   Diagnostic(ErrorCode.ERR_NamespaceUnexpected, "D"),
   // (2,1): error CS1022: Type or namespace definition, or end-of-file expected
   // {
   Diagnostic(ErrorCode.ERR_EOFExpected, "{"),
   // (4,1): error CS1022: Type or namespace definition, or end-of-file expected
   // }
   Diagnostic(ErrorCode.ERR_EOFExpected, "}"));
        }

        [WorkItem(535932, "http://vstfdevdiv:8080/DevDiv2/DevDiv/_workitems/edit/535932")]
        [Fact]
        public void CS1515ERR_InExpected()
        {
            // Diff error - CS1003
            var test = @"
using System;
class Test
{
    public static int Main()
    {
        int[] arr = new int[] {1, 2, 3};
        foreach (int x arr)     // CS1515
        {
            Console.WriteLine(x);
        }
        return 1;
    }
}
";

            ParseAndValidate(test, Diagnostic(ErrorCode.ERR_InExpected, "arr"));
        }

        [Fact]
        public void CS1515ERR_InExpected02()
        {
            var test = @"
class C
{
    static void Main()
    {
        foreach (1)
            System.Console.WriteLine(1);
    }
}
";

            ParseAndValidate(test,
                // (6,19): error CS1515: 'in' expected
                //         foreach (1)
                Diagnostic(ErrorCode.ERR_InExpected, ")").WithLocation(6, 19),
                // (6,19): error CS0230: Type and identifier are both required in a foreach statement
                //         foreach (1)
                Diagnostic(ErrorCode.ERR_BadForeachDecl, ")").WithLocation(6, 19),
                // (6,19): error CS1525: Invalid expression term ')'
                //         foreach (1)
                Diagnostic(ErrorCode.ERR_InvalidExprTerm, ")").WithArguments(")").WithLocation(6, 19)
                );
        }

        [WorkItem(906503, "DevDiv/Personal")]
        [Fact]
        public void CS1517ERR_InvalidPreprocExprpp()
        {
            var test = @"
class Test
{
#if 1=2
#endif
    public static int Main()
    {
#if 0
        return 0;
#endif
    }
}
";
            // TODO: Extra errors
            ParseAndValidate(test,
    // (4,5): error CS1517: Invalid preprocessor expression
    // #if 1=2
    Diagnostic(ErrorCode.ERR_InvalidPreprocExpr, "1"),
    // (4,5): error CS1025: Single-line comment or end-of-line expected
    // #if 1=2
    Diagnostic(ErrorCode.ERR_EndOfPPLineExpected, "1"),
    // (8,5): error CS1517: Invalid preprocessor expression
    // #if 0
    Diagnostic(ErrorCode.ERR_InvalidPreprocExpr, "0"),
    // (8,5): error CS1025: Single-line comment or end-of-line expected
    // #if 0
    Diagnostic(ErrorCode.ERR_EndOfPPLineExpected, "0"));
        }

        // TODO: Extra errors
        [Fact]
        public void CS1519ERR_InvalidMemberDecl_1()
        {
            var test = @"
namespace x
    {
    public void f() {}
    public class C
        {
        return 1;
        }
    }
";
            // member declarations in namespace trigger semantic error, not parse error:
            ParseAndValidate(test, Diagnostic(ErrorCode.ERR_InvalidMemberDecl, "return").WithArguments("return"));
        }

        [Fact]
        public void CS1519ERR_InvalidMemberDecl_2()
        {
            var test = @"
public class C
{
    int[] i = new int[5];;
}
public class D
{
    public static int Main ()
        {
        return 1;
        }
}
";

            ParseAndValidate(test, Diagnostic(ErrorCode.ERR_InvalidMemberDecl, ";").WithArguments(";"));
        }

        [Fact]
        public void CS1519ERR_InvalidMemberDecl_3()
        {
            var test = @"
struct s1
{
    goto Labl; // Invalid
    const int x = 1;
    Lab1:
    const int y = 2;
}
";
            // Extra errors
            ParseAndValidate(test,
    // (4,5): error CS1519: Invalid token 'goto' in class, struct, or interface member declaration
    //     goto Labl; // Invalid
    Diagnostic(ErrorCode.ERR_InvalidMemberDecl, "goto").WithArguments("goto"),
    // (4,14): error CS1519: Invalid token ';' in class, struct, or interface member declaration
    //     goto Labl; // Invalid
    Diagnostic(ErrorCode.ERR_InvalidMemberDecl, ";").WithArguments(";"),
    // (4,14): error CS1519: Invalid token ';' in class, struct, or interface member declaration
    //     goto Labl; // Invalid
    Diagnostic(ErrorCode.ERR_InvalidMemberDecl, ";").WithArguments(";"),
    // (6,9): error CS1519: Invalid token ':' in class, struct, or interface member declaration
    //     Lab1:
    Diagnostic(ErrorCode.ERR_InvalidMemberDecl, ":").WithArguments(":"),
    // (6,9): error CS1519: Invalid token ':' in class, struct, or interface member declaration
    //     Lab1:
    Diagnostic(ErrorCode.ERR_InvalidMemberDecl, ":").WithArguments(":"));
        }

        [Fact]
        public void CS1520ERR_MemberNeedsType()
        {
            var test = @"
namespace x {
    public class clx {
        public int i;
        public static int Main(){return 0;}
    }
    public class clz 
    {
        public x(){}
    }
}
";

            ParseAndValidate(test, Diagnostic(ErrorCode.ERR_MemberNeedsType, "x"));
        }

        [Fact]
        public void CS1521ERR_BadBaseType()
        {
            var test = @"
class Test1{}
class Test2 : Test1[]   // CS1521
{
}
class Test3 : Test1*    // CS1521
{
}
class Program
{
    static int Main()
    {
        return -1;
    }
}
";

            CreateStandardCompilation(test).GetDeclarationDiagnostics().Verify(
                // (6,15): error CS1521: Invalid base type
                // class Test3 : Test1*    // CS1521
                Diagnostic(ErrorCode.ERR_BadBaseType, "Test1*").WithLocation(6, 15),
                // (6,15): error CS0214: Pointers and fixed size buffers may only be used in an unsafe context
                // class Test3 : Test1*    // CS1521
                Diagnostic(ErrorCode.ERR_UnsafeNeeded, "Test1*").WithLocation(6, 15),
                // (6,15): error CS0208: Cannot take the address of, get the size of, or declare a pointer to a managed type ('Test1')
                // class Test3 : Test1*    // CS1521
                Diagnostic(ErrorCode.ERR_ManagedAddr, "Test1*").WithArguments("Test1").WithLocation(6, 15),
                // (6,15): error CS0527: Type 'Test1*' in interface list is not an interface
                // class Test3 : Test1*    // CS1521
                Diagnostic(ErrorCode.ERR_NonInterfaceInInterfaceList, "Test1*").WithArguments("Test1*").WithLocation(6, 15),
                // (3,15): error CS1521: Invalid base type
                // class Test2 : Test1[]   // CS1521
                Diagnostic(ErrorCode.ERR_BadBaseType, "Test1[]").WithLocation(3, 15),
                // (3,15): error CS0527: Type 'Test1[]' in interface list is not an interface
                // class Test2 : Test1[]   // CS1521
                Diagnostic(ErrorCode.ERR_NonInterfaceInInterfaceList, "Test1[]").WithArguments("Test1[]").WithLocation(3, 15));
        }

        [WorkItem(906299, "DevDiv/Personal")]
        [Fact]
        public void CS1524ERR_ExpectedEndTry()
        {
            var test = @"using System;
namespace nms
{
    public class mine
    {
        private static int retval = 5;
        public static int Main()
        {
        try {
            Console.WriteLine(""In try block, ready to throw."");
            sizeof (throw new RecoverableException(""An exception has occurred""));
            }
        return retval;
        }
    };
}
";
            // Extra Errors
            ParseAndValidate(test,
    // (12,13): error CS1524: Expected catch or finally
    //             }
    Diagnostic(ErrorCode.ERR_ExpectedEndTry, "}"),
    // (11,21): error CS1031: Type expected
    //             sizeof (throw new RecoverableException("An exception has occurred"));
    Diagnostic(ErrorCode.ERR_TypeExpected, "throw"),
    // (11,21): error CS1026: ) expected
    //             sizeof (throw new RecoverableException("An exception has occurred"));
    Diagnostic(ErrorCode.ERR_CloseParenExpected, "throw"),
    // (11,21): error CS1002: ; expected
    //             sizeof (throw new RecoverableException("An exception has occurred"));
    Diagnostic(ErrorCode.ERR_SemicolonExpected, "throw"),
    // (11,80): error CS1002: ; expected
    //             sizeof (throw new RecoverableException("An exception has occurred"));
    Diagnostic(ErrorCode.ERR_SemicolonExpected, ")"),
    // (11,80): error CS1513: } expected
    //             sizeof (throw new RecoverableException("An exception has occurred"));
    Diagnostic(ErrorCode.ERR_RbraceExpected, ")"));
        }

        [WorkItem(906299, "DevDiv/Personal")]
        [Fact]
        public void CS1525ERR_InvalidExprTerm()
        {
            var test = @"public class mine
    {
        public static int Main()
        {
            throw
        }
    };
";

            ParseAndValidate(test,
    // (5,18): error CS1525: Invalid expression term '}'
    //             throw
    Diagnostic(ErrorCode.ERR_InvalidExprTerm, "").WithArguments("}"),
    // (5,18): error CS1002: ; expected
    //             throw
    Diagnostic(ErrorCode.ERR_SemicolonExpected, ""));
        }

        [WorkItem(919539, "DevDiv/Personal")]
        [Fact]
        public void CS1525RegressBadStatement()
        {
            // Dev10 CS1525 vs. new parser CS1513
            var test = @"class C
{
    static void X()
    {
        => // error
    }
}";

            ParseAndValidate(test,
    // (4,6): error CS1513: } expected
    //     {
    Diagnostic(ErrorCode.ERR_RbraceExpected, ""));
        }

        [WorkItem(540245, "http://vstfdevdiv:8080/DevDiv2/DevDiv/_workitems/edit/540245")]
        [Fact]
        public void CS1525RegressVoidInfiniteLoop()
        {
            var test = @"class C
{
    void M()
    {
        void.Goo();
    }
}";

            ParseAndValidate(test, Diagnostic(ErrorCode.ERR_InvalidExprTerm, "void").WithArguments("void"));
        }

        [Fact]
        public void CS1525ERR_InvalidExprTerm_TernaryOperator()
        {
            var test = @"class Program
{
    static void Main(string[] args)
    {
        int x = 1;
        int y = 1;
        int s = true ?  : y++; // Invalid
        s = true ? x++ : ; // Invalid
        s =   ? x++ : y++; // Invalid
    }
}
";
            ParseAndValidate(test,
Diagnostic(ErrorCode.ERR_InvalidExprTerm, ":").WithArguments(":"),
Diagnostic(ErrorCode.ERR_InvalidExprTerm, ";").WithArguments(";"),
Diagnostic(ErrorCode.ERR_InvalidExprTerm, "?").WithArguments("?"));
        }

        [Fact]
        public void CS1525ERR_InvalidExprTerm_MultiExpression()
        {
            var test = @"class Program
{
    static void Main(string[] args)
    {
        int x = 1;
        int y = 1;
        int s = true ? x++, y++ : y++; // Invalid
        s = true ? x++ : x++, y++; // Invalid
    }
}
";

            ParseAndValidate(test,
    // (7,27): error CS1003: Syntax error, ':' expected
    //         int s = true ? x++, y++ : y++; // Invalid
    Diagnostic(ErrorCode.ERR_SyntaxError, ",").WithArguments(":", ","),
    // (7,27): error CS1525: Invalid expression term ','
    //         int s = true ? x++, y++ : y++; // Invalid
    Diagnostic(ErrorCode.ERR_InvalidExprTerm, ",").WithArguments(","),
    // (7,30): error CS1002: ; expected
    //         int s = true ? x++, y++ : y++; // Invalid
    Diagnostic(ErrorCode.ERR_SemicolonExpected, "++"),
    // (7,33): error CS1525: Invalid expression term ':'
    //         int s = true ? x++, y++ : y++; // Invalid
    Diagnostic(ErrorCode.ERR_InvalidExprTerm, ":").WithArguments(":"),
    // (7,33): error CS1002: ; expected
    //         int s = true ? x++, y++ : y++; // Invalid
    Diagnostic(ErrorCode.ERR_SemicolonExpected, ":"),
    // (7,33): error CS1513: } expected
    //         int s = true ? x++, y++ : y++; // Invalid
    Diagnostic(ErrorCode.ERR_RbraceExpected, ":"),
    // (8,29): error CS1002: ; expected
    //         s = true ? x++ : x++, y++; // Invalid
    Diagnostic(ErrorCode.ERR_SemicolonExpected, ","),
    // (8,29): error CS1513: } expected
    //         s = true ? x++ : x++, y++; // Invalid
    Diagnostic(ErrorCode.ERR_RbraceExpected, ","));
        }

        [WorkItem(542229, "http://vstfdevdiv:8080/DevDiv2/DevDiv/_workitems/edit/542229")]
        [Fact]
        public void CS1525ERR_InvalidExprTerm_FromInExprInQuery()
        {
            var test = @"
class Program
{
    static void Main(string[] args)
    {
        var f1 = from num1 in new int[from] select num1;
    }
}
";
            ParseAndValidate(test, Diagnostic(ErrorCode.ERR_InvalidExprTerm, "from").WithArguments("]"));
        }

        [Fact]
        public void CS1525ERR_InvalidExprTerm_ReturnInCondition()
        {
            var test = @"class Program
{
    static void Main(string[] args)
    {
        int s = 1>2 ? return 0: return 1; 	// Invalid
    }
}
";
            ParseAndValidate(test,
    // (5,23): error CS1525: Invalid expression term 'return'
    //         int s = 1>2 ? return 0: return 1; 	// Invalid
    Diagnostic(ErrorCode.ERR_InvalidExprTerm, "return").WithArguments("return"),
    // (5,23): error CS1003: Syntax error, ':' expected
    //         int s = 1>2 ? return 0: return 1; 	// Invalid
    Diagnostic(ErrorCode.ERR_SyntaxError, "return").WithArguments(":", "return"),
    // (5,23): error CS1525: Invalid expression term 'return'
    //         int s = 1>2 ? return 0: return 1; 	// Invalid
    Diagnostic(ErrorCode.ERR_InvalidExprTerm, "return").WithArguments("return"),
    // (5,23): error CS1002: ; expected
    //         int s = 1>2 ? return 0: return 1; 	// Invalid
    Diagnostic(ErrorCode.ERR_SemicolonExpected, "return"),
    // (5,31): error CS1002: ; expected
    //         int s = 1>2 ? return 0: return 1; 	// Invalid
    Diagnostic(ErrorCode.ERR_SemicolonExpected, ":"),
    // (5,31): error CS1513: } expected
    //         int s = 1>2 ? return 0: return 1; 	// Invalid
    Diagnostic(ErrorCode.ERR_RbraceExpected, ":"));
        }

        [Fact]
        public void CS1525ERR_InvalidExprTerm_GotoInCondition()
        {
            var test = @"class Program
{
    static int Main(string[] args)
    {
        int s = true ? goto lab1: goto lab2; // Invalid
    lab1:
        return 0;
    lab2:
        return 1;
    }
}
";
            ParseAndValidate(test,
    // (5,24): error CS1525: Invalid expression term 'goto'
    //         int s = true ? goto lab1: goto lab2; // Invalid
    Diagnostic(ErrorCode.ERR_InvalidExprTerm, "goto").WithArguments("goto"),
    // (5,24): error CS1003: Syntax error, ':' expected
    //         int s = true ? goto lab1: goto lab2; // Invalid
    Diagnostic(ErrorCode.ERR_SyntaxError, "goto").WithArguments(":", "goto"),
    // (5,24): error CS1525: Invalid expression term 'goto'
    //         int s = true ? goto lab1: goto lab2; // Invalid
    Diagnostic(ErrorCode.ERR_InvalidExprTerm, "goto").WithArguments("goto"),
    // (5,24): error CS1002: ; expected
    //         int s = true ? goto lab1: goto lab2; // Invalid
    Diagnostic(ErrorCode.ERR_SemicolonExpected, "goto"),
    // (5,33): error CS1002: ; expected
    //         int s = true ? goto lab1: goto lab2; // Invalid
    Diagnostic(ErrorCode.ERR_SemicolonExpected, ":"),
    // (5,33): error CS1513: } expected
    //         int s = true ? goto lab1: goto lab2; // Invalid
    Diagnostic(ErrorCode.ERR_RbraceExpected, ":"));
        }

        [Fact]
        public void CS1526ERR_BadNewExpr()
        {
            var test = @"
public class MainClass
    {
    public static int Main ()
        {
        int []pi = new int;
        return 1;
        }
    }
";

            ParseAndValidate(test, Diagnostic(ErrorCode.ERR_BadNewExpr, ";"));
        }

        [Fact]
        public void CS1528ERR_BadVarDecl()
        {
            var test = @"
using System;
namespace nms {
public class B {
    public B(int i) {}
    public void toss () { throw new Exception(""Exception thrown in function toss()."");}
};
public class mine {
    private static int retval = 5;
    public static int Main()
        {
        try {B b(3);
            b.toss();
            }
        catch ( Exception e ) {retval -= 5; Console.WriteLine (e.GetMessage()); }
        return retval;
        }
    };
}
";
            // Extra errors
            ParseAndValidate(test,
                // (12,18): error CS1026: ) expected
                //         try {B b(3);
                Diagnostic(ErrorCode.ERR_CloseParenExpected, "3").WithLocation(12, 18),
                // (12,18): error CS1002: ; expected
                //         try {B b(3);
                Diagnostic(ErrorCode.ERR_SemicolonExpected, "3").WithLocation(12, 18),
                // (12,19): error CS1002: ; expected
                //         try {B b(3);
                Diagnostic(ErrorCode.ERR_SemicolonExpected, ")").WithLocation(12, 19),
                // (12,19): error CS1513: } expected
                //         try {B b(3);
                Diagnostic(ErrorCode.ERR_RbraceExpected, ")").WithLocation(12, 19));
        }

        [Fact]
        public void CS1528RegressEventVersion()
        {
            var test = @"
class C
{
    event System.Action E();
}
";
            // Extra errors
            ParseAndValidate(test,
                // (4,26): error CS1528: Expected ; or = (cannot specify constructor arguments in declaration)
                //     event System.Action E();
                Diagnostic(ErrorCode.ERR_BadVarDecl, "(").WithLocation(4, 26),
                // (4,26): error CS1003: Syntax error, '[' expected
                //     event System.Action E();
                Diagnostic(ErrorCode.ERR_SyntaxError, "(").WithArguments("[", "(").WithLocation(4, 26),
                // (4,27): error CS1003: Syntax error, ']' expected
                //     event System.Action E();
                Diagnostic(ErrorCode.ERR_SyntaxError, ")").WithArguments("]", ")").WithLocation(4, 27)
                );
        }

        [Fact]
        public void CS1529ERR_UsingAfterElements()
        {
            var test = @"
namespace NS 
{
    class SomeClass
    {}
    using System;
}
using Microsoft;
";

            ParseAndValidate(test,
Diagnostic(ErrorCode.ERR_UsingAfterElements, "using System;"),
Diagnostic(ErrorCode.ERR_UsingAfterElements, "using Microsoft;"));
        }

        [Fact]
        public void CS1534ERR_BadBinOpArgs()
        {
            var test = @"
class MyClass {
    public int intI = 2;
    public static MyClass operator + (MyClass MC1, MyClass MC2, MyClass MC3) {
        return new MyClass();
    }
    public static int Main() {
        return 1;
    }
}
";

            ParseAndValidate(test,
    // (4,36): error CS1534: Overloaded binary operator '+' takes two parameters
    //     public static MyClass operator + (MyClass MC1, MyClass MC2, MyClass MC3) {
    Diagnostic(ErrorCode.ERR_BadBinOpArgs, "+").WithArguments("+"));
        }

        [WorkItem(863409, "DevDiv/Personal")]
        [WorkItem(906305, "DevDiv/Personal")]
        [Fact]
        public void CS1535ERR_BadUnOpArgs()
        {
            var test = @"
class MyClass {
    public int intI = 2;
    public static MyClass operator ++ () {
        return new MyClass();
    }
    public static int Main() {
        return 1;
    }
}
";

            ParseAndValidate(test, Diagnostic(ErrorCode.ERR_BadUnOpArgs, "++").WithArguments("++"));
        }

        // TODO: extra error CS1001

        [Fact]
        public void CS1536ERR_NoVoidParameter()
        {
            var test = @"
class Test
{    
    public void goo(void){}
}
";

            ParseAndValidate(test,
    // (4,21): error CS1536: Invalid parameter type 'void'
    //     public void goo(void){}
    Diagnostic(ErrorCode.ERR_NoVoidParameter, "void"),
    // (4,25): error CS1001: Identifier expected
    //     public void goo(void){}
    Diagnostic(ErrorCode.ERR_IdentifierExpected, ")"));
        }

        [Fact]
        public void CS1536ERR_NoVoidParameter_02()
        {
            var test = @"
class Test
{
    object o = (ref void x) => {};
}
";

            ParseAndValidate(test,
                // (4,21): error CS1536: Invalid parameter type 'void'
                //     object o = (ref void x) => {};
                Diagnostic(ErrorCode.ERR_NoVoidParameter, "void").WithLocation(4, 21)
                );
        }

        [Fact]
        public void CS1547ERR_NoVoidHere()
        {
            var test = @"
using System;
public class MainClass
    {
    public static int Main ()
        {
        void v;
        Console.WriteLine (5);
        return 1;
        }
    }
";

            ParseAndValidate(test, Diagnostic(ErrorCode.ERR_NoVoidHere, "void"));
        }

        [WorkItem(919490, "DevDiv/Personal")]
        [Fact]
        public void CS1547ERR_NoVoidHereInDefaultAndSizeof()
        {
            var test = @"class C {
void M()
{
 var x = sizeof(void);
 return default(void);
} }
";

            ParseAndValidate(test, Diagnostic(ErrorCode.ERR_NoVoidHere, "void"), Diagnostic(ErrorCode.ERR_NoVoidHere, "void"));
        }

        [Fact]
        public void CS1551ERR_IndexerNeedsParam()
        {
            var test = @"
public class MyClass {
    int intI;
    int this[] {
        get {
            return intI;
        }
        set {
            intI = value;
        }
    }
    public static int Main() {
        return 1;
    }
}
";

            CreateStandardCompilation(test).VerifyDiagnostics(
                // (4,14): error CS1551: Indexers must have at least one parameter
                //     int this[] {
                Diagnostic(ErrorCode.ERR_IndexerNeedsParam, "]").WithLocation(4, 14));
        }

        [Fact]
        public void CS1552ERR_BadArraySyntax()
        {
            var test = @"
    public class C { 
        public static void Main(string args[]) { 
        }
    }
";

            ParseAndValidate(test, Diagnostic(ErrorCode.ERR_BadArraySyntax, "["));
        }

        [Fact, WorkItem(535933, "http://vstfdevdiv:8080/DevDiv2/DevDiv/_workitems/edit/535933")] // ?
        public void CS1553ERR_BadOperatorSyntax()
        {
            // Extra errors
            var test = @"
class goo {
    public static int implicit operator (goo f) { return 6; }    // Error
}
public class MainClass
    {
    public static int Main ()
        {
        return 1;
        }
    }
";

            ParseAndValidate(test, TestOptions.Regular,
                // (3,19): error CS1553: Declaration is not valid; use '+ operator <dest-type> (...' instead
                //     public static int implicit operator (goo f) { return 6; }    // Error
                Diagnostic(ErrorCode.ERR_BadOperatorSyntax, "int").WithArguments("+").WithLocation(3, 19),
                // (3,23): error CS1003: Syntax error, 'operator' expected
                //     public static int implicit operator (goo f) { return 6; }    // Error
                Diagnostic(ErrorCode.ERR_SyntaxError, "implicit").WithArguments("operator", "implicit").WithLocation(3, 23),
                // (3,23): error CS1019: Overloadable unary operator expected
                //     public static int implicit operator (goo f) { return 6; }    // Error
                Diagnostic(ErrorCode.ERR_OvlUnaryOperatorExpected, "implicit").WithLocation(3, 23),
                // (3,32): error CS1003: Syntax error, '(' expected
                //     public static int implicit operator (goo f) { return 6; }    // Error
                Diagnostic(ErrorCode.ERR_SyntaxError, "operator").WithArguments("(", "operator").WithLocation(3, 32),
                // (3,32): error CS1041: Identifier expected; 'operator' is a keyword
                //     public static int implicit operator (goo f) { return 6; }    // Error
                Diagnostic(ErrorCode.ERR_IdentifierExpectedKW, "operator").WithArguments("", "operator").WithLocation(3, 32),
                // (3,47): error CS8124: Tuple must contain at least two elements.
                //     public static int implicit operator (goo f) { return 6; }    // Error
                Diagnostic(ErrorCode.ERR_TupleTooFewElements, ")").WithLocation(3, 47),
                // (3,49): error CS1001: Identifier expected
                //     public static int implicit operator (goo f) { return 6; }    // Error
                Diagnostic(ErrorCode.ERR_IdentifierExpected, "{").WithLocation(3, 49),
                // (3,49): error CS1003: Syntax error, ',' expected
                //     public static int implicit operator (goo f) { return 6; }    // Error
                Diagnostic(ErrorCode.ERR_SyntaxError, "{").WithArguments(",", "{").WithLocation(3, 49),
                // (3,61): error CS1026: ) expected
                //     public static int implicit operator (goo f) { return 6; }    // Error
                Diagnostic(ErrorCode.ERR_CloseParenExpected, "}").WithLocation(3, 61),
                // (3,61): error CS1002: ; expected
                //     public static int implicit operator (goo f) { return 6; }    // Error
                Diagnostic(ErrorCode.ERR_SemicolonExpected, "}").WithLocation(3, 61),
                // (4,1): error CS1022: Type or namespace definition, or end-of-file expected
                // }
                Diagnostic(ErrorCode.ERR_EOFExpected, "}").WithLocation(4, 1)
                );
        }

        [Fact, WorkItem(535933, "http://vstfdevdiv:8080/DevDiv2/DevDiv/_workitems/edit/535933")] // ?
        public void CS1553ERR_BadOperatorSyntaxWithCSharp6()
        {
            // Extra errors
            var test = @"
class goo {
    public static int implicit operator (goo f) { return 6; }    // Error
}
public class MainClass
    {
    public static int Main ()
        {
        return 1;
        }
    }
";

            ParseAndValidate(test, TestOptions.Regular.WithLanguageVersion(LanguageVersion.CSharp6),
                // (3,19): error CS1553: Declaration is not valid; use '+ operator <dest-type> (...' instead
                //     public static int implicit operator (goo f) { return 6; }    // Error
                Diagnostic(ErrorCode.ERR_BadOperatorSyntax, "int").WithArguments("+").WithLocation(3, 19),
                // (3,23): error CS1003: Syntax error, 'operator' expected
                //     public static int implicit operator (goo f) { return 6; }    // Error
                Diagnostic(ErrorCode.ERR_SyntaxError, "implicit").WithArguments("operator", "implicit").WithLocation(3, 23),
                // (3,23): error CS1019: Overloadable unary operator expected
                //     public static int implicit operator (goo f) { return 6; }    // Error
                Diagnostic(ErrorCode.ERR_OvlUnaryOperatorExpected, "implicit").WithLocation(3, 23),
                // (3,32): error CS1003: Syntax error, '(' expected
                //     public static int implicit operator (goo f) { return 6; }    // Error
                Diagnostic(ErrorCode.ERR_SyntaxError, "operator").WithArguments("(", "operator").WithLocation(3, 32),
                // (3,32): error CS1041: Identifier expected; 'operator' is a keyword
                //     public static int implicit operator (goo f) { return 6; }    // Error
                Diagnostic(ErrorCode.ERR_IdentifierExpectedKW, "operator").WithArguments("", "operator").WithLocation(3, 32),
                // (3,41): error CS8059: Feature 'tuples' is not available in C# 6. Please use language version 7.0 or greater.
                //     public static int implicit operator (goo f) { return 6; }    // Error
                Diagnostic(ErrorCode.ERR_FeatureNotAvailableInVersion6, "(goo f)").WithArguments("tuples", "7.0").WithLocation(3, 41),
                // (3,47): error CS8124: Tuple must contain at least two elements.
                //     public static int implicit operator (goo f) { return 6; }    // Error
                Diagnostic(ErrorCode.ERR_TupleTooFewElements, ")").WithLocation(3, 47),
                // (3,49): error CS1001: Identifier expected
                //     public static int implicit operator (goo f) { return 6; }    // Error
                Diagnostic(ErrorCode.ERR_IdentifierExpected, "{").WithLocation(3, 49),
                // (3,49): error CS1003: Syntax error, ',' expected
                //     public static int implicit operator (goo f) { return 6; }    // Error
                Diagnostic(ErrorCode.ERR_SyntaxError, "{").WithArguments(",", "{").WithLocation(3, 49),
                // (3,61): error CS1026: ) expected
                //     public static int implicit operator (goo f) { return 6; }    // Error
                Diagnostic(ErrorCode.ERR_CloseParenExpected, "}").WithLocation(3, 61),
                // (3,61): error CS1002: ; expected
                //     public static int implicit operator (goo f) { return 6; }    // Error
                Diagnostic(ErrorCode.ERR_SemicolonExpected, "}").WithLocation(3, 61),
                // (4,1): error CS1022: Type or namespace definition, or end-of-file expected
                // }
                Diagnostic(ErrorCode.ERR_EOFExpected, "}").WithLocation(4, 1)
                );
        }

        [Fact(), WorkItem(526995, "http://vstfdevdiv:8080/DevDiv2/DevDiv/_workitems/edit/526995")]
        public void CS1554ERR_BadOperatorSyntax2()
        {
            // Diff errors: CS1003, 1031 etc. (8 errors)
            var test = @"
class goo {
    public static operator ++ goo (goo f) { return new goo(); }    // Error
}
public class MainClass
    {
    public static int Main ()
        {
        return 1;
        }
    }
";

            ParseAndValidateFirst(test, Diagnostic(ErrorCode.ERR_TypeExpected, "operator"));
        }

        [Fact, WorkItem(536673, "http://vstfdevdiv:8080/DevDiv2/DevDiv/_workitems/edit/536673")]
        public void CS1575ERR_BadStackAllocExpr()
        {
            // Diff errors
            var test = @"
public class Test
{
    unsafe public static int Main()
    {
        int *p = stackalloc int (30); 
        int *pp = stackalloc int 30; 
        return 1;
    }
}
";
            // Extra errors
            CreateStandardCompilation(test, options: TestOptions.UnsafeDebugDll).VerifyDiagnostics(
                // (7,34): error CS1002: ; expected
                //         int *pp = stackalloc int 30; 
                Diagnostic(ErrorCode.ERR_SemicolonExpected, "30").WithLocation(7, 34),
                // (6,29): error CS1575: A stackalloc expression requires [] after type
                //         int *p = stackalloc int (30); 
                Diagnostic(ErrorCode.ERR_BadStackAllocExpr, "int").WithLocation(6, 29),
                // (7,30): error CS1575: A stackalloc expression requires [] after type
                //         int *pp = stackalloc int 30; 
                Diagnostic(ErrorCode.ERR_BadStackAllocExpr, "int").WithLocation(7, 30),
                // (7,34): error CS0201: Only assignment, call, increment, decrement, and new object expressions can be used as a statement
                //         int *pp = stackalloc int 30; 
                Diagnostic(ErrorCode.ERR_IllegalStatement, "30").WithLocation(7, 34));
        }

        [Fact]
        public void CS1575ERR_BadStackAllocExpr1()
        {
            // Diff errors
            var test = @"
unsafe public class Test
{
    int* p = stackalloc int[1];
}
";
            CreateStandardCompilation(test, options: new CSharpCompilationOptions(OutputKind.DynamicallyLinkedLibrary, allowUnsafe: true)).GetParseDiagnostics().Verify();
        }

        [Fact]
        public void CS1575ERR_BadStackAllocExpr2()
        {
            // Diff errors
            var test = @"
unsafe public class Test
{
    void M()
    {
        int*[] p = new int*[] { stackalloc int[1] };
    }
}
";
<<<<<<< HEAD
            CreateStandardCompilation(test, options: new CSharpCompilationOptions(OutputKind.DynamicallyLinkedLibrary, allowUnsafe: true)).GetParseDiagnostics().Verify();
=======
            CreateStandardCompilation(test, options: new CSharpCompilationOptions(OutputKind.DynamicallyLinkedLibrary, allowUnsafe: true)).VerifyDiagnostics(
                // (6,33): error CS1525: Invalid expression term 'stackalloc'
                //         int*[] p = new int*[] { stackalloc int[1] };
                Diagnostic(ErrorCode.ERR_InvalidExprTerm, "stackalloc").WithArguments("stackalloc").WithLocation(6, 33));
        }

        [Fact]
        public void CS1575ERR_BadStackAllocExpr3()
        {
            // Diff errors
            var test = @"
unsafe public class Test
{
    void M()
    {
        const int* p = stackalloc int[1];
    }
}
";
            CreateStandardCompilation(test, options: new CSharpCompilationOptions(OutputKind.DynamicallyLinkedLibrary, allowUnsafe: true)).VerifyDiagnostics(
                // (6,15): error CS0283: The type 'int*' cannot be declared const
                //         const int* p = stackalloc int[1];
                Diagnostic(ErrorCode.ERR_BadConstType, "int*").WithArguments("int*").WithLocation(6, 15),
                // (6,24): error CS1525: Invalid expression term 'stackalloc'
                //         const int* p = stackalloc int[1];
                Diagnostic(ErrorCode.ERR_InvalidExprTerm, "stackalloc").WithArguments("stackalloc").WithLocation(6, 24));
        }
        
        [Fact]
        public void CS1674ERR_StackAllocInUsing1()
        {
            // Diff errors
            var test = @"
public class Test
{
    unsafe public static void Main()
    {
        using (var v = stackalloc int[1])
        {
        }
    }
}
";
            CreateStandardCompilation(test, options: TestOptions.ReleaseDll.WithAllowUnsafe(true)).VerifyDiagnostics(
                // (6,16): error CS1674: 'int*': type used in a using statement must be implicitly convertible to 'System.IDisposable'
                //         using (var v = stackalloc int[1])
                Diagnostic(ErrorCode.ERR_NoConvToIDisp, "var v = stackalloc int[1]").WithArguments("int*").WithLocation(6, 16));
        }

        [Fact]
        public void CS0029ERR_StackAllocInUsing2()
        {
            // Diff errors
            var test = @"
public class Test
{
    unsafe public static void Main()
    {
        using (System.IDisposable v = stackalloc int[1])
        {
        }
    }
}
";
            CreateStandardCompilation(test, options: TestOptions.ReleaseDll.WithAllowUnsafe(true)).VerifyDiagnostics(
                // (6,39): error CS0029: Cannot implicitly convert type 'int*' to 'System.IDisposable'
                //         using (System.IDisposable v = stackalloc int[1])
                Diagnostic(ErrorCode.ERR_NoImplicitConv, "stackalloc int[1]").WithArguments("int*", "System.IDisposable").WithLocation(6, 39));
>>>>>>> 8dd264ba
        }

        [WorkItem(906993, "DevDiv/Personal")]
        [Fact]
        public void CS1576ERR_InvalidLineNumberpp()
        {
            var test = @"
public class Test
{
    # line abc hidden
    public static void MyHiddenMethod()
    {
#line 0
    }
}
";

            ParseAndValidate(test,
    // (4,12): error CS1576: The line number specified for #line directive is missing or invalid
    //     # line abc hidden
    Diagnostic(ErrorCode.ERR_InvalidLineNumber, "abc"),
    // (7,7): error CS1576: The line number specified for #line directive is missing or invalid
    // #line 0
    Diagnostic(ErrorCode.ERR_InvalidLineNumber, "0"));
        }

        [WorkItem(541952, "http://vstfdevdiv:8080/DevDiv2/DevDiv/_workitems/edit/541952")]
        [Fact]
        public void CS1576ERR_InvalidLineNumber02()
        {
            var test = @"
#line 0
#error
";

            ParseAndValidate(test,
    // (2,7): error CS1576: The line number specified for #line directive is missing or invalid
    // #line 0
    Diagnostic(ErrorCode.ERR_InvalidLineNumber, "0"),
    // (3,7): error CS1029: #error: ''
    // #error
    Diagnostic(ErrorCode.ERR_ErrorDirective, "").WithArguments(""));
        }

        [WorkItem(536689, "http://vstfdevdiv:8080/DevDiv2/DevDiv/_workitems/edit/536689")]
        [Fact]
        public void CS1578ERR_MissingPPFile()
        {
            var test = @"
public class Test
{
    #line 5 hidden
    public static void MyHiddenMethod()
    {
    }
}
";

            ParseAndValidate(test, Diagnostic(ErrorCode.ERR_MissingPPFile, "hidden"));
        }

        [WorkItem(863414, "DevDiv/Personal")]
        [Fact]
        public void CS1585ERR_BadModifierLocation()
        {
            // Diff error: CS1519 v.s. CS1585
            var test = @"
namespace oo {
public class clx {
public void f(){}
} // class clx
public class clxx : clx {
    public static void virtual f() {}
}
public class cly {
public static int Main(){return 0;}
} // class cly
} // namespace
";

            ParseAndValidate(test,
    // (7,24): error CS1585: Member modifier 'virtual' must precede the member type and name
    //     public static void virtual f() {}
    Diagnostic(ErrorCode.ERR_BadModifierLocation, "virtual").WithArguments("virtual"),
    // (7,32): error CS1520: Method must have a return type
    //     public static void virtual f() {}
    Diagnostic(ErrorCode.ERR_MemberNeedsType, "f"));
        }

        [Fact]
        public void CS1586ERR_MissingArraySize()
        {
            var test = @"
class Test
{
    public static int Main()
    {
        int[] a = new int[];
        byte[] b = new byte[];
        string[] s = new string[];
        return 1;
    }
}
";

            ParseAndValidate(test,
Diagnostic(ErrorCode.ERR_MissingArraySize, "[]"),
Diagnostic(ErrorCode.ERR_MissingArraySize, "[]"),
Diagnostic(ErrorCode.ERR_MissingArraySize, "[]"));
        }

        [Fact, WorkItem(535935, "http://vstfdevdiv:8080/DevDiv2/DevDiv/_workitems/edit/535935")]
        public void CS1597ERR_UnexpectedSemicolon()
        {
            // Diff error: CS1519
            var test = @"
public class Test
{
   public static int Main()
   {
       return 1;
   };   
}
";

            ParseAndValidate(test, Diagnostic(ErrorCode.ERR_UnexpectedSemicolon, ";"));
        }

        [Fact]
        public void CS1609ERR_NoModifiersOnAccessor()
        {
            var test = @"
public delegate void Del();
public class Test
{
    public int Prop   
    {
        get
        {
            return 0;
        }
        private set
        {
        }
    }
    public event Del E
    {
        private add{}
        public remove{}
    }
    public static int Main()
    {
        return 1;
    }
}
";
            CreateStandardCompilation(test).GetDeclarationDiagnostics().Verify(
                // (17,9): error CS1609: Modifiers cannot be placed on event accessor declarations
                //         private add{}
                Diagnostic(ErrorCode.ERR_NoModifiersOnAccessor, "private").WithLocation(17, 9),
                // (18,9): error CS1609: Modifiers cannot be placed on event accessor declarations
                //         public remove{}
                Diagnostic(ErrorCode.ERR_NoModifiersOnAccessor, "public").WithLocation(18, 9));
        }

        [Fact]
        public void CS1609ERR_NoModifiersOnAccessor_Event()
        {
            var test = @"
public delegate void Del();
public class Test
{
    event Del E
    {
        public add { }
        private remove { }
    }
}
";

            CreateStandardCompilation(test).GetDeclarationDiagnostics().Verify(
                // (7,9): error CS1609: Modifiers cannot be placed on event accessor declarations
                //         public add { }
                Diagnostic(ErrorCode.ERR_NoModifiersOnAccessor, "public").WithLocation(7, 9),
                // (8,9): error CS1609: Modifiers cannot be placed on event accessor declarations
                //         private remove { }
                Diagnostic(ErrorCode.ERR_NoModifiersOnAccessor, "private").WithLocation(8, 9));
        }

        [Fact]
        public void ParamsCantBeUsedWithModifiers()
        {
            var test = @"
public class Test
{
<<<<<<< HEAD
    public static void ParamsWithRef(params ref int[] a) 
=======
    public static void goo(params ref int[] a) 
>>>>>>> 8dd264ba
    {
    }
    public static void ParamsWithOut(params out int[] a) 
    {
    }
    public static void ParamsWithIn(params in int[] a) 
    {
    }
    public static int Main()
    {
        int i = 10;
<<<<<<< HEAD
        ParamsWithRef(ref i);
        ParamsWithOut(out i);
        ParamsWithOut(i);
=======
        goo(ref i);
        boo(out i);
>>>>>>> 8dd264ba
        return 1;
    }
}
";

<<<<<<< HEAD
            CreateCompilationWithMscorlibAndSystemCore(test).GetDeclarationDiagnostics().Verify(
                // (4,45): error CS1611: The params parameter cannot be declared as ref
                //     public static void ParamsWithRef(params ref int[] a) 
                Diagnostic(ErrorCode.ERR_ParamsCantBeWithModifier, "ref").WithArguments("ref").WithLocation(4, 45),
                // (7,45): error CS1611: The params parameter cannot be declared as out
                //     public static void ParamsWithOut(params out int[] a) 
                Diagnostic(ErrorCode.ERR_ParamsCantBeWithModifier, "out").WithArguments("out").WithLocation(7, 45),
                // (10,44): error CS1611: The params parameter cannot be declared as in
                //     public static void ParamsWithIn(params in int[] a) 
                Diagnostic(ErrorCode.ERR_ParamsCantBeWithModifier, "in").WithArguments("in").WithLocation(10, 44));
=======
            CreateStandardCompilation(test).VerifyDiagnostics(
                // (7,35): error CS1611: The params parameter cannot be declared as ref or out
                //     public static void boo(params out int[] a) 
                Diagnostic(ErrorCode.ERR_ParamsCantBeRefOut, "out").WithLocation(7, 35),
                // (4,35): error CS1611: The params parameter cannot be declared as ref or out
                //     public static void goo(params ref int[] a) 
                Diagnostic(ErrorCode.ERR_ParamsCantBeRefOut, "ref").WithLocation(4, 35),
                // (7,24): error CS0177: The out parameter 'a' must be assigned to before control leaves the current method
                //     public static void boo(params out int[] a) 
                Diagnostic(ErrorCode.ERR_ParamUnassigned, "boo").WithArguments("a").WithLocation(7, 24));
>>>>>>> 8dd264ba
        }

        [Fact]
        public void CS1627ERR_EmptyYield()
        {
            var test = @"
using System.Collections;
class C : IEnumerable
{
   public IEnumerator GetEnumerator()
   {
      yield return;  // CS1627
   }
}
class Test
{
    public static int Main()
    {
        return 1;
    }
}
";

            ParseAndValidate(test, Diagnostic(ErrorCode.ERR_EmptyYield, "return"));
        }

        [Fact]
        public void CS1641ERR_FixedDimsRequired()
        {
            var test = @"
unsafe struct S 
{
    fixed int [] ia;  // CS1641
    fixed int [] ib[];  // CS0443
};
class Test
{
    public static int Main()
    {
        return 1;
    }
}
";

            ParseAndValidate(test, Diagnostic(ErrorCode.ERR_FixedDimsRequired, "ia"), Diagnostic(ErrorCode.ERR_ValueExpected, "]"));
        }

        [WorkItem(863435, "DevDiv/Personal")]
        [Fact]
        public void CS1671ERR_BadModifiersOnNamespace01()
        {
            var test = @"
public namespace NS // CS1671
{
    class Test
    {
        public static int Main()
        {
            return 1;
        }
    }
}
";

            ParseAndValidate(test, Diagnostic(ErrorCode.ERR_BadModifiersOnNamespace, "public"));
        }

        [Fact]
        public void CS1671ERR_BadModifiersOnNamespace02()
        {
            var test = @"[System.Obsolete]
namespace N { }
";

            ParseAndValidate(test, Diagnostic(ErrorCode.ERR_BadModifiersOnNamespace, "[System.Obsolete]"));
        }

        [WorkItem(863437, "DevDiv/Personal")]
        [Fact]
        public void CS1675ERR_InvalidGenericEnumNowCS7002()
        {
            var test = @"
enum E<T> // CS1675
{
}
class Test
{
    public static int Main()
    {
        return 1;
    }
}
";

            ParseAndValidate(test, Diagnostic(ErrorCode.ERR_UnexpectedGenericName, "E"));
        }

        [WorkItem(863438, "DevDiv/Personal")]
        [Fact]
        public void CS1730ERR_GlobalAttributesNotFirst()
        {
            var test = @"
class Test
{
}
[assembly:System.Attribute]
";

            ParseAndValidate(test, Diagnostic(ErrorCode.ERR_GlobalAttributesNotFirst, "assembly"));
        }

        [Fact(), WorkItem(527039, "http://vstfdevdiv:8080/DevDiv2/DevDiv/_workitems/edit/527039")]
        public void CS1732ERR_ParameterExpected()
        {
            var test = @"
using System;
static class Test
{
    static int Main()
    {
        Func<int,int> f1 = (x,) => 1;
        Func<int,int, int> f2 = (y,) => 2;
        return 1;
    }
}
";

            ParseAndValidate(test,
                // (7,31): error CS1001: Identifier expected
                //         Func<int,int> f1 = (x,) => 1;
                Diagnostic(ErrorCode.ERR_IdentifierExpected, ")"),
                // (8,36): error CS1001: Identifier expected
                //         Func<int,int, int> f2 = (y,) => 2;
                Diagnostic(ErrorCode.ERR_IdentifierExpected, ")"));
        }

        [WorkItem(536674, "http://vstfdevdiv:8080/DevDiv2/DevDiv/_workitems/edit/536674")]
        [Fact]
        public void CS1733ERR_ExpressionExpected()
        {
            // diff error msg - CS1525
            var test = @"
using System.Collections.Generic;
using System.Collections;
static class Test
{
    static void Main()
    {
        A a = new A { 5, {9, 5, }, 3 };
    }
}
";

            ParseAndValidate(test, Diagnostic(ErrorCode.ERR_ExpressionExpected, "}"));
        }

        [WorkItem(536674, "http://vstfdevdiv:8080/DevDiv2/DevDiv/_workitems/edit/536674")]
        [Fact]
        public void CS1733ERR_ExpressionExpected_02()
        {
            var test = @"using System;
using System.Collections.Generic;
using System.Linq;
 
class Program
{
    static void Main(string[] args)
    {
        Console.WriteLine(""Hello"")?";

            ParseAndValidate(test,
                // (9,36): error CS1733: Expected expression
                //         Console.WriteLine("Hello")?
                Diagnostic(ErrorCode.ERR_ExpressionExpected, "").WithLocation(9, 36),
                // (9,36): error CS1003: Syntax error, ':' expected
                //         Console.WriteLine("Hello")?
                Diagnostic(ErrorCode.ERR_SyntaxError, "").WithArguments(":", "").WithLocation(9, 36),
                // (9,36): error CS1733: Expected expression
                //         Console.WriteLine("Hello")?
                Diagnostic(ErrorCode.ERR_ExpressionExpected, "").WithLocation(9, 36),
                // (9,36): error CS1002: ; expected
                //         Console.WriteLine("Hello")?
                Diagnostic(ErrorCode.ERR_SemicolonExpected, "").WithLocation(9, 36),
                // (9,36): error CS1513: } expected
                //         Console.WriteLine("Hello")?
                Diagnostic(ErrorCode.ERR_RbraceExpected, "").WithLocation(9, 36),
                // (9,36): error CS1513: } expected
                //         Console.WriteLine("Hello")?
                Diagnostic(ErrorCode.ERR_RbraceExpected, "").WithLocation(9, 36));
        }

        [Fact]
        public void CS1960ERR_IllegalVarianceSyntax()
        {
            var test =
@"interface I<in T>
{
    void M<in U>();
    object this<out U>[int i] { get; set; }
}
struct S<out T>
{
    void M<out U>();
}
delegate void D<in T>();
class A<out T>
{
    void M<out U>();
    interface I<in U> { }
    struct S<out U> { }
    delegate void D<in U>();
    class B<out U> { }
}";
            CreateStandardCompilation(test).VerifyDiagnostics(
                // (4,12): error CS7002: Unexpected use of a generic name
                //     object this<out U>[int i] { get; set; }
                Diagnostic(ErrorCode.ERR_UnexpectedGenericName, "this").WithLocation(4, 12),
                // (6,10): error CS1960: Invalid variance modifier. Only interface and delegate type parameters can be specified as variant.
                // struct S<out T>
                Diagnostic(ErrorCode.ERR_IllegalVarianceSyntax, "out").WithLocation(6, 10),
                // (11,9): error CS1960: Invalid variance modifier. Only interface and delegate type parameters can be specified as variant.
                // class A<out T>
                Diagnostic(ErrorCode.ERR_IllegalVarianceSyntax, "out").WithLocation(11, 9),
                // (3,12): error CS1960: Invalid variance modifier. Only interface and delegate type parameters can be specified as variant.
                //     void M<in U>();
                Diagnostic(ErrorCode.ERR_IllegalVarianceSyntax, "in").WithLocation(3, 12),
                // (13,12): error CS1960: Invalid variance modifier. Only interface and delegate type parameters can be specified as variant.
                //     void M<out U>();
                Diagnostic(ErrorCode.ERR_IllegalVarianceSyntax, "out").WithLocation(13, 12),
                // (8,12): error CS1960: Invalid variance modifier. Only interface and delegate type parameters can be specified as variant.
                //     void M<out U>();
                Diagnostic(ErrorCode.ERR_IllegalVarianceSyntax, "out").WithLocation(8, 12),
                // (8,10): error CS0501: 'S<T>.M<U>()' must declare a body because it is not marked abstract, extern, or partial
                //     void M<out U>();
                Diagnostic(ErrorCode.ERR_ConcreteMissingBody, "M").WithArguments("S<T>.M<U>()").WithLocation(8, 10),
                // (13,10): error CS0501: 'A<T>.M<U>()' must declare a body because it is not marked abstract, extern, or partial
                //     void M<out U>();
                Diagnostic(ErrorCode.ERR_ConcreteMissingBody, "M").WithArguments("A<T>.M<U>()").WithLocation(13, 10),
                // (17,13): error CS1960: Invalid variance modifier. Only interface and delegate type parameters can be specified as variant.
                //     class B<out U> { }
                Diagnostic(ErrorCode.ERR_IllegalVarianceSyntax, "out").WithLocation(17, 13),
                // (15,14): error CS1960: Invalid variance modifier. Only interface and delegate type parameters can be specified as variant.
                //     struct S<out U> { }
                Diagnostic(ErrorCode.ERR_IllegalVarianceSyntax, "out").WithLocation(15, 14));
        }

        [Fact]
        public void CS1960ERR_IllegalVarianceSyntax_LocalFunction()
        {
            var test =
@"class C
{
    void M()
    {
        void Local<in T>() { }
    }
}";
            CreateStandardCompilation(test).VerifyDiagnostics(
                // (5,20): error CS1960: Invalid variance modifier. Only interface and delegate type parameters can be specified as variant.
                //         void Local<in T>() { }
                Diagnostic(ErrorCode.ERR_IllegalVarianceSyntax, "in").WithLocation(5, 20),
                // (5,14): warning CS8321: The local function 'Local' is declared but never used
                //         void Local<in T>() { }
                Diagnostic(ErrorCode.WRN_UnreferencedLocalFunction, "Local").WithArguments("Local").WithLocation(5, 14));
        }

        [Fact]
        public void CS7000ERR_UnexpectedAliasedName()
        {
            var test = @"using System;
using N1Alias = N1;

namespace N1 
{
    namespace N1Alias::N2 {}

    class Test
    {      
        static int Main()
        {
            N1.global::Test.M1();
            return 1;
        }
    }
}
";

            // Native compiler : CS1003
            CreateStandardCompilation(test).VerifyDiagnostics(
                // (12,22): error CS7000: Unexpected use of an aliased name
                //             N1.global::Test.M1();
                Diagnostic(ErrorCode.ERR_UnexpectedAliasedName, "::").WithLocation(12, 22),
                // (6,15): error CS7000: Unexpected use of an aliased name
                //     namespace N1Alias::N2 {}
                Diagnostic(ErrorCode.ERR_UnexpectedAliasedName, "N1Alias::N2").WithLocation(6, 15),
                // (12,13): error CS0234: The type or namespace name 'global' does not exist in the namespace 'N1' (are you missing an assembly reference?)
                //             N1.global::Test.M1();
                Diagnostic(ErrorCode.ERR_DottedTypeNameNotFoundInNS, "N1.global").WithArguments("global", "N1").WithLocation(12, 13),
                // (2,1): hidden CS8019: Unnecessary using directive.
                // using N1Alias = N1;
                Diagnostic(ErrorCode.HDN_UnusedUsingDirective, "using N1Alias = N1;").WithLocation(2, 1),
                // (1,1): hidden CS8019: Unnecessary using directive.
                // using System;
                Diagnostic(ErrorCode.HDN_UnusedUsingDirective, "using System;").WithLocation(1, 1));
        }

        [Fact]
        public void CS7002ERR_UnexpectedGenericName()
        {
            var test = @"enum E<T> {    One, Two, Three   }

public class Test
{
    public int this<V>[V v]  {    get { return 0; }   } 
}
";

            // Native Compiler : CS1675 etc.
            ParseAndValidate(test,
    // (1,6): error CS7002: Unexpected use of a generic name
    // enum E<T> {    One, Two, Three   }
    Diagnostic(ErrorCode.ERR_UnexpectedGenericName, "E"),
    // (5,16): error CS7002: Unexpected use of a generic name
    //     public int this<V>[V v]  {    get { return 0; }   } 
    Diagnostic(ErrorCode.ERR_UnexpectedGenericName, "this"));
        }

        [Fact, WorkItem(546212, "http://vstfdevdiv:8080/DevDiv2/DevDiv/_workitems/edit/546212")]
        public void InvalidQueryExpression()
        {
            var text = @"
using System;
using System.Linq;

public class QueryExpressionTest
{
    public static void Main()
    {
        var expr1 = new[] { 1, 2, 3 };
        var expr2 = new[] { 1, 2, 3 };

        var query13 = from  const in expr1 join  i in expr2 on const equals i select new { const, i };
    }
}
";

            // error CS1002: ; expected
            // error CS1031: Type expected
            // error CS1525: Invalid expression term 'in' ... ...
            ParseAndValidate(text,
              // (12,29): error CS1002: ; expected
              //         var query13 = from  const in expr1 join  i in expr2 on const equals i select new { const, i };
              Diagnostic(ErrorCode.ERR_SemicolonExpected, "const"),
              // (12,35): error CS1031: Type expected
              //         var query13 = from  const in expr1 join  i in expr2 on const equals i select new { const, i };
              Diagnostic(ErrorCode.ERR_TypeExpected, "in"),
              // (12,35): error CS1001: Identifier expected
              //         var query13 = from  const in expr1 join  i in expr2 on const equals i select new { const, i };
              Diagnostic(ErrorCode.ERR_IdentifierExpected, "in"),
              // (12,35): error CS0145: A const field requires a value to be provided
              //         var query13 = from  const in expr1 join  i in expr2 on const equals i select new { const, i };
              Diagnostic(ErrorCode.ERR_ConstValueRequired, "in"),
              // (12,35): error CS1003: Syntax error, ',' expected
              //         var query13 = from  const in expr1 join  i in expr2 on const equals i select new { const, i };
              Diagnostic(ErrorCode.ERR_SyntaxError, "in").WithArguments(",", "in"),
              // (12,38): error CS1002: ; expected
              //         var query13 = from  const in expr1 join  i in expr2 on const equals i select new { const, i };
              Diagnostic(ErrorCode.ERR_SemicolonExpected, "expr1"),
              // (12,50): error CS1002: ; expected
              //         var query13 = from  const in expr1 join  i in expr2 on const equals i select new { const, i };
              Diagnostic(ErrorCode.ERR_SemicolonExpected, "i"),
              // (12,52): error CS1002: ; expected
              //         var query13 = from  const in expr1 join  i in expr2 on const equals i select new { const, i };
              Diagnostic(ErrorCode.ERR_SemicolonExpected, "in"),
              // (12,52): error CS1513: } expected
              //         var query13 = from  const in expr1 join  i in expr2 on const equals i select new { const, i };
              Diagnostic(ErrorCode.ERR_RbraceExpected, "in"),
              // (12,64): error CS1002: ; expected
              //         var query13 = from  const in expr1 join  i in expr2 on const equals i select new { const, i };
              Diagnostic(ErrorCode.ERR_SemicolonExpected, "const"),
              // (12,77): error CS0145: A const field requires a value to be provided
              //         var query13 = from  const in expr1 join  i in expr2 on const equals i select new { const, i };
              Diagnostic(ErrorCode.ERR_ConstValueRequired, "i"),
              // (12,79): error CS1002: ; expected
              //         var query13 = from  const in expr1 join  i in expr2 on const equals i select new { const, i };
              Diagnostic(ErrorCode.ERR_SemicolonExpected, "select"),
              // (12,86): error CS1002: ; expected
              //         var query13 = from  const in expr1 join  i in expr2 on const equals i select new { const, i };
              Diagnostic(ErrorCode.ERR_SemicolonExpected, "new"),
              // (12,92): error CS1513: } expected
              //         var query13 = from  const in expr1 join  i in expr2 on const equals i select new { const, i };
              Diagnostic(ErrorCode.ERR_RbraceExpected, "const"),
              // (12,92): error CS1002: ; expected
              //         var query13 = from  const in expr1 join  i in expr2 on const equals i select new { const, i };
              Diagnostic(ErrorCode.ERR_SemicolonExpected, "const"),
              // (12,97): error CS1031: Type expected
              //         var query13 = from  const in expr1 join  i in expr2 on const equals i select new { const, i };
              Diagnostic(ErrorCode.ERR_TypeExpected, ","),
              // (12,97): error CS1001: Identifier expected
              //         var query13 = from  const in expr1 join  i in expr2 on const equals i select new { const, i };
              Diagnostic(ErrorCode.ERR_IdentifierExpected, ","),
              // (12,97): error CS0145: A const field requires a value to be provided
              //         var query13 = from  const in expr1 join  i in expr2 on const equals i select new { const, i };
              Diagnostic(ErrorCode.ERR_ConstValueRequired, ","),
              // (12,99): error CS0145: A const field requires a value to be provided
              //         var query13 = from  const in expr1 join  i in expr2 on const equals i select new { const, i };
              Diagnostic(ErrorCode.ERR_ConstValueRequired, "i"),
              // (12,101): error CS1002: ; expected
              //         var query13 = from  const in expr1 join  i in expr2 on const equals i select new { const, i };
              Diagnostic(ErrorCode.ERR_SemicolonExpected, "}"),
              // (12,102): error CS1597: Semicolon after method or accessor block is not valid
              //         var query13 = from  const in expr1 join  i in expr2 on const equals i select new { const, i };
              Diagnostic(ErrorCode.ERR_UnexpectedSemicolon, ";"),
              // (14,1): error CS1022: Type or namespace definition, or end-of-file expected
              // }
              Diagnostic(ErrorCode.ERR_EOFExpected, "}")
                );
        }

        [Fact]
        public void PartialTypesBeforeVersionTwo()
        {
            var text = @"
partial class C
{
}
";
            var tree = SyntaxFactory.ParseSyntaxTree(text, options: CSharpParseOptions.Default.WithLanguageVersion(LanguageVersion.CSharp5));
            tree.GetCompilationUnitRoot().GetDiagnostics().Verify();

            tree = SyntaxFactory.ParseSyntaxTree(text, options: CSharpParseOptions.Default.WithLanguageVersion(LanguageVersion.CSharp1));
            tree.GetCompilationUnitRoot().GetDiagnostics().Verify(
                // (2,1): error CS8022: Feature 'partial types' is not available in C# 1. Please use language version 2 or greater.
                // partial class C
                Diagnostic(ErrorCode.ERR_FeatureNotAvailableInVersion1, "partial").WithArguments("partial types", "2"));
        }

        [Fact]
        public void PartialMethodsVersionThree()
        {
            var text = @"
class C
{
    partial int Goo() { }
}
";
            var tree = SyntaxFactory.ParseSyntaxTree(text, options: CSharpParseOptions.Default.WithLanguageVersion(LanguageVersion.CSharp5));
            tree.GetCompilationUnitRoot().GetDiagnostics().Verify();

            tree = SyntaxFactory.ParseSyntaxTree(text, options: CSharpParseOptions.Default.WithLanguageVersion(LanguageVersion.CSharp2));
            tree.GetCompilationUnitRoot().GetDiagnostics().Verify(
                // (4,5): error CS8023: Feature 'partial method' is not available in C# 2. Please use language version 3 or greater.
                //     partial int Goo() { }
                Diagnostic(ErrorCode.ERR_FeatureNotAvailableInVersion2, "partial").WithArguments("partial method", "3"));
        }

        [Fact]
        public void QueryBeforeVersionThree()
        {
            var text = @"
class C
{
    void Goo()
    {
        var q = from a in b
                select c;
    }
}
";
            var tree = SyntaxFactory.ParseSyntaxTree(text, options: CSharpParseOptions.Default.WithLanguageVersion(LanguageVersion.CSharp5));
            tree.GetCompilationUnitRoot().GetDiagnostics().Verify();

            tree = SyntaxFactory.ParseSyntaxTree(text, options: CSharpParseOptions.Default.WithLanguageVersion(LanguageVersion.CSharp2));
            tree.GetCompilationUnitRoot().GetDiagnostics().Verify(
                // (6,17): error CS8023: Feature 'query expression' is not available in C# 2. Please use language version 3 or greater.
                //         var q = from a in b
                Diagnostic(ErrorCode.ERR_FeatureNotAvailableInVersion2, "from a in b").WithArguments("query expression", "3"),
                // (6,17): error CS8023: Feature 'query expression' is not available in C# 2. Please use language version 3 or greater.
                //         var q = from a in b
                Diagnostic(ErrorCode.ERR_FeatureNotAvailableInVersion2, "from").WithArguments("query expression", "3"));
        }

        [Fact]
        public void AnonymousTypeBeforeVersionThree()
        {
            var text = @"
class C
{
    void Goo()
    {
        var q = new { };
    }
}
";
            var tree = SyntaxFactory.ParseSyntaxTree(text, options: CSharpParseOptions.Default.WithLanguageVersion(LanguageVersion.CSharp5));
            tree.GetCompilationUnitRoot().GetDiagnostics().Verify();

            tree = SyntaxFactory.ParseSyntaxTree(text, options: CSharpParseOptions.Default.WithLanguageVersion(LanguageVersion.CSharp2));
            tree.GetCompilationUnitRoot().GetDiagnostics().Verify(
                // (6,17): error CS8023: Feature 'anonymous types' is not available in C# 2. Please use language version 3 or greater.
                //         var q = new { };
                Diagnostic(ErrorCode.ERR_FeatureNotAvailableInVersion2, "new").WithArguments("anonymous types", "3"));
        }

        [Fact]
        public void ImplicitArrayBeforeVersionThree()
        {
            var text = @"
class C
{
    void Goo()
    {
        var q = new [] { };
    }
}
";
            var tree = SyntaxFactory.ParseSyntaxTree(text, options: CSharpParseOptions.Default.WithLanguageVersion(LanguageVersion.CSharp5));
            tree.GetCompilationUnitRoot().GetDiagnostics().Verify();

            tree = SyntaxFactory.ParseSyntaxTree(text, options: CSharpParseOptions.Default.WithLanguageVersion(LanguageVersion.CSharp2));
            tree.GetCompilationUnitRoot().GetDiagnostics().Verify(
                // (6,17): error CS8023: Feature 'implicitly typed array' is not available in C# 2. Please use language version 3 or greater.
                //         var q = new [] { };
                Diagnostic(ErrorCode.ERR_FeatureNotAvailableInVersion2, "new").WithArguments("implicitly typed array", "3"));
        }

        [Fact]
        public void ObjectInitializerBeforeVersionThree()
        {
            var text = @"
class C
{
    void Goo()
    {
        var q = new Goo { };
    }
}
";
            var tree = SyntaxFactory.ParseSyntaxTree(text, options: CSharpParseOptions.Default.WithLanguageVersion(LanguageVersion.CSharp5));
            tree.GetCompilationUnitRoot().GetDiagnostics().Verify();

            tree = SyntaxFactory.ParseSyntaxTree(text, options: CSharpParseOptions.Default.WithLanguageVersion(LanguageVersion.CSharp2));
            tree.GetCompilationUnitRoot().GetDiagnostics().Verify(
                // (6,25): error CS8023: Feature 'object initializer' is not available in C# 2. Please use language version 3 or greater.
                //         var q = new Goo { };
                Diagnostic(ErrorCode.ERR_FeatureNotAvailableInVersion2, "{").WithArguments("object initializer", "3"));
        }

        [Fact]
        public void LambdaBeforeVersionThree()
        {
            var text = @"
class C
{
    void Goo()
    {
        var q = a => b;
    }
}
";
            var tree = SyntaxFactory.ParseSyntaxTree(text, options: CSharpParseOptions.Default.WithLanguageVersion(LanguageVersion.CSharp5));
            tree.GetCompilationUnitRoot().GetDiagnostics().Verify();

            tree = SyntaxFactory.ParseSyntaxTree(text, options: CSharpParseOptions.Default.WithLanguageVersion(LanguageVersion.CSharp2));
            tree.GetCompilationUnitRoot().GetDiagnostics().Verify(
                // (6,19): error CS8023: Feature 'lambda expression' is not available in C# 2. Please use language version 3 or greater.
                //         var q = a => b;
                Diagnostic(ErrorCode.ERR_FeatureNotAvailableInVersion2, "=>").WithArguments("lambda expression", "3"));
        }

        [Fact]
        public void ExtensionMethodsAreNotAvailableInEarlierCSharpVersions()
        {
            var code = @"
 public static class Test
 {
     public static void DoSomething(this int x) { }
 }";

            ParseAndValidate(code, new CSharpParseOptions(LanguageVersion.CSharp2),
                // (4,37): error CS8023: Feature 'extension method' is not available in C# 2. Please use language version 3 or greater.
                //      public static void DoSomething(this int x) { }
                Diagnostic(ErrorCode.ERR_FeatureNotAvailableInVersion2, "this").WithArguments("extension method", "3").WithLocation(4, 37));

            ParseAndValidate(code, new CSharpParseOptions(LanguageVersion.Latest));
        }

        [Fact]
        public void ExceptionFilterBeforeVersionSix()
        {
            var text = @"
public class C 
{
    public static int Main()
    {
        try { } catch when (true) {}
    }
}
";
            var tree = SyntaxFactory.ParseSyntaxTree(text, options: CSharpParseOptions.Default.WithLanguageVersion(LanguageVersion.CSharp6));
            tree.GetDiagnostics().Verify();

            tree = Parse(text, options: CSharpParseOptions.Default.WithLanguageVersion(LanguageVersion.CSharp5));
            tree.GetDiagnostics().Verify(
    // (6,23): error CS8026: Feature 'exception filter' is not available in C# 5. Please use language version 6 or greater.
    //         try { } catch when (true) {}
    Diagnostic(ErrorCode.ERR_FeatureNotAvailableInVersion5, "when").WithArguments("exception filter", "6").WithLocation(6, 23)
                );
        }

        [Fact]
        public void MissingCommaInAttribute()
        {
            var text =
@"[One Two] // error: missing comma
class TestClass { }";
            var tree = UsingTree(text);
            tree.GetDiagnostics().Verify(
                // (1,6): error CS1003: Syntax error, ',' expected
                // [One Two] // error: missing comma
                Diagnostic(ErrorCode.ERR_SyntaxError, "Two").WithArguments(",", "").WithLocation(1, 6)
                );
            N(SyntaxKind.CompilationUnit);
            {
                N(SyntaxKind.ClassDeclaration);
                {
                    N(SyntaxKind.AttributeList);
                    {
                        N(SyntaxKind.OpenBracketToken);
                        N(SyntaxKind.Attribute);
                        {
                            N(SyntaxKind.IdentifierName);
                            {
                                N(SyntaxKind.IdentifierToken, "One");
                            }
                        }
                        N(SyntaxKind.CommaToken, ""); // missing
                        N(SyntaxKind.Attribute);
                        {
                            N(SyntaxKind.IdentifierName);
                            {
                                N(SyntaxKind.IdentifierToken, "Two");
                            }
                        }
                        N(SyntaxKind.CloseBracketToken);
                    }
                }
                N(SyntaxKind.ClassKeyword);
                N(SyntaxKind.IdentifierToken, "TestClass");
                N(SyntaxKind.OpenBraceToken);
                N(SyntaxKind.CloseBraceToken);
            }
            N(SyntaxKind.EndOfFileToken);
        }

        [Fact]
        public void RefExtensionMethodsNotSupportedBefore7_2_RefReadOnlySyntax()
        {
            var code = @"
public static class Extensions
{
    public static void Print(ref readonly this int p)
    {
        System.Console.WriteLine(p);
    }
}
public static class Program
{
    public static void Main()
    {
        int p = 5;
        p.Print();
    }
}";

            CreateCompilationWithMscorlibAndSystemCore(code, parseOptions: CSharpParseOptions.Default.WithLanguageVersion(LanguageVersion.CSharp7_1)).GetParseDiagnostics().Verify(
               // (4,30): error CS8302: Feature 'readonly references' is not available in C# 7.1. Please use language version 7.2 or greater.
               //     public static void Print(ref readonly this int p)
               Diagnostic(ErrorCode.ERR_FeatureNotAvailableInVersion7_1, "ref").WithArguments("readonly references", "7.2").WithLocation(4, 30),
               // (4,30): error CS8302: Feature 'ref or in extension methods' is not available in C# 7.1. Please use language version 7.2 or greater.
               //     public static void Print(ref readonly this int p)
               Diagnostic(ErrorCode.ERR_FeatureNotAvailableInVersion7_1, "ref").WithArguments("ref or in extension methods", "7.2").WithLocation(4, 30)
            );

            CompileAndVerify(code, additionalRefs: new[] { SystemCoreRef }, expectedOutput: "5");
        }

        [Fact]
        public void RefExtensionMethodsNotSupportedBefore7_2_InSyntax()
        {
            var code = @"
public static class Extensions
{
    public static void Print(in this int p)
    {
        System.Console.WriteLine(p);
    }
}
public static class Program
{
    public static void Main()
    {
        int p = 5;
        p.Print();
    }
}";

            CreateCompilationWithMscorlibAndSystemCore(code, parseOptions: CSharpParseOptions.Default.WithLanguageVersion(LanguageVersion.CSharp7_1)).GetParseDiagnostics().Verify(
               // (4,30): error CS8302: Feature 'ref or in extension methods' is not available in C# 7.1. Please use language version 7.2 or greater.
               //     public static void Print(in this int p)
               Diagnostic(ErrorCode.ERR_FeatureNotAvailableInVersion7_1, "in").WithArguments("ref or in extension methods", "7.2").WithLocation(4, 30),

               // (4,30): error CS8302: Feature 'readonly references' is not available in C# 7.1. Please use language version 7.2 or greater.
               //     public static void Print(in this int p)
               Diagnostic(ErrorCode.ERR_FeatureNotAvailableInVersion7_1, "in").WithArguments("readonly references", "7.2").WithLocation(4, 30)
            );

            CompileAndVerify(code, additionalRefs: new[] { SystemCoreRef }, expectedOutput: "5");
        }

        [Fact]
        public void RefExtensionMethodsNotSupportedBefore7_2_RefSyntax()
        {
            var code = @"
public static class Extensions
{
    public static void Print(ref this int p)
    {
        System.Console.WriteLine(p);
    }
}
public static class Program
{
    public static void Main()
    {
        int p = 5;
        p.Print();
    }
}";

            CreateCompilationWithMscorlibAndSystemCore(code, parseOptions: CSharpParseOptions.Default.WithLanguageVersion(LanguageVersion.CSharp7_1)).GetParseDiagnostics().Verify(
               // (4,30): error CS8302: Feature 'ref or in extension methods' is not available in C# 7.1. Please use language version 7.2 or greater.
               //     public static void Print(ref this int p)
               Diagnostic(ErrorCode.ERR_FeatureNotAvailableInVersion7_1, "ref").WithArguments("ref or in extension methods", "7.2").WithLocation(4, 30)
            );

            CompileAndVerify(code, additionalRefs: new[] { SystemCoreRef }, expectedOutput: "5");
        }

        #endregion

        #region "Targeted Warning Tests - please arrange tests in the order of error code"

        [Fact]
        public void CS0440WRN_GlobalAliasDefn()
        {
            var test = @"
using global = MyClass;   // CS0440
class MyClass
{
    static void Main()
    {
        // Note how global refers to the global namespace
        // even though it is redefined above.
        global::System.Console.WriteLine();
    }
}
";

            CreateStandardCompilation(test).VerifyDiagnostics(
                // (2,7): warning CS0440: Defining an alias named 'global' is ill-advised since 'global::' always references the global namespace and not an alias
                // using global = MyClass;   // CS0440
                Diagnostic(ErrorCode.WRN_GlobalAliasDefn, "global").WithLocation(2, 7),
                // (2,1): hidden CS8019: Unnecessary using directive.
                // using global = MyClass;   // CS0440
                Diagnostic(ErrorCode.HDN_UnusedUsingDirective, "using global = MyClass;").WithLocation(2, 1));
        }

        [Fact]
        public void CS0642WRN_PossibleMistakenNullStatement()
        {
            var test = @"
class MyClass
{
    public static int Main(System.Collections.IEnumerable e)
    {
        for (int i = 0; i < 10; i += 1);
        foreach (var v in e);
        while(false);

        if(true);else;
        using(null);
        lock(null);
        do;while(false);

        for (int i = 0; i < 10; i += 1);{}   // CS0642, semicolon intentional?
        foreach (var v in e);{}
        while(false);{}

        return 0;
    }
}
";

            CreateStandardCompilation(test).VerifyDiagnostics(
                // (10,17): warning CS0642: Possible mistaken empty statement
                //         if(true);else;
                Diagnostic(ErrorCode.WRN_PossibleMistakenNullStatement, ";").WithLocation(10, 17),
                // (10,22): warning CS0642: Possible mistaken empty statement
                //         if(true);else;
                Diagnostic(ErrorCode.WRN_PossibleMistakenNullStatement, ";").WithLocation(10, 22),
                // (11,20): warning CS0642: Possible mistaken empty statement
                //         using(null);
                Diagnostic(ErrorCode.WRN_PossibleMistakenNullStatement, ";").WithLocation(11, 20),
                // (12,19): warning CS0642: Possible mistaken empty statement
                //         lock(null);
                Diagnostic(ErrorCode.WRN_PossibleMistakenNullStatement, ";").WithLocation(12, 19),
                // (13,11): warning CS0642: Possible mistaken empty statement
                //         do;while(false);
                Diagnostic(ErrorCode.WRN_PossibleMistakenNullStatement, ";").WithLocation(13, 11),
                // (15,40): warning CS0642: Possible mistaken empty statement
                //         for (int i = 0; i < 10; i += 1);{}   // CS0642, semicolon intentional?
                Diagnostic(ErrorCode.WRN_PossibleMistakenNullStatement, ";").WithLocation(15, 40),
                // (16,29): warning CS0642: Possible mistaken empty statement
                //         foreach (var v in e);{}
                Diagnostic(ErrorCode.WRN_PossibleMistakenNullStatement, ";").WithLocation(16, 29),
                // (17,21): warning CS0642: Possible mistaken empty statement
                //         while(false);{}
                Diagnostic(ErrorCode.WRN_PossibleMistakenNullStatement, ";").WithLocation(17, 21));
        }

        [Fact]
        public void CS0642_DoNotWarnForMissingEmptyStatement()
        {
            var test = @"
class MyClass
{
    public static int Main(bool b)
    {
        if (b)
    
    public
";

            CreateStandardCompilation(test).VerifyDiagnostics(
                // (6,15): error CS1002: ; expected
                //         if (b)
                Diagnostic(ErrorCode.ERR_SemicolonExpected, "").WithLocation(6, 15),
                // (6,15): error CS1513: } expected
                //         if (b)
                Diagnostic(ErrorCode.ERR_RbraceExpected, "").WithLocation(6, 15),
                // (9,1): error CS1519: Invalid token '' in class, struct, or interface member declaration
                // 
                Diagnostic(ErrorCode.ERR_InvalidMemberDecl, "").WithArguments("").WithLocation(9, 1),
                // (8,11): error CS1513: } expected
                //     public
                Diagnostic(ErrorCode.ERR_RbraceExpected, "").WithLocation(8, 11),
                // (4,23): error CS0161: 'MyClass.Main(bool)': not all code paths return a value
                //     public static int Main(bool b)
                Diagnostic(ErrorCode.ERR_ReturnExpected, "Main").WithArguments("MyClass.Main(bool)").WithLocation(4, 23));
        }

        [Fact, WorkItem(529895, "http://vstfdevdiv:8080/DevDiv2/DevDiv/_workitems/edit/529895")]
        public void AttributeInMethodBody()
        {
            var test = @"
public class Class1 
{
    int Meth2 (int parm) {[Goo(5)]return 0;}
}
";
            ParseAndValidate(test,
                // (4,27): error CS1513: } expected
                Diagnostic(ErrorCode.ERR_RbraceExpected, "[").WithLocation(4, 27),
                // (4,35): error CS1519: Invalid token 'return' in class, struct, or interface member declaration
                Diagnostic(ErrorCode.ERR_InvalidMemberDecl, "return").WithArguments("return").WithLocation(4, 35),
                // (4,35): error CS1519: Invalid token 'return' in class, struct, or interface member declaration
                Diagnostic(ErrorCode.ERR_InvalidMemberDecl, "return").WithArguments("return").WithLocation(4, 35),
                // (5,1): error CS1022: Type or namespace definition, or end-of-file expected
                Diagnostic(ErrorCode.ERR_EOFExpected, "}").WithLocation(5, 1));
        }

        // Preprocessor:
        [Fact]
        public void CS1030WRN_WarningDirectivepp()
        {
            //the single-line comment is handled differently from other trivia in the directive
            var test = @"
class Test
{
    static void Main()
    {
#warning //This is a WARNING!
    }
}
";

            ParseAndValidate(test, Diagnostic(ErrorCode.WRN_WarningDirective, "//This is a WARNING!").WithArguments("//This is a WARNING!"));
        }

        [Fact]
        public void CS1522WRN_EmptySwitch()
        {
            var test = @"
class Test
{
    public static int Main()
    {
        int i = 6;
        switch(i)   // CS1522
        {}
        return 0;
    }
}
";

            ParseAndValidate(test, Diagnostic(ErrorCode.WRN_EmptySwitch, "{"));
        }

        [Fact]
        public void PartialMethodInCSharp2()
        {
            var test = @"
partial class X
{
    partial void M();
}
";
            CreateStandardCompilation(test, parseOptions: CSharpParseOptions.Default.WithLanguageVersion(LanguageVersion.CSharp2)).VerifyDiagnostics(
                // (4,5): error CS8023: Feature 'partial method' is not available in C# 2. Please use language version 3 or greater.
                //     partial void M();
                Diagnostic(ErrorCode.ERR_FeatureNotAvailableInVersion2, "partial").WithArguments("partial method", "3"));
        }

        [Fact]
        public void InterpolatedStringBeforeCSharp6()
        {
            var text = @"
class C
{
    string M()
    {
        return $""hello"";
    }
}";

            var tree = SyntaxFactory.ParseSyntaxTree(text, options: CSharpParseOptions.Default.WithLanguageVersion(LanguageVersion.CSharp5));
            tree.GetCompilationUnitRoot().GetDiagnostics().Verify(
                // (6,16): error CS8026: Feature 'interpolated strings' is not available in C# 5. Please use language version 6 or greater.
                //         return $"hello";
                Diagnostic(ErrorCode.ERR_FeatureNotAvailableInVersion5, @"$""hello""").WithArguments("interpolated strings", "6").WithLocation(6, 16));
        }

        [Fact]
        public void InterpolatedStringWithReplacementBeforeCSharp6()
        {
            var text = @"
class C
{
    string M()
    {
        string other = ""world"";
        return $""hello + {other}"";
    }
}";

            var tree = SyntaxFactory.ParseSyntaxTree(text, options: CSharpParseOptions.Default.WithLanguageVersion(LanguageVersion.CSharp5));
            tree.GetCompilationUnitRoot().GetDiagnostics().Verify(
            // (7,16): error CS8026: Feature 'interpolated strings' is not available in C# 5. Please use language version 6 or greater.
            //         return $"hello + {other}";
            Diagnostic(ErrorCode.ERR_FeatureNotAvailableInVersion5, @"$""hello + {other}""").WithArguments("interpolated strings", "6").WithLocation(7, 16));
        }

        [WorkItem(529870, "http://vstfdevdiv:8080/DevDiv2/DevDiv/_workitems/edit/529870")]
        [Fact]
        public void AsyncBeforeCSharp5()
        {
            var text = @"
class C
{
    async void M() { }
}
";
            var tree = SyntaxFactory.ParseSyntaxTree(text, options: CSharpParseOptions.Default.WithLanguageVersion(LanguageVersion.CSharp5));
            tree.GetCompilationUnitRoot().GetDiagnostics().Verify();

            tree = SyntaxFactory.ParseSyntaxTree(text, options: CSharpParseOptions.Default.WithLanguageVersion(LanguageVersion.CSharp3));
            tree.GetCompilationUnitRoot().GetDiagnostics().Verify(
                // (4,5): error CS8024: Feature 'async function' is not available in C# 3. Please use language version 5 or greater.
                //     async void M() { }
                Diagnostic(ErrorCode.ERR_FeatureNotAvailableInVersion3, "async").WithArguments("async function", "5"));
        }

        [WorkItem(529870, "http://vstfdevdiv:8080/DevDiv2/DevDiv/_workitems/edit/529870")]
        [Fact]
        public void AsyncWithOtherModifiersBeforeCSharp5()
        {
            var text = @"
class C
{
    async static void M() { }
}
";
            var tree = SyntaxFactory.ParseSyntaxTree(text, options: CSharpParseOptions.Default.WithLanguageVersion(LanguageVersion.CSharp5));
            tree.GetCompilationUnitRoot().GetDiagnostics().Verify();

            tree = SyntaxFactory.ParseSyntaxTree(text, options: CSharpParseOptions.Default.WithLanguageVersion(LanguageVersion.CSharp3));
            tree.GetCompilationUnitRoot().GetDiagnostics().Verify(
                // (4,5): error CS8024: Feature 'async function' is not available in C# 3. Please use language version 5 or greater.
                //     async static void M() { }
                Diagnostic(ErrorCode.ERR_FeatureNotAvailableInVersion3, "async").WithArguments("async function", "5"));
        }

        [Fact]
        public void AsyncLambdaBeforeCSharp5()
        {
            var text = @"
class C
{
    static void Main()
    {
        Func<int, Task<int>> f = async x => x;
    }
}
";
            var tree = SyntaxFactory.ParseSyntaxTree(text, options: CSharpParseOptions.Default.WithLanguageVersion(LanguageVersion.CSharp5));
            tree.GetCompilationUnitRoot().GetDiagnostics().Verify();

            tree = SyntaxFactory.ParseSyntaxTree(text, options: CSharpParseOptions.Default.WithLanguageVersion(LanguageVersion.CSharp4));
            tree.GetCompilationUnitRoot().GetDiagnostics().Verify(
                // (6,34): error CS8025: Feature 'async function' is not available in C# 4. Please use language version 5 or greater.
                //         Func<int, Task<int>> f = async x => x;
                Diagnostic(ErrorCode.ERR_FeatureNotAvailableInVersion4, "async").WithArguments("async function", "5"));
        }

        [Fact]
        public void AsyncDelegateBeforeCSharp5()
        {
            var text = @"
class C
{
    static void Main()
    {
        Func<int, Task<int>> f = async delegate (int x) { return x; };
    }
}
";
            var tree = SyntaxFactory.ParseSyntaxTree(text, options: CSharpParseOptions.Default.WithLanguageVersion(LanguageVersion.CSharp5));
            tree.GetCompilationUnitRoot().GetDiagnostics().Verify();

            tree = SyntaxFactory.ParseSyntaxTree(text, options: CSharpParseOptions.Default.WithLanguageVersion(LanguageVersion.CSharp4));
            tree.GetCompilationUnitRoot().GetDiagnostics().Verify(
                // (6,34): error CS8025: Feature 'async function' is not available in C# 4. Please use language version 5 or greater.
                //         Func<int, Task<int>> f = async delegate (int x) { return x; };
                Diagnostic(ErrorCode.ERR_FeatureNotAvailableInVersion4, "async").WithArguments("async function", "5"));
        }

        [Fact]
        public void NamedArgumentBeforeCSharp4()
        {
            var text = @"
[Attr(x:1)]
class C
{
    C()
    {
        M(y:2);
    }
}
";
            SyntaxFactory.ParseSyntaxTree(text, options: CSharpParseOptions.Default.WithLanguageVersion(LanguageVersion.CSharp4)).GetDiagnostics().Verify();
            SyntaxFactory.ParseSyntaxTree(text, options: CSharpParseOptions.Default.WithLanguageVersion(LanguageVersion.CSharp3)).GetDiagnostics().Verify(
                // (2,7): error CS8024: Feature 'named argument' is not available in C# 3. Please use language version 4 or greater.
                // [Attr(x:1)]
                Diagnostic(ErrorCode.ERR_FeatureNotAvailableInVersion3, "x:").WithArguments("named argument", "4"),
                // (7,11): error CS8024: Feature 'named argument' is not available in C# 3. Please use language version 4 or greater.
                //         M(y:2);
                Diagnostic(ErrorCode.ERR_FeatureNotAvailableInVersion3, "y:").WithArguments("named argument", "4"));
        }

        [Fact]
        public void GlobalKeywordBeforeCSharp2()
        {
            var text = @"
class C : global::B
{
}
";
            SyntaxFactory.ParseSyntaxTree(text, options: CSharpParseOptions.Default.WithLanguageVersion(LanguageVersion.CSharp2)).GetDiagnostics().Verify();
            SyntaxFactory.ParseSyntaxTree(text, options: CSharpParseOptions.Default.WithLanguageVersion(LanguageVersion.CSharp1)).GetDiagnostics().Verify(
                // (2,11): error CS8022: Feature 'namespace alias qualifier' is not available in C# 1. Please use language version 2 or greater.
                // class C : global::B
                Diagnostic(ErrorCode.ERR_FeatureNotAvailableInVersion1, "global").WithArguments("namespace alias qualifier", "2"));
        }

        [Fact]
        public void AliasQualifiedNameBeforeCSharp2()
        {
            var text = @"
class C : A::B
{
}
";
            SyntaxFactory.ParseSyntaxTree(text, options: CSharpParseOptions.Default.WithLanguageVersion(LanguageVersion.CSharp2)).GetDiagnostics().Verify();
            SyntaxFactory.ParseSyntaxTree(text, options: CSharpParseOptions.Default.WithLanguageVersion(LanguageVersion.CSharp1)).GetDiagnostics().Verify(
                // (2,11): error CS8022: Feature 'namespace alias qualifier' is not available in C# 1. Please use language version 2 or greater.
                // class C : A::B
                Diagnostic(ErrorCode.ERR_FeatureNotAvailableInVersion1, "A").WithArguments("namespace alias qualifier", "2"));
        }

        [Fact]
        public void OptionalParameterBeforeCSharp4()
        {
            var text = @"
class C
{
    void M(int x = 1) { }
}
";
            SyntaxFactory.ParseSyntaxTree(text, options: CSharpParseOptions.Default.WithLanguageVersion(LanguageVersion.CSharp4)).GetDiagnostics().Verify();
            SyntaxFactory.ParseSyntaxTree(text, options: CSharpParseOptions.Default.WithLanguageVersion(LanguageVersion.CSharp3)).GetDiagnostics().Verify(
                // (4,18): error CS8024: Feature 'optional parameter' is not available in C# 3. Please use language version 4 or greater.
                //     void M(int x = 1) { }
                Diagnostic(ErrorCode.ERR_FeatureNotAvailableInVersion3, "= 1").WithArguments("optional parameter", "4"));
        }

        [Fact]
        public void ObjectInitializerBeforeCSharp3()
        {
            var text = @"
class C
{
    void M() 
    {
        return new C { Goo = 1 }; 
    }
}
";
            SyntaxFactory.ParseSyntaxTree(text, options: CSharpParseOptions.Default.WithLanguageVersion(LanguageVersion.CSharp3)).GetDiagnostics().Verify();
            SyntaxFactory.ParseSyntaxTree(text, options: CSharpParseOptions.Default.WithLanguageVersion(LanguageVersion.CSharp2)).GetDiagnostics().Verify(
                // (6,22): error CS8023: Feature 'object initializer' is not available in C# 2. Please use language version 3 or greater.
                //         return new C { Goo = 1 }; 
                Diagnostic(ErrorCode.ERR_FeatureNotAvailableInVersion2, "{").WithArguments("object initializer", "3"));
        }

        [Fact]
        public void CollectionInitializerBeforeCSharp3()
        {
            var text = @"
class C
{
    void M() 
    {
        return new C { 1, 2, 3 }; 
    }
}
";
            SyntaxFactory.ParseSyntaxTree(text, options: CSharpParseOptions.Default.WithLanguageVersion(LanguageVersion.CSharp3)).GetDiagnostics().Verify();
            SyntaxFactory.ParseSyntaxTree(text, options: CSharpParseOptions.Default.WithLanguageVersion(LanguageVersion.CSharp2)).GetDiagnostics().Verify(
                // (6,22): error CS8023: Feature 'collection initializer' is not available in C# 2. Please use language version 3 or greater.
                //         return new C { 1, 2, 3 }; 
                Diagnostic(ErrorCode.ERR_FeatureNotAvailableInVersion2, "{").WithArguments("collection initializer", "3"));
        }

        [Fact]
        public void CrefGenericBeforeCSharp2()
        {
            var text = @"
/// <see cref='C{T}'/>
class C
{
}
";
            // NOTE: This actually causes an internal compiler error in dev12 (probably wasn't expecting an error from cref parsing).
            SyntaxFactory.ParseSyntaxTree(text, options: TestOptions.RegularWithDocumentationComments.WithLanguageVersion(LanguageVersion.CSharp2)).GetDiagnostics().Verify();
            SyntaxFactory.ParseSyntaxTree(text, options: TestOptions.RegularWithDocumentationComments.WithLanguageVersion(LanguageVersion.CSharp1)).GetDiagnostics().Verify(
                // (2,16): warning CS1584: XML comment has syntactically incorrect cref attribute 'C{T}'
                // /// <see cref='C{T}'/>
                Diagnostic(ErrorCode.WRN_BadXMLRefSyntax, "C{T}").WithArguments("C{T}"),
                // (2,17): warning CS1658: Feature 'generics' is not available in C# 1. Please use language version 2 or greater.. See also error CS8022.
                // /// <see cref='C{T}'/>
                Diagnostic(ErrorCode.WRN_ErrorOverride, "{").WithArguments("Feature 'generics' is not available in C# 1. Please use language version 2 or greater.", "8022"));
        }

        [Fact]
        public void CrefAliasQualifiedNameBeforeCSharp2()
        {
            var text = @"
/// <see cref='Alias::Goo'/>
/// <see cref='global::Goo'/>
class C { }
";
            // NOTE: This actually causes an internal compiler error in dev12 (probably wasn't expecting an error from cref parsing).
            SyntaxFactory.ParseSyntaxTree(text, options: TestOptions.RegularWithDocumentationComments.WithLanguageVersion(LanguageVersion.CSharp2)).GetDiagnostics().Verify();
            SyntaxFactory.ParseSyntaxTree(text, options: TestOptions.RegularWithDocumentationComments.WithLanguageVersion(LanguageVersion.CSharp1)).GetDiagnostics().Verify(
                // (2,16): warning CS1584: XML comment has syntactically incorrect cref attribute 'Alias::Goo'
                // /// <see cref='Alias::Goo'/>
                Diagnostic(ErrorCode.WRN_BadXMLRefSyntax, "Alias::Goo").WithArguments("Alias::Goo"),
                // (2,16): warning CS1658: Feature 'namespace alias qualifier' is not available in C# 1. Please use language version 2 or greater.. See also error CS8022.
                // /// <see cref='Alias::Goo'/>
                Diagnostic(ErrorCode.WRN_ErrorOverride, "Alias").WithArguments("Feature 'namespace alias qualifier' is not available in C# 1. Please use language version 2 or greater.", "8022"),
                // (3,16): warning CS1584: XML comment has syntactically incorrect cref attribute 'global::Goo'
                // /// <see cref='global::Goo'/>
                Diagnostic(ErrorCode.WRN_BadXMLRefSyntax, "global::Goo").WithArguments("global::Goo"),
                // (3,16): warning CS1658: Feature 'namespace alias qualifier' is not available in C# 1. Please use language version 2 or greater.. See also error CS8022.
                // /// <see cref='global::Goo'/>
                Diagnostic(ErrorCode.WRN_ErrorOverride, "global").WithArguments("Feature 'namespace alias qualifier' is not available in C# 1. Please use language version 2 or greater.", "8022"));
        }

        [Fact]
        public void PragmaBeforeCSharp2()
        {
            var text = @"
#pragma warning disable 1584
#pragma checksum ""file.txt"" ""{00000000-0000-0000-0000-000000000000}"" ""2453""
class C { }
";
            SyntaxFactory.ParseSyntaxTree(text, options: TestOptions.RegularWithDocumentationComments.WithLanguageVersion(LanguageVersion.CSharp2)).GetDiagnostics().Verify();
            SyntaxFactory.ParseSyntaxTree(text, options: TestOptions.RegularWithDocumentationComments.WithLanguageVersion(LanguageVersion.CSharp1)).GetDiagnostics().Verify(
                // (2,2): error CS8022: Feature '#pragma' is not available in C# 1. Please use language version 2 or greater.
                // #pragma warning disable 1584
                Diagnostic(ErrorCode.ERR_FeatureNotAvailableInVersion1, "pragma").WithArguments("#pragma", "2"),
                // (3,2): error CS8022: Feature '#pragma' is not available in C# 1. Please use language version 2 or greater.
                // #pragma checksum "file.txt" "{00000000-0000-0000-0000-000000000000}" "2453"
                Diagnostic(ErrorCode.ERR_FeatureNotAvailableInVersion1, "pragma").WithArguments("#pragma", "2"));
        }

        [Fact]
        public void AwaitAsIdentifierInAsyncContext()
        {
            var text = @"
class C
{
    async void f()
    {
        int await;
    }
}
";

            var tree = SyntaxFactory.ParseSyntaxTree(text, options: CSharpParseOptions.Default.WithLanguageVersion(LanguageVersion.CSharp5));
            tree.GetCompilationUnitRoot().GetDiagnostics().Verify(
                // (6,13): error CS4003: 'await' cannot be used as an identifier within an async method or lambda expression
                //         int await;
                Diagnostic(ErrorCode.ERR_BadAwaitAsIdentifier, "await"));
        }

        // Note: Warnings covered in other test suite:
        //  1) PreprocessorTests: CS1633WRN_IllegalPragma, CS1634WRN_IllegalPPWarning, CS1691WRN_BadWarningNumber, CS1692WRN_InvalidNumber, 
        //                        CS1695WRN_IllegalPPChecksum, CS1696WRN_EndOfPPLineExpected 

        [Fact]
        public void WRN_NonECMAFeature()
        {
            var source = @"[module:Obsolete()]";
            SyntaxFactory.ParseSyntaxTree(source, options: CSharpParseOptions.Default.WithLanguageVersion(LanguageVersion.CSharp2)).GetDiagnostics().Verify();
            SyntaxFactory.ParseSyntaxTree(source, options: CSharpParseOptions.Default.WithLanguageVersion(LanguageVersion.CSharp1)).GetDiagnostics().Verify(
                // (1,2): warning CS1645: Feature 'module as an attribute target specifier' is not part of the standardized ISO C# language specification, and may not be accepted by other compilers
                // [module:Obsolete()]
                Diagnostic(ErrorCode.WRN_NonECMAFeature, "module:").WithArguments("module as an attribute target specifier"));
        }

        [Fact]
        public void CSharp6Features()
        {
            var source =
@"class Goo
{
    int L { get; } = 12; // auto property initializer

    int M() => 12; // expression-bodied method

    int N => 12; // expression-bodied property

    int this[int a] => a + 1; // expression-bodied indexer
    
    public static int operator +(Goo a, Goo b) => null; // expression-bodied operator
    
    public static explicit operator bool(Goo a) => false; // expression-bodied conversion operator

    void P(object o)
    {
        try {
        } catch (Exception ex) when (ex.ToString() == null) { // exception filter
        }

        var s = o?.ToString(); // null propagating operator
        var x = $""hello world"";
    }
}";
            SyntaxFactory.ParseSyntaxTree(source, options: CSharpParseOptions.Default.WithLanguageVersion(LanguageVersion.CSharp6)).GetDiagnostics().Verify();

            SyntaxFactory.ParseSyntaxTree(source, options: CSharpParseOptions.Default.WithLanguageVersion(LanguageVersion.CSharp5)).GetDiagnostics().Verify(
    // (3,20): error CS8026: Feature 'auto property initializer' is not available in C# 5. Please use language version 6 or greater.
    //     int L { get; } = 12; // auto property initializer
    Diagnostic(ErrorCode.ERR_FeatureNotAvailableInVersion5, "= 12").WithArguments("auto property initializer", "6").WithLocation(3, 20),
    // (5,13): error CS8026: Feature 'expression-bodied method' is not available in C# 5. Please use language version 6 or greater.
    //     int M() => 12; // expression-bodied method
    Diagnostic(ErrorCode.ERR_FeatureNotAvailableInVersion5, "=> 12").WithArguments("expression-bodied method", "6").WithLocation(5, 13),
    // (7,11): error CS8026: Feature 'expression-bodied property' is not available in C# 5. Please use language version 6 or greater.
    //     int N => 12; // expression-bodied property
    Diagnostic(ErrorCode.ERR_FeatureNotAvailableInVersion5, "=> 12").WithArguments("expression-bodied property", "6").WithLocation(7, 11),
    // (9,21): error CS8026: Feature 'expression-bodied indexer' is not available in C# 5. Please use language version 6 or greater.
    //     int this[int a] => a + 1; // expression-bodied indexer
    Diagnostic(ErrorCode.ERR_FeatureNotAvailableInVersion5, "=> a + 1").WithArguments("expression-bodied indexer", "6").WithLocation(9, 21),
    // (11,48): error CS8026: Feature 'expression-bodied method' is not available in C# 5. Please use language version 6 or greater.
    //     public static int operator +(Goo a, Goo b) => null; // expression-bodied operator
    Diagnostic(ErrorCode.ERR_FeatureNotAvailableInVersion5, "=> null").WithArguments("expression-bodied method", "6").WithLocation(11, 48),
    // (13,49): error CS8026: Feature 'expression-bodied method' is not available in C# 5. Please use language version 6 or greater.
    //     public static explicit operator bool(Goo a) => false; // expression-bodied conversion operator
    Diagnostic(ErrorCode.ERR_FeatureNotAvailableInVersion5, "=> false").WithArguments("expression-bodied method", "6").WithLocation(13, 49),
    // (18,32): error CS8026: Feature 'exception filter' is not available in C# 5. Please use language version 6 or greater.
    //         } catch (Exception ex) when (ex.ToString() == null) { // exception filter
    Diagnostic(ErrorCode.ERR_FeatureNotAvailableInVersion5, "when").WithArguments("exception filter", "6").WithLocation(18, 32),
    // (21,17): error CS8026: Feature 'null propagating operator' is not available in C# 5. Please use language version 6 or greater.
    //         var s = o?.ToString(); // null propagating operator
    Diagnostic(ErrorCode.ERR_FeatureNotAvailableInVersion5, "o?.ToString()").WithArguments("null propagating operator", "6").WithLocation(21, 17),
    // (22,17): error CS8026: Feature 'interpolated strings' is not available in C# 5. Please use language version 6 or greater.
    //         var x = $"hello world";
    Diagnostic(ErrorCode.ERR_FeatureNotAvailableInVersion5, @"$""hello world""").WithArguments("interpolated strings", "6").WithLocation(22, 17)
                );
        }

        [ClrOnlyFact]
        public void TooDeepObjectInitializer()
        {
            var builder = new StringBuilder();
            const int depth = 5000;
            builder.Append(
@"
class C 
{ 
    public C c;
    public ulong u;
}

class Test
{
    void M()
    {
        C ");

            for (int i = 0; i < depth; i++)
            {
                builder.AppendLine("c = new C {");
            }

            builder.Append("c = new C(), u = 0");

            for (int i = 0; i < depth - 1; i++)
            {
                builder.AppendLine("}, u = 0");
            }

            builder.Append(
@"
        };
    }
}

");

            var parsedTree = Parse(builder.ToString());
            var actualErrors = parsedTree.GetDiagnostics().ToArray();
            Assert.Equal(1, actualErrors.Length);
            Assert.Equal((int)ErrorCode.ERR_InsufficientStack, actualErrors[0].Code);
        }

        [ClrOnlyFact]
        [WorkItem(1085618, "http://vstfdevdiv:8080/DevDiv2/DevDiv/_workitems/edit/1085618")]
        public void TooDeepDelegateDeclaration()
        {
            var builder = new StringBuilder();
            builder.AppendLine(
@"
class Program
{
    static void Main(string[] args)
    {
");

            const int depth = 10000;
            for (int i = 0; i < depth; i++)
            {
                var line = string.Format("Action a{0} = delegate d{0} {{", i);
                builder.AppendLine(line);
            }

            for (int i = 0; i < depth; i++)
            {
                builder.Append("};");
            }

            builder.Append(@"} }");

            var parsedTree = Parse(builder.ToString());
            var actualErrors = parsedTree.GetDiagnostics().ToArray();
            Assert.Equal(1, actualErrors.Length);
            Assert.Equal((int)ErrorCode.ERR_InsufficientStack, actualErrors[0].Code);
        }

        [ClrOnlyFact]
        public void TooDeepObjectInitializerAsExpression()
        {
            var builder = new StringBuilder();
            const int depth = 5000;
            builder.Append(@"new C {");

            for (int i = 0; i < depth; i++)
            {
                builder.AppendLine("c = new C {");
            }

            builder.Append("c = new C(), u = 0");

            for (int i = 0; i < depth - 1; i++)
            {
                builder.AppendLine("}, u = 0");
            }

            builder.Append(@"}");

            var expr = SyntaxFactory.ParseExpression(builder.ToString());
            var actualErrors = expr.GetDiagnostics().ToArray();
            Assert.Equal(1, actualErrors.Length);
            Assert.Equal((int)ErrorCode.ERR_InsufficientStack, actualErrors[0].Code);
        }

        [ClrOnlyFact]
        public void TooDeepObjectInitializerAsStatement()
        {
            var builder = new StringBuilder();
            const int depth = 5000;
            builder.Append(@"C c = new C {");

            for (int i = 0; i < depth; i++)
            {
                builder.AppendLine("c = new C {");
            }

            builder.Append("c = new C(), u = 0");

            for (int i = 0; i < depth - 1; i++)
            {
                builder.AppendLine("}, u = 0");
            }

            builder.Append(@"}");

            var stmt = SyntaxFactory.ParseStatement(builder.ToString());
            var actualErrors = stmt.GetDiagnostics().ToArray();
            Assert.Equal(1, actualErrors.Length);
            Assert.Equal((int)ErrorCode.ERR_InsufficientStack, actualErrors[0].Code);
        }

        [Fact]
        [WorkItem(1085618, "http://vstfdevdiv:8080/DevDiv2/DevDiv/_workitems/edit/1085618")]
        public void MismatchedBracesAndDelegateDeclaration()
        {
            var source = @"
class Program
{
    public static void Main(string[] args)
    {

    delegate int F1(); 
    delegate int F2();
}
";

            SyntaxFactory.ParseSyntaxTree(source).GetDiagnostics().Verify(
                // (7,14): error CS1514: { expected
                //     delegate int F1(); 
                Diagnostic(ErrorCode.ERR_LbraceExpected, "int").WithLocation(7, 14),
                // (7,14): error CS1002: ; expected
                //     delegate int F1(); 
                Diagnostic(ErrorCode.ERR_SemicolonExpected, "int").WithLocation(7, 14),
                // (8,14): error CS1514: { expected
                //     delegate int F2();
                Diagnostic(ErrorCode.ERR_LbraceExpected, "int").WithLocation(8, 14),
                // (8,14): error CS1002: ; expected
                //     delegate int F2();
                Diagnostic(ErrorCode.ERR_SemicolonExpected, "int").WithLocation(8, 14),
                // (9,2): error CS1513: } expected
                // }
                Diagnostic(ErrorCode.ERR_RbraceExpected, "").WithLocation(9, 2));
        }

        #endregion
    }
}<|MERGE_RESOLUTION|>--- conflicted
+++ resolved
@@ -3078,133 +3078,69 @@
 public static class Extensions
 {
     //No type parameters
-<<<<<<< HEAD
-    public static void Foo1(this ref int i) {}
+    public static void Goo1(this ref int i) {}
     //Single type parameter
-    public static void Foo1<T>(this ref T t) where T : struct {}
+    public static void Goo1<T>(this ref T t) where T : struct {}
     //Multiple type parameters
-    public static void Foo1<T,U,V>(this ref U u) where U : struct {}
-=======
-    public static void Goo(ref this int i) {}
+    public static void Goo1<T,U,V>(this ref U u) where U : struct {}
+}
+public static class GenExtensions<X> where X : struct
+{
+    //No type parameters
+    public static void Goo2(this ref int i) {}
+    public static void Goo2(this ref X x) {}
     //Single type parameter
-    public static void Goo<T>(ref this T t) {}
+    public static void Goo2<T>(this ref T t) where T : struct {}
+    public static void Goo2<T>(this ref X x) {}
     //Multiple type parameters
-    public static void Goo<T,U,V>(ref this U u) {}
->>>>>>> 8dd264ba
-}
-public static class GenExtensions<X> where X : struct
-{
-    //No type parameters
-<<<<<<< HEAD
-    public static void Foo2(this ref int i) {}
-    public static void Foo2(this ref X x) {}
-    //Single type parameter
-    public static void Foo2<T>(this ref T t) where T : struct {}
-    public static void Foo2<T>(this ref X x) {}
-    //Multiple type parameters
-    public static void Foo2<T,U,V>(this ref U u) where U : struct {}
-    public static void Foo2<T,U,V>(this ref X x) {}
-=======
-    public static void Goo(ref this int i) {}
-    public static void Goo(ref this X x) {}
-    //Single type parameter
-    public static void Goo<T>(ref this T t) {}
-    public static void Goo<T>(ref this X x) {}
-    //Multiple type parameters
-    public static void Goo<T,U,V>(ref this U u) {}
-    public static void Goo<T,U,V>(ref this X x) {}
->>>>>>> 8dd264ba
+    public static void Goo2<T,U,V>(this ref U u) where U : struct {}
+    public static void Goo2<T,U,V>(this ref X x) {}
 }
 ";
 
             CreateCompilationWithMscorlibAndSystemCore(test).GetDeclarationDiagnostics().Verify(
-<<<<<<< HEAD
                 // (10,41): error CS8404:  The parameter modifier 'ref' cannot be used after the modifier 'this' 
-                //     public static void Foo1<T,U,V>(this ref U u) {}
+                //     public static void Goo1<T,U,V>(this ref U u) {}
                 Diagnostic(ErrorCode.ERR_BadParameterModifiersOrder, "ref").WithArguments("ref", "this").WithLocation(10, 41),
                 // (22,41): error CS8416:  The parameter modifier 'ref' cannot be used after the modifier 'this' 
-                //     public static void Foo2<T,U,V>(this ref X x) {}
+                //     public static void Goo2<T,U,V>(this ref X x) {}
                 Diagnostic(ErrorCode.ERR_BadParameterModifiersOrder, "ref").WithArguments("ref", "this").WithLocation(22, 41),
                 // (12,21): error CS1106: Extension method must be defined in a non-generic static class
                 // public static class GenExtensions<X>
                 Diagnostic(ErrorCode.ERR_BadExtensionAgg, "GenExtensions").WithLocation(12, 21),
                 // (8,37): error CS8416:  The parameter modifier 'ref' cannot be used after the modifier 'this' 
-                //     public static void Foo1<T>(this ref T t) {}
+                //     public static void Goo1<T>(this ref T t) {}
                 Diagnostic(ErrorCode.ERR_BadParameterModifiersOrder, "ref").WithArguments("ref", "this").WithLocation(8, 37),
                 // (16,34): error CS8416:  The parameter modifier 'ref' cannot be used after the modifier 'this' 
-                //     public static void Foo2(this ref X x) {}
+                //     public static void Goo2(this ref X x) {}
                 Diagnostic(ErrorCode.ERR_BadParameterModifiersOrder, "ref").WithArguments("ref", "this").WithLocation(16, 34),
                 // (12,21): error CS1106: Extension method must be defined in a non-generic static class
                 // public static class GenExtensions<X>
                 Diagnostic(ErrorCode.ERR_BadExtensionAgg, "GenExtensions").WithLocation(12, 21),
                 // (6,34): error CS8416:  The parameter modifier 'ref' cannot be used after the modifier 'this' 
-                //     public static void Foo1(this ref int i) {}
+                //     public static void Goo1(this ref int i) {}
                 Diagnostic(ErrorCode.ERR_BadParameterModifiersOrder, "ref").WithArguments("ref", "this").WithLocation(6, 34),
                 // (18,37): error CS8416:  The parameter modifier 'ref' cannot be used after the modifier 'this' 
-                //     public static void Foo2<T>(this ref T t) {}
+                //     public static void Goo2<T>(this ref T t) {}
                 Diagnostic(ErrorCode.ERR_BadParameterModifiersOrder, "ref").WithArguments("ref", "this").WithLocation(18, 37),
                 // (12,21): error CS1106: Extension method must be defined in a non-generic static class
                 // public static class GenExtensions<X>
                 Diagnostic(ErrorCode.ERR_BadExtensionAgg, "GenExtensions").WithLocation(12, 21),
                 // (19,37): error CS8416:  The parameter modifier 'ref' cannot be used after the modifier 'this' 
-                //     public static void Foo2<T>(this ref X x) {}
+                //     public static void Goo2<T>(this ref X x) {}
                 Diagnostic(ErrorCode.ERR_BadParameterModifiersOrder, "ref").WithArguments("ref", "this").WithLocation(19, 37),
                 // (12,21): error CS1106: Extension method must be defined in a non-generic static class
                 // public static class GenExtensions<X>
                 Diagnostic(ErrorCode.ERR_BadExtensionAgg, "GenExtensions").WithLocation(12, 21),
                 // (21,41): error CS8416:  The parameter modifier 'ref' cannot be used after the modifier 'this' 
-                //     public static void Foo2<T,U,V>(this ref U u) {}
+                //     public static void Goo2<T,U,V>(this ref U u) {}
                 Diagnostic(ErrorCode.ERR_BadParameterModifiersOrder, "ref").WithArguments("ref", "this").WithLocation(21, 41),
                 // (12,21): error CS1106: Extension method must be defined in a non-generic static class
                 // public static class GenExtensions<X>
                 Diagnostic(ErrorCode.ERR_BadExtensionAgg, "GenExtensions").WithLocation(12, 21),
                 // (15,34): error CS8416:  The parameter modifier 'ref' cannot be used after the modifier 'this' 
-                //     public static void Foo2(this ref int i) {}
+                //     public static void Goo2(this ref int i) {}
                 Diagnostic(ErrorCode.ERR_BadParameterModifiersOrder, "ref").WithArguments("ref", "this").WithLocation(15, 34),
-=======
-                // (10,39): error CS1101:  The parameter modifier 'ref' cannot be used with 'this' 
-                //     public static void Goo<T,U,V>(ref this U u) {}
-                Diagnostic(ErrorCode.ERR_BadRefWithThis, "this").WithLocation(10, 39),
-                // (22,39): error CS1101:  The parameter modifier 'ref' cannot be used with 'this' 
-                //     public static void Goo<T,U,V>(ref this X x) {}
-                Diagnostic(ErrorCode.ERR_BadRefWithThis, "this").WithLocation(22, 39),
-                // (12,21): error CS1106: Extension method must be defined in a non-generic static class
-                // public static class GenExtensions<X>
-                Diagnostic(ErrorCode.ERR_BadExtensionAgg, "GenExtensions").WithLocation(12, 21),
-                // (8,35): error CS1101:  The parameter modifier 'ref' cannot be used with 'this' 
-                //     public static void Goo<T>(ref this T t) {}
-                Diagnostic(ErrorCode.ERR_BadRefWithThis, "this").WithLocation(8, 35),
-                // (16,32): error CS1101:  The parameter modifier 'ref' cannot be used with 'this' 
-                //     public static void Goo(ref this X x) {}
-                Diagnostic(ErrorCode.ERR_BadRefWithThis, "this").WithLocation(16, 32),
-                // (12,21): error CS1106: Extension method must be defined in a non-generic static class
-                // public static class GenExtensions<X>
-                Diagnostic(ErrorCode.ERR_BadExtensionAgg, "GenExtensions").WithLocation(12, 21),
-                // (6,32): error CS1101:  The parameter modifier 'ref' cannot be used with 'this' 
-                //     public static void Goo(ref this int i) {}
-                Diagnostic(ErrorCode.ERR_BadRefWithThis, "this").WithLocation(6, 32),
-                // (18,35): error CS1101:  The parameter modifier 'ref' cannot be used with 'this' 
-                //     public static void Goo<T>(ref this T t) {}
-                Diagnostic(ErrorCode.ERR_BadRefWithThis, "this").WithLocation(18, 35),
-                // (12,21): error CS1106: Extension method must be defined in a non-generic static class
-                // public static class GenExtensions<X>
-                Diagnostic(ErrorCode.ERR_BadExtensionAgg, "GenExtensions").WithLocation(12, 21),
-                // (19,35): error CS1101:  The parameter modifier 'ref' cannot be used with 'this' 
-                //     public static void Goo<T>(ref this X x) {}
-                Diagnostic(ErrorCode.ERR_BadRefWithThis, "this").WithLocation(19, 35),
-                // (12,21): error CS1106: Extension method must be defined in a non-generic static class
-                // public static class GenExtensions<X>
-                Diagnostic(ErrorCode.ERR_BadExtensionAgg, "GenExtensions").WithLocation(12, 21),
-                // (21,39): error CS1101:  The parameter modifier 'ref' cannot be used with 'this' 
-                //     public static void Goo<T,U,V>(ref this U u) {}
-                Diagnostic(ErrorCode.ERR_BadRefWithThis, "this").WithLocation(21, 39),
-                // (12,21): error CS1106: Extension method must be defined in a non-generic static class
-                // public static class GenExtensions<X>
-                Diagnostic(ErrorCode.ERR_BadExtensionAgg, "GenExtensions").WithLocation(12, 21),
-                // (15,32): error CS1101:  The parameter modifier 'ref' cannot be used with 'this' 
-                //     public static void Goo(ref this int i) {}
-                Diagnostic(ErrorCode.ERR_BadRefWithThis, "this").WithLocation(15, 32),
->>>>>>> 8dd264ba
                 // (12,21): error CS1106: Extension method must be defined in a non-generic static class
                 // public static class GenExtensions<X>
                 Diagnostic(ErrorCode.ERR_BadExtensionAgg, "GenExtensions").WithLocation(12, 21));
@@ -3257,7 +3193,6 @@
 ";
 
             CreateCompilationWithMscorlibAndSystemCore(test).GetDeclarationDiagnostics().Verify(
-<<<<<<< HEAD
                 // (10,40): error CS8404:  The parameter modifier 'out' cannot be used with 'this' 
                 //     public static void Foo<T,U,V>(this out U u) {}
                 Diagnostic(ErrorCode.ERR_BadParameterModifiers, "out").WithArguments("out", "this"),
@@ -3300,50 +3235,6 @@
                 // (15,33): error CS8404:  The parameter modifier 'out' cannot be used with 'this' 
                 //     public static void Foo(this out int i) {}
                 Diagnostic(ErrorCode.ERR_BadParameterModifiers, "out").WithArguments("out", "this"),
-=======
-                // (10,40): error CS1102:  The parameter modifier 'out' cannot be used with 'this' 
-                //     public static void Goo<T,U,V>(this out U u) {}
-                Diagnostic(ErrorCode.ERR_BadOutWithThis, "out").WithLocation(10, 40),
-                // (8,36): error CS1102:  The parameter modifier 'out' cannot be used with 'this' 
-                //     public static void Goo<T>(this out T t) {}
-                Diagnostic(ErrorCode.ERR_BadOutWithThis, "out").WithLocation(8, 36),
-                // (6,33): error CS1102:  The parameter modifier 'out' cannot be used with 'this' 
-                //     public static void Goo(this out int i) {}
-                Diagnostic(ErrorCode.ERR_BadOutWithThis, "out").WithLocation(6, 33),
-                // (22,40): error CS1102:  The parameter modifier 'out' cannot be used with 'this' 
-                //     public static void Goo<T,U,V>(this out X x) {}
-                Diagnostic(ErrorCode.ERR_BadOutWithThis, "out").WithLocation(22, 40),
-                // (12,21): error CS1106: Extension method must be defined in a non-generic static class
-                // public static class GenExtensions<X>
-                Diagnostic(ErrorCode.ERR_BadExtensionAgg, "GenExtensions").WithLocation(12, 21),
-                // (16,33): error CS1102:  The parameter modifier 'out' cannot be used with 'this' 
-                //     public static void Goo(this out X x) {}
-                Diagnostic(ErrorCode.ERR_BadOutWithThis, "out").WithLocation(16, 33),
-                // (12,21): error CS1106: Extension method must be defined in a non-generic static class
-                // public static class GenExtensions<X>
-                Diagnostic(ErrorCode.ERR_BadExtensionAgg, "GenExtensions").WithLocation(12, 21),
-                // (18,36): error CS1102:  The parameter modifier 'out' cannot be used with 'this' 
-                //     public static void Goo<T>(this out T t) {}
-                Diagnostic(ErrorCode.ERR_BadOutWithThis, "out").WithLocation(18, 36),
-                // (12,21): error CS1106: Extension method must be defined in a non-generic static class
-                // public static class GenExtensions<X>
-                Diagnostic(ErrorCode.ERR_BadExtensionAgg, "GenExtensions").WithLocation(12, 21),
-                // (19,36): error CS1102:  The parameter modifier 'out' cannot be used with 'this' 
-                //     public static void Goo<T>(this out X x) {}
-                Diagnostic(ErrorCode.ERR_BadOutWithThis, "out").WithLocation(19, 36),
-                // (12,21): error CS1106: Extension method must be defined in a non-generic static class
-                // public static class GenExtensions<X>
-                Diagnostic(ErrorCode.ERR_BadExtensionAgg, "GenExtensions").WithLocation(12, 21),
-                // (21,40): error CS1102:  The parameter modifier 'out' cannot be used with 'this' 
-                //     public static void Goo<T,U,V>(this out U u) {}
-                Diagnostic(ErrorCode.ERR_BadOutWithThis, "out").WithLocation(21, 40),
-                // (12,21): error CS1106: Extension method must be defined in a non-generic static class
-                // public static class GenExtensions<X>
-                Diagnostic(ErrorCode.ERR_BadExtensionAgg, "GenExtensions").WithLocation(12, 21),
-                // (15,33): error CS1102:  The parameter modifier 'out' cannot be used with 'this' 
-                //     public static void Goo(this out int i) {}
-                Diagnostic(ErrorCode.ERR_BadOutWithThis, "out").WithLocation(15, 33),
->>>>>>> 8dd264ba
                 // (12,21): error CS1106: Extension method must be defined in a non-generic static class
                 // public static class GenExtensions<X>
                 Diagnostic(ErrorCode.ERR_BadExtensionAgg, "GenExtensions").WithLocation(12, 21));
@@ -3597,7 +3488,6 @@
 ";
 
             CreateCompilationWithMscorlibAndSystemCore(test).GetDeclarationDiagnostics().Verify(
-<<<<<<< HEAD
                 // (6,32): error CS81250:  The parameter modifier 'out' cannot be used with 'ref' 
                 //     public static void Foo(ref out int i) {}
                 Diagnostic(ErrorCode.ERR_BadParameterModifiers, "out").WithArguments("out", "ref").WithLocation(6, 32),
@@ -4030,35 +3920,6 @@
                 Assert.Equal(SyntaxKind.RefKeyword, parameter.Modifiers.First().Kind());
                 Assert.Equal(SyntaxKind.ReadOnlyKeyword, parameter.Modifiers.Last().Kind());
             }
-=======
-                // (10,39): error CS1108: A parameter cannot have all the specified modifiers; there are too many modifiers on the parameter
-                //     public static void Goo<T,U,V>(ref out U u) {}
-                Diagnostic(ErrorCode.ERR_MultiParamMod, "out").WithLocation(10, 39),
-                // (8,35): error CS1108: A parameter cannot have all the specified modifiers; there are too many modifiers on the parameter
-                //     public static void Goo<T>(ref out T t) {}
-                Diagnostic(ErrorCode.ERR_MultiParamMod, "out").WithLocation(8, 35),
-                // (6,32): error CS1108: A parameter cannot have all the specified modifiers; there are too many modifiers on the parameter
-                //     public static void Goo(ref out int i) {}
-                Diagnostic(ErrorCode.ERR_MultiParamMod, "out").WithLocation(6, 32),
-                // (22,39): error CS1108: A parameter cannot have all the specified modifiers; there are too many modifiers on the parameter
-                //     public static void Goo<T,U,V>(ref out X x) {}
-                Diagnostic(ErrorCode.ERR_MultiParamMod, "out").WithLocation(22, 39),
-                // (16,32): error CS1108: A parameter cannot have all the specified modifiers; there are too many modifiers on the parameter
-                //     public static void Goo(ref out X x) {}
-                Diagnostic(ErrorCode.ERR_MultiParamMod, "out").WithLocation(16, 32),
-                // (18,35): error CS1108: A parameter cannot have all the specified modifiers; there are too many modifiers on the parameter
-                //     public static void Goo<T>(ref out T t) {}
-                Diagnostic(ErrorCode.ERR_MultiParamMod, "out").WithLocation(18, 35),
-                // (19,35): error CS1108: A parameter cannot have all the specified modifiers; there are too many modifiers on the parameter
-                //     public static void Goo<T>(ref out X x) {}
-                Diagnostic(ErrorCode.ERR_MultiParamMod, "out").WithLocation(19, 35),
-                // (21,39): error CS1108: A parameter cannot have all the specified modifiers; there are too many modifiers on the parameter
-                //     public static void Goo<T,U,V>(ref out U u) {}
-                Diagnostic(ErrorCode.ERR_MultiParamMod, "out").WithLocation(21, 39),
-                // (15,32): error CS1108: A parameter cannot have all the specified modifiers; there are too many modifiers on the parameter
-                //     public static void Goo(ref out int i) {}
-                Diagnostic(ErrorCode.ERR_MultiParamMod, "out").WithLocation(15, 32));
->>>>>>> 8dd264ba
         }
 
         [Fact]
@@ -5013,13 +4874,7 @@
     }
 }
 ";
-<<<<<<< HEAD
             CreateStandardCompilation(test, options: new CSharpCompilationOptions(OutputKind.DynamicallyLinkedLibrary, allowUnsafe: true)).GetParseDiagnostics().Verify();
-=======
-            CreateStandardCompilation(test, options: new CSharpCompilationOptions(OutputKind.DynamicallyLinkedLibrary, allowUnsafe: true)).VerifyDiagnostics(
-                // (6,33): error CS1525: Invalid expression term 'stackalloc'
-                //         int*[] p = new int*[] { stackalloc int[1] };
-                Diagnostic(ErrorCode.ERR_InvalidExprTerm, "stackalloc").WithArguments("stackalloc").WithLocation(6, 33));
         }
 
         [Fact]
@@ -5084,7 +4939,6 @@
                 // (6,39): error CS0029: Cannot implicitly convert type 'int*' to 'System.IDisposable'
                 //         using (System.IDisposable v = stackalloc int[1])
                 Diagnostic(ErrorCode.ERR_NoImplicitConv, "stackalloc int[1]").WithArguments("int*", "System.IDisposable").WithLocation(6, 39));
->>>>>>> 8dd264ba
         }
 
         [WorkItem(906993, "DevDiv/Personal")]
@@ -5280,11 +5134,7 @@
             var test = @"
 public class Test
 {
-<<<<<<< HEAD
     public static void ParamsWithRef(params ref int[] a) 
-=======
-    public static void goo(params ref int[] a) 
->>>>>>> 8dd264ba
     {
     }
     public static void ParamsWithOut(params out int[] a) 
@@ -5296,20 +5146,14 @@
     public static int Main()
     {
         int i = 10;
-<<<<<<< HEAD
         ParamsWithRef(ref i);
         ParamsWithOut(out i);
         ParamsWithOut(i);
-=======
-        goo(ref i);
-        boo(out i);
->>>>>>> 8dd264ba
         return 1;
     }
 }
 ";
 
-<<<<<<< HEAD
             CreateCompilationWithMscorlibAndSystemCore(test).GetDeclarationDiagnostics().Verify(
                 // (4,45): error CS1611: The params parameter cannot be declared as ref
                 //     public static void ParamsWithRef(params ref int[] a) 
@@ -5320,18 +5164,6 @@
                 // (10,44): error CS1611: The params parameter cannot be declared as in
                 //     public static void ParamsWithIn(params in int[] a) 
                 Diagnostic(ErrorCode.ERR_ParamsCantBeWithModifier, "in").WithArguments("in").WithLocation(10, 44));
-=======
-            CreateStandardCompilation(test).VerifyDiagnostics(
-                // (7,35): error CS1611: The params parameter cannot be declared as ref or out
-                //     public static void boo(params out int[] a) 
-                Diagnostic(ErrorCode.ERR_ParamsCantBeRefOut, "out").WithLocation(7, 35),
-                // (4,35): error CS1611: The params parameter cannot be declared as ref or out
-                //     public static void goo(params ref int[] a) 
-                Diagnostic(ErrorCode.ERR_ParamsCantBeRefOut, "ref").WithLocation(4, 35),
-                // (7,24): error CS0177: The out parameter 'a' must be assigned to before control leaves the current method
-                //     public static void boo(params out int[] a) 
-                Diagnostic(ErrorCode.ERR_ParamUnassigned, "boo").WithArguments("a").WithLocation(7, 24));
->>>>>>> 8dd264ba
         }
 
         [Fact]
