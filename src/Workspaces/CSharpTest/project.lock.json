{
  "locked": false,
  "version": 1,
  "targets": {
    ".NETFramework,Version=v4.5.2": {
      "Microsoft.CodeAnalysis.Test.Resources.Proprietary/1.2.0-beta1-20160105-04": {
        "compile": {
          "lib/net45/Microsoft.CodeAnalysis.Test.Resources.Proprietary.dll": {}
        },
        "runtime": {
          "lib/net45/Microsoft.CodeAnalysis.Test.Resources.Proprietary.dll": {}
        }
      },
      "Microsoft.Composition/1.0.27": {
        "compile": {
          "lib/portable-net45+win8+wp8+wpa81/System.Composition.AttributedModel.dll": {},
          "lib/portable-net45+win8+wp8+wpa81/System.Composition.Convention.dll": {},
          "lib/portable-net45+win8+wp8+wpa81/System.Composition.Hosting.dll": {},
          "lib/portable-net45+win8+wp8+wpa81/System.Composition.Runtime.dll": {},
          "lib/portable-net45+win8+wp8+wpa81/System.Composition.TypedParts.dll": {}
        },
        "runtime": {
          "lib/portable-net45+win8+wp8+wpa81/System.Composition.AttributedModel.dll": {},
          "lib/portable-net45+win8+wp8+wpa81/System.Composition.Convention.dll": {},
          "lib/portable-net45+win8+wp8+wpa81/System.Composition.Hosting.dll": {},
          "lib/portable-net45+win8+wp8+wpa81/System.Composition.Runtime.dll": {},
          "lib/portable-net45+win8+wp8+wpa81/System.Composition.TypedParts.dll": {}
        }
      },
      "Microsoft.DiaSymReader/1.0.7": {
        "compile": {
          "lib/net20/Microsoft.DiaSymReader.dll": {}
        },
        "runtime": {
          "lib/net20/Microsoft.DiaSymReader.dll": {}
        }
      },
      "Microsoft.DiaSymReader.Native/1.3.3": {},
      "System.Collections/4.0.0": {
        "compile": {
          "ref/net45/_._": {}
        },
        "runtime": {
          "lib/net45/_._": {}
        }
      },
      "System.Collections.Immutable/1.1.37": {
        "dependencies": {
          "System.Collections": "4.0.0",
          "System.Diagnostics.Debug": "4.0.0",
          "System.Globalization": "4.0.0",
          "System.Linq": "4.0.0",
          "System.Resources.ResourceManager": "4.0.0",
          "System.Runtime": "4.0.0",
          "System.Runtime.Extensions": "4.0.0",
          "System.Threading": "4.0.0"
        },
        "compile": {
          "lib/dotnet/System.Collections.Immutable.dll": {}
        },
        "runtime": {
          "lib/dotnet/System.Collections.Immutable.dll": {}
        }
      },
      "System.Diagnostics.Debug/4.0.0": {
        "compile": {
          "ref/net45/_._": {}
        },
        "runtime": {
          "lib/net45/_._": {}
        }
      },
      "System.Globalization/4.0.0": {
        "compile": {
          "ref/net45/_._": {}
        },
        "runtime": {
          "lib/net45/_._": {}
        }
      },
      "System.Linq/4.0.0": {
        "compile": {
          "ref/net45/_._": {}
        },
        "runtime": {
          "lib/net45/_._": {}
        }
      },
      "System.Reflection.Metadata/1.2.0": {
        "dependencies": {
          "System.Collections.Immutable": "1.1.37"
        },
        "compile": {
          "lib/portable-net45+win8/System.Reflection.Metadata.dll": {}
        },
        "runtime": {
          "lib/portable-net45+win8/System.Reflection.Metadata.dll": {}
        }
      },
      "System.Resources.ResourceManager/4.0.0": {
        "compile": {
          "ref/net45/_._": {}
        },
        "runtime": {
          "lib/net45/_._": {}
        }
      },
      "System.Runtime/4.0.0": {
        "compile": {
          "ref/net45/_._": {}
        },
        "runtime": {
          "lib/net45/_._": {}
        }
      },
      "System.Runtime.Extensions/4.0.0": {
        "compile": {
          "ref/net45/_._": {}
        },
        "runtime": {
          "lib/net45/_._": {}
        }
      },
      "System.Threading/4.0.0": {
        "compile": {
          "ref/net45/_._": {}
        },
        "runtime": {
          "lib/net45/_._": {}
        }
      },
      "xunit/2.1.0": {
        "dependencies": {
          "xunit.assert": "[2.1.0]",
          "xunit.core": "[2.1.0]"
        }
      },
      "xunit.abstractions/2.0.0": {
        "compile": {
          "lib/net35/xunit.abstractions.dll": {}
        },
        "runtime": {
          "lib/net35/xunit.abstractions.dll": {}
        }
      },
      "xunit.assert/2.1.0": {
        "compile": {
          "lib/dotnet/xunit.assert.dll": {}
        },
        "runtime": {
          "lib/dotnet/xunit.assert.dll": {}
        }
      },
      "xunit.core/2.1.0": {
        "dependencies": {
          "xunit.extensibility.core": "[2.1.0]",
          "xunit.extensibility.execution": "[2.1.0]"
        }
      },
      "xunit.extensibility.core/2.1.0": {
        "dependencies": {
          "xunit.abstractions": "[2.0.0]"
        },
        "compile": {
          "lib/dotnet/xunit.core.dll": {}
        },
        "runtime": {
          "lib/dotnet/xunit.core.dll": {}
        }
      },
      "xunit.extensibility.execution/2.1.0": {
        "dependencies": {
          "xunit.extensibility.core": "[2.1.0]"
        },
        "compile": {
          "lib/net45/xunit.execution.desktop.dll": {}
        },
        "runtime": {
          "lib/net45/xunit.execution.desktop.dll": {}
        }
      },
      "xunit.runner.console/2.1.0": {}
    },
    ".NETFramework,Version=v4.5.2/win7": {
      "Microsoft.CodeAnalysis.Test.Resources.Proprietary/1.2.0-beta1-20160105-04": {
        "compile": {
          "lib/net45/Microsoft.CodeAnalysis.Test.Resources.Proprietary.dll": {}
        },
        "runtime": {
          "lib/net45/Microsoft.CodeAnalysis.Test.Resources.Proprietary.dll": {}
        }
      },
      "Microsoft.Composition/1.0.27": {
        "compile": {
          "lib/portable-net45+win8+wp8+wpa81/System.Composition.AttributedModel.dll": {},
          "lib/portable-net45+win8+wp8+wpa81/System.Composition.Convention.dll": {},
          "lib/portable-net45+win8+wp8+wpa81/System.Composition.Hosting.dll": {},
          "lib/portable-net45+win8+wp8+wpa81/System.Composition.Runtime.dll": {},
          "lib/portable-net45+win8+wp8+wpa81/System.Composition.TypedParts.dll": {}
        },
        "runtime": {
          "lib/portable-net45+win8+wp8+wpa81/System.Composition.AttributedModel.dll": {},
          "lib/portable-net45+win8+wp8+wpa81/System.Composition.Convention.dll": {},
          "lib/portable-net45+win8+wp8+wpa81/System.Composition.Hosting.dll": {},
          "lib/portable-net45+win8+wp8+wpa81/System.Composition.Runtime.dll": {},
          "lib/portable-net45+win8+wp8+wpa81/System.Composition.TypedParts.dll": {}
        }
      },
      "Microsoft.DiaSymReader/1.0.7": {
        "compile": {
          "lib/net20/Microsoft.DiaSymReader.dll": {}
        },
        "runtime": {
          "lib/net20/Microsoft.DiaSymReader.dll": {}
        }
      },
      "Microsoft.DiaSymReader.Native/1.3.3": {},
      "System.Collections/4.0.0": {
        "compile": {
          "ref/net45/_._": {}
        },
        "runtime": {
          "lib/net45/_._": {}
        }
      },
      "System.Collections.Immutable/1.1.37": {
        "dependencies": {
          "System.Collections": "4.0.0",
          "System.Diagnostics.Debug": "4.0.0",
          "System.Globalization": "4.0.0",
          "System.Linq": "4.0.0",
          "System.Resources.ResourceManager": "4.0.0",
          "System.Runtime": "4.0.0",
          "System.Runtime.Extensions": "4.0.0",
          "System.Threading": "4.0.0"
        },
        "compile": {
          "lib/dotnet/System.Collections.Immutable.dll": {}
        },
        "runtime": {
          "lib/dotnet/System.Collections.Immutable.dll": {}
        }
      },
      "System.Diagnostics.Debug/4.0.0": {
        "compile": {
          "ref/net45/_._": {}
        },
        "runtime": {
          "lib/net45/_._": {}
        }
      },
      "System.Globalization/4.0.0": {
        "compile": {
          "ref/net45/_._": {}
        },
        "runtime": {
          "lib/net45/_._": {}
        }
      },
      "System.Linq/4.0.0": {
        "compile": {
          "ref/net45/_._": {}
        },
        "runtime": {
          "lib/net45/_._": {}
        }
      },
      "System.Reflection.Metadata/1.2.0": {
        "dependencies": {
          "System.Collections.Immutable": "1.1.37"
        },
        "compile": {
          "lib/portable-net45+win8/System.Reflection.Metadata.dll": {}
        },
        "runtime": {
          "lib/portable-net45+win8/System.Reflection.Metadata.dll": {}
        }
      },
      "System.Resources.ResourceManager/4.0.0": {
        "compile": {
          "ref/net45/_._": {}
        },
        "runtime": {
          "lib/net45/_._": {}
        }
      },
      "System.Runtime/4.0.0": {
        "compile": {
          "ref/net45/_._": {}
        },
        "runtime": {
          "lib/net45/_._": {}
        }
      },
      "System.Runtime.Extensions/4.0.0": {
        "compile": {
          "ref/net45/_._": {}
        },
        "runtime": {
          "lib/net45/_._": {}
        }
      },
      "System.Threading/4.0.0": {
        "compile": {
          "ref/net45/_._": {}
        },
        "runtime": {
          "lib/net45/_._": {}
        }
      },
      "xunit/2.1.0": {
        "dependencies": {
          "xunit.assert": "[2.1.0]",
          "xunit.core": "[2.1.0]"
        }
      },
      "xunit.abstractions/2.0.0": {
        "compile": {
          "lib/net35/xunit.abstractions.dll": {}
        },
        "runtime": {
          "lib/net35/xunit.abstractions.dll": {}
        }
      },
      "xunit.assert/2.1.0": {
        "compile": {
          "lib/dotnet/xunit.assert.dll": {}
        },
        "runtime": {
          "lib/dotnet/xunit.assert.dll": {}
        }
      },
      "xunit.core/2.1.0": {
        "dependencies": {
          "xunit.extensibility.core": "[2.1.0]",
          "xunit.extensibility.execution": "[2.1.0]"
        }
      },
      "xunit.extensibility.core/2.1.0": {
        "dependencies": {
          "xunit.abstractions": "[2.0.0]"
        },
        "compile": {
          "lib/dotnet/xunit.core.dll": {}
        },
        "runtime": {
          "lib/dotnet/xunit.core.dll": {}
        }
      },
      "xunit.extensibility.execution/2.1.0": {
        "dependencies": {
          "xunit.extensibility.core": "[2.1.0]"
        },
        "compile": {
          "lib/net45/xunit.execution.desktop.dll": {}
        },
        "runtime": {
          "lib/net45/xunit.execution.desktop.dll": {}
        }
      },
      "xunit.runner.console/2.1.0": {}
    }
  },
  "libraries": {
    "Microsoft.CodeAnalysis.Test.Resources.Proprietary/1.2.0-beta1-20160105-04": {
      "sha512": "QIkINpihvcij/pZhZdLmSTt4wMgjSwvRjXavvcR86lIRXi7pk4+mNgjFF5FXiR8B4WEmttdb5diyVZq7ZP4unw==",
      "type": "package",
      "files": [
        "Microsoft.CodeAnalysis.Test.Resources.Proprietary.1.2.0-beta1-20160105-04.nupkg.sha512",
        "Microsoft.CodeAnalysis.Test.Resources.Proprietary.nuspec",
        "lib/net45/Microsoft.CodeAnalysis.Test.Resources.Proprietary.dll"
      ]
    },
    "Microsoft.Composition/1.0.27": {
      "sha512": "pwu80Ohe7SBzZ6i69LVdzowp6V+LaVRzd5F7A6QlD42vQkX0oT7KXKWWPlM/S00w1gnMQMRnEdbtOV12z6rXdQ==",
      "type": "package",
      "files": [
        "License-Stable.rtf",
        "Microsoft.Composition.1.0.27.nupkg.sha512",
        "Microsoft.Composition.nuspec",
        "lib/portable-net45+win8+wp8+wpa81/System.Composition.AttributedModel.XML",
        "lib/portable-net45+win8+wp8+wpa81/System.Composition.AttributedModel.dll",
        "lib/portable-net45+win8+wp8+wpa81/System.Composition.Convention.dll",
        "lib/portable-net45+win8+wp8+wpa81/System.Composition.Convention.xml",
        "lib/portable-net45+win8+wp8+wpa81/System.Composition.Hosting.XML",
        "lib/portable-net45+win8+wp8+wpa81/System.Composition.Hosting.dll",
        "lib/portable-net45+win8+wp8+wpa81/System.Composition.Runtime.XML",
        "lib/portable-net45+win8+wp8+wpa81/System.Composition.Runtime.dll",
        "lib/portable-net45+win8+wp8+wpa81/System.Composition.TypedParts.XML",
        "lib/portable-net45+win8+wp8+wpa81/System.Composition.TypedParts.dll"
      ]
    },
    "Microsoft.DiaSymReader/1.0.7": {
      "sha512": "4tPrkKu02w87HEvoubBGm7Hqjps69DucsBWQvGezwvDV5RJt+eZqdmdC/jNH1qn6hIem9JpJnLBK0abBzhErOg==",
      "type": "package",
      "files": [
        "Microsoft.DiaSymReader.1.0.7.nupkg.sha512",
        "Microsoft.DiaSymReader.nuspec",
        "lib/net20/Microsoft.DiaSymReader.dll",
        "lib/net20/Microsoft.DiaSymReader.xml",
        "lib/portable-net45+win8/Microsoft.DiaSymReader.dll",
        "lib/portable-net45+win8/Microsoft.DiaSymReader.xml"
      ]
    },
    "Microsoft.DiaSymReader.Native/1.3.3": {
      "sha512": "mjATkm+L2UlP35gO/ExNutLDfgX4iiwz1l/8sYVoeGHp5WnkEDu0NfIEsC4Oy/pCYeRw0/6SGB+kArJVNNvENQ==",
      "type": "package",
      "files": [
        "Microsoft.DiaSymReader.Native.1.3.3.nupkg.sha512",
        "Microsoft.DiaSymReader.Native.nuspec",
        "build/Microsoft.DiaSymReader.Native.props",
        "runtimes/win-x64/native/Microsoft.DiaSymReader.Native.amd64.dll",
        "runtimes/win-x86/native/Microsoft.DiaSymReader.Native.x86.dll",
        "runtimes/win/native/Microsoft.DiaSymReader.Native.amd64.dll",
        "runtimes/win/native/Microsoft.DiaSymReader.Native.arm.dll",
        "runtimes/win/native/Microsoft.DiaSymReader.Native.x86.dll",
        "runtimes/win8-arm/native/Microsoft.DiaSymReader.Native.arm.dll"
      ]
    },
    "System.Collections/4.0.0": {
      "sha512": "i2vsGDIEbWdHcUSNDPKZP/ZWod6o740el7mGTCy0dqbCxQh74W4QoC+klUwPEtGEFuvzJ7bJgvwJqscosVNyZQ==",
      "type": "package",
      "files": [
        "License.rtf",
        "System.Collections.4.0.0.nupkg.sha512",
        "System.Collections.nuspec",
        "lib/MonoAndroid10/_._",
        "lib/MonoTouch10/_._",
        "lib/net45/_._",
        "lib/win8/_._",
        "lib/wp80/_._",
        "lib/wpa81/_._",
        "lib/xamarinios10/_._",
        "lib/xamarinmac20/_._",
        "ref/MonoAndroid10/_._",
        "ref/MonoTouch10/_._",
        "ref/dotnet/System.Collections.dll",
        "ref/dotnet/System.Collections.xml",
        "ref/dotnet/de/System.Collections.xml",
        "ref/dotnet/es/System.Collections.xml",
        "ref/dotnet/fr/System.Collections.xml",
        "ref/dotnet/it/System.Collections.xml",
        "ref/dotnet/ja/System.Collections.xml",
        "ref/dotnet/ko/System.Collections.xml",
        "ref/dotnet/ru/System.Collections.xml",
        "ref/dotnet/zh-hans/System.Collections.xml",
        "ref/dotnet/zh-hant/System.Collections.xml",
        "ref/net45/_._",
        "ref/netcore50/System.Collections.dll",
        "ref/netcore50/System.Collections.xml",
        "ref/netcore50/de/System.Collections.xml",
        "ref/netcore50/es/System.Collections.xml",
        "ref/netcore50/fr/System.Collections.xml",
        "ref/netcore50/it/System.Collections.xml",
        "ref/netcore50/ja/System.Collections.xml",
        "ref/netcore50/ko/System.Collections.xml",
        "ref/netcore50/ru/System.Collections.xml",
        "ref/netcore50/zh-hans/System.Collections.xml",
        "ref/netcore50/zh-hant/System.Collections.xml",
        "ref/win8/_._",
        "ref/wp80/_._",
        "ref/wpa81/_._",
        "ref/xamarinios10/_._",
        "ref/xamarinmac20/_._"
      ]
    },
    "System.Collections.Immutable/1.1.37": {
      "sha512": "fTpqwZYBzoklTT+XjTRK8KxvmrGkYHzBiylCcKyQcxiOM8k+QvhNBxRvFHDWzy4OEP5f8/9n+xQ9mEgEXY+muA==",
      "type": "package",
      "files": [
        "System.Collections.Immutable.1.1.37.nupkg.sha512",
        "System.Collections.Immutable.nuspec",
        "lib/dotnet/System.Collections.Immutable.dll",
        "lib/dotnet/System.Collections.Immutable.xml",
        "lib/portable-net45+win8+wp8+wpa81/System.Collections.Immutable.dll",
        "lib/portable-net45+win8+wp8+wpa81/System.Collections.Immutable.xml"
      ]
    },
    "System.Diagnostics.Debug/4.0.0": {
      "sha512": "AYJsLLGDVTC/nyURjgAo7Lpye0+HuSkcQujUf+NgQVdC/C/ky5NyamQHCforHJzgqspitMMtBe8B4UBdGXy1zQ==",
      "type": "package",
      "files": [
        "License.rtf",
        "System.Diagnostics.Debug.4.0.0.nupkg.sha512",
        "System.Diagnostics.Debug.nuspec",
        "lib/MonoAndroid10/_._",
        "lib/MonoTouch10/_._",
        "lib/net45/_._",
        "lib/win8/_._",
        "lib/wp80/_._",
        "lib/wpa81/_._",
        "lib/xamarinios10/_._",
        "lib/xamarinmac20/_._",
        "ref/MonoAndroid10/_._",
        "ref/MonoTouch10/_._",
        "ref/dotnet/System.Diagnostics.Debug.dll",
        "ref/dotnet/System.Diagnostics.Debug.xml",
        "ref/dotnet/de/System.Diagnostics.Debug.xml",
        "ref/dotnet/es/System.Diagnostics.Debug.xml",
        "ref/dotnet/fr/System.Diagnostics.Debug.xml",
        "ref/dotnet/it/System.Diagnostics.Debug.xml",
        "ref/dotnet/ja/System.Diagnostics.Debug.xml",
        "ref/dotnet/ko/System.Diagnostics.Debug.xml",
        "ref/dotnet/ru/System.Diagnostics.Debug.xml",
        "ref/dotnet/zh-hans/System.Diagnostics.Debug.xml",
        "ref/dotnet/zh-hant/System.Diagnostics.Debug.xml",
        "ref/net45/_._",
        "ref/netcore50/System.Diagnostics.Debug.dll",
        "ref/netcore50/System.Diagnostics.Debug.xml",
        "ref/netcore50/de/System.Diagnostics.Debug.xml",
        "ref/netcore50/es/System.Diagnostics.Debug.xml",
        "ref/netcore50/fr/System.Diagnostics.Debug.xml",
        "ref/netcore50/it/System.Diagnostics.Debug.xml",
        "ref/netcore50/ja/System.Diagnostics.Debug.xml",
        "ref/netcore50/ko/System.Diagnostics.Debug.xml",
        "ref/netcore50/ru/System.Diagnostics.Debug.xml",
        "ref/netcore50/zh-hans/System.Diagnostics.Debug.xml",
        "ref/netcore50/zh-hant/System.Diagnostics.Debug.xml",
        "ref/win8/_._",
        "ref/wp80/_._",
        "ref/wpa81/_._",
        "ref/xamarinios10/_._",
        "ref/xamarinmac20/_._"
      ]
    },
    "System.Globalization/4.0.0": {
      "sha512": "IBJyTo1y7ZtzzoJUA60T1XPvNTyw/wfFmjFoBFtlYfkekIOtD/AzDDIg0YdUa7eNtFEfliED2R7HdppTdU4t5A==",
      "type": "package",
      "files": [
        "License.rtf",
        "System.Globalization.4.0.0.nupkg.sha512",
        "System.Globalization.nuspec",
        "lib/MonoAndroid10/_._",
        "lib/MonoTouch10/_._",
        "lib/net45/_._",
        "lib/win8/_._",
        "lib/wp80/_._",
        "lib/wpa81/_._",
        "lib/xamarinios10/_._",
        "lib/xamarinmac20/_._",
        "ref/MonoAndroid10/_._",
        "ref/MonoTouch10/_._",
        "ref/dotnet/System.Globalization.dll",
        "ref/dotnet/System.Globalization.xml",
        "ref/dotnet/de/System.Globalization.xml",
        "ref/dotnet/es/System.Globalization.xml",
        "ref/dotnet/fr/System.Globalization.xml",
        "ref/dotnet/it/System.Globalization.xml",
        "ref/dotnet/ja/System.Globalization.xml",
        "ref/dotnet/ko/System.Globalization.xml",
        "ref/dotnet/ru/System.Globalization.xml",
        "ref/dotnet/zh-hans/System.Globalization.xml",
        "ref/dotnet/zh-hant/System.Globalization.xml",
        "ref/net45/_._",
        "ref/netcore50/System.Globalization.dll",
        "ref/netcore50/System.Globalization.xml",
        "ref/netcore50/de/System.Globalization.xml",
        "ref/netcore50/es/System.Globalization.xml",
        "ref/netcore50/fr/System.Globalization.xml",
        "ref/netcore50/it/System.Globalization.xml",
        "ref/netcore50/ja/System.Globalization.xml",
        "ref/netcore50/ko/System.Globalization.xml",
        "ref/netcore50/ru/System.Globalization.xml",
        "ref/netcore50/zh-hans/System.Globalization.xml",
        "ref/netcore50/zh-hant/System.Globalization.xml",
        "ref/win8/_._",
        "ref/wp80/_._",
        "ref/wpa81/_._",
        "ref/xamarinios10/_._",
        "ref/xamarinmac20/_._"
      ]
    },
    "System.Linq/4.0.0": {
      "sha512": "r6Hlc+ytE6m/9UBr+nNRRdoJEWjoeQiT3L3lXYFDHoXk3VYsRBCDNXrawcexw7KPLaH0zamQLiAb6avhZ50cGg==",
      "type": "package",
      "files": [
        "System.Linq.4.0.0.nupkg.sha512",
        "System.Linq.nuspec",
        "lib/dotnet/System.Linq.dll",
        "lib/net45/_._",
        "lib/netcore50/System.Linq.dll",
        "lib/win8/_._",
        "lib/wp80/_._",
        "lib/wpa81/_._",
        "ref/dotnet/System.Linq.dll",
        "ref/dotnet/System.Linq.xml",
        "ref/dotnet/de/System.Linq.xml",
        "ref/dotnet/es/System.Linq.xml",
        "ref/dotnet/fr/System.Linq.xml",
        "ref/dotnet/it/System.Linq.xml",
        "ref/dotnet/ja/System.Linq.xml",
        "ref/dotnet/ko/System.Linq.xml",
        "ref/dotnet/ru/System.Linq.xml",
        "ref/dotnet/zh-hans/System.Linq.xml",
        "ref/dotnet/zh-hant/System.Linq.xml",
        "ref/net45/_._",
        "ref/netcore50/System.Linq.dll",
        "ref/netcore50/System.Linq.xml",
        "ref/win8/_._",
        "ref/wp80/_._",
        "ref/wpa81/_._"
      ]
    },
<<<<<<< HEAD
    "System.Reflection.Metadata/1.2.0-rc2-23826": {
      "sha512": "iaq5zpluF7mUMd5hFyhmZGyCSzF6glZjvNI2VAhLFQEp8sGA/tROj6NoZL42q6HhoHxi1XyGeoIXPi5hyw0+5w==",
      "type": "package",
      "files": [
        "System.Reflection.Metadata.1.2.0-rc2-23826.nupkg.sha512",
=======
    "System.Reflection.Metadata/1.2.0": {
      "sha512": "3LjvW/Gr3f3+O8adWT04bV1nvbgQ3X1NYZHgRC76L/VdJ78nUCkwIcHguEH85fHIQ1TGldRpMJ3nqlMqaRwReA==",
      "type": "package",
      "files": [
        "System.Reflection.Metadata.1.2.0.nupkg.sha512",
>>>>>>> f6d2d85d
        "System.Reflection.Metadata.nuspec",
        "ThirdPartyNotices.txt",
        "dotnet_library_license.txt",
        "lib/netstandard1.1/System.Reflection.Metadata.dll",
        "lib/netstandard1.1/System.Reflection.Metadata.xml",
        "lib/portable-net45+win8/System.Reflection.Metadata.dll",
        "lib/portable-net45+win8/System.Reflection.Metadata.xml"
      ]
    },
    "System.Resources.ResourceManager/4.0.0": {
      "sha512": "qmqeZ4BJgjfU+G2JbrZt4Dk1LsMxO4t+f/9HarNY6w8pBgweO6jT+cknUH7c3qIrGvyUqraBhU45Eo6UtA0fAw==",
      "type": "package",
      "files": [
        "System.Resources.ResourceManager.4.0.0.nupkg.sha512",
        "System.Resources.ResourceManager.nuspec",
        "lib/DNXCore50/System.Resources.ResourceManager.dll",
        "lib/net45/_._",
        "lib/netcore50/System.Resources.ResourceManager.dll",
        "lib/win8/_._",
        "lib/wp80/_._",
        "lib/wpa81/_._",
        "ref/dotnet/System.Resources.ResourceManager.dll",
        "ref/dotnet/System.Resources.ResourceManager.xml",
        "ref/dotnet/de/System.Resources.ResourceManager.xml",
        "ref/dotnet/es/System.Resources.ResourceManager.xml",
        "ref/dotnet/fr/System.Resources.ResourceManager.xml",
        "ref/dotnet/it/System.Resources.ResourceManager.xml",
        "ref/dotnet/ja/System.Resources.ResourceManager.xml",
        "ref/dotnet/ko/System.Resources.ResourceManager.xml",
        "ref/dotnet/ru/System.Resources.ResourceManager.xml",
        "ref/dotnet/zh-hans/System.Resources.ResourceManager.xml",
        "ref/dotnet/zh-hant/System.Resources.ResourceManager.xml",
        "ref/net45/_._",
        "ref/netcore50/System.Resources.ResourceManager.dll",
        "ref/netcore50/System.Resources.ResourceManager.xml",
        "ref/win8/_._",
        "ref/wp80/_._",
        "ref/wpa81/_._",
        "runtimes/win8-aot/lib/netcore50/System.Resources.ResourceManager.dll"
      ]
    },
    "System.Runtime/4.0.0": {
      "sha512": "Uq9epame8hEqJlj4KaWb67dDJvj4IM37jRFGVeFbugRdPz48bR0voyBhrbf3iSa2tAmlkg4lsa6BUOL9iwlMew==",
      "type": "package",
      "files": [
        "License.rtf",
        "System.Runtime.4.0.0.nupkg.sha512",
        "System.Runtime.nuspec",
        "lib/MonoAndroid10/_._",
        "lib/MonoTouch10/_._",
        "lib/net45/_._",
        "lib/win8/_._",
        "lib/wp80/_._",
        "lib/wpa81/_._",
        "lib/xamarinios10/_._",
        "lib/xamarinmac20/_._",
        "ref/MonoAndroid10/_._",
        "ref/MonoTouch10/_._",
        "ref/dotnet/System.Runtime.dll",
        "ref/dotnet/System.Runtime.xml",
        "ref/dotnet/de/System.Runtime.xml",
        "ref/dotnet/es/System.Runtime.xml",
        "ref/dotnet/fr/System.Runtime.xml",
        "ref/dotnet/it/System.Runtime.xml",
        "ref/dotnet/ja/System.Runtime.xml",
        "ref/dotnet/ko/System.Runtime.xml",
        "ref/dotnet/ru/System.Runtime.xml",
        "ref/dotnet/zh-hans/System.Runtime.xml",
        "ref/dotnet/zh-hant/System.Runtime.xml",
        "ref/net45/_._",
        "ref/netcore50/System.Runtime.dll",
        "ref/netcore50/System.Runtime.xml",
        "ref/netcore50/de/System.Runtime.xml",
        "ref/netcore50/es/System.Runtime.xml",
        "ref/netcore50/fr/System.Runtime.xml",
        "ref/netcore50/it/System.Runtime.xml",
        "ref/netcore50/ja/System.Runtime.xml",
        "ref/netcore50/ko/System.Runtime.xml",
        "ref/netcore50/ru/System.Runtime.xml",
        "ref/netcore50/zh-hans/System.Runtime.xml",
        "ref/netcore50/zh-hant/System.Runtime.xml",
        "ref/win8/_._",
        "ref/wp80/_._",
        "ref/wpa81/_._",
        "ref/xamarinios10/_._",
        "ref/xamarinmac20/_._"
      ]
    },
    "System.Runtime.Extensions/4.0.0": {
      "sha512": "zPzwoJcA7qar/b5Ihhzfcdr3vBOR8FIg7u//Qc5mqyAriasXuMFVraBZ5vOQq5asfun9ryNEL8Z2BOlUK5QRqA==",
      "type": "package",
      "files": [
        "License.rtf",
        "System.Runtime.Extensions.4.0.0.nupkg.sha512",
        "System.Runtime.Extensions.nuspec",
        "lib/MonoAndroid10/_._",
        "lib/MonoTouch10/_._",
        "lib/net45/_._",
        "lib/win8/_._",
        "lib/wp80/_._",
        "lib/wpa81/_._",
        "lib/xamarinios10/_._",
        "lib/xamarinmac20/_._",
        "ref/MonoAndroid10/_._",
        "ref/MonoTouch10/_._",
        "ref/dotnet/System.Runtime.Extensions.dll",
        "ref/dotnet/System.Runtime.Extensions.xml",
        "ref/dotnet/de/System.Runtime.Extensions.xml",
        "ref/dotnet/es/System.Runtime.Extensions.xml",
        "ref/dotnet/fr/System.Runtime.Extensions.xml",
        "ref/dotnet/it/System.Runtime.Extensions.xml",
        "ref/dotnet/ja/System.Runtime.Extensions.xml",
        "ref/dotnet/ko/System.Runtime.Extensions.xml",
        "ref/dotnet/ru/System.Runtime.Extensions.xml",
        "ref/dotnet/zh-hans/System.Runtime.Extensions.xml",
        "ref/dotnet/zh-hant/System.Runtime.Extensions.xml",
        "ref/net45/_._",
        "ref/netcore50/System.Runtime.Extensions.dll",
        "ref/netcore50/System.Runtime.Extensions.xml",
        "ref/netcore50/de/System.Runtime.Extensions.xml",
        "ref/netcore50/es/System.Runtime.Extensions.xml",
        "ref/netcore50/fr/System.Runtime.Extensions.xml",
        "ref/netcore50/it/System.Runtime.Extensions.xml",
        "ref/netcore50/ja/System.Runtime.Extensions.xml",
        "ref/netcore50/ko/System.Runtime.Extensions.xml",
        "ref/netcore50/ru/System.Runtime.Extensions.xml",
        "ref/netcore50/zh-hans/System.Runtime.Extensions.xml",
        "ref/netcore50/zh-hant/System.Runtime.Extensions.xml",
        "ref/win8/_._",
        "ref/wp80/_._",
        "ref/wpa81/_._",
        "ref/xamarinios10/_._",
        "ref/xamarinmac20/_._"
      ]
    },
    "System.Threading/4.0.0": {
      "sha512": "H6O/9gUrjPDNYanh/7OFGAZHjVXvEuITD0RcnjfvIV04HOGrOPqUBU0kmz9RIX/7YGgCQn1o1S2DX6Cuv8kVGQ==",
      "type": "package",
      "files": [
        "License.rtf",
        "System.Threading.4.0.0.nupkg.sha512",
        "System.Threading.nuspec",
        "lib/MonoAndroid10/_._",
        "lib/MonoTouch10/_._",
        "lib/net45/_._",
        "lib/win8/_._",
        "lib/wp80/_._",
        "lib/wpa81/_._",
        "lib/xamarinios10/_._",
        "lib/xamarinmac20/_._",
        "ref/MonoAndroid10/_._",
        "ref/MonoTouch10/_._",
        "ref/dotnet/System.Threading.dll",
        "ref/dotnet/System.Threading.xml",
        "ref/dotnet/de/System.Threading.xml",
        "ref/dotnet/es/System.Threading.xml",
        "ref/dotnet/fr/System.Threading.xml",
        "ref/dotnet/it/System.Threading.xml",
        "ref/dotnet/ja/System.Threading.xml",
        "ref/dotnet/ko/System.Threading.xml",
        "ref/dotnet/ru/System.Threading.xml",
        "ref/dotnet/zh-hans/System.Threading.xml",
        "ref/dotnet/zh-hant/System.Threading.xml",
        "ref/net45/_._",
        "ref/netcore50/System.Threading.dll",
        "ref/netcore50/System.Threading.xml",
        "ref/netcore50/de/System.Threading.xml",
        "ref/netcore50/es/System.Threading.xml",
        "ref/netcore50/fr/System.Threading.xml",
        "ref/netcore50/it/System.Threading.xml",
        "ref/netcore50/ja/System.Threading.xml",
        "ref/netcore50/ko/System.Threading.xml",
        "ref/netcore50/ru/System.Threading.xml",
        "ref/netcore50/zh-hans/System.Threading.xml",
        "ref/netcore50/zh-hant/System.Threading.xml",
        "ref/win8/_._",
        "ref/wp80/_._",
        "ref/wpa81/_._",
        "ref/xamarinios10/_._",
        "ref/xamarinmac20/_._"
      ]
    },
    "xunit/2.1.0": {
      "sha512": "u/7VQSOSXa7kSG4iK6Lcn7RqKZQ3hk7cnyMNVMpXHSP0RI5VQEtc44hvkG3LyWOVsx1dhUDD3rPAHAxyOUDQJw==",
      "type": "package",
      "files": [
        "xunit.2.1.0.nupkg.sha512",
        "xunit.nuspec"
      ]
    },
    "xunit.abstractions/2.0.0": {
      "sha512": "NAdxKQRzuLnCZ0g++x6i87/8rMBpQoRiRlRNLAqfODm2zJPbteHRoSER3DXfxnqrHXyBJT8rFaZ8uveBeQyaMA==",
      "type": "package",
      "files": [
        "lib/net35/xunit.abstractions.dll",
        "lib/net35/xunit.abstractions.xml",
        "lib/portable-net45+win+wpa81+wp80+monotouch+monoandroid+Xamarin.iOS/xunit.abstractions.dll",
        "lib/portable-net45+win+wpa81+wp80+monotouch+monoandroid+Xamarin.iOS/xunit.abstractions.xml",
        "xunit.abstractions.2.0.0.nupkg.sha512",
        "xunit.abstractions.nuspec"
      ]
    },
    "xunit.assert/2.1.0": {
      "sha512": "Hhhw+YaTe+BGhbr57dxVE+6VJk8BfThqFFii1XIsSZ4qx+SSCixprJC10JkiLRVSTfWyT8W/4nAf6NQgIrmBxA==",
      "type": "package",
      "files": [
        "lib/dotnet/xunit.assert.dll",
        "lib/dotnet/xunit.assert.pdb",
        "lib/dotnet/xunit.assert.xml",
        "lib/portable-net45+win8+wp8+wpa81/xunit.assert.dll",
        "lib/portable-net45+win8+wp8+wpa81/xunit.assert.pdb",
        "lib/portable-net45+win8+wp8+wpa81/xunit.assert.xml",
        "xunit.assert.2.1.0.nupkg.sha512",
        "xunit.assert.nuspec"
      ]
    },
    "xunit.core/2.1.0": {
      "sha512": "jlbYdPbnkPIRwJllcT/tQZCNsSElVDEymdpJfH79uTUrPARkELVYw9o/zhAjKZXmeikGqGK5C2Yny4gTNoEu0Q==",
      "type": "package",
      "files": [
        "build/_desktop/xunit.execution.desktop.dll",
        "build/dnx451/_._",
        "build/monoandroid/_._",
        "build/monotouch/_._",
        "build/net45/_._",
        "build/portable-net45+win8+wp8+wpa81/xunit.core.props",
        "build/win8/_._",
        "build/win81/xunit.core.props",
        "build/wp8/_._",
        "build/wpa81/xunit.core.props",
        "build/xamarinios/_._",
        "xunit.core.2.1.0.nupkg.sha512",
        "xunit.core.nuspec"
      ]
    },
    "xunit.extensibility.core/2.1.0": {
      "sha512": "ANWM3WxeaeHjACLRlmrv+xOc0WAcr3cvIiJE+gqbdzTv1NCH4p1VDyT+8WmmdCc9db0WFiJLaDy4YTYsL1wWXw==",
      "type": "package",
      "files": [
        "lib/dotnet/xunit.core.dll",
        "lib/dotnet/xunit.core.dll.tdnet",
        "lib/dotnet/xunit.core.pdb",
        "lib/dotnet/xunit.core.xml",
        "lib/dotnet/xunit.runner.tdnet.dll",
        "lib/dotnet/xunit.runner.utility.desktop.dll",
        "lib/portable-net45+win8+wp8+wpa81/xunit.core.dll",
        "lib/portable-net45+win8+wp8+wpa81/xunit.core.dll.tdnet",
        "lib/portable-net45+win8+wp8+wpa81/xunit.core.pdb",
        "lib/portable-net45+win8+wp8+wpa81/xunit.core.xml",
        "lib/portable-net45+win8+wp8+wpa81/xunit.runner.tdnet.dll",
        "lib/portable-net45+win8+wp8+wpa81/xunit.runner.utility.desktop.dll",
        "xunit.extensibility.core.2.1.0.nupkg.sha512",
        "xunit.extensibility.core.nuspec"
      ]
    },
    "xunit.extensibility.execution/2.1.0": {
      "sha512": "tAoNafoVknKa3sZJPMvtZRnhOSk3gasEGeceSm7w/gyGwsR/OXFxndWJB1xSHeoy33d3Z6jFqn4A3j+pWCF0Ew==",
      "type": "package",
      "files": [
        "lib/dnx451/xunit.execution.dotnet.dll",
        "lib/dnx451/xunit.execution.dotnet.pdb",
        "lib/dnx451/xunit.execution.dotnet.xml",
        "lib/dotnet/xunit.execution.dotnet.dll",
        "lib/dotnet/xunit.execution.dotnet.pdb",
        "lib/dotnet/xunit.execution.dotnet.xml",
        "lib/monoandroid/xunit.execution.dotnet.dll",
        "lib/monoandroid/xunit.execution.dotnet.pdb",
        "lib/monoandroid/xunit.execution.dotnet.xml",
        "lib/monotouch/xunit.execution.dotnet.dll",
        "lib/monotouch/xunit.execution.dotnet.pdb",
        "lib/monotouch/xunit.execution.dotnet.xml",
        "lib/net45/xunit.execution.desktop.dll",
        "lib/net45/xunit.execution.desktop.pdb",
        "lib/net45/xunit.execution.desktop.xml",
        "lib/portable-net45+win8+wp8+wpa81/xunit.execution.dotnet.dll",
        "lib/portable-net45+win8+wp8+wpa81/xunit.execution.dotnet.pdb",
        "lib/portable-net45+win8+wp8+wpa81/xunit.execution.dotnet.xml",
        "lib/win8/xunit.execution.dotnet.dll",
        "lib/win8/xunit.execution.dotnet.pdb",
        "lib/win8/xunit.execution.dotnet.xml",
        "lib/wp8/xunit.execution.dotnet.dll",
        "lib/wp8/xunit.execution.dotnet.pdb",
        "lib/wp8/xunit.execution.dotnet.xml",
        "lib/wpa81/xunit.execution.dotnet.dll",
        "lib/wpa81/xunit.execution.dotnet.pdb",
        "lib/wpa81/xunit.execution.dotnet.xml",
        "lib/xamarinios/xunit.execution.dotnet.dll",
        "lib/xamarinios/xunit.execution.dotnet.pdb",
        "lib/xamarinios/xunit.execution.dotnet.xml",
        "xunit.extensibility.execution.2.1.0.nupkg.sha512",
        "xunit.extensibility.execution.nuspec"
      ]
    },
    "xunit.runner.console/2.1.0": {
      "sha512": "dryP6nBDWD2aH6OUidwoPQLebelnfA6DDKUs9PxJ6iPDbT9t5eSKyjqLSas/nQFEJZwXXWVnbImrgK/IgiyOdQ==",
      "type": "package",
      "files": [
        "tools/HTML.xslt",
        "tools/NUnitXml.xslt",
        "tools/xUnit1.xslt",
        "tools/xunit.abstractions.dll",
        "tools/xunit.console.exe",
        "tools/xunit.console.exe.config",
        "tools/xunit.console.x86.exe",
        "tools/xunit.console.x86.exe.config",
        "tools/xunit.runner.reporters.desktop.dll",
        "tools/xunit.runner.utility.desktop.dll",
        "xunit.runner.console.2.1.0.nupkg.sha512",
        "xunit.runner.console.nuspec"
      ]
    }
  },
  "projectFileDependencyGroups": {
    "": [
      "xunit.runner.console >= 2.1.0"
    ],
    ".NETFramework,Version=v4.5.2": []
  }
}<|MERGE_RESOLUTION|>--- conflicted
+++ resolved
@@ -601,19 +601,11 @@
         "ref/wpa81/_._"
       ]
     },
-<<<<<<< HEAD
-    "System.Reflection.Metadata/1.2.0-rc2-23826": {
-      "sha512": "iaq5zpluF7mUMd5hFyhmZGyCSzF6glZjvNI2VAhLFQEp8sGA/tROj6NoZL42q6HhoHxi1XyGeoIXPi5hyw0+5w==",
-      "type": "package",
-      "files": [
-        "System.Reflection.Metadata.1.2.0-rc2-23826.nupkg.sha512",
-=======
     "System.Reflection.Metadata/1.2.0": {
-      "sha512": "3LjvW/Gr3f3+O8adWT04bV1nvbgQ3X1NYZHgRC76L/VdJ78nUCkwIcHguEH85fHIQ1TGldRpMJ3nqlMqaRwReA==",
+      "sha512": "ubQKFCNYPwhqPXPLjRKCvTDR2UvL5L5+Tm181D/5kl/df7264AuXDi2j2Bf5DxplBxevq8eUH9LRomcFCXTQKw==",
       "type": "package",
       "files": [
         "System.Reflection.Metadata.1.2.0.nupkg.sha512",
->>>>>>> f6d2d85d
         "System.Reflection.Metadata.nuspec",
         "ThirdPartyNotices.txt",
         "dotnet_library_license.txt",
