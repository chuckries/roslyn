﻿// Copyright (c) Microsoft.  All Rights Reserved.  Licensed under the Apache License, Version 2.0.  See License.txt in the project root for license information.

using System;
using System.Collections.Generic;
using System.Collections.Immutable;
using System.Diagnostics;
using System.Linq;
using System.Reflection;
using System.Reflection.Metadata;
using System.Runtime.InteropServices;
using System.Threading;
using Microsoft.CodeAnalysis.CSharp.Emit;
using Microsoft.CodeAnalysis.PooledObjects;
using Roslyn.Utilities;

namespace Microsoft.CodeAnalysis.CSharp.Symbols.Metadata.PE
{
    /// <summary>
    /// The class to represent all method parameters imported from a PE/module.
    /// </summary>
    internal class PEParameterSymbol : ParameterSymbol
    {
        [Flags]
        private enum WellKnownAttributeFlags
        {
            HasIDispatchConstantAttribute = 0x1 << 0,
            HasIUnknownConstantAttribute = 0x1 << 1,
            HasCallerFilePathAttribute = 0x1 << 2,
            HasCallerLineNumberAttribute = 0x1 << 3,
            HasCallerMemberNameAttribute = 0x1 << 4,
            IsCallerFilePath = 0x1 << 5,
            IsCallerLineNumber = 0x1 << 6,
            IsCallerMemberName = 0x1 << 7,
        }

        private struct PackedFlags
        {
            // Layout:
            // |.............|n|rr|cccccccc|vvvvvvvv|
            // 
            // v = decoded well known attribute values. 8 bits.
            // c = completion states for well known attributes. 1 if given attribute has been decoded, 0 otherwise. 8 bits.
            // r = RefKind. 2 bits.
            // n = hasNameInMetadata. 1 bit.

            private const int WellKnownAttributeDataOffset = 0;
            private const int WellKnownAttributeCompletionFlagOffset = 8;
            private const int RefKindOffset = 16;

            private const int RefKindMask = 0x3;
            private const int WellKnownAttributeDataMask = 0xFF;
            private const int WellKnownAttributeCompletionFlagMask = WellKnownAttributeDataMask;

            private const int HasNameInMetadataBit = 0x1 << 18;

            private const int AllWellKnownAttributesCompleteNoData = WellKnownAttributeCompletionFlagMask << WellKnownAttributeCompletionFlagOffset;

            private int _bits;

            public RefKind RefKind
            {
                get { return (RefKind)((_bits >> RefKindOffset) & RefKindMask); }
            }

            public bool HasNameInMetadata
            {
                get { return (_bits & HasNameInMetadataBit) != 0; }
            }

#if DEBUG
            static PackedFlags()
            {
                // Verify a few things about the values we combine into flags.  This way, if they ever
                // change, this will get hit and you will know you have to update this type as well.

                // 1) Verify that the range of well known attributes doesn't fall outside the bounds of
                // the attribute completion and data mask.
                var attributeFlags = EnumUtilities.GetValues<WellKnownAttributeFlags>();
                var maxAttributeFlag = (int)System.Linq.Enumerable.Aggregate(attributeFlags, (f1, f2) => f1 | f2);
                Debug.Assert((maxAttributeFlag & WellKnownAttributeDataMask) == maxAttributeFlag);

                // 2) Verify that the range of ref kinds doesn't fall outside the bounds of
                // the ref kind mask.
                var refKinds = EnumUtilities.GetValues<RefKind>();
                var maxRefKind = (int)System.Linq.Enumerable.Aggregate(refKinds, (r1, r2) => r1 | r2);
                Debug.Assert((maxRefKind & RefKindMask) == maxRefKind);
            }
#endif

            public PackedFlags(RefKind refKind, bool attributesAreComplete, bool hasNameInMetadata)
            {
                int refKindBits = ((int)refKind & RefKindMask) << RefKindOffset;
                int attributeBits = attributesAreComplete ? AllWellKnownAttributesCompleteNoData : 0;
                int hasNameInMetadataBits = hasNameInMetadata ? HasNameInMetadataBit : 0;

                _bits = refKindBits | attributeBits | hasNameInMetadataBits;
            }

            public bool SetWellKnownAttribute(WellKnownAttributeFlags flag, bool value)
            {
                // a value has been decoded:
                int bitsToSet = (int)flag << WellKnownAttributeCompletionFlagOffset;
                if (value)
                {
                    // the actual value:
                    bitsToSet |= ((int)flag << WellKnownAttributeDataOffset);
                }

                ThreadSafeFlagOperations.Set(ref _bits, bitsToSet);
                return value;
            }

            public bool TryGetWellKnownAttribute(WellKnownAttributeFlags flag, out bool value)
            {
                int theBits = _bits; // Read this.bits once to ensure the consistency of the value and completion flags.
                value = (theBits & ((int)flag << WellKnownAttributeDataOffset)) != 0;
                return (theBits & ((int)flag << WellKnownAttributeCompletionFlagOffset)) != 0;
            }
        }

        private readonly Symbol _containingSymbol;
        private readonly string _name;
        private readonly TypeSymbolWithAnnotations _type;
        private readonly ParameterHandle _handle;
        private readonly ParameterAttributes _flags;
        private readonly PEModuleSymbol _moduleSymbol;

        private ImmutableArray<CSharpAttributeData> _lazyCustomAttributes;
        private ConstantValue _lazyDefaultValue = ConstantValue.Unset;
        private ThreeState _lazyIsParams;

        /// <summary>
        /// Attributes filtered out from m_lazyCustomAttributes, ParamArray, etc.
        /// </summary>
        private ImmutableArray<CSharpAttributeData> _lazyHiddenAttributes;

        private readonly ushort _ordinal;

        private PackedFlags _packedFlags;

        internal static PEParameterSymbol Create(
            PEModuleSymbol moduleSymbol,
            PEMethodSymbol containingSymbol,
            bool isContainingSymbolVirtual,
            int ordinal,
<<<<<<< HEAD
            ParamInfo<TypeSymbol> parameter,
            ImmutableArray<bool> extraAnnotations,
            out bool isBad)
        {
            return Create(moduleSymbol, containingSymbol, ordinal, parameter.IsByRef, parameter.RefCustomModifiers, parameter.Type, extraAnnotations, parameter.Handle, parameter.CustomModifiers, out isBad);
=======
            ParamInfo<TypeSymbol> parameterInfo,
            bool isReturn,
            out bool isBad)
        {
            return Create(
                moduleSymbol, containingSymbol, isContainingSymbolVirtual, ordinal,
                parameterInfo.IsByRef, parameterInfo.RefCustomModifiers, parameterInfo.Type,
                parameterInfo.Handle, parameterInfo.CustomModifiers, isReturn, out isBad);
>>>>>>> 79ae6bcf
        }

        /// <summary>
        /// Construct a parameter symbol for a property loaded from metadata.
        /// </summary>
        /// <param name="moduleSymbol"></param>
        /// <param name="containingSymbol"></param>
        /// <param name="ordinal"></param>
        /// <param name="handle">The property parameter doesn't have a name in metadata,
        /// so this is the handle of a corresponding accessor parameter, if there is one,
        /// or of the ParamInfo passed in, otherwise).</param>
        /// <param name="parameterInfo" />
        /// <param name="isBad" />
        internal static PEParameterSymbol Create(
            PEModuleSymbol moduleSymbol,
            PEPropertySymbol containingSymbol,
            bool isContainingSymbolVirtual,
            int ordinal,
            ParameterHandle handle,
<<<<<<< HEAD
            ParamInfo<TypeSymbol> parameter,
            ImmutableArray<bool> extraAnnotations,
            out bool isBad)
        {
            return Create(moduleSymbol, containingSymbol, ordinal, parameter.IsByRef, parameter.RefCustomModifiers, parameter.Type, extraAnnotations, handle, parameter.CustomModifiers, out isBad);
=======
            ParamInfo<TypeSymbol> parameterInfo,
            out bool isBad)
        {
            return Create(
                moduleSymbol, containingSymbol, isContainingSymbolVirtual, ordinal,
                parameterInfo.IsByRef, parameterInfo.RefCustomModifiers, parameterInfo.Type,
                handle, parameterInfo.CustomModifiers, isReturn: false, out isBad);
>>>>>>> 79ae6bcf
        }

        private PEParameterSymbol(
            PEModuleSymbol moduleSymbol,
            Symbol containingSymbol,
            int ordinal,
            bool isByRef,
            TypeSymbolWithAnnotations type,
            ImmutableArray<bool> extraAnnotations,
            ParameterHandle handle,
            int countOfCustomModifiers,
            out bool isBad)
        {
            Debug.Assert((object)moduleSymbol != null);
            Debug.Assert((object)containingSymbol != null);
            Debug.Assert(ordinal >= 0);
            Debug.Assert((object)type != null);

            isBad = false;
            _moduleSymbol = moduleSymbol;
            _containingSymbol = containingSymbol;
            _ordinal = (ushort)ordinal;

            _handle = handle;

            RefKind refKind = RefKind.None;

            if (handle.IsNil)
            {
                refKind = isByRef ? RefKind.Ref : RefKind.None;

                TupleTypeSymbol tuple;
                type = TupleTypeSymbol.TryTransformToTuple(type.TypeSymbol, out tuple) ?
                    TypeSymbolWithAnnotations.Create(tuple) :
                    type;

                type = SetNullabilityForReferenceTypesOrResetToUnknownIfNecessary(type, moduleSymbol, extraAnnotations);

                _lazyCustomAttributes = ImmutableArray<CSharpAttributeData>.Empty;
                _lazyHiddenAttributes = ImmutableArray<CSharpAttributeData>.Empty;
                _lazyDefaultValue = ConstantValue.NotAvailable;
                _lazyIsParams = ThreeState.False;
            }
            else
            {
                try
                {
                    moduleSymbol.Module.GetParamPropsOrThrow(handle, out _name, out _flags);
                }
                catch (BadImageFormatException)
                {
                    isBad = true;
                }

                if (isByRef)
                {
                    ParameterAttributes inOutFlags = _flags & (ParameterAttributes.Out | ParameterAttributes.In);

                    if (inOutFlags == ParameterAttributes.Out)
                    {
                        refKind = RefKind.Out;
                    }
                    else if (moduleSymbol.Module.HasIsReadOnlyAttribute(handle))
                    {
                        refKind = RefKind.In;
                    }
                    else
                    {
                        refKind = RefKind.Ref;
                    }
                }

                // CONSIDER: Can we make parameter type computation lazy?
                var typeSymbol = DynamicTypeDecoder.TransformType(type.TypeSymbol, countOfCustomModifiers, handle, moduleSymbol, refKind);
                typeSymbol = TupleTypeDecoder.DecodeTupleTypesIfApplicable(typeSymbol, handle, moduleSymbol);
                type = type.Update(typeSymbol, type.CustomModifiers);
                type = NullableTypeDecoder.TransformOrEraseNullability(type, _handle, moduleSymbol, extraAnnotations);
            }

            _type = type;

            bool hasNameInMetadata = !string.IsNullOrEmpty(_name);
            if (!hasNameInMetadata)
            {
                // As was done historically, if the parameter doesn't have a name, we give it the name "value".
                _name = "value";
            }

            _packedFlags = new PackedFlags(refKind, attributesAreComplete: handle.IsNil, hasNameInMetadata: hasNameInMetadata);

            Debug.Assert(refKind == this.RefKind);
            Debug.Assert(hasNameInMetadata == this.HasNameInMetadata);
        }

        // PROTOTYPE(NullableReferenceTypes): external annotations should be removed or fully designed/productized
        private static TypeSymbolWithAnnotations SetNullabilityForReferenceTypesOrResetToUnknownIfNecessary(TypeSymbolWithAnnotations type, ModuleSymbol module, ImmutableArray<bool> externalNullableAnnotations)
        {
            if (externalNullableAnnotations.IsDefault)
            {
                return type.SetUnknownNullabilityForReferenceTypesIfNecessary(module);
            }
            else
            {
                // PROTOTYPE(NullableReferenceTypes): Extra annotations always win (even if we're loading a modern assembly)
                return NullableTypeDecoder.TransformType(type, externalNullableAnnotations);
            }
        }

        private bool HasNameInMetadata
        {
            get
            {
                return _packedFlags.HasNameInMetadata;
            }
        }

        private static PEParameterSymbol Create(
            PEModuleSymbol moduleSymbol,
            Symbol containingSymbol,
            bool isContainingSymbolVirtual,
            int ordinal,
            bool isByRef,
            ImmutableArray<ModifierInfo<TypeSymbol>> refCustomModifiers,
            TypeSymbol type,
            ImmutableArray<bool> extraAnnotations,
            ParameterHandle handle,
            ImmutableArray<ModifierInfo<TypeSymbol>> customModifiers,
            bool isReturn,
            out bool isBad)
        {
<<<<<<< HEAD
            var typeWithModifiers = TypeSymbolWithAnnotations.Create(type, CSharpCustomModifier.Convert(customModifiers));
            if (customModifiers.IsDefaultOrEmpty && refCustomModifiers.IsDefaultOrEmpty)
            {
                return new PEParameterSymbol(moduleSymbol, containingSymbol, ordinal, isByRef, typeWithModifiers, extraAnnotations, handle, 0, out isBad);
            }

            return new PEParameterSymbolWithCustomModifiersPrecedingByRef(moduleSymbol, containingSymbol, ordinal, isByRef, refCustomModifiers, typeWithModifiers, extraAnnotations, handle, out isBad);
=======
            PEParameterSymbol parameter = customModifiers.IsDefaultOrEmpty && refCustomModifiers.IsDefaultOrEmpty
                ? new PEParameterSymbol(moduleSymbol, containingSymbol, ordinal, isByRef, type, handle, 0, out isBad)
                : new PEParameterSymbolWithCustomModifiers(moduleSymbol, containingSymbol, ordinal, isByRef, refCustomModifiers, type, handle, customModifiers, out isBad);

            bool hasInAttributeModifier = parameter.RefCustomModifiers.HasInAttributeModifier();

            if (isReturn)
            {
                // A RefReadOnly return parameter should always have this modreq, and vice versa.
                isBad |= (parameter.RefKind == RefKind.RefReadOnly) != hasInAttributeModifier;
            }
            else if (parameter.RefKind == RefKind.In)
            {
                // An in parameter should not have this modreq, unless the containing symbol was virtual or abstract.
                isBad |= isContainingSymbolVirtual != hasInAttributeModifier;
            }
            else if (hasInAttributeModifier)
            {
                // This modreq should not exist on non-in parameters.
                isBad = true;
            }

            return parameter;
>>>>>>> 79ae6bcf
        }

        private sealed class PEParameterSymbolWithCustomModifiersPrecedingByRef : PEParameterSymbol
        {
            private readonly ImmutableArray<CustomModifier> _refCustomModifiers;

            public PEParameterSymbolWithCustomModifiersPrecedingByRef(
                PEModuleSymbol moduleSymbol,
                Symbol containingSymbol,
                int ordinal,
                bool isByRef,
                ImmutableArray<ModifierInfo<TypeSymbol>> refCustomModifiers,
                TypeSymbolWithAnnotations type,
                ImmutableArray<bool> extraAnnotations,
                ParameterHandle handle,
                out bool isBad) :
<<<<<<< HEAD
                    base(moduleSymbol, containingSymbol, ordinal, isByRef, type, extraAnnotations, handle,
                         refCustomModifiers.NullToEmpty().Length + type.CustomModifiers.Length,
=======
                    base(moduleSymbol, containingSymbol, ordinal, isByRef, type, handle,
                         refCustomModifiers.NullToEmpty().Length + customModifiers.NullToEmpty().Length,
>>>>>>> 79ae6bcf
                         out isBad)
            {
                _refCustomModifiers = CSharpCustomModifier.Convert(refCustomModifiers);

                Debug.Assert(_refCustomModifiers.IsEmpty || isByRef);
            }

            public override ImmutableArray<CustomModifier> RefCustomModifiers
            {
                get
                {
                    return _refCustomModifiers;
                }
            }
        }

        public override RefKind RefKind
        {
            get
            {
                return _packedFlags.RefKind;
            }
        }

        public override string Name
        {
            get
            {
                return _name;
            }
        }

        public override string MetadataName
        {
            get
            {
                return HasNameInMetadata ? _name : string.Empty;
            }
        }

        internal ParameterAttributes Flags
        {
            get
            {
                return _flags;
            }
        }

        public override int Ordinal
        {
            get
            {
                return _ordinal;
            }
        }

        // might be Nil
        internal ParameterHandle Handle
        {
            get
            {
                return _handle;
            }
        }

        public override Symbol ContainingSymbol
        {
            get
            {
                return _containingSymbol;
            }
        }

        internal override bool HasMetadataConstantValue
        {
            get
            {
                return (_flags & ParameterAttributes.HasDefault) != 0;
            }
        }

        /// <remarks>
        /// Internal for testing.  Non-test code should use <see cref="ExplicitDefaultConstantValue"/>.
        /// </remarks>
        internal ConstantValue ImportConstantValue(bool ignoreAttributes = false)
        {
            Debug.Assert(!_handle.IsNil);

            // Metadata Spec 22.33: 
            //   6. If Flags.HasDefault = 1 then this row [of Param table] shall own exactly one row in the Constant table [ERROR]
            //   7. If Flags.HasDefault = 0, then there shall be no rows in the Constant table owned by this row [ERROR]
            ConstantValue value = null;

            if ((_flags & ParameterAttributes.HasDefault) != 0)
            {
                value = _moduleSymbol.Module.GetParamDefaultValue(_handle);
            }

            if (value == null && !ignoreAttributes)
            {
                value = GetDefaultDecimalOrDateTimeValue();
            }

            return value;
        }

        internal override ConstantValue ExplicitDefaultConstantValue
        {
            get
            {
                // The HasDefault flag has to be set, it doesn't suffice to mark the parameter with DefaultParameterValueAttribute.
                if (_lazyDefaultValue == ConstantValue.Unset)
                {
                    // From the C# point of view, there is no need to import a parameter's default value
                    // if the language isn't going to treat it as optional. However, we might need metadata constant value for NoPia.
                    // NOTE: Ignoring attributes for non-Optional parameters disrupts round-tripping, but the trade-off seems acceptable.
                    ConstantValue value = ImportConstantValue(ignoreAttributes: !IsMetadataOptional);
                    Interlocked.CompareExchange(ref _lazyDefaultValue, value, ConstantValue.Unset);
                }

                return _lazyDefaultValue;
            }
        }

        private ConstantValue GetDefaultDecimalOrDateTimeValue()
        {
            Debug.Assert(!_handle.IsNil);
            ConstantValue value = null;

            // It is possible in Visual Basic for a parameter of object type to have a default value of DateTime type.
            // If it's present, use it.  We'll let the call-site figure out whether it can actually be used.
            if (_moduleSymbol.Module.HasDateTimeConstantAttribute(_handle, out value))
            {
                return value;
            }

            // It is possible in Visual Basic for a parameter of object type to have a default value of decimal type.
            // If it's present, use it.  We'll let the call-site figure out whether it can actually be used.
            if (_moduleSymbol.Module.HasDecimalConstantAttribute(_handle, out value))
            {
                return value;
            }

            return value;
        }

        internal override bool IsMetadataOptional
        {
            get
            {
                return (_flags & ParameterAttributes.Optional) != 0;
            }
        }

        internal override bool IsIDispatchConstant
        {
            get
            {
                const WellKnownAttributeFlags flag = WellKnownAttributeFlags.HasIDispatchConstantAttribute;

                bool value;
                if (!_packedFlags.TryGetWellKnownAttribute(flag, out value))
                {
                    value = _packedFlags.SetWellKnownAttribute(flag, _moduleSymbol.Module.HasAttribute(_handle,
                        AttributeDescription.IDispatchConstantAttribute));
                }
                return value;
            }
        }

        internal override bool IsIUnknownConstant
        {
            get
            {
                const WellKnownAttributeFlags flag = WellKnownAttributeFlags.HasIUnknownConstantAttribute;

                bool value;
                if (!_packedFlags.TryGetWellKnownAttribute(flag, out value))
                {
                    value = _packedFlags.SetWellKnownAttribute(flag, _moduleSymbol.Module.HasAttribute(_handle,
                        AttributeDescription.IUnknownConstantAttribute));
                }
                return value;
            }
        }

        private bool HasCallerLineNumberAttribute
        {
            get
            {
                const WellKnownAttributeFlags flag = WellKnownAttributeFlags.HasCallerLineNumberAttribute;

                bool value;
                if (!_packedFlags.TryGetWellKnownAttribute(flag, out value))
                {
                    value = _packedFlags.SetWellKnownAttribute(flag, _moduleSymbol.Module.HasAttribute(_handle,
                        AttributeDescription.CallerLineNumberAttribute));
                }
                return value;
            }
        }

        private bool HasCallerFilePathAttribute
        {
            get
            {
                const WellKnownAttributeFlags flag = WellKnownAttributeFlags.HasCallerFilePathAttribute;

                bool value;
                if (!_packedFlags.TryGetWellKnownAttribute(flag, out value))
                {
                    value = _packedFlags.SetWellKnownAttribute(flag, _moduleSymbol.Module.HasAttribute(_handle,
                        AttributeDescription.CallerFilePathAttribute));
                }
                return value;
            }
        }

        private bool HasCallerMemberNameAttribute
        {
            get
            {
                const WellKnownAttributeFlags flag = WellKnownAttributeFlags.HasCallerMemberNameAttribute;

                bool value;
                if (!_packedFlags.TryGetWellKnownAttribute(flag, out value))
                {
                    value = _packedFlags.SetWellKnownAttribute(flag, _moduleSymbol.Module.HasAttribute(_handle,
                        AttributeDescription.CallerMemberNameAttribute));
                }
                return value;
            }
        }

        internal override bool IsCallerLineNumber
        {
            get
            {
                const WellKnownAttributeFlags flag = WellKnownAttributeFlags.IsCallerLineNumber;

                bool value;
                if (!_packedFlags.TryGetWellKnownAttribute(flag, out value))
                {
                    HashSet<DiagnosticInfo> useSiteDiagnostics = null;
                    bool isCallerLineNumber = HasCallerLineNumberAttribute
                        && new TypeConversions(ContainingAssembly).HasCallerLineNumberConversion(this.Type.TypeSymbol, ref useSiteDiagnostics);

                    value = _packedFlags.SetWellKnownAttribute(flag, isCallerLineNumber);
                }
                return value;
            }
        }

        internal override bool IsCallerFilePath
        {
            get
            {
                const WellKnownAttributeFlags flag = WellKnownAttributeFlags.IsCallerFilePath;

                bool value;
                if (!_packedFlags.TryGetWellKnownAttribute(flag, out value))
                {
                    HashSet<DiagnosticInfo> useSiteDiagnostics = null;
                    bool isCallerFilePath = !HasCallerLineNumberAttribute
                        && HasCallerFilePathAttribute
                        && new TypeConversions(ContainingAssembly).HasCallerInfoStringConversion(this.Type.TypeSymbol, ref useSiteDiagnostics);

                    value = _packedFlags.SetWellKnownAttribute(flag, isCallerFilePath);
                }
                return value;
            }
        }

        internal override bool IsCallerMemberName
        {
            get
            {
                const WellKnownAttributeFlags flag = WellKnownAttributeFlags.IsCallerMemberName;

                bool value;
                if (!_packedFlags.TryGetWellKnownAttribute(flag, out value))
                {
                    HashSet<DiagnosticInfo> useSiteDiagnostics = null;
                    bool isCallerMemberName = !HasCallerLineNumberAttribute
                        && !HasCallerFilePathAttribute
                        && HasCallerMemberNameAttribute
                        && new TypeConversions(ContainingAssembly).HasCallerInfoStringConversion(this.Type.TypeSymbol, ref useSiteDiagnostics);

                    value = _packedFlags.SetWellKnownAttribute(flag, isCallerMemberName);
                }
                return value;
            }
        }

        public override TypeSymbolWithAnnotations Type
        {
            get
            {
                return _type;
            }
        }


        public override ImmutableArray<CustomModifier> RefCustomModifiers
        {
            get
            {
                return ImmutableArray<CustomModifier>.Empty;
            }
        }

        internal override bool IsMetadataIn
        {
            get { return (_flags & ParameterAttributes.In) != 0; }
        }

        internal override bool IsMetadataOut
        {
            get { return (_flags & ParameterAttributes.Out) != 0; }
        }

        internal override bool IsMarshalledExplicitly
        {
            get
            {
                return (_flags & ParameterAttributes.HasFieldMarshal) != 0;
            }
        }

        internal override MarshalPseudoCustomAttributeData MarshallingInformation
        {
            get
            {
                // the compiler doesn't need full marshalling information, just the unmanaged type or descriptor
                return null;
            }
        }

        internal override ImmutableArray<byte> MarshallingDescriptor
        {
            get
            {
                if ((_flags & ParameterAttributes.HasFieldMarshal) == 0)
                {
                    return default(ImmutableArray<byte>);
                }

                Debug.Assert(!_handle.IsNil);
                return _moduleSymbol.Module.GetMarshallingDescriptor(_handle);
            }
        }

        internal override UnmanagedType MarshallingType
        {
            get
            {
                if ((_flags & ParameterAttributes.HasFieldMarshal) == 0)
                {
                    return 0;
                }

                Debug.Assert(!_handle.IsNil);
                return _moduleSymbol.Module.GetMarshallingType(_handle);
            }
        }

        public override bool IsParams
        {
            get
            {
                // This is also populated by loading attributes, but loading
                // attributes is more expensive, so we should only do it if
                // attributes are requested.
                if (!_lazyIsParams.HasValue())
                {
                    _lazyIsParams = _moduleSymbol.Module.HasParamsAttribute(_handle).ToThreeState();
                }
                return _lazyIsParams.Value();
            }
        }

        public override ImmutableArray<Location> Locations
        {
            get
            {
                return _containingSymbol.Locations;
            }
        }

        public override ImmutableArray<SyntaxReference> DeclaringSyntaxReferences
        {
            get
            {
                return ImmutableArray<SyntaxReference>.Empty;
            }
        }

        public override ImmutableArray<CSharpAttributeData> GetAttributes()
        {
            if (_lazyCustomAttributes.IsDefault)
            {
                Debug.Assert(!_handle.IsNil);
                var containingPEModuleSymbol = (PEModuleSymbol)this.ContainingModule;

                // Filter out ParamArrayAttributes if necessary and cache
                // the attribute handle for GetCustomAttributesToEmit
                bool filterOutParamArrayAttribute = (!_lazyIsParams.HasValue() || _lazyIsParams.Value());

                ConstantValue defaultValue = this.ExplicitDefaultConstantValue;
                AttributeDescription filterOutConstantAttributeDescription = default(AttributeDescription);

                if ((object)defaultValue != null)
                {
                    if (defaultValue.Discriminator == ConstantValueTypeDiscriminator.DateTime)
                    {
                        filterOutConstantAttributeDescription = AttributeDescription.DateTimeConstantAttribute;
                    }
                    else if (defaultValue.Discriminator == ConstantValueTypeDiscriminator.Decimal)
                    {
                        filterOutConstantAttributeDescription = AttributeDescription.DecimalConstantAttribute;
                    }
                }

                bool filterIsReadOnlyAttribute = this.RefKind == RefKind.In;

                if (filterOutParamArrayAttribute || filterOutConstantAttributeDescription.Signatures != null || filterIsReadOnlyAttribute)
                {
                    CustomAttributeHandle paramArrayAttribute;
                    CustomAttributeHandle constantAttribute;
                    CustomAttributeHandle isReadOnlyAttribute;

                    ImmutableArray<CSharpAttributeData> attributes =
                        containingPEModuleSymbol.GetCustomAttributesForToken(
                            _handle,
                            out paramArrayAttribute,
                            filterOutParamArrayAttribute ? AttributeDescription.ParamArrayAttribute : default,
                            out constantAttribute,
                            filterOutConstantAttributeDescription,
                            out isReadOnlyAttribute,
                            filterIsReadOnlyAttribute ? AttributeDescription.IsReadOnlyAttribute : default,
                            out _,
                            default);

                    if (!paramArrayAttribute.IsNil || !constantAttribute.IsNil)
                    {
                        var builder = ArrayBuilder<CSharpAttributeData>.GetInstance();

                        if (!paramArrayAttribute.IsNil)
                        {
                            builder.Add(new PEAttributeData(containingPEModuleSymbol, paramArrayAttribute));
                        }

                        if (!constantAttribute.IsNil)
                        {
                            builder.Add(new PEAttributeData(containingPEModuleSymbol, constantAttribute));
                        }

                        ImmutableInterlocked.InterlockedInitialize(ref _lazyHiddenAttributes, builder.ToImmutableAndFree());
                    }
                    else
                    {
                        ImmutableInterlocked.InterlockedInitialize(ref _lazyHiddenAttributes, ImmutableArray<CSharpAttributeData>.Empty);
                    }

                    if (!_lazyIsParams.HasValue())
                    {
                        Debug.Assert(filterOutParamArrayAttribute);
                        _lazyIsParams = (!paramArrayAttribute.IsNil).ToThreeState();
                    }

                    ImmutableInterlocked.InterlockedInitialize(
                        ref _lazyCustomAttributes,
                        attributes);
                }
                else
                {
                    ImmutableInterlocked.InterlockedInitialize(ref _lazyHiddenAttributes, ImmutableArray<CSharpAttributeData>.Empty);
                    containingPEModuleSymbol.LoadCustomAttributes(_handle, ref _lazyCustomAttributes);
                }
            }

            Debug.Assert(!_lazyHiddenAttributes.IsDefault);
            return _lazyCustomAttributes;
        }

        internal override IEnumerable<CSharpAttributeData> GetCustomAttributesToEmit(PEModuleBuilder moduleBuilder)
        {
            foreach (CSharpAttributeData attribute in GetAttributes())
            {
                yield return attribute;
            }

            // Yield hidden attributes last, order might be important.
            foreach (CSharpAttributeData attribute in _lazyHiddenAttributes)
            {
                yield return attribute;
            }
        }

        internal sealed override CSharpCompilation DeclaringCompilation // perf, not correctness
        {
            get { return null; }
        }
    }
}<|MERGE_RESOLUTION|>--- conflicted
+++ resolved
@@ -143,22 +143,15 @@
             PEMethodSymbol containingSymbol,
             bool isContainingSymbolVirtual,
             int ordinal,
-<<<<<<< HEAD
-            ParamInfo<TypeSymbol> parameter,
+            ParamInfo<TypeSymbol> parameterInfo,
             ImmutableArray<bool> extraAnnotations,
-            out bool isBad)
-        {
-            return Create(moduleSymbol, containingSymbol, ordinal, parameter.IsByRef, parameter.RefCustomModifiers, parameter.Type, extraAnnotations, parameter.Handle, parameter.CustomModifiers, out isBad);
-=======
-            ParamInfo<TypeSymbol> parameterInfo,
             bool isReturn,
             out bool isBad)
         {
             return Create(
                 moduleSymbol, containingSymbol, isContainingSymbolVirtual, ordinal,
-                parameterInfo.IsByRef, parameterInfo.RefCustomModifiers, parameterInfo.Type,
+                parameterInfo.IsByRef, parameterInfo.RefCustomModifiers, parameterInfo.Type, extraAnnotations,
                 parameterInfo.Handle, parameterInfo.CustomModifiers, isReturn, out isBad);
->>>>>>> 79ae6bcf
         }
 
         /// <summary>
@@ -178,21 +171,14 @@
             bool isContainingSymbolVirtual,
             int ordinal,
             ParameterHandle handle,
-<<<<<<< HEAD
-            ParamInfo<TypeSymbol> parameter,
+            ParamInfo<TypeSymbol> parameterInfo,
             ImmutableArray<bool> extraAnnotations,
             out bool isBad)
         {
-            return Create(moduleSymbol, containingSymbol, ordinal, parameter.IsByRef, parameter.RefCustomModifiers, parameter.Type, extraAnnotations, handle, parameter.CustomModifiers, out isBad);
-=======
-            ParamInfo<TypeSymbol> parameterInfo,
-            out bool isBad)
-        {
             return Create(
                 moduleSymbol, containingSymbol, isContainingSymbolVirtual, ordinal,
-                parameterInfo.IsByRef, parameterInfo.RefCustomModifiers, parameterInfo.Type,
+                parameterInfo.IsByRef, parameterInfo.RefCustomModifiers, parameterInfo.Type, extraAnnotations,
                 handle, parameterInfo.CustomModifiers, isReturn: false, out isBad);
->>>>>>> 79ae6bcf
         }
 
         private PEParameterSymbol(
@@ -323,18 +309,10 @@
             bool isReturn,
             out bool isBad)
         {
-<<<<<<< HEAD
             var typeWithModifiers = TypeSymbolWithAnnotations.Create(type, CSharpCustomModifier.Convert(customModifiers));
-            if (customModifiers.IsDefaultOrEmpty && refCustomModifiers.IsDefaultOrEmpty)
-            {
-                return new PEParameterSymbol(moduleSymbol, containingSymbol, ordinal, isByRef, typeWithModifiers, extraAnnotations, handle, 0, out isBad);
-            }
-
-            return new PEParameterSymbolWithCustomModifiersPrecedingByRef(moduleSymbol, containingSymbol, ordinal, isByRef, refCustomModifiers, typeWithModifiers, extraAnnotations, handle, out isBad);
-=======
             PEParameterSymbol parameter = customModifiers.IsDefaultOrEmpty && refCustomModifiers.IsDefaultOrEmpty
-                ? new PEParameterSymbol(moduleSymbol, containingSymbol, ordinal, isByRef, type, handle, 0, out isBad)
-                : new PEParameterSymbolWithCustomModifiers(moduleSymbol, containingSymbol, ordinal, isByRef, refCustomModifiers, type, handle, customModifiers, out isBad);
+                ? new PEParameterSymbol(moduleSymbol, containingSymbol, ordinal, isByRef, typeWithModifiers, extraAnnotations, handle, 0, out isBad)
+                : new PEParameterSymbolWithCustomModifiers(moduleSymbol, containingSymbol, ordinal, isByRef, refCustomModifiers, typeWithModifiers, extraAnnotations, handle, out isBad);
 
             bool hasInAttributeModifier = parameter.RefCustomModifiers.HasInAttributeModifier();
 
@@ -355,14 +333,13 @@
             }
 
             return parameter;
->>>>>>> 79ae6bcf
-        }
-
-        private sealed class PEParameterSymbolWithCustomModifiersPrecedingByRef : PEParameterSymbol
+        }
+
+        private sealed class PEParameterSymbolWithCustomModifiers : PEParameterSymbol
         {
             private readonly ImmutableArray<CustomModifier> _refCustomModifiers;
 
-            public PEParameterSymbolWithCustomModifiersPrecedingByRef(
+            public PEParameterSymbolWithCustomModifiers(
                 PEModuleSymbol moduleSymbol,
                 Symbol containingSymbol,
                 int ordinal,
@@ -372,13 +349,8 @@
                 ImmutableArray<bool> extraAnnotations,
                 ParameterHandle handle,
                 out bool isBad) :
-<<<<<<< HEAD
                     base(moduleSymbol, containingSymbol, ordinal, isByRef, type, extraAnnotations, handle,
                          refCustomModifiers.NullToEmpty().Length + type.CustomModifiers.Length,
-=======
-                    base(moduleSymbol, containingSymbol, ordinal, isByRef, type, handle,
-                         refCustomModifiers.NullToEmpty().Length + customModifiers.NullToEmpty().Length,
->>>>>>> 79ae6bcf
                          out isBad)
             {
                 _refCustomModifiers = CSharpCustomModifier.Convert(refCustomModifiers);
