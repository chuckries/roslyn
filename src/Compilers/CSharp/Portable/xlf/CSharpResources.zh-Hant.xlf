﻿<?xml version="1.0" encoding="utf-8"?>
<xliff xmlns="urn:oasis:names:tc:xliff:document:1.2" xmlns:xsi="http://www.w3.org/2001/XMLSchema-instance" version="1.2" xsi:schemaLocation="urn:oasis:names:tc:xliff:document:1.2 xliff-core-1.2-transitional.xsd">
  <file datatype="xml" source-language="en" target-language="zh-Hant" original="../CSharpResources.resx">
    <body>
      <trans-unit id="IDS_NULL">
        <source>&lt;null&gt;</source>
        <target state="translated">&lt;null&gt;</target>
        <note />
      </trans-unit>
      <trans-unit id="IDS_ThrowExpression">
        <source>&lt;throw expression&gt;</source>
        <target state="translated">&lt;throw 運算式&gt;</target>
        <note />
      </trans-unit>
      <trans-unit id="IDS_RELATEDERROR">
        <source>(Location of symbol related to previous error)</source>
        <target state="translated">(與之前錯誤相關符號的位置)</target>
        <note />
      </trans-unit>
      <trans-unit id="IDS_RELATEDWARNING">
        <source>(Location of symbol related to previous warning)</source>
        <target state="translated">(與之前警告相關符號的位置)</target>
        <note />
      </trans-unit>
      <trans-unit id="IDS_XMLIGNORED">
        <source>&lt;!-- Badly formed XML comment ignored for member "{0}" --&gt;</source>
        <target state="translated">&lt;!-- 已忽略成員 "{0}" 中格式錯誤的 XML 註解 --&gt;</target>
        <note />
      </trans-unit>
      <trans-unit id="IDS_XMLIGNORED2">
        <source> Badly formed XML file "{0}" cannot be included </source>
        <target state="translated"> 無法納入格式錯誤的 XML 檔 "{0}" </target>
        <note />
      </trans-unit>
      <trans-unit id="IDS_XMLFAILEDINCLUDE">
        <source> Failed to insert some or all of included XML </source>
        <target state="translated"> 無法插入某些或所有 include 的 XML </target>
        <note />
      </trans-unit>
      <trans-unit id="IDS_XMLBADINCLUDE">
        <source> Include tag is invalid </source>
        <target state="translated"> Include 標記無效 </target>
        <note />
      </trans-unit>
      <trans-unit id="IDS_XMLNOINCLUDE">
        <source> No matching elements were found for the following include tag </source>
        <target state="translated"> 找不到與下列 include 標記相符的項目 </target>
        <note />
      </trans-unit>
      <trans-unit id="IDS_XMLMISSINGINCLUDEFILE">
        <source>Missing file attribute</source>
        <target state="translated">遺漏檔案屬性</target>
        <note />
      </trans-unit>
      <trans-unit id="IDS_XMLMISSINGINCLUDEPATH">
        <source>Missing path attribute</source>
        <target state="translated">遺漏路徑屬性</target>
        <note />
      </trans-unit>
      <trans-unit id="IDS_GlobalNamespace">
        <source>&lt;global namespace&gt;</source>
        <target state="translated">&lt;全域命名空間&gt;</target>
        <note />
      </trans-unit>
      <trans-unit id="IDS_FeatureGenerics">
        <source>generics</source>
        <target state="translated">泛型</target>
        <note />
      </trans-unit>
      <trans-unit id="IDS_FeatureAnonDelegates">
        <source>anonymous methods</source>
        <target state="translated">匿名方法</target>
        <note />
      </trans-unit>
      <trans-unit id="IDS_FeatureModuleAttrLoc">
        <source>module as an attribute target specifier</source>
        <target state="translated">模組做為屬性目標規範</target>
        <note />
      </trans-unit>
      <trans-unit id="IDS_FeatureGlobalNamespace">
        <source>namespace alias qualifier</source>
        <target state="translated">命名空間別名限定詞</target>
        <note />
      </trans-unit>
      <trans-unit id="IDS_FeatureFixedBuffer">
        <source>fixed size buffers</source>
        <target state="translated">固定大小緩衝區</target>
        <note />
      </trans-unit>
      <trans-unit id="IDS_FeaturePragma">
        <source>#pragma</source>
        <target state="translated">#pragma</target>
        <note />
      </trans-unit>
      <trans-unit id="IDS_FeatureStaticClasses">
        <source>static classes</source>
        <target state="translated">靜態類別</target>
        <note />
      </trans-unit>
      <trans-unit id="IDS_FeatureReadOnlyStructs">
        <source>readonly structs</source>
        <target state="translated">唯讀結構</target>
        <note />
      </trans-unit>
      <trans-unit id="IDS_FeaturePartialTypes">
        <source>partial types</source>
        <target state="translated">部分類型</target>
        <note />
      </trans-unit>
      <trans-unit id="IDS_FeatureAsync">
        <source>async function</source>
        <target state="translated">非同步函式</target>
        <note />
      </trans-unit>
      <trans-unit id="IDS_FeatureSwitchOnBool">
        <source>switch on boolean type</source>
        <target state="translated">布林類型的參數</target>
        <note />
      </trans-unit>
      <trans-unit id="IDS_MethodGroup">
        <source>method group</source>
        <target state="translated">方法群組</target>
        <note />
      </trans-unit>
      <trans-unit id="IDS_AnonMethod">
        <source>anonymous method</source>
        <target state="translated">匿名方法</target>
        <note />
      </trans-unit>
      <trans-unit id="IDS_Lambda">
        <source>lambda expression</source>
        <target state="translated">Lambda 運算式</target>
        <note />
      </trans-unit>
      <trans-unit id="IDS_Collection">
        <source>collection</source>
        <target state="translated">集合</target>
        <note />
      </trans-unit>
      <trans-unit id="IDS_FeaturePropertyAccessorMods">
        <source>access modifiers on properties</source>
        <target state="translated">屬性的存取修飾詞</target>
        <note />
      </trans-unit>
      <trans-unit id="IDS_FeatureExternAlias">
        <source>extern alias</source>
        <target state="translated">外部別名</target>
        <note />
      </trans-unit>
      <trans-unit id="IDS_FeatureIterators">
        <source>iterators</source>
        <target state="translated">迭代器</target>
        <note />
      </trans-unit>
      <trans-unit id="IDS_FeatureDefault">
        <source>default operator</source>
        <target state="translated">預設運算子</target>
        <note />
      </trans-unit>
      <trans-unit id="IDS_FeatureDefaultLiteral">
        <source>default literal</source>
        <target state="translated">預設常值</target>
        <note />
      </trans-unit>
      <trans-unit id="IDS_FeaturePrivateProtected">
        <source>private protected</source>
        <target state="translated">private protected</target>
        <note />
      </trans-unit>
      <trans-unit id="IDS_FeatureNullable">
        <source>nullable types</source>
        <target state="translated">可為 Null 的類型</target>
        <note />
      </trans-unit>
      <trans-unit id="IDS_FeaturePatternMatching">
        <source>pattern matching</source>
        <target state="translated">模式比對</target>
        <note />
      </trans-unit>
      <trans-unit id="IDS_FeatureExpressionBodiedAccessor">
        <source>expression body property accessor</source>
        <target state="translated">運算式主體屬性存取子</target>
        <note />
      </trans-unit>
      <trans-unit id="IDS_FeatureExpressionBodiedDeOrConstructor">
        <source>expression body constructor and destructor</source>
        <target state="translated">運算式主體建構函式及解構函式</target>
        <note />
      </trans-unit>
      <trans-unit id="IDS_FeatureThrowExpression">
        <source>throw expression</source>
        <target state="translated">Throw 運算式</target>
        <note />
      </trans-unit>
      <trans-unit id="IDS_FeatureImplicitArray">
        <source>implicitly typed array</source>
        <target state="translated">隱含類型陣列</target>
        <note />
      </trans-unit>
      <trans-unit id="IDS_FeatureImplicitLocal">
        <source>implicitly typed local variable</source>
        <target state="translated">隱含類型區域變數</target>
        <note />
      </trans-unit>
      <trans-unit id="IDS_FeatureAnonymousTypes">
        <source>anonymous types</source>
        <target state="translated">匿名類型</target>
        <note />
      </trans-unit>
      <trans-unit id="IDS_FeatureAutoImplementedProperties">
        <source>automatically implemented properties</source>
        <target state="translated">自動實作的屬性</target>
        <note />
      </trans-unit>
      <trans-unit id="IDS_FeatureReadonlyAutoImplementedProperties">
        <source>readonly automatically implemented properties</source>
        <target state="translated">自動實作的唯讀屬性</target>
        <note />
      </trans-unit>
      <trans-unit id="IDS_FeatureObjectInitializer">
        <source>object initializer</source>
        <target state="translated">物件初始設定式</target>
        <note />
      </trans-unit>
      <trans-unit id="IDS_FeatureCollectionInitializer">
        <source>collection initializer</source>
        <target state="translated">集合初始設定式</target>
        <note />
      </trans-unit>
      <trans-unit id="IDS_FeatureQueryExpression">
        <source>query expression</source>
        <target state="translated">查詢運算式</target>
        <note />
      </trans-unit>
      <trans-unit id="IDS_FeatureExtensionMethod">
        <source>extension method</source>
        <target state="translated">擴充方法</target>
        <note />
      </trans-unit>
      <trans-unit id="IDS_FeaturePartialMethod">
        <source>partial method</source>
        <target state="translated">部分方法</target>
        <note />
      </trans-unit>
      <trans-unit id="IDS_SK_METHOD">
        <source>method</source>
        <target state="translated">方法</target>
        <note />
      </trans-unit>
      <trans-unit id="IDS_SK_TYPE">
        <source>type</source>
        <target state="translated">類型</target>
        <note />
      </trans-unit>
      <trans-unit id="IDS_SK_NAMESPACE">
        <source>namespace</source>
        <target state="translated">命名空間</target>
        <note />
      </trans-unit>
      <trans-unit id="IDS_SK_FIELD">
        <source>field</source>
        <target state="translated">欄位</target>
        <note />
      </trans-unit>
      <trans-unit id="IDS_SK_PROPERTY">
        <source>property</source>
        <target state="translated">屬性</target>
        <note />
      </trans-unit>
      <trans-unit id="IDS_SK_UNKNOWN">
        <source>element</source>
        <target state="translated">元素</target>
        <note />
      </trans-unit>
      <trans-unit id="IDS_SK_VARIABLE">
        <source>variable</source>
        <target state="translated">變數</target>
        <note />
      </trans-unit>
      <trans-unit id="IDS_SK_LABEL">
        <source>label</source>
        <target state="translated">標籤</target>
        <note />
      </trans-unit>
      <trans-unit id="IDS_SK_EVENT">
        <source>event</source>
        <target state="translated">事件</target>
        <note />
      </trans-unit>
      <trans-unit id="IDS_SK_TYVAR">
        <source>type parameter</source>
        <target state="translated">類型參數</target>
        <note />
      </trans-unit>
      <trans-unit id="IDS_SK_ALIAS">
        <source>using alias</source>
        <target state="translated">使用別名</target>
        <note />
      </trans-unit>
      <trans-unit id="IDS_SK_EXTERNALIAS">
        <source>extern alias</source>
        <target state="translated">外部別名</target>
        <note />
      </trans-unit>
      <trans-unit id="IDS_SK_CONSTRUCTOR">
        <source>constructor</source>
        <target state="translated">建構函式</target>
        <note />
      </trans-unit>
      <trans-unit id="IDS_FOREACHLOCAL">
        <source>foreach iteration variable</source>
        <target state="translated">foreach 反覆運算變數</target>
        <note />
      </trans-unit>
      <trans-unit id="IDS_FIXEDLOCAL">
        <source>fixed variable</source>
        <target state="translated">固定變數</target>
        <note />
      </trans-unit>
      <trans-unit id="IDS_USINGLOCAL">
        <source>using variable</source>
        <target state="translated">使用變數</target>
        <note />
      </trans-unit>
      <trans-unit id="IDS_Contravariant">
        <source>contravariant</source>
        <target state="translated">contravariant</target>
        <note />
      </trans-unit>
      <trans-unit id="IDS_Contravariantly">
        <source>contravariantly</source>
        <target state="translated">以 Contravariant 方式</target>
        <note />
      </trans-unit>
      <trans-unit id="IDS_Covariant">
        <source>covariant</source>
        <target state="translated">Covariant</target>
        <note />
      </trans-unit>
      <trans-unit id="IDS_Covariantly">
        <source>covariantly</source>
        <target state="translated">以 Covariant 方式</target>
        <note />
      </trans-unit>
      <trans-unit id="IDS_Invariantly">
        <source>invariantly</source>
        <target state="translated">非 Variant 方式</target>
        <note />
      </trans-unit>
      <trans-unit id="IDS_FeatureDynamic">
        <source>dynamic</source>
        <target state="translated">動態</target>
        <note />
      </trans-unit>
      <trans-unit id="IDS_FeatureNamedArgument">
        <source>named argument</source>
        <target state="translated">具名引數</target>
        <note />
      </trans-unit>
      <trans-unit id="IDS_FeatureOptionalParameter">
        <source>optional parameter</source>
        <target state="translated">選擇性參數</target>
        <note />
      </trans-unit>
      <trans-unit id="IDS_FeatureExceptionFilter">
        <source>exception filter</source>
        <target state="translated">例外狀況篩選條件</target>
        <note />
      </trans-unit>
      <trans-unit id="IDS_FeatureTypeVariance">
        <source>type variance</source>
        <target state="translated">類型變異數</target>
        <note />
      </trans-unit>
      <trans-unit id="XML_InvalidToken">
        <source>The character(s) '{0}' cannot be used at this location.</source>
        <target state="translated">此位置不可使用字元 '{0}'。</target>
        <note />
      </trans-unit>
      <trans-unit id="XML_IncorrectComment">
        <source>Incorrect syntax was used in a comment.</source>
        <target state="translated">註解中使用的語法錯誤。</target>
        <note />
      </trans-unit>
      <trans-unit id="XML_InvalidCharEntity">
        <source>An invalid character was found inside an entity reference.</source>
        <target state="translated">實體參考中發現無效的字元。</target>
        <note />
      </trans-unit>
      <trans-unit id="XML_ExpectedEndOfTag">
        <source>Expected '&gt;' or '/&gt;' to close tag '{0}'.</source>
        <target state="translated">必須以 '&gt;' 或 '/&gt;' 做為結束標記 '{0}'。</target>
        <note />
      </trans-unit>
      <trans-unit id="XML_ExpectedIdentifier">
        <source>An identifier was expected.</source>
        <target state="translated">必須是識別項。</target>
        <note />
      </trans-unit>
      <trans-unit id="XML_InvalidUnicodeChar">
        <source>Invalid unicode character.</source>
        <target state="translated">Unicode 字元無效。</target>
        <note />
      </trans-unit>
      <trans-unit id="XML_InvalidWhitespace">
        <source>Whitespace is not allowed at this location.</source>
        <target state="translated">此位置不可使用空白。</target>
        <note />
      </trans-unit>
      <trans-unit id="XML_LessThanInAttributeValue">
        <source>The character '&lt;' cannot be used in an attribute value.</source>
        <target state="translated">屬性值中不可使用字元 '&lt;'。</target>
        <note />
      </trans-unit>
      <trans-unit id="XML_MissingEqualsAttribute">
        <source>Missing equals sign between attribute and attribute value.</source>
        <target state="translated">屬性與屬性值之間少了等號。</target>
        <note />
      </trans-unit>
      <trans-unit id="XML_RefUndefinedEntity_1">
        <source>Reference to undefined entity '{0}'.</source>
        <target state="translated">參考未定義的實體 '{0}'。</target>
        <note />
      </trans-unit>
      <trans-unit id="XML_StringLiteralNoStartQuote">
        <source>A string literal was expected, but no opening quotation mark was found.</source>
        <target state="translated">必須是字串常值，但未找到左引號。</target>
        <note />
      </trans-unit>
      <trans-unit id="XML_StringLiteralNoEndQuote">
        <source>Missing closing quotation mark for string literal.</source>
        <target state="translated">遺漏字串常值的右引號。</target>
        <note />
      </trans-unit>
      <trans-unit id="XML_StringLiteralNonAsciiQuote">
        <source>Non-ASCII quotations marks may not be used around string literals.</source>
        <target state="translated">字串常值前後不可使用非 ASCII 引號。</target>
        <note />
      </trans-unit>
      <trans-unit id="XML_EndTagNotExpected">
        <source>End tag was not expected at this location.</source>
        <target state="translated">此位置不可出現結束標記。</target>
        <note />
      </trans-unit>
      <trans-unit id="XML_ElementTypeMatch">
        <source>End tag '{0}' does not match the start tag '{1}'.</source>
        <target state="translated">結束標記 '{0}' 與起始標記 '{1}' 不對稱。</target>
        <note />
      </trans-unit>
      <trans-unit id="XML_EndTagExpected">
        <source>Expected an end tag for element '{0}'.</source>
        <target state="translated">必須是元素 '{0}' 的結束標記。</target>
        <note />
      </trans-unit>
      <trans-unit id="XML_WhitespaceMissing">
        <source>Required white space was missing.</source>
        <target state="translated">遺漏了必要的空格。</target>
        <note />
      </trans-unit>
      <trans-unit id="XML_ExpectedEndOfXml">
        <source>Unexpected character at this location.</source>
        <target state="translated">此位置處找到未預期的字元。</target>
        <note />
      </trans-unit>
      <trans-unit id="XML_CDataEndTagNotAllowed">
        <source>The literal string ']]&gt;' is not allowed in element content.</source>
        <target state="translated">常值字串 ']]&gt;' 不可用在元素內容中。</target>
        <note />
      </trans-unit>
      <trans-unit id="XML_DuplicateAttribute">
        <source>Duplicate '{0}' attribute</source>
        <target state="translated">{0}' 屬性重複</target>
        <note />
      </trans-unit>
      <trans-unit id="ERR_NoMetadataFile">
        <source>Metadata file '{0}' could not be found</source>
        <target state="translated">找不到中繼資料檔 '{0}'</target>
        <note />
      </trans-unit>
      <trans-unit id="ERR_MetadataReferencesNotSupported">
        <source>Metadata references are not supported.</source>
        <target state="translated">不支援中繼資料參考。</target>
        <note />
      </trans-unit>
      <trans-unit id="FTL_MetadataCantOpenFile">
        <source>Metadata file '{0}' could not be opened -- {1}</source>
        <target state="translated">無法開啟中繼資料檔'{0}' -- {1}</target>
        <note />
      </trans-unit>
      <trans-unit id="ERR_NoTypeDef">
        <source>The type '{0}' is defined in an assembly that is not referenced. You must add a reference to assembly '{1}'.</source>
        <target state="translated">類型 '{0}' 定義在未參考的組件中。您必須加入組件 '{1}' 的參考。</target>
        <note />
      </trans-unit>
      <trans-unit id="ERR_NoTypeDefFromModule">
        <source>The type '{0}' is defined in a module that has not been added. You must add the module '{1}'.</source>
        <target state="translated">類型 '{0}' 定義在未加入的模組中。您必須加入模組 '{1}'。</target>
        <note />
      </trans-unit>
      <trans-unit id="ERR_OutputWriteFailed">
        <source>Could not write to output file '{0}' -- '{1}'</source>
        <target state="translated">無法寫入輸出檔 '{0}' -- '{1}'</target>
        <note />
      </trans-unit>
      <trans-unit id="ERR_MultipleEntryPoints">
        <source>Program has more than one entry point defined. Compile with /main to specify the type that contains the entry point.</source>
        <target state="translated">程式已定義了一個以上的進入點。請以 /main 進行編譯，以指定包含進入點的類型。</target>
        <note />
      </trans-unit>
      <trans-unit id="ERR_BadBinaryOps">
        <source>Operator '{0}' cannot be applied to operands of type '{1}' and '{2}'</source>
        <target state="translated">運算子 '{0}' 不可套用至類型為 '{1}' 和 '{2}' 的運算元</target>
        <note />
      </trans-unit>
      <trans-unit id="ERR_IntDivByZero">
        <source>Division by constant zero</source>
        <target state="translated">除以常數零</target>
        <note />
      </trans-unit>
      <trans-unit id="ERR_BadIndexLHS">
        <source>Cannot apply indexing with [] to an expression of type '{0}'</source>
        <target state="translated">無法套用有 [] 的索引至類型為 '{0}' 的運算式</target>
        <note />
      </trans-unit>
      <trans-unit id="ERR_BadIndexCount">
        <source>Wrong number of indices inside []; expected {0}</source>
        <target state="translated">[] 內的索引數目錯誤; 必須是 {0}。</target>
        <note />
      </trans-unit>
      <trans-unit id="ERR_BadUnaryOp">
        <source>Operator '{0}' cannot be applied to operand of type '{1}'</source>
        <target state="translated">運算子 '{0}' 不可套用至類型為 '{1}' 的運算元</target>
        <note />
      </trans-unit>
      <trans-unit id="ERR_BadOpOnNullOrDefault">
        <source>Operator '{0}' cannot be applied to operand '{1}'</source>
        <target state="translated">運算子 '{0}' 不可套用至運算元 '{1}'</target>
        <note />
      </trans-unit>
      <trans-unit id="ERR_ThisInStaticMeth">
        <source>Keyword 'this' is not valid in a static property, static method, or static field initializer</source>
        <target state="translated">關鍵字 'this' 在靜態屬性、靜態方法或靜態欄位初始設定式中無效。</target>
        <note />
      </trans-unit>
      <trans-unit id="ERR_ThisInBadContext">
        <source>Keyword 'this' is not available in the current context</source>
        <target state="translated">關鍵字 'this' 在目前內容中無法使用</target>
        <note />
      </trans-unit>
      <trans-unit id="WRN_InvalidMainSig">
        <source>'{0}' has the wrong signature to be an entry point</source>
        <target state="translated">'{0}' 的進入點簽章錯誤</target>
        <note />
      </trans-unit>
      <trans-unit id="WRN_InvalidMainSig_Title">
        <source>Method has the wrong signature to be an entry point</source>
        <target state="translated">方法的進入點簽章錯誤</target>
        <note />
      </trans-unit>
      <trans-unit id="ERR_NoImplicitConv">
        <source>Cannot implicitly convert type '{0}' to '{1}'</source>
        <target state="translated">無法將類型 '{0}' 隱含轉換成 '{1}'</target>
        <note />
      </trans-unit>
      <trans-unit id="ERR_NoExplicitConv">
        <source>Cannot convert type '{0}' to '{1}'</source>
        <target state="translated">無法將類型 '{0}' 轉換成 '{1}'</target>
        <note />
      </trans-unit>
      <trans-unit id="ERR_ConstOutOfRange">
        <source>Constant value '{0}' cannot be converted to a '{1}'</source>
        <target state="translated">常數值 '{0}' 不可轉換成 '{1}'</target>
        <note />
      </trans-unit>
      <trans-unit id="ERR_AmbigBinaryOps">
        <source>Operator '{0}' is ambiguous on operands of type '{1}' and '{2}'</source>
        <target state="translated">運算子 '{0}' 在類型為 '{1}' 和 '{2}' 的運算元上模稜兩可</target>
        <note />
      </trans-unit>
      <trans-unit id="ERR_AmbigBinaryOpsOnDefault">
        <source>Operator '{0}' is ambiguous on operands 'default' and 'default'</source>
        <target state="translated">運算子 '{0}' 在運算元 'default' 和 'default' 不明確</target>
        <note />
      </trans-unit>
      <trans-unit id="ERR_AmbigUnaryOp">
        <source>Operator '{0}' is ambiguous on an operand of type '{1}'</source>
        <target state="translated">運算子 '{0}' 在類型為 '{1}' 的運算元上模稜兩可</target>
        <note />
      </trans-unit>
      <trans-unit id="ERR_InAttrOnOutParam">
        <source>An out parameter cannot have the In attribute</source>
        <target state="translated">out 參數不能有 In 屬性</target>
        <note />
      </trans-unit>
      <trans-unit id="ERR_ValueCantBeNull">
        <source>Cannot convert null to '{0}' because it is a non-nullable value type</source>
        <target state="translated">無法將 null 轉換成 '{0}'，因為它是不可為 null 的實值類型</target>
        <note />
      </trans-unit>
      <trans-unit id="ERR_NoExplicitBuiltinConv">
        <source>Cannot convert type '{0}' to '{1}' via a reference conversion, boxing conversion, unboxing conversion, wrapping conversion, or null type conversion</source>
        <target state="translated">無法透過參考轉換、boxing 轉換、unboxing 轉換、wrapping 轉換或 null 類型轉換，來將類型 '{0}' 轉換成 '{1}'</target>
        <note />
      </trans-unit>
      <trans-unit id="FTL_DebugEmitFailure">
        <source>Unexpected error writing debug information -- '{0}'</source>
        <target state="translated">寫入偵錯資訊時發生未預期的錯誤 -- '{0}'</target>
        <note />
      </trans-unit>
      <trans-unit id="ERR_BadVisReturnType">
        <source>Inconsistent accessibility: return type '{1}' is less accessible than method '{0}'</source>
        <target state="translated">不一致的存取範圍: 傳回類型 '{1}' 比方法 '{0}' 的存取範圍小</target>
        <note />
      </trans-unit>
      <trans-unit id="ERR_BadVisParamType">
        <source>Inconsistent accessibility: parameter type '{1}' is less accessible than method '{0}'</source>
        <target state="translated">不一致的存取範圍: 參數類型 '{1}' 比方法 '{0}' 的存取範圍小</target>
        <note />
      </trans-unit>
      <trans-unit id="ERR_BadVisFieldType">
        <source>Inconsistent accessibility: field type '{1}' is less accessible than field '{0}'</source>
        <target state="translated">不一致的存取範圍: 欄位類型 '{1}' 比欄位 '{0}' 的存取範圍小</target>
        <note />
      </trans-unit>
      <trans-unit id="ERR_BadVisPropertyType">
        <source>Inconsistent accessibility: property type '{1}' is less accessible than property '{0}'</source>
        <target state="translated">不一致的存取範圍: 屬性類型 '{1}' 比屬性 '{0}' 的存取範圍小</target>
        <note />
      </trans-unit>
      <trans-unit id="ERR_BadVisIndexerReturn">
        <source>Inconsistent accessibility: indexer return type '{1}' is less accessible than indexer '{0}'</source>
        <target state="translated">不一致的存取範圍: 索引子傳回類型 '{1}' 比索引子 '{0}' 的存取範圍小</target>
        <note />
      </trans-unit>
      <trans-unit id="ERR_BadVisIndexerParam">
        <source>Inconsistent accessibility: parameter type '{1}' is less accessible than indexer '{0}'</source>
        <target state="translated">不一致的存取範圍: 參數類型 '{1}' 比索引子 '{0}' 的存取範圍小</target>
        <note />
      </trans-unit>
      <trans-unit id="ERR_BadVisOpReturn">
        <source>Inconsistent accessibility: return type '{1}' is less accessible than operator '{0}'</source>
        <target state="translated">不一致的存取範圍: 傳回類型 '{1}' 比運算子 '{0}' 的存取範圍小</target>
        <note />
      </trans-unit>
      <trans-unit id="ERR_BadVisOpParam">
        <source>Inconsistent accessibility: parameter type '{1}' is less accessible than operator '{0}'</source>
        <target state="translated">不一致的存取範圍: 參數類型 '{1}' 比運算子 '{0}' 的存取範圍小</target>
        <note />
      </trans-unit>
      <trans-unit id="ERR_BadVisDelegateReturn">
        <source>Inconsistent accessibility: return type '{1}' is less accessible than delegate '{0}'</source>
        <target state="translated">不一致的存取範圍: 傳回類型 '{1}' 比委派 '{0}' 的存取範圍小</target>
        <note />
      </trans-unit>
      <trans-unit id="ERR_BadVisDelegateParam">
        <source>Inconsistent accessibility: parameter type '{1}' is less accessible than delegate '{0}'</source>
        <target state="translated">不一致的存取範圍: 參數類型 '{1}' 比委派 '{0}' 的存取範圍小</target>
        <note />
      </trans-unit>
      <trans-unit id="ERR_BadVisBaseClass">
        <source>Inconsistent accessibility: base class '{1}' is less accessible than class '{0}'</source>
        <target state="translated">不一致的存取範圍: 基底類別 '{1}' 比類別 '{0}' 的存取範圍小</target>
        <note />
      </trans-unit>
      <trans-unit id="ERR_BadVisBaseInterface">
        <source>Inconsistent accessibility: base interface '{1}' is less accessible than interface '{0}'</source>
        <target state="translated">不一致的存取範圍: 基底介面 '{1}' 比介面 '{0}' 的存取範圍小</target>
        <note />
      </trans-unit>
      <trans-unit id="ERR_EventNeedsBothAccessors">
        <source>'{0}': event property must have both add and remove accessors</source>
        <target state="translated">'{0}': 事件屬性必須同時要有 add 和 remove 存取子</target>
        <note />
      </trans-unit>
      <trans-unit id="ERR_EventNotDelegate">
        <source>'{0}': event must be of a delegate type</source>
        <target state="translated">'{0}': 事件必須為委派類型</target>
        <note />
      </trans-unit>
      <trans-unit id="WRN_UnreferencedEvent">
        <source>The event '{0}' is never used</source>
        <target state="translated">事件 '{0}' 從未使用過</target>
        <note />
      </trans-unit>
      <trans-unit id="WRN_UnreferencedEvent_Title">
        <source>Event is never used</source>
        <target state="translated">從未使用過事件</target>
        <note />
      </trans-unit>
      <trans-unit id="ERR_InterfaceEventInitializer">
        <source>'{0}': event in interface cannot have initializer</source>
        <target state="translated">'{0}': 介面中的事件不可有初始設定式</target>
        <note />
      </trans-unit>
      <trans-unit id="ERR_EventPropertyInInterface">
        <source>An event in an interface cannot have add or remove accessors</source>
        <target state="translated">介面中的事件不能有 add 或 remove 存取子</target>
        <note />
      </trans-unit>
      <trans-unit id="ERR_BadEventUsage">
        <source>The event '{0}' can only appear on the left hand side of += or -= (except when used from within the type '{1}')</source>
        <target state="translated">事件 '{0}' 只可出現在 += 或 -= 的左側 (除非從類型 '{1}' 中使用)</target>
        <note />
      </trans-unit>
      <trans-unit id="ERR_ExplicitEventFieldImpl">
        <source>An explicit interface implementation of an event must use event accessor syntax</source>
        <target state="translated">事件的明確介面實作必須使用存取子語法</target>
        <note />
      </trans-unit>
      <trans-unit id="ERR_CantOverrideNonEvent">
        <source>'{0}': cannot override; '{1}' is not an event</source>
        <target state="translated">'{0}': 無法覆寫; '{1}' 不是事件。</target>
        <note />
      </trans-unit>
      <trans-unit id="ERR_AddRemoveMustHaveBody">
        <source>An add or remove accessor must have a body</source>
        <target state="translated">add 或 remove 存取子必須具有主體</target>
        <note />
      </trans-unit>
      <trans-unit id="ERR_AbstractEventInitializer">
        <source>'{0}': abstract event cannot have initializer</source>
        <target state="translated">'{0}': 抽象事件不可有初始設定式</target>
        <note />
      </trans-unit>
      <trans-unit id="ERR_ReservedAssemblyName">
        <source>The assembly name '{0}' is reserved and cannot be used as a reference in an interactive session</source>
        <target state="translated">組件名稱 '{0}' 已保留，不可用做為互動工作階段中的參考。</target>
        <note />
      </trans-unit>
      <trans-unit id="ERR_ReservedEnumerator">
        <source>The enumerator name '{0}' is reserved and cannot be used</source>
        <target state="translated">列舉程式名稱 '{0}' 已保留，且無法使用。</target>
        <note />
      </trans-unit>
      <trans-unit id="ERR_AsMustHaveReferenceType">
        <source>The as operator must be used with a reference type or nullable type ('{0}' is a non-nullable value type)</source>
        <target state="translated">as 運算子必須搭配參考類型或可為 Null 的類型一起使用 ('{0}' 是不可為 Null 的實值類型)</target>
        <note />
      </trans-unit>
      <trans-unit id="WRN_LowercaseEllSuffix">
        <source>The 'l' suffix is easily confused with the digit '1' -- use 'L' for clarity</source>
        <target state="translated">字尾 'l' 很容易與數字 '1' 混淆 -- 請使用 'L' 以避免困擾</target>
        <note />
      </trans-unit>
      <trans-unit id="WRN_LowercaseEllSuffix_Title">
        <source>The 'l' suffix is easily confused with the digit '1'</source>
        <target state="translated">字尾 'l' 很容易與數字 '1' 混淆</target>
        <note />
      </trans-unit>
      <trans-unit id="ERR_BadEventUsageNoField">
        <source>The event '{0}' can only appear on the left hand side of += or -=</source>
        <target state="translated">事件 '{0}' 只可出現在 += 或 -= 的左側</target>
        <note />
      </trans-unit>
      <trans-unit id="ERR_ConstraintOnlyAllowedOnGenericDecl">
        <source>Constraints are not allowed on non-generic declarations</source>
        <target state="translated">非泛型宣告中不可使用條件約束</target>
        <note />
      </trans-unit>
      <trans-unit id="ERR_TypeParamMustBeIdentifier">
        <source>Type parameter declaration must be an identifier not a type</source>
        <target state="translated">類型參數宣告必須是識別項，而非類型。</target>
        <note />
      </trans-unit>
      <trans-unit id="ERR_MemberReserved">
        <source>Type '{1}' already reserves a member called '{0}' with the same parameter types</source>
        <target state="translated">類型 '{1}' 已保留了一個具有相同參數類型且名為 '{0}' 的成員</target>
        <note />
      </trans-unit>
      <trans-unit id="ERR_DuplicateParamName">
        <source>The parameter name '{0}' is a duplicate</source>
        <target state="translated">參數名稱 '{0}' 重複</target>
        <note />
      </trans-unit>
      <trans-unit id="ERR_DuplicateNameInNS">
        <source>The namespace '{1}' already contains a definition for '{0}'</source>
        <target state="translated">命名空間 '{1}' 已包含 '{0}' 的定義</target>
        <note />
      </trans-unit>
      <trans-unit id="ERR_DuplicateNameInClass">
        <source>The type '{0}' already contains a definition for '{1}'</source>
        <target state="translated">類型 '{0}' 已包含 '{1}' 的定義</target>
        <note />
      </trans-unit>
      <trans-unit id="ERR_NameNotInContext">
        <source>The name '{0}' does not exist in the current context</source>
        <target state="translated">名稱 '{0}' 不存在於目前的內容中</target>
        <note />
      </trans-unit>
      <trans-unit id="ERR_NameNotInContextPossibleMissingReference">
        <source>The name '{0}' does not exist in the current context (are you missing a reference to assembly '{1}'?)</source>
        <target state="translated">名稱 '{0}' 不存在於目前的內容中 (是否遺漏了組件 '{1}' 的參考?)</target>
        <note />
      </trans-unit>
      <trans-unit id="ERR_AmbigContext">
        <source>'{0}' is an ambiguous reference between '{1}' and '{2}'</source>
        <target state="translated">'{0}' 是 '{1}' 與 '{2}' 之間模稜兩可的參考</target>
        <note />
      </trans-unit>
      <trans-unit id="WRN_DuplicateUsing">
        <source>The using directive for '{0}' appeared previously in this namespace</source>
        <target state="translated">{0}' 的 using 指示詞之前曾出現於此命名空間中</target>
        <note />
      </trans-unit>
      <trans-unit id="WRN_DuplicateUsing_Title">
        <source>Using directive appeared previously in this namespace</source>
        <target state="translated">Using 指示詞先前出現在此命名空間中</target>
        <note />
      </trans-unit>
      <trans-unit id="ERR_BadMemberFlag">
        <source>The modifier '{0}' is not valid for this item</source>
        <target state="translated">修飾詞 '{0}' 對此項目無效</target>
        <note />
      </trans-unit>
      <trans-unit id="ERR_BadMemberProtection">
        <source>More than one protection modifier</source>
        <target state="translated">有一個以上的保護修飾詞</target>
        <note />
      </trans-unit>
      <trans-unit id="WRN_NewRequired">
        <source>'{0}' hides inherited member '{1}'. Use the new keyword if hiding was intended.</source>
        <target state="translated">'{0}' 會隱藏繼承的成員 '{1}'。若本意即為要隱藏，請使用 new 關鍵字。</target>
        <note />
      </trans-unit>
      <trans-unit id="WRN_NewRequired_Title">
        <source>Member hides inherited member; missing new keyword</source>
        <target state="translated">成員隱藏所繼承的成員; 遺漏 new 關鍵字</target>
        <note />
      </trans-unit>
      <trans-unit id="WRN_NewRequired_Description">
        <source>A variable was declared with the same name as a variable in a base class. However, the new keyword was not used. This warning informs you that you should use new; the variable is declared as if new had been used in the declaration.</source>
        <target state="translated">所宣告的變數名稱與基底類別中的變數相同。不過，未使用 new 關鍵字。此警告通知您應該使用 new; 宣告變數的方式就像已將 new 用於宣告一樣。</target>
        <note />
      </trans-unit>
      <trans-unit id="WRN_NewNotRequired">
        <source>The member '{0}' does not hide an accessible member. The new keyword is not required.</source>
        <target state="translated">成員 '{0}' 並未隱藏可存取的成員。不需要 new 關鍵字。</target>
        <note />
      </trans-unit>
      <trans-unit id="WRN_NewNotRequired_Title">
        <source>Member does not hide an inherited member; new keyword is not required</source>
        <target state="translated">成員未隱藏所繼承的成員; 不需要 new 關鍵字</target>
        <note />
      </trans-unit>
      <trans-unit id="ERR_CircConstValue">
        <source>The evaluation of the constant value for '{0}' involves a circular definition</source>
        <target state="translated">{0}' 常數值的運算發生循環定義</target>
        <note />
      </trans-unit>
      <trans-unit id="ERR_MemberAlreadyExists">
        <source>Type '{1}' already defines a member called '{0}' with the same parameter types</source>
        <target state="translated">類型 '{1}' 已定義了一個具有相同參數類型且名為 '{0}' 的成員</target>
        <note />
      </trans-unit>
      <trans-unit id="ERR_StaticNotVirtual">
        <source>A static member '{0}' cannot be marked as override, virtual, or abstract</source>
        <target state="translated">靜態成員 '{0}' 不可標記為 override、virtual 或 abstract。</target>
        <note />
      </trans-unit>
      <trans-unit id="ERR_OverrideNotNew">
        <source>A member '{0}' marked as override cannot be marked as new or virtual</source>
        <target state="translated">標記為 override 的成員 '{0}'，不可標記為 new 或 virtual。</target>
        <note />
      </trans-unit>
      <trans-unit id="WRN_NewOrOverrideExpected">
        <source>'{0}' hides inherited member '{1}'. To make the current member override that implementation, add the override keyword. Otherwise add the new keyword.</source>
        <target state="translated">'{0}' 會隱藏繼承的成員 '{1}'。若要讓目前的成員覆寫該實作，請加入 override 關鍵字; 否則請加入 new 關鍵字。</target>
        <note />
      </trans-unit>
      <trans-unit id="WRN_NewOrOverrideExpected_Title">
        <source>Member hides inherited member; missing override keyword</source>
        <target state="translated">成員隱藏所繼承的成員; 遺漏 override 關鍵字</target>
        <note />
      </trans-unit>
      <trans-unit id="ERR_OverrideNotExpected">
        <source>'{0}': no suitable method found to override</source>
        <target state="translated">'{0}': 未找到任何合適的方法可覆寫</target>
        <note />
      </trans-unit>
      <trans-unit id="ERR_NamespaceUnexpected">
        <source>A namespace cannot directly contain members such as fields or methods</source>
        <target state="translated">命名空間不能直接包含如欄位或方法等成員</target>
        <note />
      </trans-unit>
      <trans-unit id="ERR_NoSuchMember">
        <source>'{0}' does not contain a definition for '{1}'</source>
        <target state="translated">'{0}' 未包含 '{1}' 的定義</target>
        <note />
      </trans-unit>
      <trans-unit id="ERR_BadSKknown">
        <source>'{0}' is a {1} but is used like a {2}</source>
        <target state="translated">'{0}' 是 {1}，但卻當成 {2} 使用。</target>
        <note />
      </trans-unit>
      <trans-unit id="ERR_BadSKunknown">
        <source>'{0}' is a {1}, which is not valid in the given context</source>
        <target state="translated">'{0}' 是 {1}，其在指定內容中無效。</target>
        <note />
      </trans-unit>
      <trans-unit id="ERR_ObjectRequired">
        <source>An object reference is required for the non-static field, method, or property '{0}'</source>
        <target state="translated">需要有物件參考，才可使用非靜態欄位、方法或屬性 '{0}'。</target>
        <note />
      </trans-unit>
      <trans-unit id="ERR_AmbigCall">
        <source>The call is ambiguous between the following methods or properties: '{0}' and '{1}'</source>
        <target state="translated">以下方法或屬性之間的呼叫模稜兩可: '{0}' 和 '{1}'</target>
        <note />
      </trans-unit>
      <trans-unit id="ERR_BadAccess">
        <source>'{0}' is inaccessible due to its protection level</source>
        <target state="translated">'{0}' 由於其保護層級之故，所以無法存取。</target>
        <note />
      </trans-unit>
      <trans-unit id="ERR_MethDelegateMismatch">
        <source>No overload for '{0}' matches delegate '{1}'</source>
        <target state="translated">{0}' 沒有任何多載符合委派 '{1}'</target>
        <note />
      </trans-unit>
      <trans-unit id="ERR_RetObjectRequired">
        <source>An object of a type convertible to '{0}' is required</source>
        <target state="translated">需要可轉換成 '{0}' 之類型的物件</target>
        <note />
      </trans-unit>
      <trans-unit id="ERR_RetNoObjectRequired">
        <source>Since '{0}' returns void, a return keyword must not be followed by an object expression</source>
        <target state="translated">因為 '{0}' 傳回了 void，所以 return 關鍵字之後不可接著物件運算式。</target>
        <note />
      </trans-unit>
      <trans-unit id="ERR_LocalDuplicate">
        <source>A local variable or function named '{0}' is already defined in this scope</source>
        <target state="translated">已經在此範圍內定義名為 '{0}' 的區域變數或函式</target>
        <note />
      </trans-unit>
      <trans-unit id="ERR_AssgLvalueExpected">
        <source>The left-hand side of an assignment must be a variable, property or indexer</source>
        <target state="translated">指派的左側必須是變數、屬性或索引子。</target>
        <note />
      </trans-unit>
      <trans-unit id="ERR_StaticConstParam">
        <source>'{0}': a static constructor must be parameterless</source>
        <target state="translated">'{0}': 靜態建構函式不能使用參數</target>
        <note />
      </trans-unit>
      <trans-unit id="ERR_NotConstantExpression">
        <source>The expression being assigned to '{0}' must be constant</source>
        <target state="translated">指派至 '{0}' 的運算式必須為常數</target>
        <note />
      </trans-unit>
      <trans-unit id="ERR_NotNullConstRefField">
        <source>'{0}' is of type '{1}'. A const field of a reference type other than string can only be initialized with null.</source>
        <target state="translated">'{0}' 為類型 '{1}'。非字串之參考類型的 const 欄位，只能以 null 初始設定。</target>
        <note />
      </trans-unit>
      <trans-unit id="ERR_LocalIllegallyOverrides">
        <source>A local or parameter named '{0}' cannot be declared in this scope because that name is used in an enclosing local scope to define a local or parameter</source>
        <target state="translated">無法在此範圍宣告名為 '{0}' 的區域變數或參數，因為該名稱已用於封入區域變數範圍，以定義區域變數或參數。</target>
        <note />
      </trans-unit>
      <trans-unit id="ERR_BadUsingNamespace">
        <source>A 'using namespace' directive can only be applied to namespaces; '{0}' is a type not a namespace. Consider a 'using static' directive instead</source>
        <target state="translated">using namespace' 指示詞只能套用至命名空間; '{0}' 是類型而非命名空間。請考慮改用 'using static' 指示詞</target>
        <note />
      </trans-unit>
      <trans-unit id="ERR_BadUsingType">
        <source>A 'using static' directive can only be applied to types; '{0}' is a namespace not a type. Consider a 'using namespace' directive instead</source>
        <target state="translated">using static' 指示詞只能套用至類型; '{0}' 是命名空間而非類型。請考慮改用 'using namespace' 指示詞</target>
        <note />
      </trans-unit>
      <trans-unit id="ERR_NoAliasHere">
        <source>A 'using static' directive cannot be used to declare an alias</source>
        <target state="translated">using static' 指示詞不能用來宣告別名</target>
        <note />
      </trans-unit>
      <trans-unit id="ERR_NoBreakOrCont">
        <source>No enclosing loop out of which to break or continue</source>
        <target state="translated">沒有可中斷或繼續的封閉式迴圈</target>
        <note />
      </trans-unit>
      <trans-unit id="ERR_DuplicateLabel">
        <source>The label '{0}' is a duplicate</source>
        <target state="translated">標籤 '{0}' 重複</target>
        <note />
      </trans-unit>
      <trans-unit id="ERR_NoConstructors">
        <source>The type '{0}' has no constructors defined</source>
        <target state="translated">類型 '{0}' 未定義任何建構函式</target>
        <note />
      </trans-unit>
      <trans-unit id="ERR_NoNewAbstract">
        <source>Cannot create an instance of the abstract class or interface '{0}'</source>
        <target state="translated">無法建立抽象類別或介面 '{0}' 的執行個體</target>
        <note />
      </trans-unit>
      <trans-unit id="ERR_ConstValueRequired">
        <source>A const field requires a value to be provided</source>
        <target state="translated">需要為 const 欄位提供值</target>
        <note />
      </trans-unit>
      <trans-unit id="ERR_CircularBase">
        <source>Circular base class dependency involving '{0}' and '{1}'</source>
        <target state="translated">循環基底類別相依包括 '{0}' 和 '{1}'</target>
        <note />
      </trans-unit>
      <trans-unit id="ERR_BadDelegateConstructor">
        <source>The delegate '{0}' does not have a valid constructor</source>
        <target state="translated">委派 '{0}' 沒有有效的建構函式</target>
        <note />
      </trans-unit>
      <trans-unit id="ERR_MethodNameExpected">
        <source>Method name expected</source>
        <target state="translated">必須是方法名稱</target>
        <note />
      </trans-unit>
      <trans-unit id="ERR_ConstantExpected">
        <source>A constant value is expected</source>
        <target state="translated">必須是常數值</target>
        <note />
      </trans-unit>
      <trans-unit id="ERR_V6SwitchGoverningTypeValueExpected">
        <source>A switch expression or case label must be a bool, char, string, integral, enum, or corresponding nullable type in C# 6 and earlier.</source>
        <target state="translated">Switch 運算式或 case 標籤必須是 bool、char、string、integral、enum 或 C# 6 及舊版中對應的可為 Null 類型。</target>
        <note />
      </trans-unit>
      <trans-unit id="ERR_IntegralTypeValueExpected">
        <source>A value of an integral type expected</source>
        <target state="translated">必須是整數類型的值</target>
        <note />
      </trans-unit>
      <trans-unit id="ERR_DuplicateCaseLabel">
        <source>The switch statement contains multiple cases with the label value '{0}'</source>
        <target state="translated">switch 陳述式包含多個標籤值為 '{0}' 的情況</target>
        <note />
      </trans-unit>
      <trans-unit id="ERR_InvalidGotoCase">
        <source>A goto case is only valid inside a switch statement</source>
        <target state="translated">goto case 只有在 switch 陳述式中有效</target>
        <note />
      </trans-unit>
      <trans-unit id="ERR_PropertyLacksGet">
        <source>The property or indexer '{0}' cannot be used in this context because it lacks the get accessor</source>
        <target state="translated">屬性或索引子 '{0}' 無法用在此內容中，因為它缺少 get 存取子。</target>
        <note />
      </trans-unit>
      <trans-unit id="ERR_BadExceptionType">
        <source>The type caught or thrown must be derived from System.Exception</source>
        <target state="translated">類型 catch 或 throw 必須衍生自 System.Exception</target>
        <note />
      </trans-unit>
      <trans-unit id="ERR_BadEmptyThrow">
        <source>A throw statement with no arguments is not allowed outside of a catch clause</source>
        <target state="translated">沒有引數的 throw 陳述式不可用於 catch 子句之外</target>
        <note />
      </trans-unit>
      <trans-unit id="ERR_BadFinallyLeave">
        <source>Control cannot leave the body of a finally clause</source>
        <target state="translated">控制項不可脫離 finally 子句的主體</target>
        <note />
      </trans-unit>
      <trans-unit id="ERR_LabelShadow">
        <source>The label '{0}' shadows another label by the same name in a contained scope</source>
        <target state="translated">標籤 '{0}' 所包含的範圍內以相同的名稱遮蔽了另一個標籤</target>
        <note />
      </trans-unit>
      <trans-unit id="ERR_LabelNotFound">
        <source>No such label '{0}' within the scope of the goto statement</source>
        <target state="translated">goto 陳述式的範圍內沒有這種標籤 '{0}'</target>
        <note />
      </trans-unit>
      <trans-unit id="ERR_UnreachableCatch">
        <source>A previous catch clause already catches all exceptions of this or of a super type ('{0}')</source>
        <target state="translated">之前的 catch 子句已取得所有屬於此類型或超級類型 ('{0}') 的例外狀況</target>
        <note />
      </trans-unit>
      <trans-unit id="WRN_FilterIsConstantTrue">
        <source>Filter expression is a constant 'true', consider removing the filter</source>
        <target state="translated">篩選條件運算式是常數 'true'，請考慮移除此篩選條件</target>
        <note />
      </trans-unit>
      <trans-unit id="WRN_FilterIsConstantTrue_Title">
        <source>Filter expression is a constant 'true'</source>
        <target state="translated">篩選條件運算式是常數 'true'</target>
        <note />
      </trans-unit>
      <trans-unit id="ERR_ReturnExpected">
        <source>'{0}': not all code paths return a value</source>
        <target state="translated">'{0}': 不是所有程式碼路徑都有傳回值</target>
        <note />
      </trans-unit>
      <trans-unit id="WRN_UnreachableCode">
        <source>Unreachable code detected</source>
        <target state="translated">偵測到執行不到的程式碼</target>
        <note />
      </trans-unit>
      <trans-unit id="WRN_UnreachableCode_Title">
        <source>Unreachable code detected</source>
        <target state="translated">偵測到執行不到的程式碼</target>
        <note />
      </trans-unit>
      <trans-unit id="ERR_SwitchFallThrough">
        <source>Control cannot fall through from one case label ('{0}') to another</source>
        <target state="translated">程式控制權無法從一個 case 標籤 ('{0}') 繼續到另一個</target>
        <note />
      </trans-unit>
      <trans-unit id="WRN_UnreferencedLabel">
        <source>This label has not been referenced</source>
        <target state="translated">未參考此標籤</target>
        <note />
      </trans-unit>
      <trans-unit id="WRN_UnreferencedLabel_Title">
        <source>This label has not been referenced</source>
        <target state="translated">未參考此標籤</target>
        <note />
      </trans-unit>
      <trans-unit id="ERR_UseDefViolation">
        <source>Use of unassigned local variable '{0}'</source>
        <target state="translated">使用未指派的區域變數 '{0}'</target>
        <note />
      </trans-unit>
      <trans-unit id="WRN_UnreferencedVar">
        <source>The variable '{0}' is declared but never used</source>
        <target state="translated">已宣告變數 '{0}'，但從未使用過它。</target>
        <note />
      </trans-unit>
      <trans-unit id="WRN_UnreferencedVar_Title">
        <source>Variable is declared but never used</source>
        <target state="translated">已宣告變數，但從未使用過它</target>
        <note />
      </trans-unit>
      <trans-unit id="WRN_UnreferencedField">
        <source>The field '{0}' is never used</source>
        <target state="translated">欄位 '{0}' 從未使用過</target>
        <note />
      </trans-unit>
      <trans-unit id="WRN_UnreferencedField_Title">
        <source>Field is never used</source>
        <target state="translated">從未使用過欄位</target>
        <note />
      </trans-unit>
      <trans-unit id="ERR_UseDefViolationField">
        <source>Use of possibly unassigned field '{0}'</source>
        <target state="translated">使用可能未指派的欄位 '{0}'</target>
        <note />
      </trans-unit>
      <trans-unit id="ERR_UseDefViolationProperty">
        <source>Use of possibly unassigned auto-implemented property '{0}'</source>
        <target state="translated">可能使用了未指派的自動實作屬性 '{0}'</target>
        <note />
      </trans-unit>
      <trans-unit id="ERR_UnassignedThis">
        <source>Field '{0}' must be fully assigned before control is returned to the caller</source>
        <target state="translated">在程式控制權回到呼叫端之前，必須完整指派欄位 '{0}'。</target>
        <note />
      </trans-unit>
      <trans-unit id="ERR_AmbigQM">
        <source>Type of conditional expression cannot be determined because '{0}' and '{1}' implicitly convert to one another</source>
        <target state="translated">無法判斷條件運算式的類型，因為 '{0}' 和 '{1}' 會互相隱含轉換。</target>
        <note />
      </trans-unit>
      <trans-unit id="ERR_InvalidQM">
        <source>Type of conditional expression cannot be determined because there is no implicit conversion between '{0}' and '{1}'</source>
        <target state="translated">無法確認條件運算式的類型，因為 '{0}' 和 '{1}' 之間沒有隱含轉換。</target>
        <note />
      </trans-unit>
      <trans-unit id="ERR_NoBaseClass">
        <source>A base class is required for a 'base' reference</source>
        <target state="translated">base' 參考需要基底類別</target>
        <note />
      </trans-unit>
      <trans-unit id="ERR_BaseIllegal">
        <source>Use of keyword 'base' is not valid in this context</source>
        <target state="translated">在此內容中使用關鍵字 'base' 無效</target>
        <note />
      </trans-unit>
      <trans-unit id="ERR_ObjectProhibited">
        <source>Member '{0}' cannot be accessed with an instance reference; qualify it with a type name instead</source>
        <target state="translated">成員 '{0}' 無法以執行個體參考進行存取; 請改用類型名稱。</target>
        <note />
      </trans-unit>
      <trans-unit id="ERR_ParamUnassigned">
        <source>The out parameter '{0}' must be assigned to before control leaves the current method</source>
        <target state="translated">在程式控制權脫離目前的方法之前，必須指派 out 參數 '{0}'。</target>
        <note />
      </trans-unit>
      <trans-unit id="ERR_InvalidArray">
        <source>Invalid rank specifier: expected ',' or ']'</source>
        <target state="translated">陣序規範無效: 必須是 ',' 或 ']'</target>
        <note />
      </trans-unit>
      <trans-unit id="ERR_ExternHasBody">
        <source>'{0}' cannot be extern and declare a body</source>
        <target state="translated">'{0}' 不可同時為外部並宣告主體</target>
        <note />
      </trans-unit>
      <trans-unit id="ERR_ExternHasConstructorInitializer">
        <source>'{0}' cannot be extern and have a constructor initializer</source>
        <target state="translated">'{0}' 不可同時為外部並具有建構函式初始設定式</target>
        <note />
      </trans-unit>
      <trans-unit id="ERR_AbstractAndExtern">
        <source>'{0}' cannot be both extern and abstract</source>
        <target state="translated">'{0}' 不可同時為外部與抽象</target>
        <note />
      </trans-unit>
      <trans-unit id="ERR_BadAttributeParamType">
        <source>Attribute constructor parameter '{0}' has type '{1}', which is not a valid attribute parameter type</source>
        <target state="translated">屬性建構函式參數 '{0}' 的類型為 '{1}'，但是該類型不是有效的屬性參數類型。</target>
        <note />
      </trans-unit>
      <trans-unit id="ERR_BadAttributeArgument">
        <source>An attribute argument must be a constant expression, typeof expression or array creation expression of an attribute parameter type</source>
        <target state="translated">屬性引數必須是常數運算式、typeof 運算式或屬性參數類型的陣列建立運算式</target>
        <note />
      </trans-unit>
      <trans-unit id="ERR_BadAttributeParamDefaultArgument">
        <source>Attribute constructor parameter '{0}' is optional, but no default parameter value was specified.</source>
        <target state="translated">屬性建構函式參數 '{0}' 為選擇性參數，但並未指定預設參數值。</target>
        <note />
      </trans-unit>
      <trans-unit id="WRN_IsAlwaysTrue">
        <source>The given expression is always of the provided ('{0}') type</source>
        <target state="translated">指定的運算式一律會是提供的 ('{0}') 類型</target>
        <note />
      </trans-unit>
      <trans-unit id="WRN_IsAlwaysTrue_Title">
        <source>'is' expression's given expression is always of the provided type</source>
        <target state="translated">'is' 運算式的指定運算式一律會是提供的類型</target>
        <note />
      </trans-unit>
      <trans-unit id="WRN_IsAlwaysFalse">
        <source>The given expression is never of the provided ('{0}') type</source>
        <target state="translated">指定的運算式絕不是提供的 ('{0}') 類型</target>
        <note />
      </trans-unit>
      <trans-unit id="WRN_IsAlwaysFalse_Title">
        <source>'is' expression's given expression is never of the provided type</source>
        <target state="translated">'is' 運算式的指定運算式絕不是提供的類型</target>
        <note />
      </trans-unit>
      <trans-unit id="ERR_LockNeedsReference">
        <source>'{0}' is not a reference type as required by the lock statement</source>
        <target state="translated">'{0}' 不是 lock 陳述式所需的參考類型</target>
        <note />
      </trans-unit>
      <trans-unit id="ERR_NullNotValid">
        <source>Use of null is not valid in this context</source>
        <target state="translated">在此內容中使用 null 無效</target>
        <note />
      </trans-unit>
      <trans-unit id="ERR_DefaultLiteralNotValid">
        <source>Use of default literal is not valid in this context</source>
        <target state="translated">在此內容中使用預設常值無效</target>
        <note />
      </trans-unit>
      <trans-unit id="ERR_UseDefViolationThis">
        <source>The 'this' object cannot be used before all of its fields are assigned to</source>
        <target state="translated">指定其所有欄位前，無法使用 'this' 物件</target>
        <note />
      </trans-unit>
      <trans-unit id="ERR_ArgsInvalid">
        <source>The __arglist construct is valid only within a variable argument method</source>
        <target state="translated">__arglist 建構函式只有在變數引數方法中才有效</target>
        <note />
      </trans-unit>
      <trans-unit id="ERR_PtrExpected">
        <source>The * or -&gt; operator must be applied to a pointer</source>
        <target state="translated">必須對指標套用 * 或 -&gt; 運算子</target>
        <note />
      </trans-unit>
      <trans-unit id="ERR_PtrIndexSingle">
        <source>A pointer must be indexed by only one value</source>
        <target state="translated">只能使用一個值對指標編製索引</target>
        <note />
      </trans-unit>
      <trans-unit id="WRN_ByRefNonAgileField">
        <source>Using '{0}' as a ref or out value or taking its address may cause a runtime exception because it is a field of a marshal-by-reference class</source>
        <target state="translated">若將 '{0}' 用作為 ref 或 out 值或取得其位址，皆可能會導致執行階段例外狀況，因為其為 marshal-by-reference 類別的欄位</target>
        <note />
      </trans-unit>
      <trans-unit id="WRN_ByRefNonAgileField_Title">
        <source>Using a field of a marshal-by-reference class as a ref or out value or taking its address may cause a runtime exception</source>
        <target state="translated">若將 marshal-by-reference 類別的欄位用作為 ref 或 out 值或取得其位址，皆可能會導致執行階段例外狀況</target>
        <note />
      </trans-unit>
      <trans-unit id="ERR_AssgReadonlyStatic">
        <source>A static readonly field cannot be assigned to (except in a static constructor or a variable initializer)</source>
        <target state="translated">不可指定為靜態唯讀欄位 (除非在靜態建構函式或變數初始設定式中)</target>
        <note />
      </trans-unit>
      <trans-unit id="ERR_RefReadonlyStatic">
        <source>A static readonly field cannot be used as a ref or out value (except in a static constructor)</source>
        <target state="translated">無法將靜態唯讀欄位用作為 ref 或 out 值 (除非在靜態建構函式中)</target>
        <note />
      </trans-unit>
      <trans-unit id="ERR_AssgReadonlyProp">
        <source>Property or indexer '{0}' cannot be assigned to -- it is read only</source>
        <target state="translated">無法指派為屬性或索引子 '{0}' -- 其為唯讀</target>
        <note />
      </trans-unit>
      <trans-unit id="ERR_IllegalStatement">
        <source>Only assignment, call, increment, decrement, and new object expressions can be used as a statement</source>
        <target state="translated">只有指派、呼叫、遞增、遞減以及新的物件運算式，可以用做為陳述式。</target>
        <note />
      </trans-unit>
      <trans-unit id="ERR_BadGetEnumerator">
        <source>foreach requires that the return type '{0}' of '{1}' must have a suitable public MoveNext method and public Current property</source>
        <target state="translated">foreach 要求 '{1}' 的傳回類型 '{0}' 必須要有適合的公用 MoveNext 方法以及公用 Current 屬性</target>
        <note />
      </trans-unit>
      <trans-unit id="ERR_TooManyLocals">
        <source>Only 65534 locals, including those generated by the compiler, are allowed</source>
        <target state="translated">只可使用 65534 個區域變數，包括由編譯器所產生的區域變數。</target>
        <note />
      </trans-unit>
      <trans-unit id="ERR_AbstractBaseCall">
        <source>Cannot call an abstract base member: '{0}'</source>
        <target state="translated">無法呼叫抽象基底成員: '{0}'</target>
        <note />
      </trans-unit>
      <trans-unit id="ERR_RefProperty">
        <source>A property or indexer may not be passed as an out or ref parameter</source>
        <target state="translated">屬性或索引子不可以 out 或 ref 參數形式傳遞</target>
        <note />
      </trans-unit>
      <trans-unit id="ERR_ManagedAddr">
        <source>Cannot take the address of, get the size of, or declare a pointer to a managed type ('{0}')</source>
        <target state="translated">無法取得 Managed 類型 ('{0}') 的位址、大小，也無法宣告指向它的指標。</target>
        <note />
      </trans-unit>
      <trans-unit id="ERR_BadFixedInitType">
        <source>The type of a local declared in a fixed statement must be a pointer type</source>
        <target state="translated">在 fixed 陳述式中宣告的區域變數類型必須為指標類型</target>
        <note />
      </trans-unit>
      <trans-unit id="ERR_FixedMustInit">
        <source>You must provide an initializer in a fixed or using statement declaration</source>
        <target state="translated">在 fixed 或 using 陳述式宣告中，必須提供初始設定式。</target>
        <note />
      </trans-unit>
      <trans-unit id="ERR_InvalidAddrOp">
        <source>Cannot take the address of the given expression</source>
        <target state="translated">無法取得指定運算式的位址</target>
        <note />
      </trans-unit>
      <trans-unit id="ERR_FixedNeeded">
        <source>You can only take the address of an unfixed expression inside of a fixed statement initializer</source>
        <target state="translated">您只能取得 fixed 陳述式初始設定式中 unfixed 運算式的位址</target>
        <note />
      </trans-unit>
      <trans-unit id="ERR_FixedNotNeeded">
        <source>You cannot use the fixed statement to take the address of an already fixed expression</source>
        <target state="translated">您不能使用 fixed 陳述式來取得原本就是 fixed 運算式的位址</target>
        <note />
      </trans-unit>
      <trans-unit id="ERR_UnsafeNeeded">
        <source>Pointers and fixed size buffers may only be used in an unsafe context</source>
        <target state="translated">指標和固定大小緩衝區只能使用於 unsafe 內容中</target>
        <note />
      </trans-unit>
      <trans-unit id="ERR_OpTFRetType">
        <source>The return type of operator True or False must be bool</source>
        <target state="translated">運算子 True 或 False 的傳回類型必須為 bool</target>
        <note />
      </trans-unit>
      <trans-unit id="ERR_OperatorNeedsMatch">
        <source>The operator '{0}' requires a matching operator '{1}' to also be defined</source>
        <target state="translated">運算子 '{0}' 需要也同時定義對稱的運算子 '{1}'</target>
        <note />
      </trans-unit>
      <trans-unit id="ERR_BadBoolOp">
        <source>In order to be applicable as a short circuit operator a user-defined logical operator ('{0}') must have the same return type and parameter types</source>
        <target state="translated">為了可以當成最少運算 (Short Circuit) 運算子使用，使用者定義的邏輯運算子 ('{0}') 必須具有相同的傳回類型與參數類型。</target>
        <note />
      </trans-unit>
      <trans-unit id="ERR_MustHaveOpTF">
        <source>In order for '{0}' to be applicable as a short circuit operator, its declaring type '{1}' must define operator true and operator false</source>
        <target state="translated">為了讓 '{0}' 可以當成最少運算 (short circuit) 的運算子使用，其宣告類型 '{1}' 必須定義運算子 true 和運算子 false。</target>
        <note />
      </trans-unit>
      <trans-unit id="WRN_UnreferencedVarAssg">
        <source>The variable '{0}' is assigned but its value is never used</source>
        <target state="translated">已指派變數 '{0}'，但是從未使用過它的值。</target>
        <note />
      </trans-unit>
      <trans-unit id="WRN_UnreferencedVarAssg_Title">
        <source>Variable is assigned but its value is never used</source>
        <target state="translated">已指派變數，但從未使用過其值</target>
        <note />
      </trans-unit>
      <trans-unit id="ERR_CheckedOverflow">
        <source>The operation overflows at compile time in checked mode</source>
        <target state="translated">檢查模式下，作業於編譯時期溢位</target>
        <note />
      </trans-unit>
      <trans-unit id="ERR_ConstOutOfRangeChecked">
        <source>Constant value '{0}' cannot be converted to a '{1}' (use 'unchecked' syntax to override)</source>
        <target state="translated">常數值 '{0}' 不可轉換成 '{1}' (請使用 'unchecked' 語法覆寫)</target>
        <note />
      </trans-unit>
      <trans-unit id="ERR_BadVarargs">
        <source>A method with vararg cannot be generic, be in a generic type, or have a params parameter</source>
        <target state="translated">具有 vararg 的方法不可為泛型、泛型類型或是具有 params 參數。</target>
        <note />
      </trans-unit>
      <trans-unit id="ERR_ParamsMustBeArray">
        <source>The params parameter must be a single dimensional array</source>
        <target state="translated">params 參數必須是單一維度陣列</target>
        <note />
      </trans-unit>
      <trans-unit id="ERR_IllegalArglist">
        <source>An __arglist expression may only appear inside of a call or new expression</source>
        <target state="translated">__arglist 運算式只可出現於呼叫或 new 運算式中</target>
        <note />
      </trans-unit>
      <trans-unit id="ERR_IllegalUnsafe">
        <source>Unsafe code may only appear if compiling with /unsafe</source>
        <target state="translated">只有在編譯時指定了 /unsafe，才會出現 unsafe 程式碼。</target>
        <note />
      </trans-unit>
      <trans-unit id="ERR_AmbigMember">
        <source>Ambiguity between '{0}' and '{1}'</source>
        <target state="translated">{0}' 與 '{1}' 之間模稜兩可</target>
        <note />
      </trans-unit>
      <trans-unit id="ERR_BadForeachDecl">
        <source>Type and identifier are both required in a foreach statement</source>
        <target state="translated">在 foreach 陳述式中同時需要類型與識別項</target>
        <note />
      </trans-unit>
      <trans-unit id="ERR_ParamsLast">
        <source>A params parameter must be the last parameter in a formal parameter list</source>
        <target state="translated">params 參數必須是型式參數清單中的最後一個參數</target>
        <note />
      </trans-unit>
      <trans-unit id="ERR_SizeofUnsafe">
        <source>'{0}' does not have a predefined size, therefore sizeof can only be used in an unsafe context (consider using System.Runtime.InteropServices.Marshal.SizeOf)</source>
        <target state="translated">'{0}' 沒有預先定義的大小，因此 sizeof 只能使用於 unsafe 內容 (請考慮使用 System.Runtime.InteropServices.Marshal.SizeOf)。</target>
        <note />
      </trans-unit>
      <trans-unit id="ERR_DottedTypeNameNotFoundInNS">
        <source>The type or namespace name '{0}' does not exist in the namespace '{1}' (are you missing an assembly reference?)</source>
        <target state="translated">命名空間 '{1}' 中沒有類型或命名空間名稱 '{0}' (是否遺漏了組件參考?)</target>
        <note />
      </trans-unit>
      <trans-unit id="ERR_FieldInitRefNonstatic">
        <source>A field initializer cannot reference the non-static field, method, or property '{0}'</source>
        <target state="translated">欄位初始設定式無法參考非靜態欄位、方法或屬性 '{0}'。</target>
        <note />
      </trans-unit>
      <trans-unit id="ERR_SealedNonOverride">
        <source>'{0}' cannot be sealed because it is not an override</source>
        <target state="translated">'因為 '{0}' 不是 override，所以無法密封。</target>
        <note />
      </trans-unit>
      <trans-unit id="ERR_CantOverrideSealed">
        <source>'{0}': cannot override inherited member '{1}' because it is sealed</source>
        <target state="translated">'{0}': 無法覆寫繼承的成員 '{1}'，因為其已密封。</target>
        <note />
      </trans-unit>
      <trans-unit id="ERR_VoidError">
        <source>The operation in question is undefined on void pointers</source>
        <target state="translated">在 Void 指標上未定義有問題的作業</target>
        <note />
      </trans-unit>
      <trans-unit id="ERR_ConditionalOnOverride">
        <source>The Conditional attribute is not valid on '{0}' because it is an override method</source>
        <target state="translated">Conditional 屬性在 '{0}' 上無效，因為其為覆寫方法。</target>
        <note />
      </trans-unit>
      <trans-unit id="ERR_PointerInAsOrIs">
        <source>Neither 'is' nor 'as' is valid on pointer types</source>
        <target state="translated">is' 或 'as' 在指標類型上都無效</target>
        <note />
      </trans-unit>
      <trans-unit id="ERR_CallingFinalizeDeprecated">
        <source>Destructors and object.Finalize cannot be called directly. Consider calling IDisposable.Dispose if available.</source>
        <target state="translated">無法直接呼叫解構函式與 object.Finalize。請考慮呼叫 IDisposable.Dispose (若有的話)。</target>
        <note />
      </trans-unit>
      <trans-unit id="ERR_SingleTypeNameNotFound">
        <source>The type or namespace name '{0}' could not be found (are you missing a using directive or an assembly reference?)</source>
        <target state="translated">找不到類型或命名空間名稱 '{0}' (是否遺漏了 using 指示詞或組件參考?)</target>
        <note />
      </trans-unit>
      <trans-unit id="ERR_NegativeStackAllocSize">
        <source>Cannot use a negative size with stackalloc</source>
        <target state="translated">stackalloc 無法使用負值大小</target>
        <note />
      </trans-unit>
      <trans-unit id="ERR_NegativeArraySize">
        <source>Cannot create an array with a negative size</source>
        <target state="translated">無法以負值大小建立陣列</target>
        <note />
      </trans-unit>
      <trans-unit id="ERR_OverrideFinalizeDeprecated">
        <source>Do not override object.Finalize. Instead, provide a destructor.</source>
        <target state="translated">請勿覆寫 object.Finalize，請改為提供解構函式。</target>
        <note />
      </trans-unit>
      <trans-unit id="ERR_CallingBaseFinalizeDeprecated">
        <source>Do not directly call your base class Finalize method. It is called automatically from your destructor.</source>
        <target state="translated">請勿直接呼叫您的基底類別 Finalize 方法。其會從您的解構函式自動呼叫。</target>
        <note />
      </trans-unit>
      <trans-unit id="WRN_NegativeArrayIndex">
        <source>Indexing an array with a negative index (array indices always start at zero)</source>
        <target state="translated">正在以負值索引檢索陣列 (陣列索引一律從 0 開始)</target>
        <note />
      </trans-unit>
      <trans-unit id="WRN_NegativeArrayIndex_Title">
        <source>Indexing an array with a negative index</source>
        <target state="translated">對具有負索引的陣列編製索引</target>
        <note />
      </trans-unit>
      <trans-unit id="WRN_BadRefCompareLeft">
        <source>Possible unintended reference comparison; to get a value comparison, cast the left hand side to type '{0}'</source>
        <target state="translated">可能誤用了參考比較; 若要進行數值比較，請將左側轉型為類型 '{0}'。</target>
        <note />
      </trans-unit>
      <trans-unit id="WRN_BadRefCompareLeft_Title">
        <source>Possible unintended reference comparison; left hand side needs cast</source>
        <target state="translated">可能誤用參考比較; 左端需要轉換</target>
        <note />
      </trans-unit>
      <trans-unit id="WRN_BadRefCompareRight">
        <source>Possible unintended reference comparison; to get a value comparison, cast the right hand side to type '{0}'</source>
        <target state="translated">可能誤用了參考比較; 若要進行數值比較，請將右側轉型為類型 '{0}'。</target>
        <note />
      </trans-unit>
      <trans-unit id="WRN_BadRefCompareRight_Title">
        <source>Possible unintended reference comparison; right hand side needs cast</source>
        <target state="translated">可能誤用參考比較; 右端需要轉換</target>
        <note />
      </trans-unit>
      <trans-unit id="ERR_BadCastInFixed">
        <source>The right hand side of a fixed statement assignment may not be a cast expression</source>
        <target state="translated">fixed 陳述式指派的右側，不可為 cast 運算式。</target>
        <note />
      </trans-unit>
      <trans-unit id="ERR_StackallocInCatchFinally">
        <source>stackalloc may not be used in a catch or finally block</source>
        <target state="translated">在 catch 或 finally 區塊中不可使用 stackalloc</target>
        <note />
      </trans-unit>
      <trans-unit id="ERR_VarargsLast">
        <source>An __arglist parameter must be the last parameter in a formal parameter list</source>
        <target state="translated">__arglist 參數必須是型式參數清單的最後一個參數</target>
        <note />
      </trans-unit>
      <trans-unit id="ERR_MissingPartial">
        <source>Missing partial modifier on declaration of type '{0}'; another partial declaration of this type exists</source>
        <target state="translated">類型 '{0}' 的宣告中遺漏 partial 修飾詞; 還存在此類型的其他部分宣告。</target>
        <note />
      </trans-unit>
      <trans-unit id="ERR_PartialTypeKindConflict">
        <source>Partial declarations of '{0}' must be all classes, all structs, or all interfaces</source>
        <target state="translated">{0}' 的部分宣告必須全部為類別、全部為結構，或全部為介面。</target>
        <note />
      </trans-unit>
      <trans-unit id="ERR_PartialModifierConflict">
        <source>Partial declarations of '{0}' have conflicting accessibility modifiers</source>
        <target state="translated">{0}' 的部分宣告出現相 衝突的存取範圍修飾詞</target>
        <note />
      </trans-unit>
      <trans-unit id="ERR_PartialMultipleBases">
        <source>Partial declarations of '{0}' must not specify different base classes</source>
        <target state="translated">{0}' 的部分宣告不得指定不同的基底類別</target>
        <note />
      </trans-unit>
      <trans-unit id="ERR_PartialWrongTypeParams">
        <source>Partial declarations of '{0}' must have the same type parameter names in the same order</source>
        <target state="translated">{0}' 的部分宣告必須要有相同順序的相同類型參數名稱</target>
        <note />
      </trans-unit>
      <trans-unit id="ERR_PartialWrongConstraints">
        <source>Partial declarations of '{0}' have inconsistent constraints for type parameter '{1}'</source>
        <target state="translated">{0}' 的部分宣告對類型參數 '{1}' 有不一致的條件約束</target>
        <note />
      </trans-unit>
      <trans-unit id="ERR_NoImplicitConvCast">
        <source>Cannot implicitly convert type '{0}' to '{1}'. An explicit conversion exists (are you missing a cast?)</source>
        <target state="translated">無法將類型 '{0}' 隱含轉換成 '{1}'。已存在明確轉換 (是否漏了轉型?)</target>
        <note />
      </trans-unit>
      <trans-unit id="ERR_PartialMisplaced">
        <source>The 'partial' modifier can only appear immediately before 'class', 'struct', 'interface', or 'void'</source>
        <target state="translated">partial' 修飾詞只可緊接在 'class'、'struct'、'interface' 或 'void' 之前。</target>
        <note />
      </trans-unit>
      <trans-unit id="ERR_ImportedCircularBase">
        <source>Imported type '{0}' is invalid. It contains a circular base class dependency.</source>
        <target state="translated">匯入的類型 '{0}' 無效。其包含循環基底類別相依性。</target>
        <note />
      </trans-unit>
      <trans-unit id="ERR_UseDefViolationOut">
        <source>Use of unassigned out parameter '{0}'</source>
        <target state="translated">使用未指派的 out 參數 '{0}'</target>
        <note />
      </trans-unit>
      <trans-unit id="ERR_ArraySizeInDeclaration">
        <source>Array size cannot be specified in a variable declaration (try initializing with a 'new' expression)</source>
        <target state="translated">變數宣告中不可指定陣列大小 (請嘗試使用 'new' 運算式進行初始設定)</target>
        <note />
      </trans-unit>
      <trans-unit id="ERR_InaccessibleGetter">
        <source>The property or indexer '{0}' cannot be used in this context because the get accessor is inaccessible</source>
        <target state="translated">無法在此內容中使用屬性或索引子 '{0}'，因為無法存取 get 存取子。</target>
        <note />
      </trans-unit>
      <trans-unit id="ERR_InaccessibleSetter">
        <source>The property or indexer '{0}' cannot be used in this context because the set accessor is inaccessible</source>
        <target state="translated">無法在此內容中使用屬性或索引子 '{0}'，因為無法存取 set 存取子。</target>
        <note />
      </trans-unit>
      <trans-unit id="ERR_InvalidPropertyAccessMod">
        <source>The accessibility modifier of the '{0}' accessor must be more restrictive than the property or indexer '{1}'</source>
        <target state="translated">{0}' 存取子的存取範圍修飾詞，必須比屬性或索引子 '{1}' 更嚴格。</target>
        <note />
      </trans-unit>
      <trans-unit id="ERR_DuplicatePropertyAccessMods">
        <source>Cannot specify accessibility modifiers for both accessors of the property or indexer '{0}'</source>
        <target state="translated">不可同時對屬性或索引子 '{0}' 的兩個存取子，指定存取範圍修飾詞。</target>
        <note />
      </trans-unit>
      <trans-unit id="ERR_PropertyAccessModInInterface">
        <source>'{0}': accessibility modifiers may not be used on accessors in an interface</source>
        <target state="translated">'{0}': 存取範圍修飾詞不可使用在介面的存取子上</target>
        <note />
      </trans-unit>
      <trans-unit id="ERR_AccessModMissingAccessor">
        <source>'{0}': accessibility modifiers on accessors may only be used if the property or indexer has both a get and a set accessor</source>
        <target state="translated">'{0}': 存取子上的存取範圍修飾詞，只有在屬性或索引子同時有 get 和 set 存取子時，才可使用。</target>
        <note />
      </trans-unit>
      <trans-unit id="ERR_UnimplementedInterfaceAccessor">
        <source>'{0}' does not implement interface member '{1}'. '{2}' is not public.</source>
        <target state="translated">'{0}' 未實作介面成員 '{1}'，因為 '{2}' 並非公用。</target>
        <note />
      </trans-unit>
      <trans-unit id="WRN_PatternIsAmbiguous">
        <source>'{0}' does not implement the '{1}' pattern. '{2}' is ambiguous with '{3}'.</source>
        <target state="translated">'{0}' 未實作 '{1}' 模式，因為 '{2}' 與 '{3}' 之間模稜兩可。</target>
        <note />
      </trans-unit>
      <trans-unit id="WRN_PatternIsAmbiguous_Title">
        <source>Type does not implement the collection pattern; members are ambiguous</source>
        <target state="translated">類型未實作集合模式; 成員模稜兩可</target>
        <note />
      </trans-unit>
      <trans-unit id="WRN_PatternStaticOrInaccessible">
        <source>'{0}' does not implement the '{1}' pattern. '{2}' is either static or not public.</source>
        <target state="translated">'{0}' 未實作 '{1}' 模式，因為 '{2}' 為靜態或並非公用。</target>
        <note />
      </trans-unit>
      <trans-unit id="WRN_PatternStaticOrInaccessible_Title">
        <source>Type does not implement the collection pattern; member is either static or not public</source>
        <target state="translated">類型未實作集合模式; 成員為靜態或非公用</target>
        <note />
      </trans-unit>
      <trans-unit id="WRN_PatternBadSignature">
        <source>'{0}' does not implement the '{1}' pattern. '{2}' has the wrong signature.</source>
        <target state="translated">'{0}' 未實作 '{1}' 模式。'{2}' 的簽章錯誤。</target>
        <note />
      </trans-unit>
      <trans-unit id="WRN_PatternBadSignature_Title">
        <source>Type does not implement the collection pattern; member has the wrong signature</source>
        <target state="translated">類型未實作集合模式; 成員的簽章錯誤</target>
        <note />
      </trans-unit>
      <trans-unit id="ERR_FriendRefNotEqualToThis">
        <source>Friend access was granted by '{0}', but the public key of the output assembly does not match that specified by the attribute in the granting assembly.</source>
        <target state="translated">{0}' 已授與 Friend 存取權限，但輸出組件的公開金鑰不符合授與之組件中屬性所指定的公開金鑰。</target>
        <note />
      </trans-unit>
      <trans-unit id="ERR_FriendRefSigningMismatch">
        <source>Friend access was granted by '{0}', but the strong name signing state of the output assembly does not match that of the granting assembly.</source>
        <target state="translated">{0}' 已授與 Friend 存取權限，但輸出組件的強式名稱簽署狀態不符合授與組件的強式名稱簽署狀態。</target>
        <note />
      </trans-unit>
      <trans-unit id="WRN_SequentialOnPartialClass">
        <source>There is no defined ordering between fields in multiple declarations of partial struct '{0}'. To specify an ordering, all instance fields must be in the same declaration.</source>
        <target state="translated">在部分結構 '{0}' 的多重宣告中，欄位之間沒有已定義的順序。若要指定順序，所有執行個體欄位都必須在同一個宣告中。</target>
        <note />
      </trans-unit>
      <trans-unit id="WRN_SequentialOnPartialClass_Title">
        <source>There is no defined ordering between fields in multiple declarations of partial struct</source>
        <target state="translated">在多個局部結構宣告中，欄位之間未定義順序</target>
        <note />
      </trans-unit>
      <trans-unit id="ERR_BadConstType">
        <source>The type '{0}' cannot be declared const</source>
        <target state="translated">類型 '{0}' 不可宣告為 const</target>
        <note />
      </trans-unit>
      <trans-unit id="ERR_NoNewTyvar">
        <source>Cannot create an instance of the variable type '{0}' because it does not have the new() constraint</source>
        <target state="translated">無法建立變數類型 '{0}' 的執行個體，因為其無 new() 條件約束</target>
        <note />
      </trans-unit>
      <trans-unit id="ERR_BadArity">
        <source>Using the generic {1} '{0}' requires {2} type arguments</source>
        <target state="translated">使用泛型 {1} '{0}' 時需要 {2} 個類型引數</target>
        <note />
      </trans-unit>
      <trans-unit id="ERR_BadTypeArgument">
        <source>The type '{0}' may not be used as a type argument</source>
        <target state="translated">類型 '{0}' 不可用做類型引數</target>
        <note />
      </trans-unit>
      <trans-unit id="ERR_TypeArgsNotAllowed">
        <source>The {1} '{0}' cannot be used with type arguments</source>
        <target state="translated">{1} '{0}' 不可搭配類型引數一起使用</target>
        <note />
      </trans-unit>
      <trans-unit id="ERR_HasNoTypeVars">
        <source>The non-generic {1} '{0}' cannot be used with type arguments</source>
        <target state="translated">非泛型 {1} '{0}' 不可搭配類型引數一起使用</target>
        <note />
      </trans-unit>
      <trans-unit id="ERR_NewConstraintNotSatisfied">
        <source>'{2}' must be a non-abstract type with a public parameterless constructor in order to use it as parameter '{1}' in the generic type or method '{0}'</source>
        <target state="translated">'{2}' 必須是具有公用無參數建構函式的非抽象類型，才可在泛型類型或方法 '{0}' 中用做為參數 '{1}'。</target>
        <note />
      </trans-unit>
      <trans-unit id="ERR_GenericConstraintNotSatisfiedRefType">
        <source>The type '{3}' cannot be used as type parameter '{2}' in the generic type or method '{0}'. There is no implicit reference conversion from '{3}' to '{1}'.</source>
        <target state="translated">類型 '{3}' 不可用做為泛型類型或方法 '{0}' 中的類型參數 '{2}'。沒有從 '{3}' 到 '{1}' 的隱含參考轉換。</target>
        <note />
      </trans-unit>
      <trans-unit id="ERR_GenericConstraintNotSatisfiedNullableEnum">
        <source>The type '{3}' cannot be used as type parameter '{2}' in the generic type or method '{0}'. The nullable type '{3}' does not satisfy the constraint of '{1}'.</source>
        <target state="translated">類型 '{3}' 不可用做為泛型類型或方法 '{0}' 中的類型參數 '{2}'。可為 Null 的類型 '{3}' 無法滿足 '{1}' 的條件約束。</target>
        <note />
      </trans-unit>
      <trans-unit id="ERR_GenericConstraintNotSatisfiedNullableInterface">
        <source>The type '{3}' cannot be used as type parameter '{2}' in the generic type or method '{0}'. The nullable type '{3}' does not satisfy the constraint of '{1}'. Nullable types can not satisfy any interface constraints.</source>
        <target state="translated">類型 '{3}' 不可用做為泛型類型或方法 '{0}' 中的類型參數 '{2}'。可為 Null 的類型 '{3}' 無法滿足 '{1}' 的條件約束。可為 Null 的類型無法滿足任何介面條件約束。</target>
        <note />
      </trans-unit>
      <trans-unit id="ERR_GenericConstraintNotSatisfiedTyVar">
        <source>The type '{3}' cannot be used as type parameter '{2}' in the generic type or method '{0}'. There is no boxing conversion or type parameter conversion from '{3}' to '{1}'.</source>
        <target state="translated">類型 '{3}' 不可用做為泛型類型或方法 '{0}' 中的類型參數 '{2}'。沒有從 '{3}' 到 '{1}' 的 Boxing 轉換或類型參數轉換。</target>
        <note />
      </trans-unit>
      <trans-unit id="ERR_GenericConstraintNotSatisfiedValType">
        <source>The type '{3}' cannot be used as type parameter '{2}' in the generic type or method '{0}'. There is no boxing conversion from '{3}' to '{1}'.</source>
        <target state="translated">類型 '{3}' 不可用做為泛型類型或方法 '{0}' 中的類型參數 '{2}'。沒有從 '{3}' 到 '{1}' 的 Boxing 轉換。</target>
        <note />
      </trans-unit>
      <trans-unit id="ERR_DuplicateGeneratedName">
        <source>The parameter name '{0}' conflicts with an automatically-generated parameter name</source>
        <target state="translated">參數名稱 '{0}' 與自動產生的參數名稱衝突</target>
        <note />
      </trans-unit>
      <trans-unit id="ERR_GlobalSingleTypeNameNotFound">
        <source>The type or namespace name '{0}' could not be found in the global namespace (are you missing an assembly reference?)</source>
        <target state="translated">全域命名空間中找不到類型或命名空間名稱 '{0}' (是否遺漏了組件參考?)</target>
        <note />
      </trans-unit>
      <trans-unit id="ERR_NewBoundMustBeLast">
        <source>The new() constraint must be the last constraint specified</source>
        <target state="translated">new() 條件約束必須是最後指定的條件約束</target>
        <note />
      </trans-unit>
      <trans-unit id="WRN_MainCantBeGeneric">
        <source>'{0}': an entry point cannot be generic or in a generic type</source>
        <target state="translated">'{0}': 進入點不可為泛型，也不可為泛型類型。</target>
        <note />
      </trans-unit>
      <trans-unit id="WRN_MainCantBeGeneric_Title">
        <source>An entry point cannot be generic or in a generic type</source>
        <target state="translated">進入點不可為泛型，也不可為泛型類型</target>
        <note />
      </trans-unit>
      <trans-unit id="ERR_TypeVarCantBeNull">
        <source>Cannot convert null to type parameter '{0}' because it could be a non-nullable value type. Consider using 'default({0})' instead.</source>
        <target state="translated">無法將 null 轉換成類型參數 '{0}'，因為其可能是不可為 null 的實值類型。請考慮改用 'default({0})'。</target>
        <note />
      </trans-unit>
      <trans-unit id="ERR_AttributeCantBeGeneric">
        <source>Cannot apply attribute class '{0}' because it is generic</source>
        <target state="translated">無法套用屬性類別 '{0}'，因為其為泛型。</target>
        <note />
      </trans-unit>
      <trans-unit id="ERR_DuplicateBound">
        <source>Duplicate constraint '{0}' for type parameter '{1}'</source>
        <target state="translated">類型參數 '{1}' 出現重複的條件約束 '{0}'</target>
        <note />
      </trans-unit>
      <trans-unit id="ERR_ClassBoundNotFirst">
        <source>The class type constraint '{0}' must come before any other constraints</source>
        <target state="translated">類別類型條件約束 '{0}' 必須在所有其他條件約束之前</target>
        <note />
      </trans-unit>
      <trans-unit id="ERR_BadRetType">
        <source>'{1} {0}' has the wrong return type</source>
        <target state="translated">'{1} {0}' 的傳回類型錯誤</target>
        <note />
      </trans-unit>
      <trans-unit id="ERR_DelegateRefMismatch">
        <source>Ref mismatch between '{0}' and delegate '{1}'</source>
        <target state="translated">{0}' 與委派 '{1}' 之間的參考不符</target>
        <note />
      </trans-unit>
      <trans-unit id="ERR_DuplicateConstraintClause">
        <source>A constraint clause has already been specified for type parameter '{0}'. All of the constraints for a type parameter must be specified in a single where clause.</source>
        <target state="translated">已為類型參數 '{0}' 指定了條件約束子句。類型參數的所有條件約束，都必須在單一 where 子句中指定。</target>
        <note />
      </trans-unit>
      <trans-unit id="ERR_CantInferMethTypeArgs">
        <source>The type arguments for method '{0}' cannot be inferred from the usage. Try specifying the type arguments explicitly.</source>
        <target state="translated">方法 '{0}' 的類型引數不可從使用方式推斷。請嘗試明確地指定類型引數。</target>
        <note />
      </trans-unit>
      <trans-unit id="ERR_LocalSameNameAsTypeParam">
        <source>'{0}': a parameter, local variable, or local function cannot have the same name as a method type parameter</source>
        <target state="translated">'{0}': 參數、區域變數或區域函式的名稱不得與方法類型參數相同</target>
        <note />
      </trans-unit>
      <trans-unit id="ERR_AsWithTypeVar">
        <source>The type parameter '{0}' cannot be used with the 'as' operator because it does not have a class type constraint nor a 'class' constraint</source>
        <target state="translated">類型參數 '{0}' 不可與 'as' 運算子一起使用，因為它沒有類別類型條件約束或 'class' 條件約束。</target>
        <note />
      </trans-unit>
      <trans-unit id="WRN_UnreferencedFieldAssg">
        <source>The field '{0}' is assigned but its value is never used</source>
        <target state="translated">已指派欄位 '{0}'，但從未使用過其值。</target>
        <note />
      </trans-unit>
      <trans-unit id="WRN_UnreferencedFieldAssg_Title">
        <source>Field is assigned but its value is never used</source>
        <target state="translated">已指派欄位，但從未使用過其值</target>
        <note />
      </trans-unit>
      <trans-unit id="ERR_BadIndexerNameAttr">
        <source>The '{0}' attribute is valid only on an indexer that is not an explicit interface member declaration</source>
        <target state="translated">{0}' 屬性只有在非明確介面成員宣告的索引子上才有效</target>
        <note />
      </trans-unit>
      <trans-unit id="ERR_AttrArgWithTypeVars">
        <source>'{0}': an attribute argument cannot use type parameters</source>
        <target state="translated">'{0}': 屬性引數不可使用類型參數</target>
        <note />
      </trans-unit>
      <trans-unit id="ERR_NewTyvarWithArgs">
        <source>'{0}': cannot provide arguments when creating an instance of a variable type</source>
        <target state="translated">'{0}': 不能在建立變數類型的執行個體時，提供引數。</target>
        <note />
      </trans-unit>
      <trans-unit id="ERR_AbstractSealedStatic">
        <source>'{0}': an abstract class cannot be sealed or static</source>
        <target state="translated">'{0}': 為抽象類別，不可為密封或靜態。</target>
        <note />
      </trans-unit>
      <trans-unit id="WRN_AmbiguousXMLReference">
        <source>Ambiguous reference in cref attribute: '{0}'. Assuming '{1}', but could have also matched other overloads including '{2}'.</source>
        <target state="translated">cref 屬性中有模稜兩可的參考: '{0}'。已假設為 '{1}'，但也可能符合其他多載，包括 '{2}'。</target>
        <note />
      </trans-unit>
      <trans-unit id="WRN_AmbiguousXMLReference_Title">
        <source>Ambiguous reference in cref attribute</source>
        <target state="translated">cref 屬性中的參考模稜兩可</target>
        <note />
      </trans-unit>
      <trans-unit id="WRN_VolatileByRef">
        <source>'{0}': a reference to a volatile field will not be treated as volatile</source>
        <target state="translated">'{0}': volatile 欄位的參考不會視為 volatile</target>
        <note />
      </trans-unit>
      <trans-unit id="WRN_VolatileByRef_Title">
        <source>A reference to a volatile field will not be treated as volatile</source>
        <target state="translated">volatile 欄位的參考不會視為 volatile</target>
        <note />
      </trans-unit>
      <trans-unit id="WRN_VolatileByRef_Description">
        <source>A volatile field should not normally be used as a ref or out value, since it will not be treated as volatile. There are exceptions to this, such as when calling an interlocked API.</source>
        <target state="translated">通常不應該將 volatile 欄位用作為 ref 或 out 值，因為不會將它視為 volatile。但有例外狀況，例如呼叫連鎖 API 時。</target>
        <note />
      </trans-unit>
      <trans-unit id="ERR_ComImportWithImpl">
        <source>Since '{1}' has the ComImport attribute, '{0}' must be extern or abstract</source>
        <target state="translated">因為 '{1}' 具有 ComImport 屬性，所以 '{0}' 必須為 extern 或 abstract。</target>
        <note />
      </trans-unit>
      <trans-unit id="ERR_ComImportWithBase">
        <source>'{0}': a class with the ComImport attribute cannot specify a base class</source>
        <target state="translated">'{0}': 具有 ComImport 屬性的類別不可指定基底類別</target>
        <note />
      </trans-unit>
      <trans-unit id="ERR_ImplBadConstraints">
        <source>The constraints for type parameter '{0}' of method '{1}' must match the constraints for type parameter '{2}' of interface method '{3}'. Consider using an explicit interface implementation instead.</source>
        <target state="translated">方法 '{1}' 之類型參數 '{0}' 的條件約束，必須符合介面方法 '{3}' 之類型參數 '{2}' 的條件約束。請考慮改用明確的介面實作。</target>
        <note />
      </trans-unit>
      <trans-unit id="ERR_ImplBadTupleNames">
        <source>The tuple element names in the signature of method '{0}' must match the tuple element names of interface method '{1}' (including on the return type).</source>
        <target state="translated">方法 '{0}' 的特徵標記中元組元素必須與介面方法 '{1}' 的元組元素名稱相符 (包括在傳回類型)。</target>
        <note />
      </trans-unit>
      <trans-unit id="ERR_DottedTypeNameNotFoundInAgg">
        <source>The type name '{0}' does not exist in the type '{1}'</source>
        <target state="translated">類型名稱 '{0}' 不存在於類型 '{1}' 中</target>
        <note />
      </trans-unit>
      <trans-unit id="ERR_MethGrpToNonDel">
        <source>Cannot convert method group '{0}' to non-delegate type '{1}'. Did you intend to invoke the method?</source>
        <target state="translated">無法將方法群組 '{0}' 轉換成非委派類型 '{1}'。原本希望叫用該方法嗎?</target>
        <note />
      </trans-unit>
      <trans-unit id="ERR_BadExternAlias">
        <source>The extern alias '{0}' was not specified in a /reference option</source>
        <target state="translated">/reference 選項中未指定外部別名 '{0}'</target>
        <note />
      </trans-unit>
      <trans-unit id="ERR_ColColWithTypeAlias">
        <source>Cannot use alias '{0}' with '::' since the alias references a type. Use '.' instead.</source>
        <target state="translated">別名 '{0}' 不能搭配 '::' 一起使用，因為別名會參考類型。請改用 '.'。</target>
        <note />
      </trans-unit>
      <trans-unit id="ERR_AliasNotFound">
        <source>Alias '{0}' not found</source>
        <target state="translated">找不到別名 '{0}'</target>
        <note />
      </trans-unit>
      <trans-unit id="ERR_SameFullNameAggAgg">
        <source>The type '{1}' exists in both '{0}' and '{2}'</source>
        <target state="translated">類型 '{1}' 同時存在於 '{0}' 和 '{2}' 中</target>
        <note />
      </trans-unit>
      <trans-unit id="ERR_SameFullNameNsAgg">
        <source>The namespace '{1}' in '{0}' conflicts with the type '{3}' in '{2}'</source>
        <target state="translated">{0}' 中的命名空間 '{1}' 與 '{2}' 中的類型 '{3}' 相衝突</target>
        <note />
      </trans-unit>
      <trans-unit id="WRN_SameFullNameThisNsAgg">
        <source>The namespace '{1}' in '{0}' conflicts with the imported type '{3}' in '{2}'. Using the namespace defined in '{0}'.</source>
        <target state="translated">{0}' 中的命名空間 '{1}' 與 '{2}' 中匯入的類型 '{3}' 相衝突。請使用 '{0}' 中定義的命名空間。</target>
        <note />
      </trans-unit>
      <trans-unit id="WRN_SameFullNameThisNsAgg_Title">
        <source>Namespace conflicts with imported type</source>
        <target state="translated">命名空間與所匯入的類型衝突</target>
        <note />
      </trans-unit>
      <trans-unit id="WRN_SameFullNameThisAggAgg">
        <source>The type '{1}' in '{0}' conflicts with the imported type '{3}' in '{2}'. Using the type defined in '{0}'.</source>
        <target state="translated">{0}' 中的類型 '{1}' 與 '{2}' 中匯入的類型 '{3}' 相衝突。請使用 '{0}' 中定義的類型。</target>
        <note />
      </trans-unit>
      <trans-unit id="WRN_SameFullNameThisAggAgg_Title">
        <source>Type conflicts with imported type</source>
        <target state="translated">類型與所匯入的類型衝突</target>
        <note />
      </trans-unit>
      <trans-unit id="WRN_SameFullNameThisAggNs">
        <source>The type '{1}' in '{0}' conflicts with the imported namespace '{3}' in '{2}'. Using the type defined in '{0}'.</source>
        <target state="translated">{0}' 中的類型 '{1}' 與 '{2}' 中匯入的命名空間 '{3}' 相衝突。請使用 '{0}' 中定義的類型。</target>
        <note />
      </trans-unit>
      <trans-unit id="WRN_SameFullNameThisAggNs_Title">
        <source>Type conflicts with imported namespace</source>
        <target state="translated">類型與所匯入的命名空間衝突</target>
        <note />
      </trans-unit>
      <trans-unit id="ERR_SameFullNameThisAggThisNs">
        <source>The type '{1}' in '{0}' conflicts with the namespace '{3}' in '{2}'</source>
        <target state="translated">{0}' 中的類型 '{1}' 與 '{2}' 中的命名空間 '{3}' 相衝突</target>
        <note />
      </trans-unit>
      <trans-unit id="ERR_ExternAfterElements">
        <source>An extern alias declaration must precede all other elements defined in the namespace</source>
        <target state="translated">外部別名宣告必須位於命名空間中所有其他定義的元素之前</target>
        <note />
      </trans-unit>
      <trans-unit id="WRN_GlobalAliasDefn">
        <source>Defining an alias named 'global' is ill-advised since 'global::' always references the global namespace and not an alias</source>
        <target state="translated">最好不要定義名為 'global' 的別名，因為 'global::' 一定會去參考全域命名空間，而不會去參考別名。</target>
        <note />
      </trans-unit>
      <trans-unit id="WRN_GlobalAliasDefn_Title">
        <source>Defining an alias named 'global' is ill-advised</source>
        <target state="translated">最好不要定義名為 'global' 的別名</target>
        <note />
      </trans-unit>
      <trans-unit id="ERR_SealedStaticClass">
        <source>'{0}': a class cannot be both static and sealed</source>
        <target state="translated">'{0}': 類別不可同時為 static 和 sealed</target>
        <note />
      </trans-unit>
      <trans-unit id="ERR_PrivateAbstractAccessor">
        <source>'{0}': abstract properties cannot have private accessors</source>
        <target state="translated">'{0}': 抽象屬性不可有私用存取子</target>
        <note />
      </trans-unit>
      <trans-unit id="ERR_ValueExpected">
        <source>Syntax error; value expected</source>
        <target state="translated">語法錯誤; 應為值</target>
        <note />
      </trans-unit>
      <trans-unit id="ERR_UnboxNotLValue">
        <source>Cannot modify the result of an unboxing conversion</source>
        <target state="translated">無法修改 Unboxing 轉換的結果</target>
        <note />
      </trans-unit>
      <trans-unit id="ERR_AnonMethGrpInForEach">
        <source>Foreach cannot operate on a '{0}'. Did you intend to invoke the '{0}'?</source>
        <target state="translated">Foreach 無法在 '{0}' 上運作。原本是要叫用 '{0}' 嗎?</target>
        <note />
      </trans-unit>
      <trans-unit id="ERR_BadIncDecRetType">
        <source>The return type for ++ or -- operator must match the parameter type or be derived from the parameter type</source>
        <target state="translated">++ 或 -- 運算子的傳回類型，必須符合此參數類型或衍生自此參數類型。</target>
        <note />
      </trans-unit>
      <trans-unit id="ERR_RefValBoundMustBeFirst">
        <source>The 'class' or 'struct' constraint must come before any other constraints</source>
        <target state="translated">class' 或 'struct' 條件約束必須在所有其他條件約束之前</target>
        <note />
      </trans-unit>
      <trans-unit id="ERR_RefValBoundWithClass">
        <source>'{0}': cannot specify both a constraint class and the 'class' or 'struct' constraint</source>
        <target state="translated">'{0}': 不可在指定條件約束類型的同時，又指定 'class' 或 'struct' 條件約束。</target>
        <note />
      </trans-unit>
      <trans-unit id="ERR_NewBoundWithVal">
        <source>The 'new()' constraint cannot be used with the 'struct' constraint</source>
        <target state="translated">new()' 條件約束不能和 'struct' 條件約束一起使用</target>
        <note />
      </trans-unit>
      <trans-unit id="ERR_RefConstraintNotSatisfied">
        <source>The type '{2}' must be a reference type in order to use it as parameter '{1}' in the generic type or method '{0}'</source>
        <target state="translated">類型 '{2}' 必須是參考類型，才可在泛型類型或方法 '{0}' 中用做為參數 '{1}'</target>
        <note />
      </trans-unit>
      <trans-unit id="ERR_ValConstraintNotSatisfied">
        <source>The type '{2}' must be a non-nullable value type in order to use it as parameter '{1}' in the generic type or method '{0}'</source>
        <target state="translated">類型 '{2}' 必須是不可為 null 的實值類型，才可在泛型類型或方法 '{0}' 中用做為參數 '{1}'</target>
        <note />
      </trans-unit>
      <trans-unit id="ERR_CircularConstraint">
        <source>Circular constraint dependency involving '{0}' and '{1}'</source>
        <target state="translated">循環條件約束相依性包括 '{0}' 和 '{1}'</target>
        <note />
      </trans-unit>
      <trans-unit id="ERR_BaseConstraintConflict">
        <source>Type parameter '{0}' inherits conflicting constraints '{1}' and '{2}'</source>
        <target state="translated">類型參數 '{0}' 繼承了衝突的條件約束 '{1}' 和 '{2}'</target>
        <note />
      </trans-unit>
      <trans-unit id="ERR_ConWithValCon">
        <source>Type parameter '{1}' has the 'struct' constraint so '{1}' cannot be used as a constraint for '{0}'</source>
        <target state="translated">類型參數 '{1}' 有 'struct' 條件約束，因此 '{1}' 不可做為 '{0}' 的條件約束。</target>
        <note />
      </trans-unit>
      <trans-unit id="ERR_AmbigUDConv">
        <source>Ambiguous user defined conversions '{0}' and '{1}' when converting from '{2}' to '{3}'</source>
        <target state="translated">從 '{2}' 轉換成 '{3}' 時，使用者定義的轉換 '{0}' 與 '{1}' 模稜兩可。</target>
        <note />
      </trans-unit>
      <trans-unit id="WRN_AlwaysNull">
        <source>The result of the expression is always 'null' of type '{0}'</source>
        <target state="translated">運算式的結果一律會是類型 '{0}' 的 'null'</target>
        <note />
      </trans-unit>
      <trans-unit id="WRN_AlwaysNull_Title">
        <source>The result of the expression is always 'null'</source>
        <target state="translated">運算式的結果一律是 'null'</target>
        <note />
      </trans-unit>
      <trans-unit id="ERR_RefReturnThis">
        <source>Cannot return 'this' by reference.</source>
        <target state="translated">無法以傳址方式傳回「這個」。</target>
        <note />
      </trans-unit>
      <trans-unit id="ERR_AttributeCtorInParameter">
        <source>Cannot use attribute constructor '{0}' because it is has 'in' parameters.</source>
        <target state="translated">因為屬性建構函式 '{0}' 有 'in' 參數，所以無法使用。</target>
        <note />
      </trans-unit>
      <trans-unit id="ERR_OverrideWithConstraints">
        <source>Constraints for override and explicit interface implementation methods are inherited from the base method, so they cannot be specified directly</source>
        <target state="translated">覆寫及明確介面實作方法的條件約束，繼承自基底方法，所以無法直接指定。</target>
        <note />
      </trans-unit>
      <trans-unit id="ERR_AmbigOverride">
        <source>The inherited members '{0}' and '{1}' have the same signature in type '{2}', so they cannot be overridden</source>
        <target state="translated">繼承的成員 '{0}' 和 '{1}'，在類型 '{2}' 中有相同的簽章，所以無法覆寫。</target>
        <note />
      </trans-unit>
      <trans-unit id="ERR_DecConstError">
        <source>Evaluation of the decimal constant expression failed</source>
        <target state="translated">運算十進位常數運算式失敗</target>
        <note />
      </trans-unit>
      <trans-unit id="WRN_CmpAlwaysFalse">
        <source>Comparing with null of type '{0}' always produces 'false'</source>
        <target state="translated">與類型 '{0}' 的 null 進行比較，一律會產生 'false'。</target>
        <note />
      </trans-unit>
      <trans-unit id="WRN_CmpAlwaysFalse_Title">
        <source>Comparing with null of struct type always produces 'false'</source>
        <target state="translated">與 struct 類型的 null 進行比較，一律會產生 'false'</target>
        <note />
      </trans-unit>
      <trans-unit id="WRN_FinalizeMethod">
        <source>Introducing a 'Finalize' method can interfere with destructor invocation. Did you intend to declare a destructor?</source>
        <target state="translated">引進可能會妨礙解構函式引動過程的 'Finalize' 方法。是否想要宣告解構函式?</target>
        <note />
      </trans-unit>
      <trans-unit id="WRN_FinalizeMethod_Title">
        <source>Introducing a 'Finalize' method can interfere with destructor invocation</source>
        <target state="translated">採用 'Finalize' 方法可能會妨礙解構函式的引動過程</target>
        <note />
      </trans-unit>
      <trans-unit id="WRN_FinalizeMethod_Description">
        <source>This warning occurs when you create a class with a method whose signature is public virtual void Finalize.

If such a class is used as a base class and if the deriving class defines a destructor, the destructor will override the base class Finalize method, not Finalize.</source>
        <target state="translated">如果用以建立類別的方法，其簽章是公用虛擬 void Finalize，則會發生此警告。

如果這類類別用做基底類別，而且衍生類別定義解構函式，則解構函式會覆寫基底類別 Finalize 方法，而非 Finalize。</target>
        <note />
      </trans-unit>
      <trans-unit id="ERR_ExplicitImplParams">
        <source>'{0}' should not have a params parameter since '{1}' does not</source>
        <target state="translated">'{0}' 不應有 params 參數，因為 '{1}' 沒有此參數。</target>
        <note />
      </trans-unit>
      <trans-unit id="WRN_GotoCaseShouldConvert">
        <source>The 'goto case' value is not implicitly convertible to type '{0}'</source>
        <target state="translated">goto case' 值未隱含轉換成類型 '{0}'</target>
        <note />
      </trans-unit>
      <trans-unit id="WRN_GotoCaseShouldConvert_Title">
        <source>The 'goto case' value is not implicitly convertible to the switch type</source>
        <target state="translated">goto case' 值未隱含轉換成參數類型</target>
        <note />
      </trans-unit>
      <trans-unit id="ERR_MethodImplementingAccessor">
        <source>Method '{0}' cannot implement interface accessor '{1}' for type '{2}'. Use an explicit interface implementation.</source>
        <target state="translated">方法 '{0}' 無法實作類型 '{2}' 的介面存取子 '{1}'。請使用明確介面實作。</target>
        <note />
      </trans-unit>
      <trans-unit id="WRN_NubExprIsConstBool">
        <source>The result of the expression is always '{0}' since a value of type '{1}' is never equal to 'null' of type '{2}'</source>
        <target state="translated">運算式的結果一律會是 '{0}'，因為類型 '{1}' 的值絕對不會等於類型 '{2}' 的 'null'。</target>
        <note />
      </trans-unit>
      <trans-unit id="WRN_NubExprIsConstBool_Title">
        <source>The result of the expression is always the same since a value of this type is never equal to 'null'</source>
        <target state="translated">運算式的結果一律會相同，因為此類型的值絕對不會等於 'null'</target>
        <note />
      </trans-unit>
      <trans-unit id="WRN_NubExprIsConstBool2">
        <source>The result of the expression is always '{0}' since a value of type '{1}' is never equal to 'null' of type '{2}'</source>
        <target state="translated">運算式的結果一律會是 '{0}'，因為類型 '{1}' 的值絕對不會等於類型 '{2}' 的 'null'。</target>
        <note />
      </trans-unit>
      <trans-unit id="WRN_NubExprIsConstBool2_Title">
        <source>The result of the expression is always the same since a value of this type is never equal to 'null'</source>
        <target state="translated">運算式的結果一律會相同，因為此類型的值絕對不會等於 'null'</target>
        <note />
      </trans-unit>
      <trans-unit id="WRN_ExplicitImplCollision">
        <source>Explicit interface implementation '{0}' matches more than one interface member. Which interface member is actually chosen is implementation-dependent. Consider using a non-explicit implementation instead.</source>
        <target state="translated">明確介面實作 '{0}' 符合多個介面成員。實際選擇的介面成員，與實作相關。請考慮改用非明確實作。</target>
        <note />
      </trans-unit>
      <trans-unit id="WRN_ExplicitImplCollision_Title">
        <source>Explicit interface implementation matches more than one interface member</source>
        <target state="translated">明確介面實作符合多個介面成員</target>
        <note />
      </trans-unit>
      <trans-unit id="ERR_AbstractHasBody">
        <source>'{0}' cannot declare a body because it is marked abstract</source>
        <target state="translated">'因為 '{0}' 已標記為抽象，所以它無法宣告主體。</target>
        <note />
      </trans-unit>
      <trans-unit id="ERR_ConcreteMissingBody">
        <source>'{0}' must declare a body because it is not marked abstract, extern, or partial</source>
        <target state="translated">'{0}' 並未標記成 abstract、extern 或 partial，所以必須宣告主體。</target>
        <note />
      </trans-unit>
      <trans-unit id="ERR_AbstractAndSealed">
        <source>'{0}' cannot be both abstract and sealed</source>
        <target state="translated">'{0}' 不可同時為抽象與密封</target>
        <note />
      </trans-unit>
      <trans-unit id="ERR_AbstractNotVirtual">
        <source>The abstract {0} '{1}' cannot be marked virtual</source>
        <target state="translated">抽象 {0} '{1}' 不可標記為虛擬</target>
        <note />
      </trans-unit>
      <trans-unit id="ERR_StaticConstant">
        <source>The constant '{0}' cannot be marked static</source>
        <target state="translated">常數 '{0}' 不可標記為 static</target>
        <note />
      </trans-unit>
      <trans-unit id="ERR_CantOverrideNonFunction">
        <source>'{0}': cannot override because '{1}' is not a function</source>
        <target state="translated">'{0}': 因為 '{1}' 不是函式，所以無法覆寫。</target>
        <note />
      </trans-unit>
      <trans-unit id="ERR_CantOverrideNonVirtual">
        <source>'{0}': cannot override inherited member '{1}' because it is not marked virtual, abstract, or override</source>
        <target state="translated">'{0}': 無法覆寫繼承的成員 '{1}'，因為其未標記為 virtual、abstract 或 override。</target>
        <note />
      </trans-unit>
      <trans-unit id="ERR_CantChangeAccessOnOverride">
        <source>'{0}': cannot change access modifiers when overriding '{1}' inherited member '{2}'</source>
        <target state="translated">'{0}': 覆寫 '{1}' 繼承的成員 '{2}' 時，無法變更存取修飾詞。</target>
        <note />
      </trans-unit>
      <trans-unit id="ERR_CantChangeTupleNamesOnOverride">
        <source>'{0}': cannot change tuple element names when overriding inherited member '{1}'</source>
        <target state="translated">'{0}': 在覆寫繼承的成員 '{1}' 時無法變更元組元素名稱</target>
        <note />
      </trans-unit>
      <trans-unit id="ERR_CantChangeReturnTypeOnOverride">
        <source>'{0}': return type must be '{2}' to match overridden member '{1}'</source>
        <target state="translated">'{0}': 傳回類型必須是 '{2}' 才符合覆寫的成員 '{1}'</target>
        <note />
      </trans-unit>
      <trans-unit id="ERR_CantDeriveFromSealedType">
        <source>'{0}': cannot derive from sealed type '{1}'</source>
        <target state="translated">'{0}': 無法衍生自密封類型 '{1}'</target>
        <note />
      </trans-unit>
      <trans-unit id="ERR_AbstractInConcreteClass">
        <source>'{0}' is abstract but it is contained in non-abstract class '{1}'</source>
        <target state="translated">'{0}' 為抽象，因為其包含在非抽象類別 '{1}' 中。</target>
        <note />
      </trans-unit>
      <trans-unit id="ERR_StaticConstructorWithExplicitConstructorCall">
        <source>'{0}': static constructor cannot have an explicit 'this' or 'base' constructor call</source>
        <target state="translated">'{0}': 靜態建構函式不可有明確的 'this' 或 'base' 建構函式呼叫</target>
        <note />
      </trans-unit>
      <trans-unit id="ERR_StaticConstructorWithAccessModifiers">
        <source>'{0}': access modifiers are not allowed on static constructors</source>
        <target state="translated">'{0}': 靜態建構函式中不可使用存取修飾詞</target>
        <note />
      </trans-unit>
      <trans-unit id="ERR_RecursiveConstructorCall">
        <source>Constructor '{0}' cannot call itself</source>
        <target state="translated">建構函式 '{0}' 不可呼叫其本身</target>
        <note />
      </trans-unit>
      <trans-unit id="ERR_IndirectRecursiveConstructorCall">
        <source>Constructor '{0}' cannot call itself through another constructor</source>
        <target state="translated">建構函式 '{0}' 不可透過其他建構函式呼叫自己</target>
        <note />
      </trans-unit>
      <trans-unit id="ERR_ObjectCallingBaseConstructor">
        <source>'{0}' has no base class and cannot call a base constructor</source>
        <target state="translated">'{0}' 沒有基底類別且無法呼叫基底建構函式</target>
        <note />
      </trans-unit>
      <trans-unit id="ERR_PredefinedTypeNotFound">
        <source>Predefined type '{0}' is not defined or imported</source>
        <target state="translated">未定義或匯入預先定義的類型 '{0}'</target>
        <note />
      </trans-unit>
      <trans-unit id="ERR_PredefinedValueTupleTypeNotFound">
        <source>Predefined type '{0}' is not defined or imported</source>
        <target state="translated">未定義或匯入預先定義的類型 '{0}'</target>
        <note />
      </trans-unit>
      <trans-unit id="ERR_PredefinedValueTupleTypeAmbiguous3">
        <source>Predefined type '{0}' is declared in multiple referenced assemblies: '{1}' and '{2}'</source>
        <target state="translated">在多個參考組件中宣告了預先定義的類型 '{0}': '{1}' 與 '{2}'</target>
        <note />
      </trans-unit>
      <trans-unit id="ERR_StructWithBaseConstructorCall">
        <source>'{0}': structs cannot call base class constructors</source>
        <target state="translated">'{0}': 結構無法呼叫基底類別建構函式</target>
        <note />
      </trans-unit>
      <trans-unit id="ERR_StructLayoutCycle">
        <source>Struct member '{0}' of type '{1}' causes a cycle in the struct layout</source>
        <target state="translated">類型為 '{1}' 的結構成員 '{0}'，在結構配置中造成循環。</target>
        <note />
      </trans-unit>
      <trans-unit id="ERR_InterfacesCannotContainTypes">
        <source>'{0}': interfaces cannot declare types</source>
        <target state="translated">'{0}': 介面不可宣告類型</target>
        <note />
      </trans-unit>
      <trans-unit id="ERR_InterfacesCantContainFields">
        <source>Interfaces cannot contain fields</source>
        <target state="translated">介面不能包含欄位</target>
        <note />
      </trans-unit>
      <trans-unit id="ERR_InterfacesCantContainConstructors">
        <source>Interfaces cannot contain constructors</source>
        <target state="translated">介面不能包含建構函式</target>
        <note />
      </trans-unit>
      <trans-unit id="ERR_NonInterfaceInInterfaceList">
        <source>Type '{0}' in interface list is not an interface</source>
        <target state="translated">介面清單中的類型 '{0}' 不是介面</target>
        <note />
      </trans-unit>
      <trans-unit id="ERR_DuplicateInterfaceInBaseList">
        <source>'{0}' is already listed in interface list</source>
        <target state="translated">'{0}' 已列於介面清單中</target>
        <note />
      </trans-unit>
      <trans-unit id="ERR_DuplicateInterfaceWithTupleNamesInBaseList">
        <source>'{0}' is already listed in the interface list on type '{2}' with different tuple element names, as '{1}'.</source>
        <target state="translated">'{0}' 已列於元組元素名稱不同的類型 '{2}' 介面清單中，名稱為 '{1}'。</target>
        <note />
      </trans-unit>
      <trans-unit id="ERR_CycleInInterfaceInheritance">
        <source>Inherited interface '{1}' causes a cycle in the interface hierarchy of '{0}'</source>
        <target state="translated">繼承的介面 '{1}' 造成 '{0}' 介面階層架構中出現循環</target>
        <note />
      </trans-unit>
      <trans-unit id="ERR_InterfaceMemberHasBody">
        <source>'{0}': interface members cannot have a definition</source>
        <target state="translated">'{0}': 介面成員不可有定義</target>
        <note />
      </trans-unit>
      <trans-unit id="ERR_HidingAbstractMethod">
        <source>'{0}' hides inherited abstract member '{1}'</source>
        <target state="translated">'{0}' 會隱藏繼承的抽象成員 '{1}'</target>
        <note />
      </trans-unit>
      <trans-unit id="ERR_UnimplementedAbstractMethod">
        <source>'{0}' does not implement inherited abstract member '{1}'</source>
        <target state="translated">'{0}' 未實作繼承的抽象成員 '{1}'</target>
        <note />
      </trans-unit>
      <trans-unit id="ERR_UnimplementedInterfaceMember">
        <source>'{0}' does not implement interface member '{1}'</source>
        <target state="translated">'{0}' 未實作介面成員 '{1}'</target>
        <note />
      </trans-unit>
      <trans-unit id="ERR_ObjectCantHaveBases">
        <source>The class System.Object cannot have a base class or implement an interface</source>
        <target state="translated">類別 System.Object 不能有基底類別或實作介面</target>
        <note />
      </trans-unit>
      <trans-unit id="ERR_ExplicitInterfaceImplementationNotInterface">
        <source>'{0}' in explicit interface declaration is not an interface</source>
        <target state="translated">'在明確介面宣告中的 '{0}' 不是介面</target>
        <note />
      </trans-unit>
      <trans-unit id="ERR_InterfaceMemberNotFound">
        <source>'{0}' in explicit interface declaration is not a member of interface</source>
        <target state="translated">'在明確介面宣告中的 '{0}' 不是介面的成員</target>
        <note />
      </trans-unit>
      <trans-unit id="ERR_ClassDoesntImplementInterface">
        <source>'{0}': containing type does not implement interface '{1}'</source>
        <target state="translated">'{0}': 包含類型未實作介面 '{1}'</target>
        <note />
      </trans-unit>
      <trans-unit id="ERR_ExplicitInterfaceImplementationInNonClassOrStruct">
        <source>'{0}': explicit interface declaration can only be declared in a class or struct</source>
        <target state="translated">'{0}': 明確的介面宣告只能在類別或結構中宣告</target>
        <note />
      </trans-unit>
      <trans-unit id="ERR_MemberNameSameAsType">
        <source>'{0}': member names cannot be the same as their enclosing type</source>
        <target state="translated">'{0}': 成員名稱不可與其封入類型名稱相同</target>
        <note />
      </trans-unit>
      <trans-unit id="ERR_EnumeratorOverflow">
        <source>'{0}': the enumerator value is too large to fit in its type</source>
        <target state="translated">'{0}': 就其類型而言，此列舉值過大。</target>
        <note />
      </trans-unit>
      <trans-unit id="ERR_CantOverrideNonProperty">
        <source>'{0}': cannot override because '{1}' is not a property</source>
        <target state="translated">'{0}': 因為 '{1}' 不是屬性，所以無法覆寫。</target>
        <note />
      </trans-unit>
      <trans-unit id="ERR_NoGetToOverride">
        <source>'{0}': cannot override because '{1}' does not have an overridable get accessor</source>
        <target state="translated">'{0}': 因為 '{1}' 沒有可覆寫的 get 存取子，所以無法覆寫。</target>
        <note />
      </trans-unit>
      <trans-unit id="ERR_NoSetToOverride">
        <source>'{0}': cannot override because '{1}' does not have an overridable set accessor</source>
        <target state="translated">'{0}': 因為 '{1}' 沒有可覆寫的 set 存取子，所以無法覆寫。</target>
        <note />
      </trans-unit>
      <trans-unit id="ERR_PropertyCantHaveVoidType">
        <source>'{0}': property or indexer cannot have void type</source>
        <target state="translated">'{0}': 屬性或索引子不可有 void 類型</target>
        <note />
      </trans-unit>
      <trans-unit id="ERR_PropertyWithNoAccessors">
        <source>'{0}': property or indexer must have at least one accessor</source>
        <target state="translated">'{0}': 屬性或索引子至少必須要有一個存取子</target>
        <note />
      </trans-unit>
      <trans-unit id="ERR_NewVirtualInSealed">
        <source>'{0}' is a new virtual member in sealed class '{1}'</source>
        <target state="translated">'{0}' 是密封類別 '{1}' 中新的虛擬成員</target>
        <note />
      </trans-unit>
      <trans-unit id="ERR_ExplicitPropertyAddingAccessor">
        <source>'{0}' adds an accessor not found in interface member '{1}'</source>
        <target state="translated">'{0}' 加入了在介面成員 '{1}' 中找不到的存取子</target>
        <note />
      </trans-unit>
      <trans-unit id="ERR_ExplicitPropertyMissingAccessor">
        <source>Explicit interface implementation '{0}' is missing accessor '{1}'</source>
        <target state="translated">明確介面實作 '{0}' 遺失存取子 '{1}'</target>
        <note />
      </trans-unit>
      <trans-unit id="ERR_ConversionWithInterface">
        <source>'{0}': user-defined conversions to or from an interface are not allowed</source>
        <target state="translated">'{0}': 介面之間不可進行使用者定義的轉換</target>
        <note />
      </trans-unit>
      <trans-unit id="ERR_ConversionWithBase">
        <source>'{0}': user-defined conversions to or from a base class are not allowed</source>
        <target state="translated">'{0}': 在基底類別之間不可進行使用者定義的轉換</target>
        <note />
      </trans-unit>
      <trans-unit id="ERR_ConversionWithDerived">
        <source>'{0}': user-defined conversions to or from a derived class are not allowed</source>
        <target state="translated">'{0}': 衍生類別之間不可進行使用者定義的轉換</target>
        <note />
      </trans-unit>
      <trans-unit id="ERR_IdentityConversion">
        <source>User-defined operator cannot take an object of the enclosing type and convert to an object of the enclosing type</source>
        <target state="translated">使用者定義的運算子無法攜帶封入類型的物件和轉換為封入類型的物件</target>
        <note />
      </trans-unit>
      <trans-unit id="ERR_ConversionNotInvolvingContainedType">
        <source>User-defined conversion must convert to or from the enclosing type</source>
        <target state="translated">使用者定義的轉換必須轉換為封入類型或從封入類型轉換</target>
        <note />
      </trans-unit>
      <trans-unit id="ERR_DuplicateConversionInClass">
        <source>Duplicate user-defined conversion in type '{0}'</source>
        <target state="translated">類型 '{0}' 中出現重複的使用者定義之轉換</target>
        <note />
      </trans-unit>
      <trans-unit id="ERR_OperatorsMustBeStatic">
        <source>User-defined operator '{0}' must be declared static and public</source>
        <target state="translated">使用者定義的運算子 '{0}' 必須宣告為 static 和 public</target>
        <note />
      </trans-unit>
      <trans-unit id="ERR_BadIncDecSignature">
        <source>The parameter type for ++ or -- operator must be the containing type</source>
        <target state="translated">++ 或 -- 運算子的參數類型必須是包含類型</target>
        <note />
      </trans-unit>
      <trans-unit id="ERR_BadUnaryOperatorSignature">
        <source>The parameter of a unary operator must be the containing type</source>
        <target state="translated">一元運算子的參數必須為包含類型</target>
        <note />
      </trans-unit>
      <trans-unit id="ERR_BadBinaryOperatorSignature">
        <source>One of the parameters of a binary operator must be the containing type</source>
        <target state="translated">二元運算子的一個參數必須為包含類型</target>
        <note />
      </trans-unit>
      <trans-unit id="ERR_BadShiftOperatorSignature">
        <source>The first operand of an overloaded shift operator must have the same type as the containing type, and the type of the second operand must be int</source>
        <target state="translated">多載移位 (Shift) 運算子的第一個運算元的類型必須和包含類型相同，而第二個運算元的類型必須是 int</target>
        <note />
      </trans-unit>
      <trans-unit id="ERR_InterfacesCantContainOperators">
        <source>Interfaces cannot contain operators</source>
        <target state="translated">介面無法包含運算子</target>
        <note />
      </trans-unit>
      <trans-unit id="ERR_StructsCantContainDefaultConstructor">
        <source>Structs cannot contain explicit parameterless constructors</source>
        <target state="translated">結構無法包含明確無參數的建構函式</target>
        <note />
      </trans-unit>
      <trans-unit id="ERR_EnumsCantContainDefaultConstructor">
        <source>Enums cannot contain explicit parameterless constructors</source>
        <target state="translated">列舉不能包含明確的無參數建構函式</target>
        <note />
      </trans-unit>
      <trans-unit id="ERR_CantOverrideBogusMethod">
        <source>'{0}': cannot override '{1}' because it is not supported by the language</source>
        <target state="translated">'{0}': 因為此語言不支援 '{1}'，所以無法覆寫。</target>
        <note />
      </trans-unit>
      <trans-unit id="ERR_BindToBogus">
        <source>'{0}' is not supported by the language</source>
        <target state="translated">'此語言不支援 '{0}'</target>
        <note />
      </trans-unit>
      <trans-unit id="ERR_CantCallSpecialMethod">
        <source>'{0}': cannot explicitly call operator or accessor</source>
        <target state="translated">'{0}': 無法明確呼叫運算子或存取子</target>
        <note />
      </trans-unit>
      <trans-unit id="ERR_BadTypeReference">
        <source>'{0}': cannot reference a type through an expression; try '{1}' instead</source>
        <target state="translated">'{0}': 不可透過運算式參考類型; 請嘗試改用 '{1}'。</target>
        <note />
      </trans-unit>
      <trans-unit id="ERR_FieldInitializerInStruct">
        <source>'{0}': cannot have instance property or field initializers in structs</source>
        <target state="translated">'{0}': 結構中不可有執行個體屬性或欄位初始設定式</target>
        <note />
      </trans-unit>
      <trans-unit id="ERR_BadDestructorName">
        <source>Name of destructor must match name of class</source>
        <target state="translated">解構函式的名稱必須符合類別的名稱</target>
        <note />
      </trans-unit>
      <trans-unit id="ERR_OnlyClassesCanContainDestructors">
        <source>Only class types can contain destructors</source>
        <target state="translated">只有類別類型可以包含解構函式</target>
        <note />
      </trans-unit>
      <trans-unit id="ERR_ConflictAliasAndMember">
        <source>Namespace '{1}' contains a definition conflicting with alias '{0}'</source>
        <target state="translated">命名空間 '{1}' 包含與別名 '{0}' 相衝突的定義</target>
        <note />
      </trans-unit>
      <trans-unit id="ERR_ConflictingAliasAndDefinition">
        <source>Alias '{0}' conflicts with {1} definition</source>
        <target state="translated">別名 '{0}' 與 {1} 定義相衝突</target>
        <note />
      </trans-unit>
      <trans-unit id="ERR_ConditionalOnSpecialMethod">
        <source>The Conditional attribute is not valid on '{0}' because it is a constructor, destructor, operator, or explicit interface implementation</source>
        <target state="translated">Conditional 屬性在 '{0}' 上無效，因為其為建構函式、解構函式、運算子或明確介面實作。</target>
        <note />
      </trans-unit>
      <trans-unit id="ERR_ConditionalMustReturnVoid">
        <source>The Conditional attribute is not valid on '{0}' because its return type is not void</source>
        <target state="translated">Conditional 屬性在 '{0}' 上無效，因為其傳回類型不是 void。</target>
        <note />
      </trans-unit>
      <trans-unit id="ERR_DuplicateAttribute">
        <source>Duplicate '{0}' attribute</source>
        <target state="translated">{0}' 屬性重複</target>
        <note />
      </trans-unit>
      <trans-unit id="ERR_DuplicateAttributeInNetModule">
        <source>Duplicate '{0}' attribute in '{1}'</source>
        <target state="translated">{1}' 中的 '{0}' 屬性重複</target>
        <note />
      </trans-unit>
      <trans-unit id="ERR_ConditionalOnInterfaceMethod">
        <source>The Conditional attribute is not valid on interface members</source>
        <target state="translated">Conditional 屬性不能用在介面成員上</target>
        <note />
      </trans-unit>
      <trans-unit id="ERR_OperatorCantReturnVoid">
        <source>User-defined operators cannot return void</source>
        <target state="translated">使用者定義的運算子無法傳回 void</target>
        <note />
      </trans-unit>
      <trans-unit id="ERR_BadDynamicConversion">
        <source>'{0}': user-defined conversions to or from the dynamic type are not allowed</source>
        <target state="translated">'{0}': 動態類型之間不可進行使用者定義的轉換</target>
        <note />
      </trans-unit>
      <trans-unit id="ERR_InvalidAttributeArgument">
        <source>Invalid value for argument to '{0}' attribute</source>
        <target state="translated">{0}' 屬性的引數值無效</target>
        <note />
      </trans-unit>
      <trans-unit id="ERR_ParameterNotValidForType">
        <source>Parameter not valid for the specified unmanaged type.</source>
        <target state="translated">參數對於指定的 Unmanaged 類型無效。</target>
        <note />
      </trans-unit>
      <trans-unit id="ERR_AttributeParameterRequired1">
        <source>Attribute parameter '{0}' must be specified.</source>
        <target state="translated">必須指定屬性參數 '{0}'。</target>
        <note />
      </trans-unit>
      <trans-unit id="ERR_AttributeParameterRequired2">
        <source>Attribute parameter '{0}' or '{1}' must be specified.</source>
        <target state="translated">必須指定屬性參數 '{0}' 或 '{1}'。</target>
        <note />
      </trans-unit>
      <trans-unit id="ERR_MarshalUnmanagedTypeNotValidForFields">
        <source>Unmanaged type '{0}' not valid for fields.</source>
        <target state="translated">Unmanaged 類型 '{0}' 對欄位無效。</target>
        <note />
      </trans-unit>
      <trans-unit id="ERR_MarshalUnmanagedTypeOnlyValidForFields">
        <source>Unmanaged type '{0}' is only valid for fields.</source>
        <target state="translated">Unmanaged 類型 '{0}' 只對欄位有效。</target>
        <note />
      </trans-unit>
      <trans-unit id="ERR_AttributeOnBadSymbolType">
        <source>Attribute '{0}' is not valid on this declaration type. It is only valid on '{1}' declarations.</source>
        <target state="translated">屬性 '{0}' 在此宣告類型上無效。其只有在 '{1}' 宣告上才有效。</target>
        <note />
      </trans-unit>
      <trans-unit id="ERR_FloatOverflow">
        <source>Floating-point constant is outside the range of type '{0}'</source>
        <target state="translated">浮點常數的值超出類型 '{0}' 的範圍</target>
        <note />
      </trans-unit>
      <trans-unit id="ERR_ComImportWithoutUuidAttribute">
        <source>The Guid attribute must be specified with the ComImport attribute</source>
        <target state="translated">指定 Guid 屬性時必須同時指定 ComImport 屬性</target>
        <note />
      </trans-unit>
      <trans-unit id="ERR_InvalidNamedArgument">
        <source>Invalid value for named attribute argument '{0}'</source>
        <target state="translated">具名屬性引數 '{0}' 的值無效</target>
        <note />
      </trans-unit>
      <trans-unit id="ERR_DllImportOnInvalidMethod">
        <source>The DllImport attribute must be specified on a method marked 'static' and 'extern'</source>
        <target state="translated">DllImport 屬性必須指定在標記為 'static' 和 'extern' 的方法上</target>
        <note />
      </trans-unit>
      <trans-unit id="ERR_EncUpdateFailedMissingAttribute">
        <source>Cannot update '{0}'; attribute '{1}' is missing.</source>
        <target state="translated">無法更新 '{0}'; 缺少屬性 '{1}'。</target>
        <note />
      </trans-unit>
      <trans-unit id="ERR_DllImportOnGenericMethod">
        <source>The DllImport attribute cannot be applied to a method that is generic or contained in a generic type.</source>
        <target state="translated">DllImport 屬性無法套用至泛型方法，或套用至包含在泛型類型中的方法。</target>
        <note />
      </trans-unit>
      <trans-unit id="ERR_FieldCantBeRefAny">
        <source>Field or property cannot be of type '{0}'</source>
        <target state="translated">欄位或屬性不可為類型 '{0}'</target>
        <note />
      </trans-unit>
      <trans-unit id="ERR_FieldAutoPropCantBeByRefLike">
        <source>Field or auto-implemented property cannot be of type '{0}' unless it is an instance member of a ref struct.</source>
        <target state="translated">欄位或自動實作屬性的類型不可為 '{0}'，除非它是 ref struct 的執行個體成員。</target>
        <note />
      </trans-unit>
      <trans-unit id="ERR_ArrayElementCantBeRefAny">
        <source>Array elements cannot be of type '{0}'</source>
        <target state="translated">陣列元素不可為類型 '{0}'</target>
        <note />
      </trans-unit>
      <trans-unit id="WRN_DeprecatedSymbol">
        <source>'{0}' is obsolete</source>
        <target state="translated">'{0}' 已經過時</target>
        <note />
      </trans-unit>
      <trans-unit id="WRN_DeprecatedSymbol_Title">
        <source>Type or member is obsolete</source>
        <target state="translated">類型或成員已經過時</target>
        <note />
      </trans-unit>
      <trans-unit id="ERR_NotAnAttributeClass">
        <source>'{0}' is not an attribute class</source>
        <target state="translated">'{0}' 不是屬性類別</target>
        <note />
      </trans-unit>
      <trans-unit id="ERR_BadNamedAttributeArgument">
        <source>'{0}' is not a valid named attribute argument. Named attribute arguments must be fields which are not readonly, static, or const, or read-write properties which are public and not static.</source>
        <target state="translated">'{0}' 不是有效的具名屬性引數。具名屬性引數必須為欄位，且不可為 readonly、static 或 const，也不可以是 public 且非 static 的 read-write 屬性。</target>
        <note />
      </trans-unit>
      <trans-unit id="WRN_DeprecatedSymbolStr">
        <source>'{0}' is obsolete: '{1}'</source>
        <target state="translated">'{0}' 已經過時: '{1}'</target>
        <note />
      </trans-unit>
      <trans-unit id="WRN_DeprecatedSymbolStr_Title">
        <source>Type or member is obsolete</source>
        <target state="translated">類型或成員已經過時</target>
        <note />
      </trans-unit>
      <trans-unit id="ERR_DeprecatedSymbolStr">
        <source>'{0}' is obsolete: '{1}'</source>
        <target state="translated">'{0}' 已經過時: '{1}'</target>
        <note />
      </trans-unit>
      <trans-unit id="ERR_IndexerCantHaveVoidType">
        <source>Indexers cannot have void type</source>
        <target state="translated">索引子不能有 void 的類型</target>
        <note />
      </trans-unit>
      <trans-unit id="ERR_VirtualPrivate">
        <source>'{0}': virtual or abstract members cannot be private</source>
        <target state="translated">'{0}': 虛擬或抽象成員不可為私用</target>
        <note />
      </trans-unit>
      <trans-unit id="ERR_ArrayInitToNonArrayType">
        <source>Can only use array initializer expressions to assign to array types. Try using a new expression instead.</source>
        <target state="translated">只可使用陣列初始設定式運算式，指派給陣列類型。請嘗試改用 new 運算式。</target>
        <note />
      </trans-unit>
      <trans-unit id="ERR_ArrayInitInBadPlace">
        <source>Array initializers can only be used in a variable or field initializer. Try using a new expression instead.</source>
        <target state="translated">陣列初始設定式只可用於變數或欄位初始設定式中。請嘗試改用 new 運算式。</target>
        <note />
      </trans-unit>
      <trans-unit id="ERR_MissingStructOffset">
        <source>'{0}': instance field in types marked with StructLayout(LayoutKind.Explicit) must have a FieldOffset attribute</source>
        <target state="needs-review-translation">'{0}': 標記有 StructLayout(LayoutKind.Explicit) 的執行個體欄位類型，必須要有 FieldOffset 屬性。</target>
        <note />
      </trans-unit>
      <trans-unit id="WRN_ExternMethodNoImplementation">
        <source>Method, operator, or accessor '{0}' is marked external and has no attributes on it. Consider adding a DllImport attribute to specify the external implementation.</source>
        <target state="translated">方法、運算子或存取子 '{0}' 已標記為外部，但其上沒有屬性。請考慮加入 DllImport 屬性來指定外部實作。</target>
        <note />
      </trans-unit>
      <trans-unit id="WRN_ExternMethodNoImplementation_Title">
        <source>Method, operator, or accessor is marked external and has no attributes on it</source>
        <target state="translated">方法、運算子或存取子標記為外部，而且其上沒有屬性</target>
        <note />
      </trans-unit>
      <trans-unit id="WRN_ProtectedInSealed">
        <source>'{0}': new protected member declared in sealed class</source>
        <target state="translated">'{0}': 在密封類別中宣告了新的 Protected 成員</target>
        <note />
      </trans-unit>
      <trans-unit id="WRN_ProtectedInSealed_Title">
        <source>New protected member declared in sealed class</source>
        <target state="translated">在密封類別中已宣告新的受保護成員</target>
        <note />
      </trans-unit>
      <trans-unit id="ERR_InterfaceImplementedByConditional">
        <source>Conditional member '{0}' cannot implement interface member '{1}' in type '{2}'</source>
        <target state="translated">Conditional 成員 '{0}' 無法在類型 '{2}' 中實作介面成員 '{1}'</target>
        <note />
      </trans-unit>
      <trans-unit id="ERR_IllegalRefParam">
        <source>ref and out are not valid in this context</source>
        <target state="translated">ref 和 out 在此內容中無效</target>
        <note />
      </trans-unit>
      <trans-unit id="ERR_BadArgumentToAttribute">
        <source>The argument to the '{0}' attribute must be a valid identifier</source>
        <target state="translated">{0}' 屬性的引數必須是有效的識別項</target>
        <note />
      </trans-unit>
      <trans-unit id="ERR_StructOffsetOnBadStruct">
        <source>The FieldOffset attribute can only be placed on members of types marked with the StructLayout(LayoutKind.Explicit)</source>
        <target state="translated">FieldOffset 屬性僅能置於標記為 StructLayout(LayoutKind.Explicit) 類型的成員上</target>
        <note />
      </trans-unit>
      <trans-unit id="ERR_StructOffsetOnBadField">
        <source>The FieldOffset attribute is not allowed on static or const fields</source>
        <target state="translated">static 或 const 欄位不能有 FieldOffset 屬性</target>
        <note />
      </trans-unit>
      <trans-unit id="ERR_AttributeUsageOnNonAttributeClass">
        <source>Attribute '{0}' is only valid on classes derived from System.Attribute</source>
        <target state="translated">屬性 '{0}' 只有在衍生自 System.Attribute 的類別上才有效</target>
        <note />
      </trans-unit>
      <trans-unit id="WRN_PossibleMistakenNullStatement">
        <source>Possible mistaken empty statement</source>
        <target state="translated">可能誤用了空白的陳述式</target>
        <note />
      </trans-unit>
      <trans-unit id="WRN_PossibleMistakenNullStatement_Title">
        <source>Possible mistaken empty statement</source>
        <target state="translated">可能誤用了空白的陳述式</target>
        <note />
      </trans-unit>
      <trans-unit id="ERR_DuplicateNamedAttributeArgument">
        <source>'{0}' duplicate named attribute argument</source>
        <target state="translated">'{0}' 有重複的具名屬性引數</target>
        <note />
      </trans-unit>
      <trans-unit id="ERR_DeriveFromEnumOrValueType">
        <source>'{0}' cannot derive from special class '{1}'</source>
        <target state="translated">'{0}' 不可衍生自特殊類別 '{1}'</target>
        <note />
      </trans-unit>
      <trans-unit id="ERR_DefaultMemberOnIndexedType">
        <source>Cannot specify the DefaultMember attribute on a type containing an indexer</source>
        <target state="translated">無法在包含索引子的類型上指定 DefaultMember 屬性</target>
        <note />
      </trans-unit>
      <trans-unit id="ERR_BogusType">
        <source>'{0}' is a type not supported by the language</source>
        <target state="translated">'此語言不支援類型 '{0}'</target>
        <note />
      </trans-unit>
      <trans-unit id="WRN_UnassignedInternalField">
        <source>Field '{0}' is never assigned to, and will always have its default value {1}</source>
        <target state="translated">從未指派欄位 '{0}'，會持續使用其預設值 {1}。</target>
        <note />
      </trans-unit>
      <trans-unit id="WRN_UnassignedInternalField_Title">
        <source>Field is never assigned to, and will always have its default value</source>
        <target state="translated">從未指派欄位，會持續使用其預設值</target>
        <note />
      </trans-unit>
      <trans-unit id="ERR_CStyleArray">
        <source>Bad array declarator: To declare a managed array the rank specifier precedes the variable's identifier. To declare a fixed size buffer field, use the fixed keyword before the field type.</source>
        <target state="translated">陣列宣告子無效: 若要宣告 Managed 陣列，陣序規範必須位於變數識別項之前。若要宣告固定大小緩衝區欄位，請在欄位類型之前使用 fixed 關鍵字。</target>
        <note />
      </trans-unit>
      <trans-unit id="WRN_VacuousIntegralComp">
        <source>Comparison to integral constant is useless; the constant is outside the range of type '{0}'</source>
        <target state="translated">與整數常數比較無意義，因為此常數位於類型 '{0}' 的範圍外。</target>
        <note />
      </trans-unit>
      <trans-unit id="WRN_VacuousIntegralComp_Title">
        <source>Comparison to integral constant is useless; the constant is outside the range of the type</source>
        <target state="translated">與整數常數比較無意義; 此常數位於類型的範圍外</target>
        <note />
      </trans-unit>
      <trans-unit id="ERR_AbstractAttributeClass">
        <source>Cannot apply attribute class '{0}' because it is abstract</source>
        <target state="translated">無法套用屬性類別 '{0}'，因為其抽象。</target>
        <note />
      </trans-unit>
      <trans-unit id="ERR_BadNamedAttributeArgumentType">
        <source>'{0}' is not a valid named attribute argument because it is not a valid attribute parameter type</source>
        <target state="translated">'{0}' 不是有效的具名屬性引數，因為其不是有效的屬性參數類型。</target>
        <note />
      </trans-unit>
      <trans-unit id="ERR_MissingPredefinedMember">
        <source>Missing compiler required member '{0}.{1}'</source>
        <target state="translated">遺漏編譯器必要成員 '{0}.{1}'</target>
        <note />
      </trans-unit>
      <trans-unit id="WRN_AttributeLocationOnBadDeclaration">
        <source>'{0}' is not a valid attribute location for this declaration. Valid attribute locations for this declaration are '{1}'. All attributes in this block will be ignored.</source>
        <target state="translated">'{0}' 對此宣告而言，不是有效的屬性位置。對此宣告有效的屬性位置是 '{1}'。將會忽略此區塊中的所有屬性。</target>
        <note />
      </trans-unit>
      <trans-unit id="WRN_AttributeLocationOnBadDeclaration_Title">
        <source>Not a valid attribute location for this declaration</source>
        <target state="translated">不是此宣告的有效屬性位置</target>
        <note />
      </trans-unit>
      <trans-unit id="WRN_InvalidAttributeLocation">
        <source>'{0}' is not a recognized attribute location. Valid attribute locations for this declaration are '{1}'. All attributes in this block will be ignored.</source>
        <target state="translated">'{0}' 不是可辨認的屬性位置。此宣告的有效屬性位置為 '{1}'。將會忽略此區塊中的所有屬性。</target>
        <note />
      </trans-unit>
      <trans-unit id="WRN_InvalidAttributeLocation_Title">
        <source>Not a recognized attribute location</source>
        <target state="translated">不是可辨識的屬性位置</target>
        <note />
      </trans-unit>
      <trans-unit id="WRN_EqualsWithoutGetHashCode">
        <source>'{0}' overrides Object.Equals(object o) but does not override Object.GetHashCode()</source>
        <target state="translated">'{0}' 會覆寫 Object.Equals(object o)，但是不會覆寫 Object.GetHashCode()</target>
        <note />
      </trans-unit>
      <trans-unit id="WRN_EqualsWithoutGetHashCode_Title">
        <source>Type overrides Object.Equals(object o) but does not override Object.GetHashCode()</source>
        <target state="translated">類型會覆寫 Object.Equals(object o)，但不會覆寫 Object.GetHashCode()</target>
        <note />
      </trans-unit>
      <trans-unit id="WRN_EqualityOpWithoutEquals">
        <source>'{0}' defines operator == or operator != but does not override Object.Equals(object o)</source>
        <target state="translated">'{0}' 定義了運算子 == 或運算子 !=，但不會覆寫 Object.Equals(object o)。</target>
        <note />
      </trans-unit>
      <trans-unit id="WRN_EqualityOpWithoutEquals_Title">
        <source>Type defines operator == or operator != but does not override Object.Equals(object o)</source>
        <target state="translated">類型會定義運算子 == 或運算子 !=，但不會覆寫 Object.Equals(object o)</target>
        <note />
      </trans-unit>
      <trans-unit id="WRN_EqualityOpWithoutGetHashCode">
        <source>'{0}' defines operator == or operator != but does not override Object.GetHashCode()</source>
        <target state="translated">'{0}' 定義了運算子 == 或運算子 !=，但不會覆寫 Object.GetHashCode()。</target>
        <note />
      </trans-unit>
      <trans-unit id="WRN_EqualityOpWithoutGetHashCode_Title">
        <source>Type defines operator == or operator != but does not override Object.GetHashCode()</source>
        <target state="translated">類型會定義運算子 == 或運算子 !=，但不會覆寫 Object.GetHashCode()</target>
        <note />
      </trans-unit>
      <trans-unit id="ERR_OutAttrOnRefParam">
        <source>Cannot specify the Out attribute on a ref parameter without also specifying the In attribute.</source>
        <target state="translated">無法在 ref 參數上僅指定 Out 屬性，卻不指定 In 屬性。</target>
        <note />
      </trans-unit>
      <trans-unit id="ERR_OverloadRefKind">
        <source>'{0}' cannot define an overloaded {1} that differs only on parameter modifiers '{2}' and '{3}'</source>
        <target state="translated">'{0}' 無法定義多載的 {1}，後者僅在參數修飾詞 '{2}' 和 '{3}' 有所不同</target>
        <note />
      </trans-unit>
      <trans-unit id="ERR_LiteralDoubleCast">
        <source>Literal of type double cannot be implicitly converted to type '{1}'; use an '{0}' suffix to create a literal of this type</source>
        <target state="translated">不可將類型 double 的常值，隱含轉換成類型 '{1}'; 請使用 '{0}' 後置詞來建立此類型的常值。</target>
        <note />
      </trans-unit>
      <trans-unit id="WRN_IncorrectBooleanAssg">
        <source>Assignment in conditional expression is always constant; did you mean to use == instead of = ?</source>
        <target state="translated">條件運算式中的指派一直是常數; 這表示您要使用 == 代替 = ?</target>
        <note />
      </trans-unit>
      <trans-unit id="WRN_IncorrectBooleanAssg_Title">
        <source>Assignment in conditional expression is always constant</source>
        <target state="translated">條件運算式中的指派一律是常數</target>
        <note />
      </trans-unit>
      <trans-unit id="ERR_ProtectedInStruct">
        <source>'{0}': new protected member declared in struct</source>
        <target state="translated">'{0}': 在結構中宣告了新的 Protected 成員</target>
        <note />
      </trans-unit>
      <trans-unit id="ERR_InconsistentIndexerNames">
        <source>Two indexers have different names; the IndexerName attribute must be used with the same name on every indexer within a type</source>
        <target state="translated">兩個索引子具有不同的名稱; 類型中每個索引子上都必須使用同名的 IndexerName 屬性。</target>
        <note />
      </trans-unit>
      <trans-unit id="ERR_ComImportWithUserCtor">
        <source>A class with the ComImport attribute cannot have a user-defined constructor</source>
        <target state="translated">擁有 ComImport 屬性的類別無法有使用者定義的建構函式</target>
        <note />
      </trans-unit>
      <trans-unit id="ERR_FieldCantHaveVoidType">
        <source>Field cannot have void type</source>
        <target state="translated">欄位不能有 void 類型</target>
        <note />
      </trans-unit>
      <trans-unit id="WRN_NonObsoleteOverridingObsolete">
        <source>Member '{0}' overrides obsolete member '{1}'. Add the Obsolete attribute to '{0}'.</source>
        <target state="translated">成員 '{0}' 會覆寫過時的成員 '{1}'。請將 Obsolete 屬性加入 '{0}'。</target>
        <note />
      </trans-unit>
      <trans-unit id="WRN_NonObsoleteOverridingObsolete_Title">
        <source>Member overrides obsolete member</source>
        <target state="translated">成員會覆寫過時成員</target>
        <note />
      </trans-unit>
      <trans-unit id="ERR_SystemVoid">
        <source>System.Void cannot be used from C# -- use typeof(void) to get the void type object</source>
        <target state="translated">無法從 C# 使用 System.Void -- 請使用 typeof(void) 取得 void 類型物件</target>
        <note />
      </trans-unit>
      <trans-unit id="ERR_ExplicitParamArray">
        <source>Do not use 'System.ParamArrayAttribute'. Use the 'params' keyword instead.</source>
        <target state="translated">請勿使用 'System.ParamArrayAttribute'。請改用 'params' 關鍵字。</target>
        <note />
      </trans-unit>
      <trans-unit id="WRN_BitwiseOrSignExtend">
        <source>Bitwise-or operator used on a sign-extended operand; consider casting to a smaller unsigned type first</source>
        <target state="translated">用於 sign-extend 運算元的 Bitwise-or 運算子; 請先考慮轉換為較小的不帶正負號類型</target>
        <note />
      </trans-unit>
      <trans-unit id="WRN_BitwiseOrSignExtend_Title">
        <source>Bitwise-or operator used on a sign-extended operand</source>
        <target state="translated">用於 sign-extended 運算元上的 Bitwise-or 運算子</target>
        <note />
      </trans-unit>
      <trans-unit id="WRN_BitwiseOrSignExtend_Description">
        <source>The compiler implicitly widened and sign-extended a variable, and then used the resulting value in a bitwise OR operation. This can result in unexpected behavior.</source>
        <target state="translated">編譯器會隱含地擴大，而且 sign-extended 變數，然後在位元 OR 運算中使用結果值。這可能會導致非預期的行為。</target>
        <note />
      </trans-unit>
      <trans-unit id="ERR_VolatileStruct">
        <source>'{0}': a volatile field cannot be of the type '{1}'</source>
        <target state="translated">'{0}': Volatile 欄位不可為類型 '{1}'</target>
        <note />
      </trans-unit>
      <trans-unit id="ERR_VolatileAndReadonly">
        <source>'{0}': a field cannot be both volatile and readonly</source>
        <target state="translated">'{0}': 欄位不可同時為 volatile 和 readonly</target>
        <note />
      </trans-unit>
      <trans-unit id="ERR_AbstractField">
        <source>The modifier 'abstract' is not valid on fields. Try using a property instead.</source>
        <target state="translated">修飾詞 'abstract' 在欄位上無效。請嘗試改用屬性。</target>
        <note />
      </trans-unit>
      <trans-unit id="ERR_BogusExplicitImpl">
        <source>'{0}' cannot implement '{1}' because it is not supported by the language</source>
        <target state="translated">'{0}' 不可實作 '{1}'，因為此語言不支援它。</target>
        <note />
      </trans-unit>
      <trans-unit id="ERR_ExplicitMethodImplAccessor">
        <source>'{0}' explicit method implementation cannot implement '{1}' because it is an accessor</source>
        <target state="translated">'{0}' 明確方法實作無法實作 '{1}'，因為其為存取子。</target>
        <note />
      </trans-unit>
      <trans-unit id="WRN_CoClassWithoutComImport">
        <source>'{0}' interface marked with 'CoClassAttribute' not marked with 'ComImportAttribute'</source>
        <target state="translated">'{0}' 介面標記為 'CoClassAttribute'，而非標記為 'ComImportAttribute'。</target>
        <note />
      </trans-unit>
      <trans-unit id="WRN_CoClassWithoutComImport_Title">
        <source>Interface marked with 'CoClassAttribute' not marked with 'ComImportAttribute'</source>
        <target state="translated">介面標記為 'CoClassAttribute'，而非標記為 'ComImportAttribute'</target>
        <note />
      </trans-unit>
      <trans-unit id="ERR_ConditionalWithOutParam">
        <source>Conditional member '{0}' cannot have an out parameter</source>
        <target state="translated">Conditional 成員 '{0}' 不可有 out 參數</target>
        <note />
      </trans-unit>
      <trans-unit id="ERR_AccessorImplementingMethod">
        <source>Accessor '{0}' cannot implement interface member '{1}' for type '{2}'. Use an explicit interface implementation.</source>
        <target state="translated">存取子 '{0}' 無法為類型 '{2}' 實作介面成員 '{1}'。請使用明確的介面實作。</target>
        <note />
      </trans-unit>
      <trans-unit id="ERR_AliasQualAsExpression">
        <source>The namespace alias qualifier '::' always resolves to a type or namespace so is illegal here. Consider using '.' instead.</source>
        <target state="translated">命名空間別名限定詞 '::' 一定會解析為類型或命名空間，所以不能用在這裡。請考慮用 '.' 替代。</target>
        <note />
      </trans-unit>
      <trans-unit id="ERR_DerivingFromATyVar">
        <source>Cannot derive from '{0}' because it is a type parameter</source>
        <target state="translated">無法從 '{0}' 衍生，因為其為類型參數。</target>
        <note />
      </trans-unit>
      <trans-unit id="ERR_DuplicateTypeParameter">
        <source>Duplicate type parameter '{0}'</source>
        <target state="translated">類型參數 '{0}' 重複</target>
        <note />
      </trans-unit>
      <trans-unit id="WRN_TypeParameterSameAsOuterTypeParameter">
        <source>Type parameter '{0}' has the same name as the type parameter from outer type '{1}'</source>
        <target state="translated">類型參數 '{0}' 與外部類型 '{1}' 的類型參數名稱相同</target>
        <note />
      </trans-unit>
      <trans-unit id="WRN_TypeParameterSameAsOuterTypeParameter_Title">
        <source>Type parameter has the same name as the type parameter from outer type</source>
        <target state="translated">類型參數與外部類型的類型參數名稱相同</target>
        <note />
      </trans-unit>
      <trans-unit id="ERR_TypeVariableSameAsParent">
        <source>Type parameter '{0}' has the same name as the containing type, or method</source>
        <target state="translated">類型參數 '{0}' 與包含類型或方法的名稱相同</target>
        <note />
      </trans-unit>
      <trans-unit id="ERR_UnifyingInterfaceInstantiations">
        <source>'{0}' cannot implement both '{1}' and '{2}' because they may unify for some type parameter substitutions</source>
        <target state="translated">'{0}' 不可同時實作 '{1}' 和 '{2}'，因為它們可能會整合某些類型參數的替代。</target>
        <note />
      </trans-unit>
      <trans-unit id="ERR_GenericDerivingFromAttribute">
        <source>A generic type cannot derive from '{0}' because it is an attribute class</source>
        <target state="translated">泛型類型不可衍生自 '{0}'，因為其為屬性類別。</target>
        <note />
      </trans-unit>
      <trans-unit id="ERR_TyVarNotFoundInConstraint">
        <source>'{1}' does not define type parameter '{0}'</source>
        <target state="translated">'{1}' 未定義類型參數 '{0}'</target>
        <note />
      </trans-unit>
      <trans-unit id="ERR_BadBoundType">
        <source>'{0}' is not a valid constraint. A type used as a constraint must be an interface, a non-sealed class or a type parameter.</source>
        <target state="translated">'{0}' 不是有效的條件約束。用做為條件約束的類型，必須是介面、非密封類別或類型參數。</target>
        <note />
      </trans-unit>
      <trans-unit id="ERR_SpecialTypeAsBound">
        <source>Constraint cannot be special class '{0}'</source>
        <target state="translated">條件約束不可為特殊類別 '{0}'</target>
        <note />
      </trans-unit>
      <trans-unit id="ERR_BadVisBound">
        <source>Inconsistent accessibility: constraint type '{1}' is less accessible than '{0}'</source>
        <target state="translated">不一致的存取範圍: 條件約束類型 '{1}' 比 '{0}' 的存取範圍小</target>
        <note />
      </trans-unit>
      <trans-unit id="ERR_LookupInTypeVariable">
        <source>Cannot do member lookup in '{0}' because it is a type parameter</source>
        <target state="translated">無法在 '{0}' 中進行成員查詢，因為其為類型參數。</target>
        <note />
      </trans-unit>
      <trans-unit id="ERR_BadConstraintType">
        <source>Invalid constraint type. A type used as a constraint must be an interface, a non-sealed class or a type parameter.</source>
        <target state="translated">條件約束類型無效。用做為條件約束的類型，必須是介面、非密封類別或類型參數。</target>
        <note />
      </trans-unit>
      <trans-unit id="ERR_InstanceMemberInStaticClass">
        <source>'{0}': cannot declare instance members in a static class</source>
        <target state="translated">'{0}': 不可在靜態類別中宣告執行個體成員</target>
        <note />
      </trans-unit>
      <trans-unit id="ERR_StaticBaseClass">
        <source>'{1}': cannot derive from static class '{0}'</source>
        <target state="translated">'{1}': 不可衍生自靜態類別 '{0}'</target>
        <note />
      </trans-unit>
      <trans-unit id="ERR_ConstructorInStaticClass">
        <source>Static classes cannot have instance constructors</source>
        <target state="translated">靜態類別不能有執行個體建構函式</target>
        <note />
      </trans-unit>
      <trans-unit id="ERR_DestructorInStaticClass">
        <source>Static classes cannot contain destructors</source>
        <target state="translated">靜態類別不能包含解構函式</target>
        <note />
      </trans-unit>
      <trans-unit id="ERR_InstantiatingStaticClass">
        <source>Cannot create an instance of the static class '{0}'</source>
        <target state="translated">無法建立靜態類別 '{0}' 的執行個體</target>
        <note />
      </trans-unit>
      <trans-unit id="ERR_StaticDerivedFromNonObject">
        <source>Static class '{0}' cannot derive from type '{1}'. Static classes must derive from object.</source>
        <target state="translated">靜態類別 '{0}' 不可衍生自類型 '{1}'。靜態類別必須衍生自 object。</target>
        <note />
      </trans-unit>
      <trans-unit id="ERR_StaticClassInterfaceImpl">
        <source>'{0}': static classes cannot implement interfaces</source>
        <target state="translated">'{0}': 靜態類別無法實作介面</target>
        <note />
      </trans-unit>
      <trans-unit id="ERR_RefStructInterfaceImpl">
        <source>'{0}': ref structs cannot implement interfaces</source>
        <target state="translated">'{0}': ref struct 無法實作介面</target>
        <note />
      </trans-unit>
      <trans-unit id="ERR_OperatorInStaticClass">
        <source>'{0}': static classes cannot contain user-defined operators</source>
        <target state="translated">'{0}': 靜態類別不可包含使用者定義的運算子</target>
        <note />
      </trans-unit>
      <trans-unit id="ERR_ConvertToStaticClass">
        <source>Cannot convert to static type '{0}'</source>
        <target state="translated">無法轉換成靜態類型 '{0}'</target>
        <note />
      </trans-unit>
      <trans-unit id="ERR_ConstraintIsStaticClass">
        <source>'{0}': static classes cannot be used as constraints</source>
        <target state="translated">'{0}': 靜態類別不可用做為條件約束</target>
        <note />
      </trans-unit>
      <trans-unit id="ERR_GenericArgIsStaticClass">
        <source>'{0}': static types cannot be used as type arguments</source>
        <target state="translated">'{0}': 靜態類型不可用做為類型引數</target>
        <note />
      </trans-unit>
      <trans-unit id="ERR_ArrayOfStaticClass">
        <source>'{0}': array elements cannot be of static type</source>
        <target state="translated">'{0}': 陣列元素不可為靜態類型</target>
        <note />
      </trans-unit>
      <trans-unit id="ERR_IndexerInStaticClass">
        <source>'{0}': cannot declare indexers in a static class</source>
        <target state="translated">'{0}': 不可在靜態類別中宣告索引子</target>
        <note />
      </trans-unit>
      <trans-unit id="ERR_ParameterIsStaticClass">
        <source>'{0}': static types cannot be used as parameters</source>
        <target state="translated">'{0}': 靜態類型不可用做為參數</target>
        <note />
      </trans-unit>
      <trans-unit id="ERR_ReturnTypeIsStaticClass">
        <source>'{0}': static types cannot be used as return types</source>
        <target state="translated">'{0}': 靜態類型不可用做為傳回類型</target>
        <note />
      </trans-unit>
      <trans-unit id="ERR_VarDeclIsStaticClass">
        <source>Cannot declare a variable of static type '{0}'</source>
        <target state="translated">無法宣告靜態類型 '{0}' 的變數</target>
        <note />
      </trans-unit>
      <trans-unit id="ERR_BadEmptyThrowInFinally">
        <source>A throw statement with no arguments is not allowed in a finally clause that is nested inside the nearest enclosing catch clause</source>
        <target state="translated">最內層 catch 子句中巢狀 finally 子句不允許沒有引數的 throw 陳述式</target>
        <note />
      </trans-unit>
      <trans-unit id="ERR_InvalidSpecifier">
        <source>'{0}' is not a valid format specifier</source>
        <target state="translated">'{0}' 不是有效的格式規範</target>
        <note />
      </trans-unit>
      <trans-unit id="WRN_AssignmentToLockOrDispose">
        <source>Possibly incorrect assignment to local '{0}' which is the argument to a using or lock statement. The Dispose call or unlocking will happen on the original value of the local.</source>
        <target state="translated">可能對引數 '{0}' 進行了不正確的指派，而其為 using 或 lock 陳述式的引數。此區域變數的原始值，將會發生 Dispose 呼叫或解除鎖定。</target>
        <note />
      </trans-unit>
      <trans-unit id="WRN_AssignmentToLockOrDispose_Title">
        <source>Possibly incorrect assignment to local which is the argument to a using or lock statement</source>
        <target state="translated">可能不正確地指派給其為 using 或 lock 陳述式引數的本機</target>
        <note />
      </trans-unit>
      <trans-unit id="ERR_ForwardedTypeInThisAssembly">
        <source>Type '{0}' is defined in this assembly, but a type forwarder is specified for it</source>
        <target state="translated">類型 '{0}' 定義於此組件中，但已為其指定類型轉送子。</target>
        <note />
      </trans-unit>
      <trans-unit id="ERR_ForwardedTypeIsNested">
        <source>Cannot forward type '{0}' because it is a nested type of '{1}'</source>
        <target state="translated">無法轉送類型 '{0}'，因為其為 '{1}' 的巢狀類型。</target>
        <note />
      </trans-unit>
      <trans-unit id="ERR_CycleInTypeForwarder">
        <source>The type forwarder for type '{0}' in assembly '{1}' causes a cycle</source>
        <target state="translated">組件 '{1}' 中類型 '{0}' 的類型轉送子造成循環</target>
        <note />
      </trans-unit>
      <trans-unit id="ERR_AssemblyNameOnNonModule">
        <source>The /moduleassemblyname option may only be specified when building a target type of 'module'</source>
        <target state="translated">只有在建置 'module' 的目標類型時，才可指定 /moduleassemblyname 選項。</target>
        <note />
      </trans-unit>
      <trans-unit id="ERR_InvalidAssemblyName">
        <source>Assembly reference '{0}' is invalid and cannot be resolved</source>
        <target state="translated">組件參考 '{0}' 無效，無法解析。</target>
        <note />
      </trans-unit>
      <trans-unit id="ERR_InvalidFwdType">
        <source>Invalid type specified as an argument for TypeForwardedTo attribute</source>
        <target state="translated">指定做為 TypeForwardedTo 屬性引數的類型無效</target>
        <note />
      </trans-unit>
      <trans-unit id="ERR_CloseUnimplementedInterfaceMemberStatic">
        <source>'{0}' does not implement interface member '{1}'. '{2}' cannot implement an interface member because it is static.</source>
        <target state="translated">'{0}' 未實作介面成員 '{1}'。'{2}' 無法實作介面成員，因為其為靜態。</target>
        <note />
      </trans-unit>
      <trans-unit id="ERR_CloseUnimplementedInterfaceMemberNotPublic">
        <source>'{0}' does not implement interface member '{1}'. '{2}' cannot implement an interface member because it is not public.</source>
        <target state="translated">'{0}' 未實作介面成員 '{1}'。'{2}' 無法實作介面成員，因為其並非公用。</target>
        <note />
      </trans-unit>
      <trans-unit id="ERR_CloseUnimplementedInterfaceMemberWrongReturnType">
        <source>'{0}' does not implement interface member '{1}'. '{2}' cannot implement '{1}' because it does not have the matching return type of '{3}'.</source>
        <target state="translated">'{0}' 未實作介面成員 '{1}'。'{2}' 無法實作 '{1}'，因為其沒有符合的傳回類型 '{3}'。</target>
        <note />
      </trans-unit>
      <trans-unit id="ERR_DuplicateTypeForwarder">
        <source>'{0}' duplicate TypeForwardedToAttribute</source>
        <target state="translated">'{0}' 與 TypeForwardedToAttribute 重複</target>
        <note />
      </trans-unit>
      <trans-unit id="ERR_ExpectedSelectOrGroup">
        <source>A query body must end with a select clause or a group clause</source>
        <target state="translated">查詢主體必須以 select 或 group 子句結尾</target>
        <note />
      </trans-unit>
      <trans-unit id="ERR_ExpectedContextualKeywordOn">
        <source>Expected contextual keyword 'on'</source>
        <target state="translated">必須是內容關鍵字 'on'</target>
        <note />
      </trans-unit>
      <trans-unit id="ERR_ExpectedContextualKeywordEquals">
        <source>Expected contextual keyword 'equals'</source>
        <target state="translated">必須是內容關鍵字 'equals'</target>
        <note />
      </trans-unit>
      <trans-unit id="ERR_ExpectedContextualKeywordBy">
        <source>Expected contextual keyword 'by'</source>
        <target state="translated">必須是內容關鍵字 'by'</target>
        <note />
      </trans-unit>
      <trans-unit id="ERR_InvalidAnonymousTypeMemberDeclarator">
        <source>Invalid anonymous type member declarator. Anonymous type members must be declared with a member assignment, simple name or member access.</source>
        <target state="translated">匿名類型成員宣告子無效。匿名類型成員必須以成員指派、簡單名稱或成員存取加以宣告。</target>
        <note />
      </trans-unit>
      <trans-unit id="ERR_InvalidInitializerElementInitializer">
        <source>Invalid initializer member declarator</source>
        <target state="translated">初始設定式成員宣告子無效</target>
        <note />
      </trans-unit>
      <trans-unit id="ERR_InconsistentLambdaParameterUsage">
        <source>Inconsistent lambda parameter usage; parameter types must be all explicit or all implicit</source>
        <target state="translated">Lambda 參數用法不一致; 參數類型必須全部為明確類型或全部為隱含類型。</target>
        <note />
      </trans-unit>
      <trans-unit id="ERR_PartialMethodInvalidModifier">
        <source>A partial method cannot have access modifiers or the virtual, abstract, override, new, sealed, or extern modifiers</source>
        <target state="translated">部分方法不可有存取修飾詞或 virtual、abstract、override、new、sealed 或 extern 修飾詞</target>
        <note />
      </trans-unit>
      <trans-unit id="ERR_PartialMethodOnlyInPartialClass">
        <source>A partial method must be declared within a partial class or partial struct</source>
        <target state="translated">在部分類別或部分結構中必須宣告部分方法</target>
        <note />
      </trans-unit>
      <trans-unit id="ERR_PartialMethodCannotHaveOutParameters">
        <source>A partial method cannot have out parameters</source>
        <target state="translated">部分方法不可有 out 參數</target>
        <note />
      </trans-unit>
      <trans-unit id="ERR_PartialMethodNotExplicit">
        <source>A partial method may not explicitly implement an interface method</source>
        <target state="translated">部分方法不可明確地實作介面方法</target>
        <note />
      </trans-unit>
      <trans-unit id="ERR_PartialMethodExtensionDifference">
        <source>Both partial method declarations must be extension methods or neither may be an extension method</source>
        <target state="translated">兩個部分方法宣告必須都是擴充方法，或者都不是擴充方法</target>
        <note />
      </trans-unit>
      <trans-unit id="ERR_PartialMethodOnlyOneLatent">
        <source>A partial method may not have multiple defining declarations</source>
        <target state="translated">部分方法不可有多重定義宣告</target>
        <note />
      </trans-unit>
      <trans-unit id="ERR_PartialMethodOnlyOneActual">
        <source>A partial method may not have multiple implementing declarations</source>
        <target state="translated">部分方法不能有多重實作的宣告</target>
        <note />
      </trans-unit>
      <trans-unit id="ERR_PartialMethodParamsDifference">
        <source>Both partial method declarations must use a params parameter or neither may use a params parameter</source>
        <target state="translated">兩個部分方法宣告都必須使用 params 參數，或兩者都不使用 params 參數</target>
        <note />
      </trans-unit>
      <trans-unit id="ERR_PartialMethodMustHaveLatent">
        <source>No defining declaration found for implementing declaration of partial method '{0}'</source>
        <target state="translated">找不到用以實作部分方法 '{0}' 宣告的定義宣告</target>
        <note />
      </trans-unit>
      <trans-unit id="ERR_PartialMethodInconsistentTupleNames">
        <source>Both partial method declarations, '{0}' and '{1}', must use the same tuple element names.</source>
        <target state="translated">部份方法宣告 '{0}' 與 '{1}' 必須使用相同的元組元素名稱。</target>
        <note />
      </trans-unit>
      <trans-unit id="ERR_PartialMethodInconsistentConstraints">
        <source>Partial method declarations of '{0}' have inconsistent type parameter constraints</source>
        <target state="translated">{0}' 的部分方法宣告出現不一致的類型參數條件約束</target>
        <note />
      </trans-unit>
      <trans-unit id="ERR_PartialMethodToDelegate">
        <source>Cannot create delegate from method '{0}' because it is a partial method without an implementing declaration</source>
        <target state="translated">無法從方法 '{0}' 建立委派，因為它是無實作宣告的部分方法</target>
        <note />
      </trans-unit>
      <trans-unit id="ERR_PartialMethodStaticDifference">
        <source>Both partial method declarations must be static or neither may be static</source>
        <target state="translated">兩個部分方法宣告必須都是靜態，或者都不是靜態</target>
        <note />
      </trans-unit>
      <trans-unit id="ERR_PartialMethodUnsafeDifference">
        <source>Both partial method declarations must be unsafe or neither may be unsafe</source>
        <target state="translated">兩個部分方法宣告必須都是 unsafe，或者都不是 unsafe</target>
        <note />
      </trans-unit>
      <trans-unit id="ERR_PartialMethodInExpressionTree">
        <source>Partial methods with only a defining declaration or removed conditional methods cannot be used in expression trees</source>
        <target state="translated">在運算式樹狀結構中，不可使用只具有定義宣告或已移除條件式方法的部分方法。</target>
        <note />
      </trans-unit>
      <trans-unit id="ERR_PartialMethodMustReturnVoid">
        <source>Partial methods must have a void return type</source>
        <target state="translated">部分方法必須有 void 傳回類型</target>
        <note />
      </trans-unit>
      <trans-unit id="WRN_ObsoleteOverridingNonObsolete">
        <source>Obsolete member '{0}' overrides non-obsolete member '{1}'</source>
        <target state="translated">過時的成員 '{0}' 會覆寫非過時的成員 '{1}'</target>
        <note />
      </trans-unit>
      <trans-unit id="WRN_ObsoleteOverridingNonObsolete_Title">
        <source>Obsolete member overrides non-obsolete member</source>
        <target state="translated">過時成員會覆寫非過時成員</target>
        <note />
      </trans-unit>
      <trans-unit id="WRN_DebugFullNameTooLong">
        <source>The fully qualified name for '{0}' is too long for debug information. Compile without '/debug' option.</source>
        <target state="translated">{0}' 的完整名稱對於偵錯資訊而言太長。在編譯時請勿使用 '/debug' 選項。</target>
        <note />
      </trans-unit>
      <trans-unit id="WRN_DebugFullNameTooLong_Title">
        <source>Fully qualified name is too long for debug information</source>
        <target state="translated">偵錯資訊的完整名稱太長</target>
        <note />
      </trans-unit>
      <trans-unit id="ERR_ImplicitlyTypedVariableAssignedBadValue">
        <source>Cannot assign {0} to an implicitly-typed variable</source>
        <target state="translated">無法將 {0} 指派給隱含類型變數</target>
        <note />
      </trans-unit>
      <trans-unit id="ERR_ImplicitlyTypedVariableWithNoInitializer">
        <source>Implicitly-typed variables must be initialized</source>
        <target state="translated">隱含類型變數必須經過初始設定</target>
        <note />
      </trans-unit>
      <trans-unit id="ERR_ImplicitlyTypedVariableMultipleDeclarator">
        <source>Implicitly-typed variables cannot have multiple declarators</source>
        <target state="translated">隱含類型變數不可有多重宣告子</target>
        <note />
      </trans-unit>
      <trans-unit id="ERR_ImplicitlyTypedVariableAssignedArrayInitializer">
        <source>Cannot initialize an implicitly-typed variable with an array initializer</source>
        <target state="translated">無法使用陣列初始設定式來初始設定隱含類型變數</target>
        <note />
      </trans-unit>
      <trans-unit id="ERR_ImplicitlyTypedLocalCannotBeFixed">
        <source>Implicitly-typed local variables cannot be fixed</source>
        <target state="translated">隱含類型區域變數不可為 fixed</target>
        <note />
      </trans-unit>
      <trans-unit id="ERR_ImplicitlyTypedVariableCannotBeConst">
        <source>Implicitly-typed variables cannot be constant</source>
        <target state="translated">隱含類型變數不可為常數</target>
        <note />
      </trans-unit>
      <trans-unit id="WRN_ExternCtorNoImplementation">
        <source>Constructor '{0}' is marked external</source>
        <target state="translated">建構函式 '{0}' 標記為外部</target>
        <note />
      </trans-unit>
      <trans-unit id="WRN_ExternCtorNoImplementation_Title">
        <source>Constructor is marked external</source>
        <target state="translated">建構函式標記為外部</target>
        <note />
      </trans-unit>
      <trans-unit id="ERR_TypeVarNotFound">
        <source>The contextual keyword 'var' may only appear within a local variable declaration or in script code</source>
        <target state="translated">內容關鍵字 'var' 只可出現在區域變數宣告或指令碼中</target>
        <note />
      </trans-unit>
      <trans-unit id="ERR_ImplicitlyTypedArrayNoBestType">
        <source>No best type found for implicitly-typed array</source>
        <target state="translated">找不到隱含類型陣列的最佳類型</target>
        <note />
      </trans-unit>
      <trans-unit id="ERR_AnonymousTypePropertyAssignedBadValue">
        <source>Cannot assign '{0}' to anonymous type property</source>
        <target state="translated">無法將 '{0}' 指派給匿名型別屬性</target>
        <note />
      </trans-unit>
      <trans-unit id="ERR_ExpressionTreeContainsBaseAccess">
        <source>An expression tree may not contain a base access</source>
        <target state="translated">運算式樹狀結構不可包含基底存取</target>
        <note />
      </trans-unit>
      <trans-unit id="ERR_ExpressionTreeContainsAssignment">
        <source>An expression tree may not contain an assignment operator</source>
        <target state="translated">運算式樹狀結構不可包含指派運算子</target>
        <note />
      </trans-unit>
      <trans-unit id="ERR_AnonymousTypeDuplicatePropertyName">
        <source>An anonymous type cannot have multiple properties with the same name</source>
        <target state="translated">匿名類型不可具有多個同名的屬性</target>
        <note />
      </trans-unit>
      <trans-unit id="ERR_StatementLambdaToExpressionTree">
        <source>A lambda expression with a statement body cannot be converted to an expression tree</source>
        <target state="translated">具有陳述式主體的 Lambda 運算式，不可轉換成運算式樹狀架構</target>
        <note />
      </trans-unit>
      <trans-unit id="ERR_ExpressionTreeMustHaveDelegate">
        <source>Cannot convert lambda to an expression tree whose type argument '{0}' is not a delegate type</source>
        <target state="translated">如果運算式樹狀結構的類型引數 '{0}' 不是委派類型，就無法將 Lambda 轉換成運算式樹狀結構。</target>
        <note />
      </trans-unit>
      <trans-unit id="ERR_AnonymousTypeNotAvailable">
        <source>Cannot use anonymous type in a constant expression</source>
        <target state="translated">在常數運算式中不可使用匿名類型</target>
        <note />
      </trans-unit>
      <trans-unit id="ERR_LambdaInIsAs">
        <source>The first operand of an 'is' or 'as' operator may not be a lambda expression, anonymous method, or method group.</source>
        <target state="translated">is' 或 'as' 運算子的第一個運算元，不可為 Lambda 運算式、匿名方法或方法群組。</target>
        <note />
      </trans-unit>
      <trans-unit id="ERR_TypelessTupleInAs">
        <source>The first operand of an 'as' operator may not be a tuple literal without a natural type.</source>
        <target state="translated">as' 運算子的第一運算元不得為不含自然對數的元組常值。</target>
        <note />
      </trans-unit>
      <trans-unit id="ERR_ExpressionTreeContainsMultiDimensionalArrayInitializer">
        <source>An expression tree may not contain a multidimensional array initializer</source>
        <target state="translated">運算式樹狀結構不可包含多維陣列初始設定式</target>
        <note />
      </trans-unit>
      <trans-unit id="ERR_MissingArgument">
        <source>Argument missing</source>
        <target state="translated">遺失引數</target>
        <note />
      </trans-unit>
      <trans-unit id="ERR_VariableUsedBeforeDeclaration">
        <source>Cannot use local variable '{0}' before it is declared</source>
        <target state="translated">在宣告區域變數 '{0}' 之前，無法使用此變數。</target>
        <note />
      </trans-unit>
      <trans-unit id="ERR_RecursivelyTypedVariable">
        <source>Type of '{0}' cannot be inferred since its initializer directly or indirectly refers to the definition.</source>
        <target state="translated">無法推斷 '{0}' 的類型，因為其初始設定式會直接或間接參考定義。</target>
        <note />
      </trans-unit>
      <trans-unit id="ERR_UnassignedThisAutoProperty">
        <source>Auto-implemented property '{0}' must be fully assigned before control is returned to the caller.</source>
        <target state="translated">在控制權回到呼叫端之前，必須完整指派自動實作的屬性 '{0}'。</target>
        <note />
      </trans-unit>
      <trans-unit id="ERR_VariableUsedBeforeDeclarationAndHidesField">
        <source>Cannot use local variable '{0}' before it is declared. The declaration of the local variable hides the field '{1}'.</source>
        <target state="translated">在宣告區域變數 '{0}' 之前，無法使用此變數。區域變數的宣告會隱藏欄位 '{1}'。</target>
        <note />
      </trans-unit>
      <trans-unit id="ERR_ExpressionTreeContainsBadCoalesce">
        <source>An expression tree lambda may not contain a coalescing operator with a null or default literal left-hand side</source>
        <target state="translated">運算式樹狀架構 Lambda 不可包含左側為 null 或預設常值的聯合運算子</target>
        <note />
      </trans-unit>
      <trans-unit id="ERR_IdentifierExpected">
        <source>Identifier expected</source>
        <target state="translated">必須是識別項</target>
        <note />
      </trans-unit>
      <trans-unit id="ERR_SemicolonExpected">
        <source>; expected</source>
        <target state="translated">必須是 ;</target>
        <note />
      </trans-unit>
      <trans-unit id="ERR_SyntaxError">
        <source>Syntax error, '{0}' expected</source>
        <target state="translated">語法錯誤，必須是 '{0}'。</target>
        <note />
      </trans-unit>
      <trans-unit id="ERR_DuplicateModifier">
        <source>Duplicate '{0}' modifier</source>
        <target state="translated">{0}' 修飾詞重複</target>
        <note />
      </trans-unit>
      <trans-unit id="ERR_DuplicateAccessor">
        <source>Property accessor already defined</source>
        <target state="translated">屬性存取子已定義</target>
        <note />
      </trans-unit>
      <trans-unit id="ERR_IntegralTypeExpected">
        <source>Type byte, sbyte, short, ushort, int, uint, long, or ulong expected</source>
        <target state="translated">必須是 byte、sbyte、short、ushort、int、uint、long 或 ulong 類型</target>
        <note />
      </trans-unit>
      <trans-unit id="ERR_IllegalEscape">
        <source>Unrecognized escape sequence</source>
        <target state="translated">逸出序列無法辨認</target>
        <note />
      </trans-unit>
      <trans-unit id="ERR_NewlineInConst">
        <source>Newline in constant</source>
        <target state="translated">常數中包含新行字元</target>
        <note />
      </trans-unit>
      <trans-unit id="ERR_EmptyCharConst">
        <source>Empty character literal</source>
        <target state="translated">空的字元常值</target>
        <note />
      </trans-unit>
      <trans-unit id="ERR_TooManyCharsInConst">
        <source>Too many characters in character literal</source>
        <target state="translated">字元常值中有太多字元</target>
        <note />
      </trans-unit>
      <trans-unit id="ERR_InvalidNumber">
        <source>Invalid number</source>
        <target state="translated">數字無效</target>
        <note />
      </trans-unit>
      <trans-unit id="ERR_GetOrSetExpected">
        <source>A get or set accessor expected</source>
        <target state="translated">必須是 get 或 set 存取子</target>
        <note />
      </trans-unit>
      <trans-unit id="ERR_ClassTypeExpected">
        <source>An object, string, or class type expected</source>
        <target state="translated">必須是物件、字串或類別類型。</target>
        <note />
      </trans-unit>
      <trans-unit id="ERR_NamedArgumentExpected">
        <source>Named attribute argument expected</source>
        <target state="translated">必須是具名屬性引數</target>
        <note />
      </trans-unit>
      <trans-unit id="ERR_TooManyCatches">
        <source>Catch clauses cannot follow the general catch clause of a try statement</source>
        <target state="translated">Catch 子句無法接在 try 陳述式的一般 catch 字句之後</target>
        <note />
      </trans-unit>
      <trans-unit id="ERR_ThisOrBaseExpected">
        <source>Keyword 'this' or 'base' expected</source>
        <target state="translated">應有關鍵字 'this' 或 'base'</target>
        <note />
      </trans-unit>
      <trans-unit id="ERR_OvlUnaryOperatorExpected">
        <source>Overloadable unary operator expected</source>
        <target state="translated">必須是可多載的一元運算子</target>
        <note />
      </trans-unit>
      <trans-unit id="ERR_OvlBinaryOperatorExpected">
        <source>Overloadable binary operator expected</source>
        <target state="translated">必須是可多載的二元運算子</target>
        <note />
      </trans-unit>
      <trans-unit id="ERR_IntOverflow">
        <source>Integral constant is too large</source>
        <target state="translated">整數常數太大</target>
        <note />
      </trans-unit>
      <trans-unit id="ERR_EOFExpected">
        <source>Type or namespace definition, or end-of-file expected</source>
        <target state="translated">必須是類型或命名空間定義，或檔案結尾</target>
        <note />
      </trans-unit>
      <trans-unit id="ERR_GlobalDefinitionOrStatementExpected">
        <source>Member definition, statement, or end-of-file expected</source>
        <target state="translated">必須是成員定義、陳述式或檔案結尾。</target>
        <note />
      </trans-unit>
      <trans-unit id="ERR_BadEmbeddedStmt">
        <source>Embedded statement cannot be a declaration or labeled statement</source>
        <target state="translated">內嵌的陳述式不能為宣告或標記陳述式</target>
        <note />
      </trans-unit>
      <trans-unit id="ERR_PPDirectiveExpected">
        <source>Preprocessor directive expected</source>
        <target state="translated">必須是前置處理器指示詞</target>
        <note />
      </trans-unit>
      <trans-unit id="ERR_EndOfPPLineExpected">
        <source>Single-line comment or end-of-line expected</source>
        <target state="translated">必須是單行註解或行結尾</target>
        <note />
      </trans-unit>
      <trans-unit id="ERR_CloseParenExpected">
        <source>) expected</source>
        <target state="translated">必須是 )</target>
        <note />
      </trans-unit>
      <trans-unit id="ERR_EndifDirectiveExpected">
        <source>#endif directive expected</source>
        <target state="translated">必須是 #endif 指示詞</target>
        <note />
      </trans-unit>
      <trans-unit id="ERR_UnexpectedDirective">
        <source>Unexpected preprocessor directive</source>
        <target state="translated">未預期的前置處理器指示詞</target>
        <note />
      </trans-unit>
      <trans-unit id="ERR_ErrorDirective">
        <source>#error: '{0}'</source>
        <target state="translated">#error: '{0}'</target>
        <note />
      </trans-unit>
      <trans-unit id="WRN_WarningDirective">
        <source>#warning: '{0}'</source>
        <target state="translated">#warning: '{0}'</target>
        <note />
      </trans-unit>
      <trans-unit id="WRN_WarningDirective_Title">
        <source>#warning directive</source>
        <target state="translated">#warning 指示詞</target>
        <note />
      </trans-unit>
      <trans-unit id="ERR_TypeExpected">
        <source>Type expected</source>
        <target state="translated">必須是類型</target>
        <note />
      </trans-unit>
      <trans-unit id="ERR_PPDefFollowsToken">
        <source>Cannot define/undefine preprocessor symbols after first token in file</source>
        <target state="translated">於檔案第一個語彙基元後無法定義或取消定義前置處理器符號</target>
        <note />
      </trans-unit>
      <trans-unit id="ERR_PPReferenceFollowsToken">
        <source>Cannot use #r after first token in file</source>
        <target state="translated">無法在檔案的第一個語彙基元後使用 #r</target>
        <note />
      </trans-unit>
      <trans-unit id="ERR_OpenEndedComment">
        <source>End-of-file found, '*/' expected</source>
        <target state="translated">找到檔案結尾，必須是 '*/'</target>
        <note />
      </trans-unit>
      <trans-unit id="ERR_Merge_conflict_marker_encountered">
        <source>Merge conflict marker encountered</source>
        <target state="translated">偵測到合併衝突標記</target>
        <note />
      </trans-unit>
      <trans-unit id="ERR_NoRefOutWhenRefOnly">
        <source>Do not use refout when using refonly.</source>
        <target state="translated">使用 refonly 時，請勿使用 refout。</target>
        <note />
      </trans-unit>
      <trans-unit id="ERR_NoNetModuleOutputWhenRefOutOrRefOnly">
        <source>Cannot compile net modules when using /refout or /refonly.</source>
        <target state="translated">使用 /refout 或 /refonly 時無法編譯網路模組。</target>
        <note />
      </trans-unit>
      <trans-unit id="ERR_OvlOperatorExpected">
        <source>Overloadable operator expected</source>
        <target state="translated">必須是可多載的運算子</target>
        <note />
      </trans-unit>
      <trans-unit id="ERR_EndRegionDirectiveExpected">
        <source>#endregion directive expected</source>
        <target state="translated">必須是 #endregion 指示詞</target>
        <note />
      </trans-unit>
      <trans-unit id="ERR_UnterminatedStringLit">
        <source>Unterminated string literal</source>
        <target state="translated">未結束的字串常值</target>
        <note />
      </trans-unit>
      <trans-unit id="ERR_BadDirectivePlacement">
        <source>Preprocessor directives must appear as the first non-whitespace character on a line</source>
        <target state="translated">前置處理器指示詞必須出現為行中第一個非空白字元</target>
        <note />
      </trans-unit>
      <trans-unit id="ERR_IdentifierExpectedKW">
        <source>Identifier expected; '{1}' is a keyword</source>
        <target state="translated">必須是識別項; '{1}' 為關鍵字。</target>
        <note />
      </trans-unit>
      <trans-unit id="ERR_SemiOrLBraceExpected">
        <source>{ or ; expected</source>
        <target state="translated">必須是 { 或 ;</target>
        <note />
      </trans-unit>
      <trans-unit id="ERR_MultiTypeInDeclaration">
        <source>Cannot use more than one type in a for, using, fixed, or declaration statement</source>
        <target state="translated">無法在 for、using、fixed 或宣告陳述式中使用一個以上的類型</target>
        <note />
      </trans-unit>
      <trans-unit id="ERR_AddOrRemoveExpected">
        <source>An add or remove accessor expected</source>
        <target state="translated">必須是 add 或 remove 存取子</target>
        <note />
      </trans-unit>
      <trans-unit id="ERR_UnexpectedCharacter">
        <source>Unexpected character '{0}'</source>
        <target state="translated">未預期的字元 '{0}'</target>
        <note />
      </trans-unit>
      <trans-unit id="ERR_UnexpectedToken">
        <source>Unexpected token '{0}'</source>
        <target state="translated">未預期的語彙基元 '{0}'</target>
        <note />
      </trans-unit>
      <trans-unit id="ERR_ProtectedInStatic">
        <source>'{0}': static classes cannot contain protected members</source>
        <target state="translated">'{0}': 靜態類別不可包含 Protected 成員</target>
        <note />
      </trans-unit>
      <trans-unit id="WRN_UnreachableGeneralCatch">
        <source>A previous catch clause already catches all exceptions. All non-exceptions thrown will be wrapped in a System.Runtime.CompilerServices.RuntimeWrappedException.</source>
        <target state="translated">上一個 catch 子句已經攔截所有的例外狀況。所有擲回的非例外狀況都將包裝在 System.Runtime.CompilerServices.RuntimeWrappedException 中。</target>
        <note />
      </trans-unit>
      <trans-unit id="WRN_UnreachableGeneralCatch_Title">
        <source>A previous catch clause already catches all exceptions</source>
        <target state="translated">前一個 catch 子句已提取所有例外狀況</target>
        <note />
      </trans-unit>
      <trans-unit id="WRN_UnreachableGeneralCatch_Description">
        <source>This warning is caused when a catch() block has no specified exception type after a catch (System.Exception e) block. The warning advises that the catch() block will not catch any exceptions.

A catch() block after a catch (System.Exception e) block can catch non-CLS exceptions if the RuntimeCompatibilityAttribute is set to false in the AssemblyInfo.cs file: [assembly: RuntimeCompatibilityAttribute(WrapNonExceptionThrows = false)]. If this attribute is not set explicitly to false, all thrown non-CLS exceptions are wrapped as Exceptions and the catch (System.Exception e) block catches them.</source>
        <target state="translated">如果 catch() 區塊未在 catch (System.Exception e) 區塊後面指定例外狀況類型，則會導致此警告。此警告會建議 catch() 區塊將不會擷取任何例外狀況。

如果 AssemblyInfo.cs 檔案中的 RuntimeCompatibilityAttribute 設定為 false，則 catch (System.Exception e) 區塊後面的 catch() 區塊可以擷取非 CLS 例外狀況: [assembly: RuntimeCompatibilityAttribute(WrapNonExceptionThrows = false)]。如果此屬性未明確地設定為 false，則所有擲回的非 CLS 例外狀況都會包裝為例外狀況，而 catch (System.Exception e) 區塊會加以擷取。</target>
        <note />
      </trans-unit>
      <trans-unit id="ERR_IncrementLvalueExpected">
        <source>The operand of an increment or decrement operator must be a variable, property or indexer</source>
        <target state="translated">遞增或遞減運算子的運算元必須是變數、屬性或索引子。</target>
        <note />
      </trans-unit>
      <trans-unit id="ERR_NoSuchMemberOrExtension">
        <source>'{0}' does not contain a definition for '{1}' and no extension method '{1}' accepting a first argument of type '{0}' could be found (are you missing a using directive or an assembly reference?)</source>
        <target state="translated">'{0}' 未包含 '{1}' 的定義，也找不到擴充方法 '{1}' 可接受類型 '{0}' 的第一個引數 (是否遺漏 using 指示詞或組件參考?)</target>
        <note />
      </trans-unit>
      <trans-unit id="ERR_NoSuchMemberOrExtensionNeedUsing">
        <source>'{0}' does not contain a definition for '{1}' and no extension method '{1}' accepting a first argument of type '{0}' could be found (are you missing a using directive for '{2}'?)</source>
        <target state="translated">'{0}' 未包含 '{1}' 的定義，也找不到擴充方法 '{1}' 可接受類型 '{0}' 的第一個引數 (是否遺漏 '{2}' 的 using 指示詞?)</target>
        <note />
      </trans-unit>
      <trans-unit id="ERR_BadThisParam">
        <source>Method '{0}' has a parameter modifier 'this' which is not on the first parameter</source>
        <target state="translated">方法 '{0}' 具有參數修飾詞 'this'，但其不在第一個參數上。</target>
        <note />
      </trans-unit>
      <trans-unit id="ERR_BadParameterModifiers">
        <source> The parameter modifier '{0}' cannot be used with '{1}'</source>
        <target state="translated"> 參數修飾詞 '{0}' 不可搭配 '{1}' 使用</target>
        <note />
      </trans-unit>
      <trans-unit id="ERR_BadTypeforThis">
        <source>The first parameter of an extension method cannot be of type '{0}'</source>
        <target state="translated">擴充方法的第一個參數不可為類型 '{0}'</target>
        <note />
      </trans-unit>
      <trans-unit id="ERR_BadParamModThis">
        <source>A parameter array cannot be used with 'this' modifier on an extension method</source>
        <target state="translated">擴充方法中，參數陣列不可用於 'this' 修飾詞</target>
        <note />
      </trans-unit>
      <trans-unit id="ERR_BadExtensionMeth">
        <source>Extension method must be static</source>
        <target state="translated">擴充方法必須為靜態</target>
        <note />
      </trans-unit>
      <trans-unit id="ERR_BadExtensionAgg">
        <source>Extension method must be defined in a non-generic static class</source>
        <target state="translated">擴充方法必須在非泛型靜態類別中定義</target>
        <note />
      </trans-unit>
      <trans-unit id="ERR_DupParamMod">
        <source>A parameter can only have one '{0}' modifier</source>
        <target state="translated">參數只能有一個 '{0}' 修飾詞</target>
        <note />
      </trans-unit>
      <trans-unit id="ERR_ExtensionMethodsDecl">
        <source>Extension methods must be defined in a top level static class; {0} is a nested class</source>
        <target state="translated">擴充方法必須定義在最上層靜態類別中; {0} 為巢狀類別。</target>
        <note />
      </trans-unit>
      <trans-unit id="ERR_ExtensionAttrNotFound">
        <source>Cannot define a new extension method because the compiler required type '{0}' cannot be found. Are you missing a reference to System.Core.dll?</source>
        <target state="translated">無法定義新的擴充方法，因為找不到編譯器的必要類型 '{0}'。是否遺漏了 System.Core.dll 的參考?</target>
        <note />
      </trans-unit>
      <trans-unit id="ERR_ExplicitExtension">
        <source>Do not use 'System.Runtime.CompilerServices.ExtensionAttribute'. Use the 'this' keyword instead.</source>
        <target state="translated">請勿使用 'System.Runtime.CompilerServices.ExtensionAttribute'。請改用 'this' 關鍵字。</target>
        <note />
      </trans-unit>
      <trans-unit id="ERR_ExplicitDynamicAttr">
        <source>Do not use 'System.Runtime.CompilerServices.DynamicAttribute'. Use the 'dynamic' keyword instead.</source>
        <target state="translated">請勿使用 'System.Runtime.CompilerServices.DynamicAttribute'。請改用 'dynamic' 關鍵字。</target>
        <note />
      </trans-unit>
      <trans-unit id="ERR_NoDynamicPhantomOnBaseCtor">
        <source>The constructor call needs to be dynamically dispatched, but cannot be because it is part of a constructor initializer. Consider casting the dynamic arguments.</source>
        <target state="translated">建構函式呼叫必須以動態方式分派，但因為其為建構函式初始設定式的一部分，所以無法動態分派。請考慮將動態引數轉型。</target>
        <note />
      </trans-unit>
      <trans-unit id="ERR_ValueTypeExtDelegate">
        <source>Extension method '{0}' defined on value type '{1}' cannot be used to create delegates</source>
        <target state="translated">實值類型 '{1}' 上定義的擴充方法 '{0}'，無法用以建立委派。</target>
        <note />
      </trans-unit>
      <trans-unit id="ERR_BadArgCount">
        <source>No overload for method '{0}' takes {1} arguments</source>
        <target state="translated">方法 '{0}' 沒有任何多載使用 {1} 個引數</target>
        <note />
      </trans-unit>
      <trans-unit id="ERR_BadArgType">
        <source>Argument {0}: cannot convert from '{1}' to '{2}'</source>
        <target state="translated">引數 {0}: 無法從 '{1}' 轉換成 '{2}'</target>
        <note />
      </trans-unit>
      <trans-unit id="ERR_NoSourceFile">
        <source>Source file '{0}' could not be opened -- {1}</source>
        <target state="translated">無法開啟原始程式檔 '{0}' -- {1}</target>
        <note />
      </trans-unit>
      <trans-unit id="ERR_CantRefResource">
        <source>Cannot link resource files when building a module</source>
        <target state="translated">建立模組時無法連結資源檔案</target>
        <note />
      </trans-unit>
      <trans-unit id="ERR_ResourceNotUnique">
        <source>Resource identifier '{0}' has already been used in this assembly</source>
        <target state="translated">在此組件中已使用了資源識別項 '{0}'</target>
        <note />
      </trans-unit>
      <trans-unit id="ERR_ResourceFileNameNotUnique">
        <source>Each linked resource and module must have a unique filename. Filename '{0}' is specified more than once in this assembly</source>
        <target state="translated">每個連結資源與模組，都必須要有不重複的檔案名稱。在此組件中指定了一次以上的檔案名稱 '{0}'。</target>
        <note />
      </trans-unit>
      <trans-unit id="ERR_ImportNonAssembly">
        <source>The referenced file '{0}' is not an assembly</source>
        <target state="translated">參考檔 '{0}' 不是組件</target>
        <note />
      </trans-unit>
      <trans-unit id="ERR_RefLvalueExpected">
        <source>A ref or out value must be an assignable variable</source>
        <target state="translated">ref 或 out 值必須是可指派的值</target>
        <note />
      </trans-unit>
      <trans-unit id="ERR_BaseInStaticMeth">
        <source>Keyword 'base' is not available in a static method</source>
        <target state="translated">關鍵字 'base' 在靜態方法中無效</target>
        <note />
      </trans-unit>
      <trans-unit id="ERR_BaseInBadContext">
        <source>Keyword 'base' is not available in the current context</source>
        <target state="translated">在目前的內容中無法使用關鍵字 'base'</target>
        <note />
      </trans-unit>
      <trans-unit id="ERR_RbraceExpected">
        <source>} expected</source>
        <target state="translated">必須是 }</target>
        <note />
      </trans-unit>
      <trans-unit id="ERR_LbraceExpected">
        <source>{ expected</source>
        <target state="translated">必須是 {</target>
        <note />
      </trans-unit>
      <trans-unit id="ERR_InExpected">
        <source>'in' expected</source>
        <target state="translated">'必須是 'in'</target>
        <note />
      </trans-unit>
      <trans-unit id="ERR_InvalidPreprocExpr">
        <source>Invalid preprocessor expression</source>
        <target state="translated">前置處理器運算式無效</target>
        <note />
      </trans-unit>
      <trans-unit id="ERR_InvalidMemberDecl">
        <source>Invalid token '{0}' in class, struct, or interface member declaration</source>
        <target state="translated">類別、結構或介面成員宣告中的語彙基元 '{0}' 無效。</target>
        <note />
      </trans-unit>
      <trans-unit id="ERR_MemberNeedsType">
        <source>Method must have a return type</source>
        <target state="translated">方法必須要有傳回類型</target>
        <note />
      </trans-unit>
      <trans-unit id="ERR_BadBaseType">
        <source>Invalid base type</source>
        <target state="translated">基底類型無效</target>
        <note />
      </trans-unit>
      <trans-unit id="WRN_EmptySwitch">
        <source>Empty switch block</source>
        <target state="translated">空的 switch 區塊</target>
        <note />
      </trans-unit>
      <trans-unit id="WRN_EmptySwitch_Title">
        <source>Empty switch block</source>
        <target state="translated">空的 switch 區塊</target>
        <note />
      </trans-unit>
      <trans-unit id="ERR_ExpectedEndTry">
        <source>Expected catch or finally</source>
        <target state="translated">必須是 catch 或 finally</target>
        <note />
      </trans-unit>
      <trans-unit id="ERR_InvalidExprTerm">
        <source>Invalid expression term '{0}'</source>
        <target state="translated">運算式詞彙 '{0}' 無效</target>
        <note />
      </trans-unit>
      <trans-unit id="ERR_BadNewExpr">
        <source>A new expression requires (), [], or {} after type</source>
        <target state="translated">new 運算式在類型後需要有 ()、[] 或 {}</target>
        <note />
      </trans-unit>
      <trans-unit id="ERR_NoNamespacePrivate">
        <source>Elements defined in a namespace cannot be explicitly declared as private, protected, protected internal, or private protected</source>
        <target state="translated">在命名空間中定義的元素無法明確宣告為 private、protected、protected internal 或 private protected</target>
        <note />
      </trans-unit>
      <trans-unit id="ERR_BadVarDecl">
        <source>Expected ; or = (cannot specify constructor arguments in declaration)</source>
        <target state="translated">必須是 ; 或 = (無法在宣告中指定建構函式引數)</target>
        <note />
      </trans-unit>
      <trans-unit id="ERR_UsingAfterElements">
        <source>A using clause must precede all other elements defined in the namespace except extern alias declarations</source>
        <target state="translated">using 子句必須位於所有其他命名空間中所定義的元素之前 (外部別名宣告除外)</target>
        <note />
      </trans-unit>
      <trans-unit id="ERR_BadBinOpArgs">
        <source>Overloaded binary operator '{0}' takes two parameters</source>
        <target state="translated">多載二元運算子 '{0}' 接受兩個參數</target>
        <note />
      </trans-unit>
      <trans-unit id="ERR_BadUnOpArgs">
        <source>Overloaded unary operator '{0}' takes one parameter</source>
        <target state="translated">多載一元運算子 '{0}' 接受一個參數</target>
        <note />
      </trans-unit>
      <trans-unit id="ERR_NoVoidParameter">
        <source>Invalid parameter type 'void'</source>
        <target state="translated">參數類型 'void' 無效</target>
        <note />
      </trans-unit>
      <trans-unit id="ERR_DuplicateAlias">
        <source>The using alias '{0}' appeared previously in this namespace</source>
        <target state="translated">using 別名 '{0}' 之前曾出現於此命名空間中</target>
        <note />
      </trans-unit>
      <trans-unit id="ERR_BadProtectedAccess">
        <source>Cannot access protected member '{0}' via a qualifier of type '{1}'; the qualifier must be of type '{2}' (or derived from it)</source>
        <target state="translated">無法經由類型 '{1}' 的限定詞，來存取保護的成員 '{0}'; 限定詞必須是類型 '{2}' (或從其衍生的類型)</target>
        <note />
      </trans-unit>
      <trans-unit id="ERR_AddModuleAssembly">
        <source>'{0}' cannot be added to this assembly because it already is an assembly</source>
        <target state="translated">'{0}' 因為已是組件，所以無法加入此組件中。</target>
        <note />
      </trans-unit>
      <trans-unit id="ERR_BindToBogusProp2">
        <source>Property, indexer, or event '{0}' is not supported by the language; try directly calling accessor methods '{1}' or '{2}'</source>
        <target state="translated">此語言不支援屬性、索引子或事件 '{0}'; 請嘗試直接呼叫存取子方法 '{1}' 或 '{2}'。</target>
        <note />
      </trans-unit>
      <trans-unit id="ERR_BindToBogusProp1">
        <source>Property, indexer, or event '{0}' is not supported by the language; try directly calling accessor method '{1}'</source>
        <target state="translated">此語言不支援屬性、索引子或事件 '{0}'; 請嘗試直接呼叫存取子方法 '{1}'。</target>
        <note />
      </trans-unit>
      <trans-unit id="ERR_NoVoidHere">
        <source>Keyword 'void' cannot be used in this context</source>
        <target state="translated">在此內容中不可使用關鍵字 'void'</target>
        <note />
      </trans-unit>
      <trans-unit id="ERR_IndexerNeedsParam">
        <source>Indexers must have at least one parameter</source>
        <target state="translated">索引子至少要有一個參數</target>
        <note />
      </trans-unit>
      <trans-unit id="ERR_BadArraySyntax">
        <source>Array type specifier, [], must appear before parameter name</source>
        <target state="translated">陣列類型規範 [] 必須出現在參數名稱之前</target>
        <note />
      </trans-unit>
      <trans-unit id="ERR_BadOperatorSyntax">
        <source>Declaration is not valid; use '{0} operator &lt;dest-type&gt; (...' instead</source>
        <target state="translated">宣告無效; 請改用 '{0} operator &lt;dest-type&gt; (...'。</target>
        <note />
      </trans-unit>
      <trans-unit id="ERR_MainClassNotFound">
        <source>Could not find '{0}' specified for Main method</source>
        <target state="translated">找不到為 Main 方法所指定的 '{0}'</target>
        <note />
      </trans-unit>
      <trans-unit id="ERR_MainClassNotClass">
        <source>'{0}' specified for Main method must be a valid non-generic class or struct</source>
        <target state="translated">'為 Main 方法所指定的 '{0}' 必須為有效的非泛型類別或結構</target>
        <note />
      </trans-unit>
      <trans-unit id="ERR_NoMainInClass">
        <source>'{0}' does not have a suitable static Main method</source>
        <target state="translated">'{0}' 沒有適合的靜態 Main 方法</target>
        <note />
      </trans-unit>
      <trans-unit id="ERR_MainClassIsImport">
        <source>Cannot use '{0}' for Main method because it is imported</source>
        <target state="translated">無法為 Main 方法使用 '{0}'，因為其為匯入物件。</target>
        <note />
      </trans-unit>
      <trans-unit id="ERR_OutputNeedsName">
        <source>Outputs without source must have the /out option specified</source>
        <target state="translated">沒有來源的輸出必須有指定的 /out 選項</target>
        <note />
      </trans-unit>
      <trans-unit id="ERR_CantHaveWin32ResAndManifest">
        <source>Conflicting options specified: Win32 resource file; Win32 manifest</source>
        <target state="translated">指定的選項衝突: Win32 資源檔; Win32 資訊清單</target>
        <note />
      </trans-unit>
      <trans-unit id="ERR_CantHaveWin32ResAndIcon">
        <source>Conflicting options specified: Win32 resource file; Win32 icon</source>
        <target state="translated">指定的選項衝突: Win32 資源檔; Win32 圖示</target>
        <note />
      </trans-unit>
      <trans-unit id="ERR_CantReadResource">
        <source>Error reading resource '{0}' -- '{1}'</source>
        <target state="translated">讀取資源 '{0}' 時發生錯誤 -- '{1}'</target>
        <note />
      </trans-unit>
      <trans-unit id="ERR_DocFileGen">
        <source>Error writing to XML documentation file: {0}</source>
        <target state="translated">寫入 XML 文件檔案時發生錯誤: {0}</target>
        <note />
      </trans-unit>
      <trans-unit id="WRN_XMLParseError">
        <source>XML comment has badly formed XML -- '{0}'</source>
        <target state="translated">XML 註解有格式錯誤的 XML -- '{0}'</target>
        <note />
      </trans-unit>
      <trans-unit id="WRN_XMLParseError_Title">
        <source>XML comment has badly formed XML</source>
        <target state="translated">XML 註解有格式錯誤的 XML</target>
        <note />
      </trans-unit>
      <trans-unit id="WRN_DuplicateParamTag">
        <source>XML comment has a duplicate param tag for '{0}'</source>
        <target state="translated">XML 註解中的 '{0}' 有重複的 param 標記</target>
        <note />
      </trans-unit>
      <trans-unit id="WRN_DuplicateParamTag_Title">
        <source>XML comment has a duplicate param tag</source>
        <target state="translated">XML 註解中有重複的 param 標記</target>
        <note />
      </trans-unit>
      <trans-unit id="WRN_UnmatchedParamTag">
        <source>XML comment has a param tag for '{0}', but there is no parameter by that name</source>
        <target state="translated">XML 註解中的 '{0}' 有 param 標記，但沒有該名稱的參數。</target>
        <note />
      </trans-unit>
      <trans-unit id="WRN_UnmatchedParamTag_Title">
        <source>XML comment has a param tag, but there is no parameter by that name</source>
        <target state="translated">XML 註解具有 param 標記，但是沒有該名稱的參數</target>
        <note />
      </trans-unit>
      <trans-unit id="WRN_UnmatchedParamRefTag">
        <source>XML comment on '{1}' has a paramref tag for '{0}', but there is no parameter by that name</source>
        <target state="translated">{1}' 上的 XML 註解中的 '{0}' 有 paramref 標記，但沒有該名稱的參數。</target>
        <note />
      </trans-unit>
      <trans-unit id="WRN_UnmatchedParamRefTag_Title">
        <source>XML comment has a paramref tag, but there is no parameter by that name</source>
        <target state="translated">XML 註解具有 paramref 標記，但是沒有該名稱的參數</target>
        <note />
      </trans-unit>
      <trans-unit id="WRN_MissingParamTag">
        <source>Parameter '{0}' has no matching param tag in the XML comment for '{1}' (but other parameters do)</source>
        <target state="translated">參數 '{0}' 在 '{1}' 的 XML 註解中沒有相符的 param 標記 (但其他參數有)</target>
        <note />
      </trans-unit>
      <trans-unit id="WRN_MissingParamTag_Title">
        <source>Parameter has no matching param tag in the XML comment (but other parameters do)</source>
        <target state="translated">在 XML 註解中，參數沒有相符的 param 標記 (但其他參數則相反)</target>
        <note />
      </trans-unit>
      <trans-unit id="WRN_BadXMLRef">
        <source>XML comment has cref attribute '{0}' that could not be resolved</source>
        <target state="translated">XML 註解有無法解析的 cref 屬性 '{0}'</target>
        <note />
      </trans-unit>
      <trans-unit id="WRN_BadXMLRef_Title">
        <source>XML comment has cref attribute that could not be resolved</source>
        <target state="translated">XML 註解有無法解析的 cref 屬性</target>
        <note />
      </trans-unit>
      <trans-unit id="ERR_BadStackAllocExpr">
        <source>A stackalloc expression requires [] after type</source>
        <target state="translated">stackalloc 運算式在類型之後需要有 []</target>
        <note />
      </trans-unit>
      <trans-unit id="ERR_InvalidLineNumber">
        <source>The line number specified for #line directive is missing or invalid</source>
        <target state="translated">為 #line 指示詞指定的行號遺漏或無效</target>
        <note />
      </trans-unit>
      <trans-unit id="ERR_MissingPPFile">
        <source>Quoted file name, single-line comment or end-of-line expected</source>
        <target state="translated">必須是檔案名稱、單行註解或行結尾。</target>
        <note />
      </trans-unit>
      <trans-unit id="ERR_ExpectedPPFile">
        <source>Quoted file name expected</source>
        <target state="translated">必須是以引號括住的檔案名稱</target>
        <note />
      </trans-unit>
      <trans-unit id="ERR_ReferenceDirectiveOnlyAllowedInScripts">
        <source>#r is only allowed in scripts</source>
        <target state="translated">#r 只可用於指令碼中</target>
        <note />
      </trans-unit>
      <trans-unit id="ERR_ForEachMissingMember">
        <source>foreach statement cannot operate on variables of type '{0}' because '{0}' does not contain a public instance definition for '{1}'</source>
        <target state="needs-review-translation">foreach 陳述式不可用在類型 '{0}' 的變數上，因為 '{0}' 未包含 '{1}' 的公用定義。</target>
        <note />
      </trans-unit>
      <trans-unit id="WRN_BadXMLRefParamType">
        <source>Invalid type for parameter {0} in XML comment cref attribute: '{1}'</source>
        <target state="translated">XML 註解 cref 屬性中參數 {0} 的類型無效: '{1}'</target>
        <note />
      </trans-unit>
      <trans-unit id="WRN_BadXMLRefParamType_Title">
        <source>Invalid type for parameter in XML comment cref attribute</source>
        <target state="translated">XML 註解 cref 屬性中的參數類型無效</target>
        <note />
      </trans-unit>
      <trans-unit id="WRN_BadXMLRefReturnType">
        <source>Invalid return type in XML comment cref attribute</source>
        <target state="translated">XML 註解 cref 屬性中的傳回類型無效</target>
        <note />
      </trans-unit>
      <trans-unit id="WRN_BadXMLRefReturnType_Title">
        <source>Invalid return type in XML comment cref attribute</source>
        <target state="translated">XML 註解 cref 屬性中的傳回類型無效</target>
        <note />
      </trans-unit>
      <trans-unit id="ERR_BadWin32Res">
        <source>Error reading Win32 resources -- {0}</source>
        <target state="translated">讀取 Win32 資源時發生錯誤 -- {0}</target>
        <note />
      </trans-unit>
      <trans-unit id="WRN_BadXMLRefSyntax">
        <source>XML comment has syntactically incorrect cref attribute '{0}'</source>
        <target state="translated">XML 註解有句法不正確的 cref 屬性 '{0}'</target>
        <note />
      </trans-unit>
      <trans-unit id="WRN_BadXMLRefSyntax_Title">
        <source>XML comment has syntactically incorrect cref attribute</source>
        <target state="translated">XML 註解有句法不正確的 cref 屬性</target>
        <note />
      </trans-unit>
      <trans-unit id="ERR_BadModifierLocation">
        <source>Member modifier '{0}' must precede the member type and name</source>
        <target state="translated">成員修飾詞 '{0}' 必須在成員類型與名稱之前。</target>
        <note />
      </trans-unit>
      <trans-unit id="ERR_MissingArraySize">
        <source>Array creation must have array size or array initializer</source>
        <target state="translated">建立陣列必須有陣列大小或陣列初始設定式</target>
        <note />
      </trans-unit>
      <trans-unit id="WRN_UnprocessedXMLComment">
        <source>XML comment is not placed on a valid language element</source>
        <target state="translated">XML 註解沒有放置在有效的語言項目前</target>
        <note />
      </trans-unit>
      <trans-unit id="WRN_UnprocessedXMLComment_Title">
        <source>XML comment is not placed on a valid language element</source>
        <target state="translated">XML 註解沒有放置在有效的語言項目前</target>
        <note />
      </trans-unit>
      <trans-unit id="WRN_FailedInclude">
        <source>Unable to include XML fragment '{1}' of file '{0}' -- {2}</source>
        <target state="translated">無法納入檔案 '{0}' 的 XML 片段 '{1}' -- {2}</target>
        <note />
      </trans-unit>
      <trans-unit id="WRN_FailedInclude_Title">
        <source>Unable to include XML fragment</source>
        <target state="translated">無法包含 XML 片段</target>
        <note />
      </trans-unit>
      <trans-unit id="WRN_InvalidInclude">
        <source>Invalid XML include element -- {0}</source>
        <target state="translated">XML include 元素無效 -- {0}</target>
        <note />
      </trans-unit>
      <trans-unit id="WRN_InvalidInclude_Title">
        <source>Invalid XML include element</source>
        <target state="translated">無效的 XML include 項目</target>
        <note />
      </trans-unit>
      <trans-unit id="WRN_MissingXMLComment">
        <source>Missing XML comment for publicly visible type or member '{0}'</source>
        <target state="translated">遺漏公用可見類型或成員 '{0}' 的 XML 註解</target>
        <note />
      </trans-unit>
      <trans-unit id="WRN_MissingXMLComment_Title">
        <source>Missing XML comment for publicly visible type or member</source>
        <target state="translated">遺漏公用可見類型或成員的 XML 註解</target>
        <note />
      </trans-unit>
      <trans-unit id="WRN_MissingXMLComment_Description">
        <source>The /doc compiler option was specified, but one or more constructs did not have comments.</source>
        <target state="translated">已指定 /doc 編譯器選項，但是一個或多個建構沒有註解。</target>
        <note />
      </trans-unit>
      <trans-unit id="WRN_XMLParseIncludeError">
        <source>Badly formed XML in included comments file -- '{0}'</source>
        <target state="translated">Include 註解檔中的 XML 格式錯誤 -- '{0}'</target>
        <note />
      </trans-unit>
      <trans-unit id="WRN_XMLParseIncludeError_Title">
        <source>Badly formed XML in included comments file</source>
        <target state="translated">Include 註解檔中的 XML 格式錯誤</target>
        <note />
      </trans-unit>
      <trans-unit id="ERR_BadDelArgCount">
        <source>Delegate '{0}' does not take {1} arguments</source>
        <target state="translated">委派 '{0}' 不接受 {1} 個引數</target>
        <note />
      </trans-unit>
      <trans-unit id="ERR_UnexpectedSemicolon">
        <source>Semicolon after method or accessor block is not valid</source>
        <target state="translated">方法或存取子區塊後的分號無效</target>
        <note />
      </trans-unit>
      <trans-unit id="ERR_MethodReturnCantBeRefAny">
        <source>Method or delegate cannot return type '{0}'</source>
        <target state="translated">方法或委派無法傳回類型 '{0}'</target>
        <note />
      </trans-unit>
      <trans-unit id="ERR_CompileCancelled">
        <source>Compilation cancelled by user</source>
        <target state="translated">使用者取消了編譯</target>
        <note />
      </trans-unit>
      <trans-unit id="ERR_MethodArgCantBeRefAny">
        <source>Cannot make reference to variable of type '{0}'</source>
        <target state="translated">無法製作類型 '{0}' 之變數的參考</target>
        <note />
      </trans-unit>
      <trans-unit id="ERR_AssgReadonlyLocal">
        <source>Cannot assign to '{0}' because it is read-only</source>
        <target state="translated">無法指派給 '{0}'，因為其為唯讀。</target>
        <note />
      </trans-unit>
      <trans-unit id="ERR_RefReadonlyLocal">
        <source>Cannot use '{0}' as a ref or out value because it is read-only</source>
        <target state="translated">無法將 '{0}' 用作為 ref 或 out 值，因其為唯讀。</target>
        <note />
      </trans-unit>
      <trans-unit id="ERR_CantUseRequiredAttribute">
        <source>The RequiredAttribute attribute is not permitted on C# types</source>
        <target state="translated">C# 類型上不可使用 RequiredAttribute 屬性</target>
        <note />
      </trans-unit>
      <trans-unit id="ERR_NoModifiersOnAccessor">
        <source>Modifiers cannot be placed on event accessor declarations</source>
        <target state="translated">修飾詞不能置於事件存取子宣告中</target>
        <note />
      </trans-unit>
      <trans-unit id="ERR_ParamsCantBeWithModifier">
        <source>The params parameter cannot be declared as {0}</source>
        <target state="translated">params 參數不可宣告為 {0}</target>
        <note />
      </trans-unit>
      <trans-unit id="ERR_ReturnNotLValue">
        <source>Cannot modify the return value of '{0}' because it is not a variable</source>
        <target state="translated">無法修改 '{0}' 的傳回值，因為其非變數。</target>
        <note />
      </trans-unit>
      <trans-unit id="ERR_MissingCoClass">
        <source>The managed coclass wrapper class '{0}' for interface '{1}' cannot be found (are you missing an assembly reference?)</source>
        <target state="translated">找不到介面 '{1}' 的 Managed coclass 包裝函式類別 '{0}' (是否遺漏了組件參考?)</target>
        <note />
      </trans-unit>
      <trans-unit id="ERR_AmbiguousAttribute">
        <source>'{0}' is ambiguous between '{1}' and '{2}'; use either '@{0}' or '{0}Attribute'</source>
        <target state="translated">'{0}' 在 '{1}' 與 '{2}' 之間模稜兩可; 請使用 '@{0}' 或 '{0}Attribute'</target>
        <note />
      </trans-unit>
      <trans-unit id="ERR_BadArgExtraRef">
        <source>Argument {0} may not be passed with the '{1}' keyword</source>
        <target state="translated">傳遞引數 {0} 時不可包含 '{1}' 關鍵字</target>
        <note />
      </trans-unit>
      <trans-unit id="WRN_CmdOptionConflictsSource">
        <source>Option '{0}' overrides attribute '{1}' given in a source file or added module</source>
        <target state="translated">選項 '{0}' 會覆寫原始程式檔或加入的模組中所指定之屬性 '{1}'</target>
        <note />
      </trans-unit>
      <trans-unit id="WRN_CmdOptionConflictsSource_Title">
        <source>Option overrides attribute given in a source file or added module</source>
        <target state="translated">選項會覆寫原始程式檔或加入的模組中所指定的屬性</target>
        <note />
      </trans-unit>
      <trans-unit id="WRN_CmdOptionConflictsSource_Description">
        <source>This warning occurs if the assembly attributes AssemblyKeyFileAttribute or AssemblyKeyNameAttribute found in source conflict with the /keyfile or /keycontainer command line option or key file name or key container specified in the Project Properties.</source>
        <target state="translated">如果來源中所找到的組件屬性 AssemblyKeyFileAttribute 或 AssemblyKeyNameAttribute，與 [專案屬性] 中所指定的 /keyfile 或 /keycontainer 命令列選項或金鑰檔案名稱或金鑰容器衝突，則會發生此警告。</target>
        <note />
      </trans-unit>
      <trans-unit id="ERR_BadCompatMode">
        <source>Invalid option '{0}' for /langversion. Use '/langversion:?' to list supported values.</source>
        <target state="translated">/langversion 的選項 '{0}' 無效。請使用 '/langversion:?' 來列出支援的值。</target>
        <note />
      </trans-unit>
      <trans-unit id="ERR_DelegateOnConditional">
        <source>Cannot create delegate with '{0}' because it or a method it overrides has a Conditional attribute</source>
        <target state="translated">無法以 '{0}' 建立委派，因為其或其所覆寫的方法具有 Conditional 屬性。</target>
        <note />
      </trans-unit>
      <trans-unit id="ERR_CantMakeTempFile">
        <source>Cannot create temporary file -- {0}</source>
        <target state="translated">無法建立暫存檔 -- {0}</target>
        <note />
      </trans-unit>
      <trans-unit id="ERR_BadArgRef">
        <source>Argument {0} must be passed with the '{1}' keyword</source>
        <target state="translated">傳遞引數 {0} 時必須包含 '{1}' 關鍵字</target>
        <note />
      </trans-unit>
      <trans-unit id="ERR_YieldInAnonMeth">
        <source>The yield statement cannot be used inside an anonymous method or lambda expression</source>
        <target state="translated">在匿名方法或 Lambda 運算式內不可使用 yield 陳述式</target>
        <note />
      </trans-unit>
      <trans-unit id="ERR_ReturnInIterator">
        <source>Cannot return a value from an iterator. Use the yield return statement to return a value, or yield break to end the iteration.</source>
        <target state="translated">無法從迭代器傳回值。請使用 yield return 陳述式傳回值，或使用 yield break 結束反覆運算。</target>
        <note />
      </trans-unit>
      <trans-unit id="ERR_BadIteratorArgType">
        <source>Iterators cannot have ref or out parameters</source>
        <target state="translated">迭代器不能有 ref 或 out 參數</target>
        <note />
      </trans-unit>
      <trans-unit id="ERR_BadIteratorReturn">
        <source>The body of '{0}' cannot be an iterator block because '{1}' is not an iterator interface type</source>
        <target state="translated">{0}' 的主體不可是 Iterator 區塊，因為 '{1}' 不是 Iterator 介面類型。</target>
        <note />
      </trans-unit>
      <trans-unit id="ERR_BadYieldInFinally">
        <source>Cannot yield in the body of a finally clause</source>
        <target state="translated">finally 子句的主體中不可使用 yield</target>
        <note />
      </trans-unit>
      <trans-unit id="ERR_BadYieldInTryOfCatch">
        <source>Cannot yield a value in the body of a try block with a catch clause</source>
        <target state="translated">在具有 catch 子句的 try 區塊主體中不可使用 yield 產生值</target>
        <note />
      </trans-unit>
      <trans-unit id="ERR_EmptyYield">
        <source>Expression expected after yield return</source>
        <target state="translated">yield return 之後應接著運算式</target>
        <note />
      </trans-unit>
      <trans-unit id="ERR_AnonDelegateCantUse">
<<<<<<< HEAD
        <source>Cannot use ref, out, or in parameter '{0}' inside an anonymous method, lambda expression, or query expression</source>
        <target state="translated">無法在匿名方法、Lambda 運算式或查詢運算式中使用 ref、out 或 in 參數 '{0}'。</target>
=======
        <source>Cannot use ref, out, or in parameter '{0}' inside an anonymous method, lambda expression, query expression, or local function</source>
        <target state="needs-review-translation">無法在匿名方法、Lambda 運算式或查詢運算式內使用 ref 或 out 參數 '{0}'。</target>
>>>>>>> 04787d69
        <note />
      </trans-unit>
      <trans-unit id="ERR_IllegalInnerUnsafe">
        <source>Unsafe code may not appear in iterators</source>
        <target state="translated">Unsafe 程式碼不可出現在迭代器中</target>
        <note />
      </trans-unit>
      <trans-unit id="ERR_BadYieldInCatch">
        <source>Cannot yield a value in the body of a catch clause</source>
        <target state="translated">無法在 catch 子句主體中使用 yield 產生值</target>
        <note />
      </trans-unit>
      <trans-unit id="ERR_BadDelegateLeave">
        <source>Control cannot leave the body of an anonymous method or lambda expression</source>
        <target state="translated">程式控制權不能從匿名方法或 Lambda 運算式的主體離開</target>
        <note />
      </trans-unit>
      <trans-unit id="WRN_IllegalPragma">
        <source>Unrecognized #pragma directive</source>
        <target state="translated">無法辨認的 #pragma 指示詞</target>
        <note />
      </trans-unit>
      <trans-unit id="WRN_IllegalPragma_Title">
        <source>Unrecognized #pragma directive</source>
        <target state="translated">無法辨認的 #pragma 指示詞</target>
        <note />
      </trans-unit>
      <trans-unit id="WRN_IllegalPPWarning">
        <source>Expected disable or restore</source>
        <target state="translated">必須是 disable 或 restore</target>
        <note />
      </trans-unit>
      <trans-unit id="WRN_IllegalPPWarning_Title">
        <source>Expected disable or restore after #pragma warning</source>
        <target state="translated">#pragma 警告後面必須有 disable 或 restore</target>
        <note />
      </trans-unit>
      <trans-unit id="WRN_BadRestoreNumber">
        <source>Cannot restore warning 'CS{0}' because it was disabled globally</source>
        <target state="translated">無法還原警告 'CS{0}'，因為其已全域停用。</target>
        <note />
      </trans-unit>
      <trans-unit id="WRN_BadRestoreNumber_Title">
        <source>Cannot restore warning because it was disabled globally</source>
        <target state="translated">無法還原警告，因為已全域予以停用</target>
        <note />
      </trans-unit>
      <trans-unit id="ERR_VarargsIterator">
        <source>__arglist is not allowed in the parameter list of iterators</source>
        <target state="translated">迭代器的參數清單中不可有 __arglist</target>
        <note />
      </trans-unit>
      <trans-unit id="ERR_UnsafeIteratorArgType">
        <source>Iterators cannot have unsafe parameters or yield types</source>
        <target state="translated">迭代器不能有 Unsafe 參數或 yield 類型</target>
        <note />
      </trans-unit>
      <trans-unit id="ERR_BadCoClassSig">
        <source>The managed coclass wrapper class signature '{0}' for interface '{1}' is not a valid class name signature</source>
        <target state="translated">介面 '{1}' 的 Managed coclass 包裝函式類別簽章 '{0}'，不是有效的類別名稱簽章。</target>
        <note />
      </trans-unit>
      <trans-unit id="ERR_MultipleIEnumOfT">
        <source>foreach statement cannot operate on variables of type '{0}' because it implements multiple instantiations of '{1}'; try casting to a specific interface instantiation</source>
        <target state="translated">foreach 陳述式不可用在類型 '{0}' 的變數上，因為其會實作 '{1}' 的多個具現化; 請嘗試轉型為特定的介面具現化。</target>
        <note />
      </trans-unit>
      <trans-unit id="ERR_FixedDimsRequired">
        <source>A fixed size buffer field must have the array size specifier after the field name</source>
        <target state="translated">固定大小緩衝區欄位在欄位名稱後面必須有陣列大小規範</target>
        <note />
      </trans-unit>
      <trans-unit id="ERR_FixedNotInStruct">
        <source>Fixed size buffer fields may only be members of structs</source>
        <target state="translated">固定大小緩衝區欄位必須是結構的成員</target>
        <note />
      </trans-unit>
      <trans-unit id="ERR_AnonymousReturnExpected">
        <source>Not all code paths return a value in {0} of type '{1}'</source>
        <target state="translated">並非所有程式碼路徑都會在類型為 '{1}' 的 {0} 中傳回值</target>
        <note />
      </trans-unit>
      <trans-unit id="WRN_NonECMAFeature">
        <source>Feature '{0}' is not part of the standardized ISO C# language specification, and may not be accepted by other compilers</source>
        <target state="translated">{0}' 功能不包括在標準化 ISO C# 語言規格中，在其他編譯器上可能無法接受。</target>
        <note />
      </trans-unit>
      <trans-unit id="WRN_NonECMAFeature_Title">
        <source>Feature is not part of the standardized ISO C# language specification, and may not be accepted by other compilers</source>
        <target state="translated">功能不包括在標準化 ISO C# 語言規格中，在其他編譯器上可能無法接受</target>
        <note />
      </trans-unit>
      <trans-unit id="ERR_ExpectedVerbatimLiteral">
        <source>Keyword, identifier, or string expected after verbatim specifier: @</source>
        <target state="translated">逐字規範 "@" 之後應接著關鍵字、識別項或字串。</target>
        <note />
      </trans-unit>
      <trans-unit id="ERR_RefReadonly">
        <source>A readonly field cannot be used as a ref or out value (except in a constructor)</source>
        <target state="translated">無法將唯讀欄位用作為 ref 或 out 值 (除非在建構函式中)</target>
        <note />
      </trans-unit>
      <trans-unit id="ERR_RefReadonly2">
        <source>Members of readonly field '{0}' cannot be used as a ref or out value (except in a constructor)</source>
        <target state="translated">無法將唯讀欄位 '{0}' 的成員用作為 ref 或 out 值使用 (除非在建構函式中)</target>
        <note />
      </trans-unit>
      <trans-unit id="ERR_AssgReadonly">
        <source>A readonly field cannot be assigned to (except in a constructor or a variable initializer)</source>
        <target state="translated">無法指定唯讀欄位 (除非在建構函式或變數初始設定式中)</target>
        <note />
      </trans-unit>
      <trans-unit id="ERR_AssgReadonly2">
        <source>Members of readonly field '{0}' cannot be modified (except in a constructor or a variable initializer)</source>
        <target state="translated">唯讀欄位 '{0}' 的成員不可修改 (除非在建構函式或變數初始設定式中)</target>
        <note />
      </trans-unit>
      <trans-unit id="ERR_RefReadonlyNotField">
        <source>Cannot use {0} '{1}' as a ref or out value because it is a readonly variable</source>
        <target state="translated">{0} '{1}' 無法用為 ref 或 out 值，因為它是唯讀變數</target>
        <note />
      </trans-unit>
      <trans-unit id="ERR_RefReadonlyNotField2">
        <source>Members of {0} '{1}' cannot be used as a ref or out value because it is a readonly variable</source>
        <target state="translated">{0} '{1}' 的成員不可用為 ref 或 out 值，因為它是唯讀變數</target>
        <note />
      </trans-unit>
      <trans-unit id="ERR_AssignReadonlyNotField">
        <source>Cannot assign to {0} '{1}' because it is a readonly variable</source>
        <target state="translated">無法指派至 {0} '{1}'，因為它不是唯讀變數</target>
        <note />
      </trans-unit>
      <trans-unit id="ERR_AssignReadonlyNotField2">
        <source>Cannot assign to a member of {0} '{1}' because it is a readonly variable</source>
        <target state="translated">無法指派給 {0} '{1}' 的成員，因為它是唯讀變數</target>
        <note />
      </trans-unit>
      <trans-unit id="ERR_RefReturnReadonlyNotField">
        <source>Cannot return {0} '{1}' by writable reference because it is a readonly variable</source>
        <target state="translated">無法以可寫入傳址方式傳回 {0} '{1}'，因為它是唯讀變數</target>
        <note />
      </trans-unit>
      <trans-unit id="ERR_RefReturnReadonlyNotField2">
        <source>Members of {0} '{1}' cannot be returned by writable reference because it is a readonly variable</source>
        <target state="translated">無法以可寫入傳址方式傳回 {0} '{1}' 的成員，因為它是唯讀變數</target>
        <note />
      </trans-unit>
      <trans-unit id="ERR_AssgReadonlyStatic2">
        <source>Fields of static readonly field '{0}' cannot be assigned to (except in a static constructor or a variable initializer)</source>
        <target state="translated">無法指派為靜態唯讀欄位 '{0}' 的欄位 (除非在靜態建構函式或變數初始設定式中)</target>
        <note />
      </trans-unit>
      <trans-unit id="ERR_RefReadonlyStatic2">
        <source>Fields of static readonly field '{0}' cannot be used as a ref or out value (except in a static constructor)</source>
        <target state="translated">無法將靜態唯讀欄位 '{0}' 的欄位用作為 ref 或 out 值 (除非在靜態建構函式中)</target>
        <note />
      </trans-unit>
      <trans-unit id="ERR_AssgReadonlyLocal2Cause">
        <source>Cannot modify members of '{0}' because it is a '{1}'</source>
        <target state="translated">無法修改 '{0}' 的成員，因為其為 '{1}'。</target>
        <note />
      </trans-unit>
      <trans-unit id="ERR_RefReadonlyLocal2Cause">
        <source>Cannot use fields of '{0}' as a ref or out value because it is a '{1}'</source>
        <target state="translated">無法將 '{0}' 的欄位用作為 ref 或 out 值，因其為 '{1}'。</target>
        <note />
      </trans-unit>
      <trans-unit id="ERR_AssgReadonlyLocalCause">
        <source>Cannot assign to '{0}' because it is a '{1}'</source>
        <target state="translated">無法指派給 '{0}'，因為其為 '{1}'</target>
        <note />
      </trans-unit>
      <trans-unit id="ERR_RefReadonlyLocalCause">
        <source>Cannot use '{0}' as a ref or out value because it is a '{1}'</source>
        <target state="translated">無法將 '{0}' 用作為 ref 或 out 值，因其為 '{1}'</target>
        <note />
      </trans-unit>
      <trans-unit id="WRN_ErrorOverride">
        <source>{0}. See also error CS{1}.</source>
        <target state="translated">{0}。請參閱錯誤 CS{1}。</target>
        <note />
      </trans-unit>
      <trans-unit id="WRN_ErrorOverride_Title">
        <source>Warning is overriding an error</source>
        <target state="translated">警告會覆寫錯誤</target>
        <note />
      </trans-unit>
      <trans-unit id="WRN_ErrorOverride_Description">
        <source>The compiler emits this warning when it overrides an error with a warning. For information about the problem, search for the error code mentioned.</source>
        <target state="translated">編譯器將錯誤覆寫為警告時會發出此警告。如需此問題的相關資訊，請搜尋提及的錯誤碼。</target>
        <note />
      </trans-unit>
      <trans-unit id="ERR_AnonMethToNonDel">
        <source>Cannot convert {0} to type '{1}' because it is not a delegate type</source>
        <target state="translated">無法將 {0} 轉換成類型 '{1}'，因為其非委派類型。</target>
        <note />
      </trans-unit>
      <trans-unit id="ERR_CantConvAnonMethParams">
        <source>Cannot convert {0} to delegate type '{1}' because the parameter types do not match the delegate parameter types</source>
        <target state="translated">無法將 {0} 轉換成委派類型 '{1}'，因為參數類型與委派參數類型不相符。</target>
        <note />
      </trans-unit>
      <trans-unit id="ERR_CantConvAnonMethReturns">
        <source>Cannot convert {0} to intended delegate type because some of the return types in the block are not implicitly convertible to the delegate return type</source>
        <target state="translated">無法將 {0} 轉換成想要的委派類型，因為區塊中的某些傳回類型，無法隱含轉換成委派傳回類型。</target>
        <note />
      </trans-unit>
      <trans-unit id="ERR_BadAsyncReturnExpression">
        <source>Since this is an async method, the return expression must be of type '{0}' rather than 'Task&lt;{0}&gt;'</source>
        <target state="translated">因為此為非同步方法，所以傳回運算式的類型必須是 '{0}' 而非 'Task&lt;{0}&gt;'</target>
        <note />
      </trans-unit>
      <trans-unit id="ERR_CantConvAsyncAnonFuncReturns">
        <source>Cannot convert async {0} to delegate type '{1}'. An async {0} may return void, Task or Task&lt;T&gt;, none of which are convertible to '{1}'.</source>
        <target state="translated">無法將非同步 {0} 轉換成委派類型 '{1}'。非同步 {0} 可能會傳回 void、Task 或 Task&lt;T&gt;，而這些都無法轉換成 '{1}'。</target>
        <note />
      </trans-unit>
      <trans-unit id="ERR_IllegalFixedType">
        <source>Fixed size buffer type must be one of the following: bool, byte, short, int, long, char, sbyte, ushort, uint, ulong, float or double</source>
        <target state="translated">固定大小緩衝區類型必須是下列其中一項: bool、byte、short、int、long、char、sbyte、ushort、uint、ulong、float 或 double。</target>
        <note />
      </trans-unit>
      <trans-unit id="ERR_FixedOverflow">
        <source>Fixed size buffer of length {0} and type '{1}' is too big</source>
        <target state="translated">長度為 {0} 且類型為 '{1}' 的固定大小緩衝區太大</target>
        <note />
      </trans-unit>
      <trans-unit id="ERR_InvalidFixedArraySize">
        <source>Fixed size buffers must have a length greater than zero</source>
        <target state="translated">固定大小緩衝區的長度必須大於零</target>
        <note />
      </trans-unit>
      <trans-unit id="ERR_FixedBufferNotFixed">
        <source>You cannot use fixed size buffers contained in unfixed expressions. Try using the fixed statement.</source>
        <target state="translated">您不能使用包含在 unfixed 運算式中的固定大小緩衝區。請嘗試使用 fixed 陳述式。</target>
        <note />
      </trans-unit>
      <trans-unit id="ERR_AttributeNotOnAccessor">
        <source>Attribute '{0}' is not valid on property or event accessors. It is only valid on '{1}' declarations.</source>
        <target state="translated">屬性 '{0}' 在屬性或事件存取子上無效。其只有在 '{1}' 宣告上才有效。</target>
        <note />
      </trans-unit>
      <trans-unit id="WRN_InvalidSearchPathDir">
        <source>Invalid search path '{0}' specified in '{1}' -- '{2}'</source>
        <target state="translated">在 '{1}' 中指定了的搜尋路徑 '{0}' 無效 -- '{2}'</target>
        <note />
      </trans-unit>
      <trans-unit id="WRN_InvalidSearchPathDir_Title">
        <source>Invalid search path specified</source>
        <target state="translated">指定的搜尋路徑無效</target>
        <note />
      </trans-unit>
      <trans-unit id="ERR_IllegalVarArgs">
        <source>__arglist is not valid in this context</source>
        <target state="translated">__arglist 在此內容中無效</target>
        <note />
      </trans-unit>
      <trans-unit id="ERR_IllegalParams">
        <source>params is not valid in this context</source>
        <target state="translated">params 在此內容中無效</target>
        <note />
      </trans-unit>
      <trans-unit id="ERR_BadModifiersOnNamespace">
        <source>A namespace declaration cannot have modifiers or attributes</source>
        <target state="translated">命名空間宣告不能有修飾詞或屬性</target>
        <note />
      </trans-unit>
      <trans-unit id="ERR_BadPlatformType">
        <source>Invalid option '{0}' for /platform; must be anycpu, x86, Itanium, arm, arm64 or x64</source>
        <target state="needs-review-translation">/platform 的 '{0}' 選項無效; 必須是 anycpu、x86、Itanium 或 x64。</target>
        <note />
      </trans-unit>
      <trans-unit id="ERR_ThisStructNotInAnonMeth">
        <source>Anonymous methods, lambda expressions, and query expressions inside structs cannot access instance members of 'this'. Consider copying 'this' to a local variable outside the anonymous method, lambda expression or query expression and using the local instead.</source>
        <target state="translated">結構內部的匿名方法、Lambda 運算式和查詢運算式無法存取 'this' 的執行個體成員。請考慮將 'this' 複製到匿名方法、Lambda 運算式或查詢運算式外部的區域變數，並改用這個區域變數。</target>
        <note />
      </trans-unit>
      <trans-unit id="ERR_NoConvToIDisp">
        <source>'{0}': type used in a using statement must be implicitly convertible to 'System.IDisposable'</source>
        <target state="translated">'{0}': 在 using 陳述式中所用的類型，必須可以隱含轉換成 'System.IDisposable'。</target>
        <note />
      </trans-unit>
      <trans-unit id="ERR_BadParamRef">
        <source>Parameter {0} must be declared with the '{1}' keyword</source>
        <target state="translated">參數 {0} 必須以 '{1}' 關鍵字宣告</target>
        <note />
      </trans-unit>
      <trans-unit id="ERR_BadParamExtraRef">
        <source>Parameter {0} should not be declared with the '{1}' keyword</source>
        <target state="translated">參數 {0} 不可以 '{1}' 關鍵字宣告</target>
        <note />
      </trans-unit>
      <trans-unit id="ERR_BadParamType">
        <source>Parameter {0} is declared as type '{1}{2}' but should be '{3}{4}'</source>
        <target state="translated">參數 {0} 宣告為類型 '{1}{2}'，但應該是 '{3}{4}'。</target>
        <note />
      </trans-unit>
      <trans-unit id="ERR_BadExternIdentifier">
        <source>Invalid extern alias for '/reference'; '{0}' is not a valid identifier</source>
        <target state="translated">/reference' 的外部別名無效; '{0}' 不是有效的識別項。</target>
        <note />
      </trans-unit>
      <trans-unit id="ERR_AliasMissingFile">
        <source>Invalid reference alias option: '{0}=' -- missing filename</source>
        <target state="translated">參考別名選項無效: '{0}=' -- 遺漏檔案名稱</target>
        <note />
      </trans-unit>
      <trans-unit id="ERR_GlobalExternAlias">
        <source>You cannot redefine the global extern alias</source>
        <target state="translated">您不能重新定義全域外部別名</target>
        <note />
      </trans-unit>
      <trans-unit id="ERR_MissingTypeInSource">
        <source>Reference to type '{0}' claims it is defined in this assembly, but it is not defined in source or any added modules</source>
        <target state="translated">類型 '{0}' 的參考表示它定義在此組件中，但是在原始檔或任何加入的模組中都未定義它。</target>
        <note />
      </trans-unit>
      <trans-unit id="ERR_MissingTypeInAssembly">
        <source>Reference to type '{0}' claims it is defined in '{1}', but it could not be found</source>
        <target state="translated">類型 '{0}' 的參考表示它定義在 '{1}' 中，但找不到。</target>
        <note />
      </trans-unit>
      <trans-unit id="WRN_MultiplePredefTypes">
        <source>The predefined type '{0}' is defined in multiple assemblies in the global alias; using definition from '{1}'</source>
        <target state="translated">預先定義的類型 '{0}' 在全域別名的多個組件中都有定義; 請使用 '{1}' 中的定義。</target>
        <note />
      </trans-unit>
      <trans-unit id="WRN_MultiplePredefTypes_Title">
        <source>Predefined type is defined in multiple assemblies in the global alias</source>
        <target state="translated">預先定義的類型定義在全域別名的多個組件中</target>
        <note />
      </trans-unit>
      <trans-unit id="WRN_MultiplePredefTypes_Description">
        <source>This error occurs when a predefined system type such as System.Int32 is found in two assemblies. One way this can happen is if you are referencing mscorlib or System.Runtime.dll from two different places, such as trying to run two versions of the .NET Framework side-by-side.</source>
        <target state="translated">如果在兩個組件中找到預先定義的系統類型 (例如 System.Int32)，則會發生此錯誤。可能發生此狀況的其中一種原因是參考兩個不同位置的 mscorlib 或 System.Runtime.dll，例如嘗試並排執行兩個版本的 .NET Framework。</target>
        <note />
      </trans-unit>
      <trans-unit id="ERR_LocalCantBeFixedAndHoisted">
        <source>Local '{0}' or its members cannot have their address taken and be used inside an anonymous method or lambda expression</source>
        <target state="translated">無法取得區域變數 '{0}' 或其成員的位址，這些也無法用於匿名方法或 Lambda 運算式內部。</target>
        <note />
      </trans-unit>
      <trans-unit id="WRN_TooManyLinesForDebugger">
        <source>Source file has exceeded the limit of 16,707,565 lines representable in the PDB; debug information will be incorrect</source>
        <target state="translated">原始程式檔已超過 PDB 所能顯示的上限 16,707,565 行; 偵錯資訊可能會不正確。</target>
        <note />
      </trans-unit>
      <trans-unit id="WRN_TooManyLinesForDebugger_Title">
        <source>Source file has exceeded the limit of 16,707,565 lines representable in the PDB; debug information will be incorrect</source>
        <target state="translated">原始程式檔已超過 PDB 所能顯示的上限 16,707,565 行; 偵錯資訊可能會不正確。</target>
        <note />
      </trans-unit>
      <trans-unit id="ERR_CantConvAnonMethNoParams">
        <source>Cannot convert anonymous method block without a parameter list to delegate type '{0}' because it has one or more out parameters</source>
        <target state="translated">無法將沒有參數清單的匿名方法區塊，轉換成委派類型 '{0}'，因為其有一或多個 out 參數。</target>
        <note />
      </trans-unit>
      <trans-unit id="ERR_ConditionalOnNonAttributeClass">
        <source>Attribute '{0}' is only valid on methods or attribute classes</source>
        <target state="translated">屬性 '{0}' 只有在方法或屬性類別上才有效</target>
        <note />
      </trans-unit>
      <trans-unit id="WRN_CallOnNonAgileField">
        <source>Accessing a member on '{0}' may cause a runtime exception because it is a field of a marshal-by-reference class</source>
        <target state="translated">存取 '{0}' 上的成員可能會造成執行階段例外狀況，因為其為 marshal-by-reference 類別的欄位。</target>
        <note />
      </trans-unit>
      <trans-unit id="WRN_CallOnNonAgileField_Title">
        <source>Accessing a member on a field of a marshal-by-reference class may cause a runtime exception</source>
        <target state="translated">存取 marshal-by-reference 類別之欄位上的成員，可能會導致執行階段例外狀況</target>
        <note />
      </trans-unit>
      <trans-unit id="WRN_CallOnNonAgileField_Description">
        <source>This warning occurs when you try to call a method, property, or indexer on a member of a class that derives from MarshalByRefObject, and the member is a value type. Objects that inherit from MarshalByRefObject are typically intended to be marshaled by reference across an application domain. If any code ever attempts to directly access the value-type member of such an object across an application domain, a runtime exception will occur. To resolve the warning, first copy the member into a local variable and call the method on that variable.</source>
        <target state="translated">如果嘗試在類別衍生自 MarshalByRefObject 的成員上呼叫方法、屬性或索引子，而且成員是實值類型，則會發生此警告。繼承自 MarshalByRefObject 的物件通常是要透過參考跨應用程式定義域進行封送處理。如果任何程式碼曾經嘗試跨應用程式定義域直接存取這類物件的 value-type 成員，則會發生執行階段例外狀況。若要解決此警告，請先將成員複製至區域變數，並對該變數呼叫此方法。</target>
        <note />
      </trans-unit>
      <trans-unit id="WRN_BadWarningNumber">
        <source>'{0}' is not a valid warning number</source>
        <target state="translated">'{0}' 不是有效的警告編號</target>
        <note />
      </trans-unit>
      <trans-unit id="WRN_BadWarningNumber_Title">
        <source>Not a valid warning number</source>
        <target state="translated">不是有效的警告號碼</target>
        <note />
      </trans-unit>
      <trans-unit id="WRN_BadWarningNumber_Description">
        <source>A number that was passed to the #pragma warning preprocessor directive was not a valid warning number. Verify that the number represents a warning, not an error.</source>
        <target state="translated">傳遞給 #pragma 警告前置處理器指示詞的號碼不是有效的警告號碼。請驗證號碼代表警告，而不是錯誤。</target>
        <note />
      </trans-unit>
      <trans-unit id="WRN_InvalidNumber">
        <source>Invalid number</source>
        <target state="translated">數字無效</target>
        <note />
      </trans-unit>
      <trans-unit id="WRN_InvalidNumber_Title">
        <source>Invalid number</source>
        <target state="translated">數字無效</target>
        <note />
      </trans-unit>
      <trans-unit id="WRN_FileNameTooLong">
        <source>Invalid filename specified for preprocessor directive. Filename is too long or not a valid filename.</source>
        <target state="translated">對前置處理器指示詞指定了無效的檔名。檔名太長或者不是有效的檔名。</target>
        <note />
      </trans-unit>
      <trans-unit id="WRN_FileNameTooLong_Title">
        <source>Invalid filename specified for preprocessor directive</source>
        <target state="translated">針對前置處理器指示詞所指定的檔名無效</target>
        <note />
      </trans-unit>
      <trans-unit id="WRN_IllegalPPChecksum">
        <source>Invalid #pragma checksum syntax; should be #pragma checksum "filename" "{XXXXXXXX-XXXX-XXXX-XXXX-XXXXXXXXXXXX}" "XXXX..."</source>
        <target state="translated">#pragma checksum 語法無效; 應該是 #pragma checksum "filename" "{XXXXXXXX-XXXX-XXXX-XXXX-XXXXXXXXXXXX}" "XXXX..."</target>
        <note />
      </trans-unit>
      <trans-unit id="WRN_IllegalPPChecksum_Title">
        <source>Invalid #pragma checksum syntax</source>
        <target state="translated">#pragma 總和檢查碼語法無效</target>
        <note />
      </trans-unit>
      <trans-unit id="WRN_EndOfPPLineExpected">
        <source>Single-line comment or end-of-line expected</source>
        <target state="translated">必須是單行註解或行結尾</target>
        <note />
      </trans-unit>
      <trans-unit id="WRN_EndOfPPLineExpected_Title">
        <source>Single-line comment or end-of-line expected after #pragma directive</source>
        <target state="translated">#pragma 指示詞後面必須有單行註解或行結尾</target>
        <note />
      </trans-unit>
      <trans-unit id="WRN_ConflictingChecksum">
        <source>Different checksum values given for '{0}'</source>
        <target state="translated">為 '{0}' 指定了不同的總和檢查碼值</target>
        <note />
      </trans-unit>
      <trans-unit id="WRN_ConflictingChecksum_Title">
        <source>Different #pragma checksum values given</source>
        <target state="translated">指定不同的 #pragma 總和檢查碼值</target>
        <note />
      </trans-unit>
      <trans-unit id="WRN_InvalidAssemblyName">
        <source>Assembly reference '{0}' is invalid and cannot be resolved</source>
        <target state="translated">組件參考 '{0}' 無效，無法解析。</target>
        <note />
      </trans-unit>
      <trans-unit id="WRN_InvalidAssemblyName_Title">
        <source>Assembly reference is invalid and cannot be resolved</source>
        <target state="translated">組件參考無效，無法進行解析</target>
        <note />
      </trans-unit>
      <trans-unit id="WRN_InvalidAssemblyName_Description">
        <source>This warning indicates that an attribute, such as InternalsVisibleToAttribute, was not specified correctly.</source>
        <target state="translated">此警告指出未正確地指定屬性 (例如 InternalsVisibleToAttribute)。</target>
        <note />
      </trans-unit>
      <trans-unit id="WRN_UnifyReferenceMajMin">
        <source>Assuming assembly reference '{0}' used by '{1}' matches identity '{2}' of '{3}', you may need to supply runtime policy</source>
        <target state="translated">假設 '{1}' 所使用的組件參考 '{0}' 符合 '{3}' 的識別 '{2}'，您可能會需要提供執行階段原則。</target>
        <note />
      </trans-unit>
      <trans-unit id="WRN_UnifyReferenceMajMin_Title">
        <source>Assuming assembly reference matches identity</source>
        <target state="translated">假設組件參考符合識別</target>
        <note />
      </trans-unit>
      <trans-unit id="WRN_UnifyReferenceMajMin_Description">
        <source>The two assemblies differ in release and/or version number. For unification to occur, you must specify directives in the application's .config file, and you must provide the correct strong name of an assembly.</source>
        <target state="translated">兩個組件的版次和 (或) 版本號碼不同。若要進行統一，您必須在應用程式的 .config 檔案中指定指示詞，而且您必須提供組件的正確強式名稱。</target>
        <note />
      </trans-unit>
      <trans-unit id="WRN_UnifyReferenceBldRev">
        <source>Assuming assembly reference '{0}' used by '{1}' matches identity '{2}' of '{3}', you may need to supply runtime policy</source>
        <target state="translated">假設 '{1}' 所使用的組件參考 '{0}' 符合 '{3}' 的識別 '{2}'，您可能會需要提供執行階段原則。</target>
        <note />
      </trans-unit>
      <trans-unit id="WRN_UnifyReferenceBldRev_Title">
        <source>Assuming assembly reference matches identity</source>
        <target state="translated">假設組件參考符合識別</target>
        <note />
      </trans-unit>
      <trans-unit id="WRN_UnifyReferenceBldRev_Description">
        <source>The two assemblies differ in release and/or version number. For unification to occur, you must specify directives in the application's .config file, and you must provide the correct strong name of an assembly.</source>
        <target state="translated">兩個組件的版次和 (或) 版本號碼不同。若要進行統一，您必須在應用程式的 .config 檔案中指定指示詞，而且您必須提供組件的正確強式名稱。</target>
        <note />
      </trans-unit>
      <trans-unit id="ERR_DuplicateImport">
        <source>Multiple assemblies with equivalent identity have been imported: '{0}' and '{1}'. Remove one of the duplicate references.</source>
        <target state="translated">已匯入具有相同識別的多個組件: '{0}' 和 '{1}'。請移除其中一個重複的參考。</target>
        <note />
      </trans-unit>
      <trans-unit id="ERR_DuplicateImportSimple">
        <source>An assembly with the same simple name '{0}' has already been imported. Try removing one of the references (e.g. '{1}') or sign them to enable side-by-side.</source>
        <target state="translated">匯入了具有相同簡單名稱 '{0}' 的組件。請嘗試移除其中一個參考 (例如 '{1}')，或簽署它們以啟用並存。</target>
        <note />
      </trans-unit>
      <trans-unit id="ERR_AssemblyMatchBadVersion">
        <source>Assembly '{0}' with identity '{1}' uses '{2}' which has a higher version than referenced assembly '{3}' with identity '{4}'</source>
        <target state="translated">識別為 '{1}' 的組件 '{0}' 會使用 '{2}'，而後者的版本高於識別為 '{4}' 的參考組件 '{3}'</target>
        <note />
      </trans-unit>
      <trans-unit id="ERR_FixedNeedsLvalue">
        <source>Fixed size buffers can only be accessed through locals or fields</source>
        <target state="translated">固定大小緩衝區只能透過區域變數或欄位存取</target>
        <note />
      </trans-unit>
      <trans-unit id="WRN_DuplicateTypeParamTag">
        <source>XML comment has a duplicate typeparam tag for '{0}'</source>
        <target state="translated">XML 註解中的 '{0}' 有重複的 typeparam 標記</target>
        <note />
      </trans-unit>
      <trans-unit id="WRN_DuplicateTypeParamTag_Title">
        <source>XML comment has a duplicate typeparam tag</source>
        <target state="translated">XML 註解中有重複的 typeparam 標記</target>
        <note />
      </trans-unit>
      <trans-unit id="WRN_UnmatchedTypeParamTag">
        <source>XML comment has a typeparam tag for '{0}', but there is no type parameter by that name</source>
        <target state="translated">XML 註解中的 '{0}' 有 typeparam 標記，但沒有該名稱的類型參數。</target>
        <note />
      </trans-unit>
      <trans-unit id="WRN_UnmatchedTypeParamTag_Title">
        <source>XML comment has a typeparam tag, but there is no type parameter by that name</source>
        <target state="translated">XML 註解具有 typeparam 標記，但是沒有該名稱的類型參數</target>
        <note />
      </trans-unit>
      <trans-unit id="WRN_UnmatchedTypeParamRefTag">
        <source>XML comment on '{1}' has a typeparamref tag for '{0}', but there is no type parameter by that name</source>
        <target state="translated">{1}' 上的 XML 註解中的 '{0}' 有 typeparamref 標記，但沒有該名稱的類型參數。</target>
        <note />
      </trans-unit>
      <trans-unit id="WRN_UnmatchedTypeParamRefTag_Title">
        <source>XML comment has a typeparamref tag, but there is no type parameter by that name</source>
        <target state="translated">XML 註解具有 typeparamref 標記，但是沒有該名稱的類型參數</target>
        <note />
      </trans-unit>
      <trans-unit id="WRN_MissingTypeParamTag">
        <source>Type parameter '{0}' has no matching typeparam tag in the XML comment on '{1}' (but other type parameters do)</source>
        <target state="translated">類型參數 '{0}' 在 '{1}' 的 XML 註解中沒有相符的 typeparam 標記 (但是其他類型參數有)</target>
        <note />
      </trans-unit>
      <trans-unit id="WRN_MissingTypeParamTag_Title">
        <source>Type parameter has no matching typeparam tag in the XML comment (but other type parameters do)</source>
        <target state="translated">在 XML 註解中，類型參數沒有相符的 typeparam 標記 (但其他類型參數則相反)</target>
        <note />
      </trans-unit>
      <trans-unit id="ERR_CantChangeTypeOnOverride">
        <source>'{0}': type must be '{2}' to match overridden member '{1}'</source>
        <target state="translated">'{0}': 類型必須是 '{2}' 才符合覆寫的成員 '{1}'</target>
        <note />
      </trans-unit>
      <trans-unit id="ERR_DoNotUseFixedBufferAttr">
        <source>Do not use 'System.Runtime.CompilerServices.FixedBuffer' attribute. Use the 'fixed' field modifier instead.</source>
        <target state="translated">請勿使用 'System.Runtime.CompilerServices.FixedBuffer' 屬性。請改用 'fixed' 欄位修飾詞。</target>
        <note />
      </trans-unit>
      <trans-unit id="WRN_AssignmentToSelf">
        <source>Assignment made to same variable; did you mean to assign something else?</source>
        <target state="translated">對同一個變數進行指派; 您是否想要指派別的東西?</target>
        <note />
      </trans-unit>
      <trans-unit id="WRN_AssignmentToSelf_Title">
        <source>Assignment made to same variable</source>
        <target state="translated">對相同變數進行的指派</target>
        <note />
      </trans-unit>
      <trans-unit id="WRN_ComparisonToSelf">
        <source>Comparison made to same variable; did you mean to compare something else?</source>
        <target state="translated">對同一個變數進行比較; 您是否想要比較別的東西?</target>
        <note />
      </trans-unit>
      <trans-unit id="WRN_ComparisonToSelf_Title">
        <source>Comparison made to same variable</source>
        <target state="translated">對相同變數進行的比較</target>
        <note />
      </trans-unit>
      <trans-unit id="ERR_CantOpenWin32Res">
        <source>Error opening Win32 resource file '{0}' -- '{1}'</source>
        <target state="translated">開啟 Win32 資源檔 '{0}' 時發生錯誤 -- '{1}'</target>
        <note />
      </trans-unit>
      <trans-unit id="WRN_DotOnDefault">
        <source>Expression will always cause a System.NullReferenceException because the default value of '{0}' is null</source>
        <target state="translated">運算式一律會造成 System.NullReferenceException，因為 '{0}' 的預設值為 null。</target>
        <note />
      </trans-unit>
      <trans-unit id="WRN_DotOnDefault_Title">
        <source>Expression will always cause a System.NullReferenceException because the type's default value is null</source>
        <target state="translated">運算式一律會造成 System.NullReferenceException，因為類型的預設值為 null</target>
        <note />
      </trans-unit>
      <trans-unit id="ERR_NoMultipleInheritance">
        <source>Class '{0}' cannot have multiple base classes: '{1}' and '{2}'</source>
        <target state="translated">類別 '{0}' 不可有多重基底類別: '{1}' 和 '{2}'</target>
        <note />
      </trans-unit>
      <trans-unit id="ERR_BaseClassMustBeFirst">
        <source>Base class '{0}' must come before any interfaces</source>
        <target state="translated">基底類別 '{0}' 必須在所有介面之前</target>
        <note />
      </trans-unit>
      <trans-unit id="WRN_BadXMLRefTypeVar">
        <source>XML comment has cref attribute '{0}' that refers to a type parameter</source>
        <target state="translated">XML 註解具有參考類型參數的 cref 屬性 '{0}'</target>
        <note />
      </trans-unit>
      <trans-unit id="WRN_BadXMLRefTypeVar_Title">
        <source>XML comment has cref attribute that refers to a type parameter</source>
        <target state="translated">XML 註解具有參考類型參數的 cref 屬性</target>
        <note />
      </trans-unit>
      <trans-unit id="ERR_FriendAssemblyBadArgs">
        <source>Friend assembly reference '{0}' is invalid. InternalsVisibleTo declarations cannot have a version, culture, public key token, or processor architecture specified.</source>
        <target state="translated">Friend 組件參考 '{0}' 無效。InternalsVisibleTo 宣告不可指定版本、文化特性、公開金鑰語彙基元或處理器架構。</target>
        <note />
      </trans-unit>
      <trans-unit id="ERR_FriendAssemblySNReq">
        <source>Friend assembly reference '{0}' is invalid. Strong-name signed assemblies must specify a public key in their InternalsVisibleTo declarations.</source>
        <target state="translated">Friend 組件參考 '{0}' 無效。以強式名稱簽署的組件，在其 InternalsVisibleTo 宣告中必須指定公開金鑰。</target>
        <note />
      </trans-unit>
      <trans-unit id="ERR_DelegateOnNullable">
        <source>Cannot bind delegate to '{0}' because it is a member of 'System.Nullable&lt;T&gt;'</source>
        <target state="translated">無法將委派繫結至 '{0}'，因為其為 'System.Nullable&lt;T&gt;' 的成員。</target>
        <note />
      </trans-unit>
      <trans-unit id="ERR_BadCtorArgCount">
        <source>'{0}' does not contain a constructor that takes {1} arguments</source>
        <target state="translated">'{0}' 未包含使用 {1} 個引數的建構函式</target>
        <note />
      </trans-unit>
      <trans-unit id="ERR_GlobalAttributesNotFirst">
        <source>Assembly and module attributes must precede all other elements defined in a file except using clauses and extern alias declarations</source>
        <target state="translated">組件和模組屬性必須位於檔案中所有定義的其他項目之前 (using 子句與外部別名宣告除外)</target>
        <note />
      </trans-unit>
      <trans-unit id="ERR_ExpressionExpected">
        <source>Expected expression</source>
        <target state="translated">必須是運算式</target>
        <note />
      </trans-unit>
      <trans-unit id="ERR_InvalidSubsystemVersion">
        <source>Invalid version {0} for /subsystemversion. The version must be 6.02 or greater for ARM or AppContainerExe, and 4.00 or greater otherwise</source>
        <target state="translated">/subsystemversion 的版本 {0} 無效。ARM 或 AppContainerExe 的版本必須是 6.02 (含) 以上的版本，其他則必須是 4.00 (含) 以上的版本。</target>
        <note />
      </trans-unit>
      <trans-unit id="ERR_InteropMethodWithBody">
        <source>Embedded interop method '{0}' contains a body.</source>
        <target state="translated">內嵌 Interop 方法 '{0}' 包含主體。</target>
        <note />
      </trans-unit>
      <trans-unit id="ERR_BadWarningLevel">
        <source>Warning level must be in the range 0-4</source>
        <target state="translated">警告層級必須介於範圍 0 到 4 之間</target>
        <note />
      </trans-unit>
      <trans-unit id="ERR_BadDebugType">
        <source>Invalid option '{0}' for /debug; must be 'portable', 'embedded', 'full' or 'pdbonly'</source>
        <target state="translated">/debug 的選項 '{0}' 無效; 必須為 'portable'、'embedded'、'full' 或 'pdbonly'</target>
        <note />
      </trans-unit>
      <trans-unit id="ERR_BadResourceVis">
        <source>Invalid option '{0}'; Resource visibility must be either 'public' or 'private'</source>
        <target state="translated">選項 '{0}' 無效; 資源可見度必須是 'public' 或 'private'。</target>
        <note />
      </trans-unit>
      <trans-unit id="ERR_DefaultValueTypeMustMatch">
        <source>The type of the argument to the DefaultParameterValue attribute must match the parameter type</source>
        <target state="translated">DefaultParameterValue 屬性的引數類型和參數類型必須相符</target>
        <note />
      </trans-unit>
      <trans-unit id="ERR_DefaultValueBadValueType">
        <source>Argument of type '{0}' is not applicable for the DefaultParameterValue attribute</source>
        <target state="translated">類型 '{0}' 的引數不適用於 DefaultParameterValue 屬性</target>
        <note />
      </trans-unit>
      <trans-unit id="ERR_MemberAlreadyInitialized">
        <source>Duplicate initialization of member '{0}'</source>
        <target state="translated">成員 '{0}' 的初始設定重複</target>
        <note />
      </trans-unit>
      <trans-unit id="ERR_MemberCannotBeInitialized">
        <source>Member '{0}' cannot be initialized. It is not a field or property.</source>
        <target state="translated">成員 '{0}' 無法進行初始設定，它不是欄位或屬性。</target>
        <note />
      </trans-unit>
      <trans-unit id="ERR_StaticMemberInObjectInitializer">
        <source>Static field or property '{0}' cannot be assigned in an object initializer</source>
        <target state="translated">無法在物件初始設定式中指派靜態欄位或屬性 '{0}'</target>
        <note />
      </trans-unit>
      <trans-unit id="ERR_ReadonlyValueTypeInObjectInitializer">
        <source>Members of readonly field '{0}' of type '{1}' cannot be assigned with an object initializer because it is of a value type</source>
        <target state="translated">類型為 '{1}' 的唯讀欄位 '{0}' 之成員，無法以物件初始設定式進行指派，因為其為實值類型。</target>
        <note />
      </trans-unit>
      <trans-unit id="ERR_ValueTypePropertyInObjectInitializer">
        <source>Members of property '{0}' of type '{1}' cannot be assigned with an object initializer because it is of a value type</source>
        <target state="translated">類型 '{1}' 且屬性為 '{0}' 的成員，無法以物件初始設定式進行指派，因為其為實值類型。</target>
        <note />
      </trans-unit>
      <trans-unit id="ERR_UnsafeTypeInObjectCreation">
        <source>Unsafe type '{0}' cannot be used in object creation</source>
        <target state="translated">建立物件時不能使用 Unsafe 類型 '{0}'</target>
        <note />
      </trans-unit>
      <trans-unit id="ERR_EmptyElementInitializer">
        <source>Element initializer cannot be empty</source>
        <target state="translated">項目初始設定式不可為空白</target>
        <note />
      </trans-unit>
      <trans-unit id="ERR_InitializerAddHasWrongSignature">
        <source>The best overloaded method match for '{0}' has wrong signature for the initializer element. The initializable Add must be an accessible instance method.</source>
        <target state="translated">最符合 '{0}' 的多載方法，沒有正確的初始設定式元素簽章。可初始化的 Add 必須是可存取的執行個體方法。</target>
        <note />
      </trans-unit>
      <trans-unit id="ERR_CollectionInitRequiresIEnumerable">
        <source>Cannot initialize type '{0}' with a collection initializer because it does not implement 'System.Collections.IEnumerable'</source>
        <target state="translated">無法使用集合初始設定式來初始設定類型 '{0}'，因為其未實作 'System.Collections.IEnumerable'。</target>
        <note />
      </trans-unit>
      <trans-unit id="ERR_CantSetWin32Manifest">
        <source>Error reading Win32 manifest file '{0}' -- '{1}'</source>
        <target state="translated">讀取 Win32 資訊清單檔 '{0}' 時發生錯誤 -- '{1}'</target>
        <note />
      </trans-unit>
      <trans-unit id="WRN_CantHaveManifestForModule">
        <source>Ignoring /win32manifest for module because it only applies to assemblies</source>
        <target state="translated">因為模組的 /win32manifest 僅適用於組件，因此將予以忽略。</target>
        <note />
      </trans-unit>
      <trans-unit id="WRN_CantHaveManifestForModule_Title">
        <source>Ignoring /win32manifest for module because it only applies to assemblies</source>
        <target state="translated">因為模組的 /win32manifest 僅適用於組件，因此將予以忽略。</target>
        <note />
      </trans-unit>
      <trans-unit id="ERR_BadInstanceArgType">
        <source>'{0}' does not contain a definition for '{1}' and the best extension method overload '{2}' requires a receiver of type '{3}'</source>
        <target state="translated">'{0}' 未包含 '{1}' 的定義，且最佳擴充方法多載 '{2}' 需要類型 '{3}' 的接收器。</target>
        <note />
      </trans-unit>
      <trans-unit id="ERR_QueryDuplicateRangeVariable">
        <source>The range variable '{0}' has already been declared</source>
        <target state="translated">已宣告範圍變數 '{0}'</target>
        <note />
      </trans-unit>
      <trans-unit id="ERR_QueryRangeVariableOverrides">
        <source>The range variable '{0}' conflicts with a previous declaration of '{0}'</source>
        <target state="translated">範圍變數 '{0}' 與之前的 '{0}' 宣告相衝突</target>
        <note />
      </trans-unit>
      <trans-unit id="ERR_QueryRangeVariableAssignedBadValue">
        <source>Cannot assign {0} to a range variable</source>
        <target state="translated">無法指派 {0} 至範圍變數</target>
        <note />
      </trans-unit>
      <trans-unit id="ERR_QueryNoProviderCastable">
        <source>Could not find an implementation of the query pattern for source type '{0}'.  '{1}' not found.  Consider explicitly specifying the type of the range variable '{2}'.</source>
        <target state="translated">找不到來源類型 '{0}' 的查詢模式實作。找不到 '{1}'。請考慮明確地指定範圍變數 '{2}' 的類型。</target>
        <note />
      </trans-unit>
      <trans-unit id="ERR_QueryNoProviderStandard">
        <source>Could not find an implementation of the query pattern for source type '{0}'.  '{1}' not found.  Are you missing a reference to 'System.Core.dll' or a using directive for 'System.Linq'?</source>
        <target state="translated">找不到來源類型 '{0}' 的查詢模式實作。找不到 '{1}'。是否遺漏了 'System.Core.dll' 的參考或 'System.Linq' 的 using 指示詞?</target>
        <note />
      </trans-unit>
      <trans-unit id="ERR_QueryNoProvider">
        <source>Could not find an implementation of the query pattern for source type '{0}'.  '{1}' not found.</source>
        <target state="translated">找不到來源類型 '{0}' 的查詢模式實作。找不到 '{1}'。</target>
        <note />
      </trans-unit>
      <trans-unit id="ERR_QueryOuterKey">
        <source>The name '{0}' is not in scope on the left side of 'equals'.  Consider swapping the expressions on either side of 'equals'.</source>
        <target state="translated">名稱 '{0}' 不在 'equals' 左側的範圍內。請考慮交換 'equals' 任一側的運算式。</target>
        <note />
      </trans-unit>
      <trans-unit id="ERR_QueryInnerKey">
        <source>The name '{0}' is not in scope on the right side of 'equals'.  Consider swapping the expressions on either side of 'equals'.</source>
        <target state="translated">名稱 '{0}' 不在 'equals' 右側的範圍內。請考慮交換 'equals' 任一側的運算式。</target>
        <note />
      </trans-unit>
      <trans-unit id="ERR_QueryOutRefRangeVariable">
        <source>Cannot pass the range variable '{0}' as an out or ref parameter</source>
        <target state="translated">無法將範圍變數 '{0}' 以 out 或 ref 參數的方式傳遞</target>
        <note />
      </trans-unit>
      <trans-unit id="ERR_QueryMultipleProviders">
        <source>Multiple implementations of the query pattern were found for source type '{0}'.  Ambiguous call to '{1}'.</source>
        <target state="translated">為來源類型 '{0}' 找到多個查詢模式實作。模稜兩可的 '{1}' 呼叫。</target>
        <note />
      </trans-unit>
      <trans-unit id="ERR_QueryTypeInferenceFailedMulti">
        <source>The type of one of the expressions in the {0} clause is incorrect.  Type inference failed in the call to '{1}'.</source>
        <target state="translated">{0} 子句中的其中一個運算式類型不正確。呼叫 '{1}' 時發生類型推斷失敗。</target>
        <note />
      </trans-unit>
      <trans-unit id="ERR_QueryTypeInferenceFailed">
        <source>The type of the expression in the {0} clause is incorrect.  Type inference failed in the call to '{1}'.</source>
        <target state="translated">{0} 子句中的運算式類型不正確。呼叫 '{1}' 時發生類型推斷失敗。</target>
        <note />
      </trans-unit>
      <trans-unit id="ERR_QueryTypeInferenceFailedSelectMany">
        <source>An expression of type '{0}' is not allowed in a subsequent from clause in a query expression with source type '{1}'.  Type inference failed in the call to '{2}'.</source>
        <target state="translated">在具來源類型為 '{1}' 的查詢運算式內的後續 from 子句中，不可使用類型 '{0}' 的運算式。呼叫 '{2}' 時，發生類型推斷失敗。</target>
        <note />
      </trans-unit>
      <trans-unit id="ERR_ExpressionTreeContainsPointerOp">
        <source>An expression tree may not contain an unsafe pointer operation</source>
        <target state="translated">運算式樹狀結構不可包含 unsafe 指標作業</target>
        <note />
      </trans-unit>
      <trans-unit id="ERR_ExpressionTreeContainsAnonymousMethod">
        <source>An expression tree may not contain an anonymous method expression</source>
        <target state="translated">運算式樹狀結構不可包含匿名方法運算式</target>
        <note />
      </trans-unit>
      <trans-unit id="ERR_AnonymousMethodToExpressionTree">
        <source>An anonymous method expression cannot be converted to an expression tree</source>
        <target state="translated">匿名方法運算式無法轉換成運算式樹狀結構</target>
        <note />
      </trans-unit>
      <trans-unit id="ERR_QueryRangeVariableReadOnly">
        <source>Range variable '{0}' cannot be assigned to -- it is read only</source>
        <target state="translated">無法指派為範圍變數 '{0}' -- 其為唯讀</target>
        <note />
      </trans-unit>
      <trans-unit id="ERR_QueryRangeVariableSameAsTypeParam">
        <source>The range variable '{0}' cannot have the same name as a method type parameter</source>
        <target state="translated">範圍變數 '{0}' 不可與方法類型參數同名</target>
        <note />
      </trans-unit>
      <trans-unit id="ERR_TypeVarNotFoundRangeVariable">
        <source>The contextual keyword 'var' cannot be used in a range variable declaration</source>
        <target state="translated">無法在範圍變數宣告中使用內容關鍵字 'var'</target>
        <note />
      </trans-unit>
      <trans-unit id="ERR_BadArgTypesForCollectionAdd">
        <source>The best overloaded Add method '{0}' for the collection initializer has some invalid arguments</source>
        <target state="translated">集合初始設定式最符合的多載 Add 方法 '{0}'，有一些無效的引數。</target>
        <note />
      </trans-unit>
      <trans-unit id="ERR_ByRefParameterInExpressionTree">
        <source>An expression tree lambda may not contain an out or ref parameter</source>
        <target state="translated">運算式樹狀架構 Lambda 不可包含 out 或 ref 參數</target>
        <note />
      </trans-unit>
      <trans-unit id="ERR_VarArgsInExpressionTree">
        <source>An expression tree lambda may not contain a method with variable arguments</source>
        <target state="translated">運算式樹狀架構 Lambda 不可包含具有變數引數的方法</target>
        <note />
      </trans-unit>
      <trans-unit id="ERR_MemGroupInExpressionTree">
        <source>An expression tree lambda may not contain a method group</source>
        <target state="translated">運算式樹狀架構 Lambda 不可包含方法群組</target>
        <note />
      </trans-unit>
      <trans-unit id="ERR_InitializerAddHasParamModifiers">
        <source>The best overloaded method match '{0}' for the collection initializer element cannot be used. Collection initializer 'Add' methods cannot have ref or out parameters.</source>
        <target state="translated">無法使用集合初始設定式項目最符合的多載方法 '{0}'。集合初始設定式 'Add' 方法不能具有 ref 或 out 參數。</target>
        <note />
      </trans-unit>
      <trans-unit id="ERR_NonInvocableMemberCalled">
        <source>Non-invocable member '{0}' cannot be used like a method.</source>
        <target state="translated">非可叫用成員 '{0}' 不能用做為方法。</target>
        <note />
      </trans-unit>
      <trans-unit id="WRN_MultipleRuntimeImplementationMatches">
        <source>Member '{0}' implements interface member '{1}' in type '{2}'. There are multiple matches for the interface member at run-time. It is implementation dependent which method will be called.</source>
        <target state="translated">成員 '{0}' 會實作類型 '{2}' 的介面成員 '{1}'。在執行階段發現多個相符的介面成員。實作將會視所呼叫的方法而定。</target>
        <note />
      </trans-unit>
      <trans-unit id="WRN_MultipleRuntimeImplementationMatches_Title">
        <source>Member implements interface member with multiple matches at run-time</source>
        <target state="translated">成員會在執行階段實作具有多個相符項的介面成員</target>
        <note />
      </trans-unit>
      <trans-unit id="WRN_MultipleRuntimeImplementationMatches_Description">
        <source>This warning can be generated when two interface methods are differentiated only by whether a particular parameter is marked with ref or with out. It is best to change your code to avoid this warning because it is not obvious or guaranteed which method is called at runtime.

Although C# distinguishes between out and ref, the CLR sees them as the same. When deciding which method implements the interface, the CLR just picks one.

Give the compiler some way to differentiate the methods. For example, you can give them different names or provide an additional parameter on one of them.</source>
        <target state="translated">當兩介面方法的差異只在於特定參數的標記方式是 ref 還是 out 時，便可能產生此警告。因為在執行階段所呼叫方法既不明顯，也沒辦法預先確認，所以最好變更程式碼來避免此警告。

雖然 C# 會區分 out 與 ref，但是 CLR 會將它們視為相同。決定實作介面的方法時，CLR 只會選擇其中一個。

請為編譯器提供呼叫方法的區分方式。例如，您可以為它們指定不同的名稱，或在其上提供其他參數。</target>
        <note />
      </trans-unit>
      <trans-unit id="WRN_MultipleRuntimeOverrideMatches">
        <source>Member '{1}' overrides '{0}'. There are multiple override candidates at run-time. It is implementation dependent which method will be called.</source>
        <target state="translated">成員 '{1}' 會覆寫 '{0}'。在執行階段有多個覆寫候選項。實作將視所呼叫的方法而定。</target>
        <note />
      </trans-unit>
      <trans-unit id="WRN_MultipleRuntimeOverrideMatches_Title">
        <source>Member overrides base member with multiple override candidates at run-time</source>
        <target state="translated">成員會在執行階段覆寫具有多個覆寫候選項的基底成員</target>
        <note />
      </trans-unit>
      <trans-unit id="ERR_ObjectOrCollectionInitializerWithDelegateCreation">
        <source>Object and collection initializer expressions may not be applied to a delegate creation expression</source>
        <target state="translated">物件與集合初始設定式運算式不可套用到委派建立運算式</target>
        <note />
      </trans-unit>
      <trans-unit id="ERR_InvalidConstantDeclarationType">
        <source>'{0}' is of type '{1}'. The type specified in a constant declaration must be sbyte, byte, short, ushort, int, uint, long, ulong, char, float, double, decimal, bool, string, an enum-type, or a reference-type.</source>
        <target state="translated">'{0}' 為類型 '{1}'。常數宣告中指定的類型，必須為 sbyte、byte、short、ushort、int、uint、long、ulong、char、float、double、decimal、bool、string、列舉類型或參考類型。</target>
        <note />
      </trans-unit>
      <trans-unit id="ERR_FileNotFound">
        <source>Source file '{0}' could not be found.</source>
        <target state="translated">找不到原始程式檔 '{0}'。</target>
        <note />
      </trans-unit>
      <trans-unit id="WRN_FileAlreadyIncluded">
        <source>Source file '{0}' specified multiple times</source>
        <target state="translated">已指定多次原始程式檔 '{0}'</target>
        <note />
      </trans-unit>
      <trans-unit id="WRN_FileAlreadyIncluded_Title">
        <source>Source file specified multiple times</source>
        <target state="translated">已指定多次原始程式檔</target>
        <note />
      </trans-unit>
      <trans-unit id="ERR_NoFileSpec">
        <source>Missing file specification for '{0}' option</source>
        <target state="translated">遺漏 '{0}' 選項的檔案規格</target>
        <note />
      </trans-unit>
      <trans-unit id="ERR_SwitchNeedsString">
        <source>Command-line syntax error: Missing '{0}' for '{1}' option</source>
        <target state="translated">命令列語法錯誤: 遺漏 '{1}' 選項的 '{0}'</target>
        <note />
      </trans-unit>
      <trans-unit id="ERR_BadSwitch">
        <source>Unrecognized option: '{0}'</source>
        <target state="translated">選項無法辨認: '{0}'</target>
        <note />
      </trans-unit>
      <trans-unit id="WRN_NoSources">
        <source>No source files specified.</source>
        <target state="translated">未指定任何原始程式檔。</target>
        <note />
      </trans-unit>
      <trans-unit id="WRN_NoSources_Title">
        <source>No source files specified</source>
        <target state="translated">未指定任何原始程式檔</target>
        <note />
      </trans-unit>
      <trans-unit id="ERR_ExpectedSingleScript">
        <source>Expected a script (.csx file) but none specified</source>
        <target state="translated">必須是指令碼 (.csx 檔)，但未指定</target>
        <note />
      </trans-unit>
      <trans-unit id="ERR_OpenResponseFile">
        <source>Error opening response file '{0}'</source>
        <target state="translated">開啟回應檔 '{0}' 時發生錯誤</target>
        <note />
      </trans-unit>
      <trans-unit id="ERR_CantOpenFileWrite">
        <source>Cannot open '{0}' for writing -- '{1}'</source>
        <target state="translated">無法開啟 '{0}' 進行寫入 -- '{1}'</target>
        <note />
      </trans-unit>
      <trans-unit id="ERR_BadBaseNumber">
        <source>Invalid image base number '{0}'</source>
        <target state="translated">映像基底編號 '{0}' 無效</target>
        <note />
      </trans-unit>
      <trans-unit id="ERR_BinaryFile">
        <source>'{0}' is a binary file instead of a text file</source>
        <target state="translated">'{0}' 是二進位檔案而非文字檔</target>
        <note />
      </trans-unit>
      <trans-unit id="FTL_BadCodepage">
        <source>Code page '{0}' is invalid or not installed</source>
        <target state="translated">字碼頁 '{0}' 無效或未安裝</target>
        <note />
      </trans-unit>
      <trans-unit id="FTL_BadChecksumAlgorithm">
        <source>Algorithm '{0}' is not supported</source>
        <target state="translated">不支援演算法 '{0}'</target>
        <note />
      </trans-unit>
      <trans-unit id="ERR_NoMainOnDLL">
        <source>Cannot specify /main if building a module or library</source>
        <target state="translated">在建置模組或程式庫時不能指定 /main</target>
        <note />
      </trans-unit>
      <trans-unit id="FTL_InvalidTarget">
        <source>Invalid target type for /target: must specify 'exe', 'winexe', 'library', or 'module'</source>
        <target state="translated">/target: 的目標類型無效。必須指定 'exe'、'winexe'、'library' 或 'module'。</target>
        <note />
      </trans-unit>
      <trans-unit id="FTL_InputFileNameTooLong">
        <source>File name '{0}' is empty, contains invalid characters, has a drive specification without an absolute path, or is too long</source>
        <target state="translated">檔案名稱 '{0}' 是空的、包含了無效字元、指定了磁碟機但不是絕對路徑，或太長了。</target>
        <note />
      </trans-unit>
      <trans-unit id="WRN_NoConfigNotOnCommandLine">
        <source>Ignoring /noconfig option because it was specified in a response file</source>
        <target state="translated">因為在回應檔中已指定 /noconfig 選項，所以將會忽略該選項。</target>
        <note />
      </trans-unit>
      <trans-unit id="WRN_NoConfigNotOnCommandLine_Title">
        <source>Ignoring /noconfig option because it was specified in a response file</source>
        <target state="translated">因為在回應檔中已指定 /noconfig 選項，所以將會忽略該選項。</target>
        <note />
      </trans-unit>
      <trans-unit id="ERR_InvalidFileAlignment">
        <source>Invalid file section alignment '{0}'</source>
        <target state="translated">無效的檔案區段記憶體對齊 '{0}'</target>
        <note />
      </trans-unit>
      <trans-unit id="ERR_InvalidOutputName">
        <source>Invalid output name: {0}</source>
        <target state="translated">無效的輸出名稱: {0}</target>
        <note />
      </trans-unit>
      <trans-unit id="ERR_InvalidDebugInformationFormat">
        <source>Invalid debug information format: {0}</source>
        <target state="translated">無效的偵錯資訊格式: {0}</target>
        <note />
      </trans-unit>
      <trans-unit id="ERR_LegacyObjectIdSyntax">
        <source>'id#' syntax is no longer supported. Use '$id' instead.</source>
        <target state="translated">'不再支援 'id#' 語法。請改用 '$id'。</target>
        <note />
      </trans-unit>
      <trans-unit id="WRN_DefineIdentifierRequired">
        <source>Invalid name for a preprocessing symbol; '{0}' is not a valid identifier</source>
        <target state="translated">前置處理符號的名稱無效; '{0}' 不是有效的識別碼</target>
        <note />
      </trans-unit>
      <trans-unit id="WRN_DefineIdentifierRequired_Title">
        <source>Invalid name for a preprocessing symbol; not a valid identifier</source>
        <target state="translated">前置處理符號的名稱無效; 不是有效的識別碼</target>
        <note />
      </trans-unit>
      <trans-unit id="FTL_OutputFileExists">
        <source>Cannot create short filename '{0}' when a long filename with the same short filename already exists</source>
        <target state="translated">無法建立短的檔名 '{0}'，因為已有長檔名的名稱和該短檔名相同。</target>
        <note />
      </trans-unit>
      <trans-unit id="ERR_OneAliasPerReference">
        <source>A /reference option that declares an extern alias can only have one filename. To specify multiple aliases or filenames, use multiple /reference options.</source>
        <target state="translated">宣告外部別名的 /reference 選項只能有一個檔名。若要指定多個別名或檔名，請用多個 /reference 選項。</target>
        <note />
      </trans-unit>
      <trans-unit id="ERR_SwitchNeedsNumber">
        <source>Command-line syntax error: Missing ':&lt;number&gt;' for '{0}' option</source>
        <target state="translated">命令列語法錯誤: 遺漏 '{0}' 選項的 ':&lt;number&gt;'</target>
        <note />
      </trans-unit>
      <trans-unit id="ERR_MissingDebugSwitch">
        <source>The /pdb option requires that the /debug option also be used</source>
        <target state="translated">/pdb 選項需要同時使用 /debug 選項</target>
        <note />
      </trans-unit>
      <trans-unit id="ERR_ComRefCallInExpressionTree">
        <source>An expression tree lambda may not contain a COM call with ref omitted on arguments</source>
        <target state="translated">運算式樹狀架構 Lambda 不可包含引數上省略 ref 的 COM 呼叫</target>
        <note />
      </trans-unit>
      <trans-unit id="ERR_InvalidFormatForGuidForOption">
        <source>Command-line syntax error: Invalid Guid format '{0}' for option '{1}'</source>
        <target state="translated">命令列語法錯誤: 選項 '{1}' 的 Guid 格式 '{0}' 無效</target>
        <note />
      </trans-unit>
      <trans-unit id="ERR_MissingGuidForOption">
        <source>Command-line syntax error: Missing Guid for option '{1}'</source>
        <target state="translated">命令列語法錯誤: 遺漏選項 '{1}' 的 Guid</target>
        <note />
      </trans-unit>
      <trans-unit id="WRN_CLS_NoVarArgs">
        <source>Methods with variable arguments are not CLS-compliant</source>
        <target state="translated">具有變數引數的方法不符合 CLS 規範</target>
        <note />
      </trans-unit>
      <trans-unit id="WRN_CLS_NoVarArgs_Title">
        <source>Methods with variable arguments are not CLS-compliant</source>
        <target state="translated">具有變數引數的方法不符合 CLS 規範</target>
        <note />
      </trans-unit>
      <trans-unit id="WRN_CLS_BadArgType">
        <source>Argument type '{0}' is not CLS-compliant</source>
        <target state="translated">引數類型 '{0}' 不符合 CLS 規範</target>
        <note />
      </trans-unit>
      <trans-unit id="WRN_CLS_BadArgType_Title">
        <source>Argument type is not CLS-compliant</source>
        <target state="translated">引數類型不符合 CLS 規範</target>
        <note />
      </trans-unit>
      <trans-unit id="WRN_CLS_BadReturnType">
        <source>Return type of '{0}' is not CLS-compliant</source>
        <target state="translated">{0}' 的傳回類型不符合 CLS 規範</target>
        <note />
      </trans-unit>
      <trans-unit id="WRN_CLS_BadReturnType_Title">
        <source>Return type is not CLS-compliant</source>
        <target state="translated">傳回類型不符合 CLS 規範</target>
        <note />
      </trans-unit>
      <trans-unit id="WRN_CLS_BadFieldPropType">
        <source>Type of '{0}' is not CLS-compliant</source>
        <target state="translated">{0}' 的類型不符合 CLS 規範</target>
        <note />
      </trans-unit>
      <trans-unit id="WRN_CLS_BadFieldPropType_Title">
        <source>Type is not CLS-compliant</source>
        <target state="translated">類型不符合 CLS 規範</target>
        <note />
      </trans-unit>
      <trans-unit id="WRN_CLS_BadFieldPropType_Description">
        <source>A public, protected, or protected internal variable must be of a type that is compliant with the Common Language Specification (CLS).</source>
        <target state="translated">公用、保護或保護內部變數的類型必須符合 Common Language Specification (CLS) 規範。</target>
        <note />
      </trans-unit>
      <trans-unit id="WRN_CLS_BadIdentifierCase">
        <source>Identifier '{0}' differing only in case is not CLS-compliant</source>
        <target state="translated">只有大小寫不相同的識別項 '{0}'，不符合 CLS 規範。</target>
        <note />
      </trans-unit>
      <trans-unit id="WRN_CLS_BadIdentifierCase_Title">
        <source>Identifier differing only in case is not CLS-compliant</source>
        <target state="translated">只有大小寫不同的識別項，不符合 CLS 規範</target>
        <note />
      </trans-unit>
      <trans-unit id="WRN_CLS_OverloadRefOut">
        <source>Overloaded method '{0}' differing only in ref or out, or in array rank, is not CLS-compliant</source>
        <target state="translated">只有 ref/out 或陣列陣序差異的多載方法 '{0}'，不符合 CLS 規範。</target>
        <note />
      </trans-unit>
      <trans-unit id="WRN_CLS_OverloadRefOut_Title">
        <source>Overloaded method differing only in ref or out, or in array rank, is not CLS-compliant</source>
        <target state="translated">只有 ref/out 或陣列陣序差異的多載方法，不符合 CLS 規範</target>
        <note />
      </trans-unit>
      <trans-unit id="WRN_CLS_OverloadUnnamed">
        <source>Overloaded method '{0}' differing only by unnamed array types is not CLS-compliant</source>
        <target state="translated">只有未命名陣列類型有差異的多載方法 '{0}'，不符合 CLS 規範。</target>
        <note />
      </trans-unit>
      <trans-unit id="WRN_CLS_OverloadUnnamed_Title">
        <source>Overloaded method differing only by unnamed array types is not CLS-compliant</source>
        <target state="translated">只有未命名陣列類型有差異的多載方法，不符合 CLS 規範</target>
        <note />
      </trans-unit>
      <trans-unit id="WRN_CLS_OverloadUnnamed_Description">
        <source>This error occurs if you have an overloaded method that takes a jagged array and the only difference between the method signatures is the element type of the array. To avoid this error, consider using a rectangular array rather than a jagged array; use an additional parameter to disambiguate the function call; rename one or more of the overloaded methods; or, if CLS Compliance is not needed, remove the CLSCompliantAttribute attribute.</source>
        <target state="translated">如果您的多載方法採用不規則陣列，而且方法簽章之間的唯一差異是陣列的項目類型，則會發生此錯誤。若要避免此錯誤，請考慮使用矩形陣列，而非不規則陣列; 請使用其他參數來釐清函式呼叫; 請重新命名一個或多個多載方法; 或者，如果不需要符合 CLS 規範，請移除 CLSCompliantAttribute 屬性。</target>
        <note />
      </trans-unit>
      <trans-unit id="WRN_CLS_BadIdentifier">
        <source>Identifier '{0}' is not CLS-compliant</source>
        <target state="translated">識別項 '{0}' 不符合 CLS 規範</target>
        <note />
      </trans-unit>
      <trans-unit id="WRN_CLS_BadIdentifier_Title">
        <source>Identifier is not CLS-compliant</source>
        <target state="translated">識別項不符合 CLS 規範</target>
        <note />
      </trans-unit>
      <trans-unit id="WRN_CLS_BadBase">
        <source>'{0}': base type '{1}' is not CLS-compliant</source>
        <target state="translated">'{0}': 基底類型 '{1}' 不符合 CLS 規範</target>
        <note />
      </trans-unit>
      <trans-unit id="WRN_CLS_BadBase_Title">
        <source>Base type is not CLS-compliant</source>
        <target state="translated">基底類型不符合 CLS 規範</target>
        <note />
      </trans-unit>
      <trans-unit id="WRN_CLS_BadBase_Description">
        <source>A base type was marked as not having to be compliant with the Common Language Specification (CLS) in an assembly that was marked as being CLS compliant. Either remove the attribute that specifies the assembly is CLS compliant or remove the attribute that indicates the type is not CLS compliant.</source>
        <target state="translated">在標記為符合 CLS 規範的組件中，基底類型標記為不需要符合 Common Language Specification (CLS) 規範。移除指定組件符合 CLS 規範的屬性，或移除指出類型不符合 CLS 規範的屬性。</target>
        <note />
      </trans-unit>
      <trans-unit id="WRN_CLS_BadInterfaceMember">
        <source>'{0}': CLS-compliant interfaces must have only CLS-compliant members</source>
        <target state="translated">'{0}': 符合 CLS 規範的介面內，所有成員都必須符合 CLS 規範。</target>
        <note />
      </trans-unit>
      <trans-unit id="WRN_CLS_BadInterfaceMember_Title">
        <source>CLS-compliant interfaces must have only CLS-compliant members</source>
        <target state="translated">符合 CLS 規範的介面內，所有成員都必須符合 CLS 規範</target>
        <note />
      </trans-unit>
      <trans-unit id="WRN_CLS_NoAbstractMembers">
        <source>'{0}': only CLS-compliant members can be abstract</source>
        <target state="translated">'{0}': 只有符合 CLS 規範的成員，才可為抽象。</target>
        <note />
      </trans-unit>
      <trans-unit id="WRN_CLS_NoAbstractMembers_Title">
        <source>Only CLS-compliant members can be abstract</source>
        <target state="translated">只有符合 CLS 規範的成員，才可為抽象</target>
        <note />
      </trans-unit>
      <trans-unit id="WRN_CLS_NotOnModules">
        <source>You must specify the CLSCompliant attribute on the assembly, not the module, to enable CLS compliance checking</source>
        <target state="translated">您必須在組件 (而非模組) 上指定 CLSCompliant 屬性，以啟用 CLS 合規性檢查。</target>
        <note />
      </trans-unit>
      <trans-unit id="WRN_CLS_NotOnModules_Title">
        <source>You must specify the CLSCompliant attribute on the assembly, not the module, to enable CLS compliance checking</source>
        <target state="translated">您必須在組件 (而非模組) 上指定 CLSCompliant 屬性，以啟用 CLS 合規性檢查。</target>
        <note />
      </trans-unit>
      <trans-unit id="WRN_CLS_ModuleMissingCLS">
        <source>Added modules must be marked with the CLSCompliant attribute to match the assembly</source>
        <target state="translated">新增的模組必須以 CLSCompliant 屬性標記，才能與這個組件相符</target>
        <note />
      </trans-unit>
      <trans-unit id="WRN_CLS_ModuleMissingCLS_Title">
        <source>Added modules must be marked with the CLSCompliant attribute to match the assembly</source>
        <target state="translated">新增的模組必須以 CLSCompliant 屬性標記，才能與這個組件相符</target>
        <note />
      </trans-unit>
      <trans-unit id="WRN_CLS_AssemblyNotCLS">
        <source>'{0}' cannot be marked as CLS-compliant because the assembly does not have a CLSCompliant attribute</source>
        <target state="translated">'因為組件沒有 CLSCompliant 屬性，所以 '{0}' 不可標記為符合 CLS 規範。</target>
        <note />
      </trans-unit>
      <trans-unit id="WRN_CLS_AssemblyNotCLS_Title">
        <source>Type or member cannot be marked as CLS-compliant because the assembly does not have a CLSCompliant attribute</source>
        <target state="translated">因為組件沒有 CLSCompliant 屬性，所以類型或成員不可標記為符合 CLS 規範</target>
        <note />
      </trans-unit>
      <trans-unit id="WRN_CLS_BadAttributeType">
        <source>'{0}' has no accessible constructors which use only CLS-compliant types</source>
        <target state="translated">'{0}' 沒有僅使用符合 CLS 規範之類型的可存取建構函式</target>
        <note />
      </trans-unit>
      <trans-unit id="WRN_CLS_BadAttributeType_Title">
        <source>Type has no accessible constructors which use only CLS-compliant types</source>
        <target state="translated">類型沒有僅使用符合 CLS 規範之類型的可存取建構函式</target>
        <note />
      </trans-unit>
      <trans-unit id="WRN_CLS_ArrayArgumentToAttribute">
        <source>Arrays as attribute arguments is not CLS-compliant</source>
        <target state="translated">以陣列做為屬性引數不符合 CLS 規範</target>
        <note />
      </trans-unit>
      <trans-unit id="WRN_CLS_ArrayArgumentToAttribute_Title">
        <source>Arrays as attribute arguments is not CLS-compliant</source>
        <target state="translated">以陣列做為屬性引數不符合 CLS 規範</target>
        <note />
      </trans-unit>
      <trans-unit id="WRN_CLS_NotOnModules2">
        <source>You cannot specify the CLSCompliant attribute on a module that differs from the CLSCompliant attribute on the assembly</source>
        <target state="translated">在模組上指定的 CLSCompliant 屬性不能與組件上的 CLSCompliant 屬性不同</target>
        <note />
      </trans-unit>
      <trans-unit id="WRN_CLS_NotOnModules2_Title">
        <source>You cannot specify the CLSCompliant attribute on a module that differs from the CLSCompliant attribute on the assembly</source>
        <target state="translated">在模組上指定的 CLSCompliant 屬性不能與組件上的 CLSCompliant 屬性不同</target>
        <note />
      </trans-unit>
      <trans-unit id="WRN_CLS_IllegalTrueInFalse">
        <source>'{0}' cannot be marked as CLS-compliant because it is a member of non-CLS-compliant type '{1}'</source>
        <target state="translated">'因為 '{0}' 是不符合 CLS 規範之類型 '{1}' 的成員，所以不可標記為符合 CLS 規範。</target>
        <note />
      </trans-unit>
      <trans-unit id="WRN_CLS_IllegalTrueInFalse_Title">
        <source>Type cannot be marked as CLS-compliant because it is a member of non-CLS-compliant type</source>
        <target state="translated">因為類型是不符合 CLS 規範之類型的成員，所以不可標記為符合 CLS 規範</target>
        <note />
      </trans-unit>
      <trans-unit id="WRN_CLS_MeaninglessOnPrivateType">
        <source>CLS compliance checking will not be performed on '{0}' because it is not visible from outside this assembly</source>
        <target state="translated">將不會在 '{0}' 上執行 CLS 合規性檢查，因為從此組件之外無法看到它。</target>
        <note />
      </trans-unit>
      <trans-unit id="WRN_CLS_MeaninglessOnPrivateType_Title">
        <source>CLS compliance checking will not be performed because it is not visible from outside this assembly</source>
        <target state="translated">將不會執行 CLS 合規性檢查，因為這個組件不是外部可見的</target>
        <note />
      </trans-unit>
      <trans-unit id="WRN_CLS_AssemblyNotCLS2">
        <source>'{0}' does not need a CLSCompliant attribute because the assembly does not have a CLSCompliant attribute</source>
        <target state="translated">'{0}' 不需要 CLSCompliant 屬性，因為組件並沒有 CLSCompliant 屬性。</target>
        <note />
      </trans-unit>
      <trans-unit id="WRN_CLS_AssemblyNotCLS2_Title">
        <source>Type or member does not need a CLSCompliant attribute because the assembly does not have a CLSCompliant attribute</source>
        <target state="translated">因為組件沒有 CLSCompliant 屬性，所以類型或成員不需要 CLSCompliant 屬性</target>
        <note />
      </trans-unit>
      <trans-unit id="WRN_CLS_MeaninglessOnParam">
        <source>CLSCompliant attribute has no meaning when applied to parameters. Try putting it on the method instead.</source>
        <target state="translated">CLSCompliant 屬性套用在參數上沒有意義，請改為置於方法上。</target>
        <note />
      </trans-unit>
      <trans-unit id="WRN_CLS_MeaninglessOnParam_Title">
        <source>CLSCompliant attribute has no meaning when applied to parameters</source>
        <target state="translated">CLSCompliant 屬性在套用至參數時沒有任何意義</target>
        <note />
      </trans-unit>
      <trans-unit id="WRN_CLS_MeaninglessOnReturn">
        <source>CLSCompliant attribute has no meaning when applied to return types. Try putting it on the method instead.</source>
        <target state="translated">CLSCompliant 屬性套用至傳回類型沒有意義，請改為置於方法上。</target>
        <note />
      </trans-unit>
      <trans-unit id="WRN_CLS_MeaninglessOnReturn_Title">
        <source>CLSCompliant attribute has no meaning when applied to return types</source>
        <target state="translated">CLSCompliant 屬性在套用至傳回類型時沒有任何意義</target>
        <note />
      </trans-unit>
      <trans-unit id="WRN_CLS_BadTypeVar">
        <source>Constraint type '{0}' is not CLS-compliant</source>
        <target state="translated">條件約束類型 '{0}' 不符合 CLS 規範</target>
        <note />
      </trans-unit>
      <trans-unit id="WRN_CLS_BadTypeVar_Title">
        <source>Constraint type is not CLS-compliant</source>
        <target state="translated">條件約束類型不符合 CLS 規範</target>
        <note />
      </trans-unit>
      <trans-unit id="WRN_CLS_VolatileField">
        <source>CLS-compliant field '{0}' cannot be volatile</source>
        <target state="translated">符合 CLS 規範的欄位 '{0}' 不可為 Volatile</target>
        <note />
      </trans-unit>
      <trans-unit id="WRN_CLS_VolatileField_Title">
        <source>CLS-compliant field cannot be volatile</source>
        <target state="translated">符合 CLS 規範的欄位不可為 volatile</target>
        <note />
      </trans-unit>
      <trans-unit id="WRN_CLS_BadInterface">
        <source>'{0}' is not CLS-compliant because base interface '{1}' is not CLS-compliant</source>
        <target state="translated">'{0}' 不符合 CLS 規範，因為基底介面 '{1}' 不符合 CLS 規範。</target>
        <note />
      </trans-unit>
      <trans-unit id="WRN_CLS_BadInterface_Title">
        <source>Type is not CLS-compliant because base interface is not CLS-compliant</source>
        <target state="translated">類型不符合 CLS 規範，因為基底介面不符合 CLS 規範</target>
        <note />
      </trans-unit>
      <trans-unit id="ERR_BadAwaitArg">
        <source>'await' requires that the type {0} have a suitable GetAwaiter method</source>
        <target state="translated">'await' 要求類型 {0} 必須要有適合的 GetAwaiter 方法</target>
        <note />
      </trans-unit>
      <trans-unit id="ERR_BadAwaitArgIntrinsic">
        <source>Cannot await '{0}'</source>
        <target state="translated">無法等候 '{0}'</target>
        <note />
      </trans-unit>
      <trans-unit id="ERR_BadAwaiterPattern">
        <source>'await' requires that the return type '{0}' of '{1}.GetAwaiter()' have suitable IsCompleted, OnCompleted, and GetResult members, and implement INotifyCompletion or ICriticalNotifyCompletion</source>
        <target state="translated">'await' 要求 '{1}.GetAwaiter()' 的傳回類型 '{0}' 必須是適合的 IsCompleted、OnCompleted 和 GetResult 成員，且實作 INotifyCompletion 或 ICriticalNotifyCompletion。</target>
        <note />
      </trans-unit>
      <trans-unit id="ERR_BadAwaitArg_NeedSystem">
        <source>'await' requires that the type '{0}' have a suitable GetAwaiter method. Are you missing a using directive for 'System'?</source>
        <target state="translated">'await' 要求類型 '{0}' 必須要有適合的 GetAwaiter 方法。是否遺漏了 'System' 的 using 指示詞?</target>
        <note />
      </trans-unit>
      <trans-unit id="ERR_BadAwaitArgVoidCall">
        <source>Cannot await 'void'</source>
        <target state="translated">無法等候 'void'</target>
        <note />
      </trans-unit>
      <trans-unit id="ERR_BadAwaitAsIdentifier">
        <source>'await' cannot be used as an identifier within an async method or lambda expression</source>
        <target state="translated">'await' 不能當做非同步方法或 Lambda 運算式中的識別項使用</target>
        <note />
      </trans-unit>
      <trans-unit id="ERR_DoesntImplementAwaitInterface">
        <source>'{0}' does not implement '{1}'</source>
        <target state="translated">'{0}' 未實作 '{1}'</target>
        <note />
      </trans-unit>
      <trans-unit id="ERR_TaskRetNoObjectRequired">
        <source>Since '{0}' is an async method that returns 'Task', a return keyword must not be followed by an object expression. Did you intend to return 'Task&lt;T&gt;'?</source>
        <target state="translated">因為 '{0}' 是會傳回 'Task' 的非同步方法，所以 return 關鍵字之後不可接著物件運算式。原本希望傳回 'Task&lt;T&gt;' 嗎?</target>
        <note />
      </trans-unit>
      <trans-unit id="ERR_BadAsyncReturn">
        <source>The return type of an async method must be void, Task or Task&lt;T&gt;</source>
        <target state="translated">非同步方法的傳回類型必須為 void、Task 或 Task&lt;T&gt;</target>
        <note />
      </trans-unit>
      <trans-unit id="ERR_CantReturnVoid">
        <source>Cannot return an expression of type 'void'</source>
        <target state="translated">無法傳回類型 'void' 的運算式</target>
        <note />
      </trans-unit>
      <trans-unit id="ERR_VarargsAsync">
        <source>__arglist is not allowed in the parameter list of async methods</source>
        <target state="translated">非同步方法的參數清單中不可出現 __arglist</target>
        <note />
      </trans-unit>
      <trans-unit id="ERR_ByRefTypeAndAwait">
        <source>'await' cannot be used in an expression containing the type '{0}'</source>
        <target state="translated">'await' 不得用於包含類型 '{0}' 的運算式中</target>
        <note />
      </trans-unit>
      <trans-unit id="ERR_UnsafeAsyncArgType">
        <source>Async methods cannot have unsafe parameters or return types</source>
        <target state="translated">非同步方法不能有 Unsafe 參數或 return 類型</target>
        <note />
      </trans-unit>
      <trans-unit id="ERR_BadAsyncArgType">
        <source>Async methods cannot have ref or out parameters</source>
        <target state="translated">非同步方法不可出現 ref 或 out 參數</target>
        <note />
      </trans-unit>
      <trans-unit id="ERR_BadAwaitWithoutAsync">
        <source>The 'await' operator can only be used when contained within a method or lambda expression marked with the 'async' modifier</source>
        <target state="translated">await' 運算子只有在包含於以 'async' 修飾詞標記的方法或 Lambda 運算式中時，才可使用。</target>
        <note />
      </trans-unit>
      <trans-unit id="ERR_BadAwaitWithoutAsyncLambda">
        <source>The 'await' operator can only be used within an async {0}. Consider marking this {0} with the 'async' modifier.</source>
        <target state="translated">await' 運算子只可用在非同步 {0} 中。請考慮以 'async' 修飾詞標記此 {0}。</target>
        <note />
      </trans-unit>
      <trans-unit id="ERR_BadAwaitWithoutAsyncMethod">
        <source>The 'await' operator can only be used within an async method. Consider marking this method with the 'async' modifier and changing its return type to 'Task&lt;{0}&gt;'.</source>
        <target state="translated">await' 運算子只可用在非同步方法中。請考慮以 'async' 修飾詞標記此方法，並將其傳回類型變更為 'Task&lt;{0}&gt;'。</target>
        <note />
      </trans-unit>
      <trans-unit id="ERR_BadAwaitWithoutVoidAsyncMethod">
        <source>The 'await' operator can only be used within an async method. Consider marking this method with the 'async' modifier and changing its return type to 'Task'.</source>
        <target state="translated">await' 運算子只可用於非同步方法中。請考慮以 'async' 修飾詞標記此方法，並將其傳回類型變更為 'Task'。</target>
        <note />
      </trans-unit>
      <trans-unit id="ERR_BadAwaitInFinally">
        <source>Cannot await in the body of a finally clause</source>
        <target state="translated">無法在 finally 子句的主體中等候</target>
        <note />
      </trans-unit>
      <trans-unit id="ERR_BadAwaitInCatch">
        <source>Cannot await in a catch clause</source>
        <target state="translated">無法在 catch 子句中等候</target>
        <note />
      </trans-unit>
      <trans-unit id="ERR_BadAwaitInCatchFilter">
        <source>Cannot await in the filter expression of a catch clause</source>
        <target state="translated">無法在 catch 子句的篩選條件運算式中等候</target>
        <note />
      </trans-unit>
      <trans-unit id="ERR_BadAwaitInLock">
        <source>Cannot await in the body of a lock statement</source>
        <target state="translated">無法在 lock 陳述式的主體中等候</target>
        <note />
      </trans-unit>
      <trans-unit id="ERR_BadAwaitInStaticVariableInitializer">
        <source>The 'await' operator cannot be used in a static script variable initializer.</source>
        <target state="translated">await' 運算子不可用於靜態指令碼變數初始設定式。</target>
        <note />
      </trans-unit>
      <trans-unit id="ERR_AwaitInUnsafeContext">
        <source>Cannot await in an unsafe context</source>
        <target state="translated">無法在不安全的內容中等候</target>
        <note />
      </trans-unit>
      <trans-unit id="ERR_BadAsyncLacksBody">
        <source>The 'async' modifier can only be used in methods that have a body.</source>
        <target state="translated">async' 修飾詞只可用於具有主體的方法。</target>
        <note />
      </trans-unit>
      <trans-unit id="ERR_BadSpecialByRefLocal">
        <source>Parameters or locals of type '{0}' cannot be declared in async methods or lambda expressions.</source>
        <target state="translated">類型 '{0}' 的參數或區域變數，不可在非同步方法或 Lambda 運算式中宣告。</target>
        <note />
      </trans-unit>
      <trans-unit id="ERR_BadSpecialByRefIterator">
        <source>foreach statement cannot operate on enumerators of type '{0}' in async or iterator methods because '{0}' is a ref struct.</source>
        <target state="translated">foreach 陳述式無法對 async 或 iterator 方法中類型 '{0}' 的列舉值進行操作，因為 '{0}' 為 ref struct。</target>
        <note />
      </trans-unit>
      <trans-unit id="ERR_SecurityCriticalOrSecuritySafeCriticalOnAsync">
        <source>Security attribute '{0}' cannot be applied to an Async method.</source>
        <target state="translated">安全屬性 '{0}' 無法套用至非同步方法。</target>
        <note />
      </trans-unit>
      <trans-unit id="ERR_SecurityCriticalOrSecuritySafeCriticalOnAsyncInClassOrStruct">
        <source>Async methods are not allowed in an Interface, Class, or Structure which has the 'SecurityCritical' or 'SecuritySafeCritical' attribute.</source>
        <target state="translated">具有 'SecurityCritical' 或 'SecuritySafeCritical' 屬性的介面、類別或結構中，不可使用非同步方法。</target>
        <note />
      </trans-unit>
      <trans-unit id="ERR_BadAwaitInQuery">
        <source>The 'await' operator may only be used in a query expression within the first collection expression of the initial 'from' clause or within the collection expression of a 'join' clause</source>
        <target state="translated">await' 運算子只能用在初始 'from' 子句的第一個集合運算式或 'join' 子句的集合運算式中的查詢運算式</target>
        <note />
      </trans-unit>
      <trans-unit id="WRN_AsyncLacksAwaits">
        <source>This async method lacks 'await' operators and will run synchronously. Consider using the 'await' operator to await non-blocking API calls, or 'await Task.Run(...)' to do CPU-bound work on a background thread.</source>
        <target state="translated">這個非同步方法缺少 'await' 運算子，因此將以同步方式執行。請考慮使用 'await' 運算子等候未封鎖的應用程式開發介面呼叫，或使用 'await Task.Run(...)' 在背景執行緒上執行 CPU-bound 工作。</target>
        <note />
      </trans-unit>
      <trans-unit id="WRN_AsyncLacksAwaits_Title">
        <source>Async method lacks 'await' operators and will run synchronously</source>
        <target state="translated">Async 方法缺乏 'await' 運算子，將同步執行</target>
        <note />
      </trans-unit>
      <trans-unit id="WRN_UnobservedAwaitableExpression">
        <source>Because this call is not awaited, execution of the current method continues before the call is completed. Consider applying the 'await' operator to the result of the call.</source>
        <target state="translated">因為未等候此呼叫，所以在呼叫完成之前會繼續執行目前的方法。請考慮將 'await' 運算子套用至呼叫的結果。</target>
        <note />
      </trans-unit>
      <trans-unit id="WRN_UnobservedAwaitableExpression_Title">
        <source>Because this call is not awaited, execution of the current method continues before the call is completed</source>
        <target state="translated">因為未等待此呼叫，所以在完成呼叫之前會繼續執行目前方法</target>
        <note />
      </trans-unit>
      <trans-unit id="WRN_UnobservedAwaitableExpression_Description">
        <source>The current method calls an async method that returns a Task or a Task&lt;TResult&gt; and doesn't apply the await operator to the result. The call to the async method starts an asynchronous task. However, because no await operator is applied, the program continues without waiting for the task to complete. In most cases, that behavior isn't what you expect. Usually other aspects of the calling method depend on the results of the call or, minimally, the called method is expected to complete before you return from the method that contains the call.

An equally important issue is what happens to exceptions that are raised in the called async method. An exception that's raised in a method that returns a Task or Task&lt;TResult&gt; is stored in the returned task. If you don't await the task or explicitly check for exceptions, the exception is lost. If you await the task, its exception is rethrown.

As a best practice, you should always await the call.

You should consider suppressing the warning only if you're sure that you don't want to wait for the asynchronous call to complete and that the called method won't raise any exceptions. In that case, you can suppress the warning by assigning the task result of the call to a variable.</source>
        <target state="translated">目前方法會呼叫傳回 Task 或 Task&lt;TResult&gt; 的 async 方法，而且不會將 await 運算子套用至結果。呼叫 async 方法會啟動非同步工作。不過，因為未套用 await 運算子，所以程式會繼續進行，而不會等待工作完成。在大多數情況下，該行為不會是您預期的行為。通常，calling 方法的其他層面取決於呼叫結果，或者至少必須先 called 方法，您才能從包含該呼叫的方法傳回。

另一個同樣重要的問題是，在 called async 方法中所引發的例外狀況會發生什麼情況。傳回 Task 或 Task&lt;TResult&gt; 之方法中所引發的例外狀況，會儲存在傳回的工作中。如果您不等待工作或明確地檢查例外狀況，則會遺失例外狀況。如果您等待工作，則會重新擲出其例外狀況。

最佳做法是一律等待呼叫。

只有在確定不想要等待非同步呼叫完成，且 called 方法不會引發任何例外狀況時，才應該考慮隱藏警告。在該情況下，將呼叫的工作結果指派給變數，即可隱藏警告。</target>
        <note />
      </trans-unit>
      <trans-unit id="ERR_SynchronizedAsyncMethod">
        <source>'MethodImplOptions.Synchronized' cannot be applied to an async method</source>
        <target state="translated">'MethodImplOptions.Synchronized' 無法套用至非同步方法</target>
        <note />
      </trans-unit>
      <trans-unit id="ERR_NoConversionForCallerLineNumberParam">
        <source>CallerLineNumberAttribute cannot be applied because there are no standard conversions from type '{0}' to type '{1}'</source>
        <target state="translated">無法套用 CallerLineNumberAttribute，因為沒有從類型 '{0}' 標準轉換成類型 '{1}'。</target>
        <note />
      </trans-unit>
      <trans-unit id="ERR_NoConversionForCallerFilePathParam">
        <source>CallerFilePathAttribute cannot be applied because there are no standard conversions from type '{0}' to type '{1}'</source>
        <target state="translated">無法套用 CallerFilePathAttribute，因為沒有從類型 '{0}' 標準轉換成類型 '{1}'。</target>
        <note />
      </trans-unit>
      <trans-unit id="ERR_NoConversionForCallerMemberNameParam">
        <source>CallerMemberNameAttribute cannot be applied because there are no standard conversions from type '{0}' to type '{1}'</source>
        <target state="translated">無法套用 CallerMemberNameAttribute，因為沒有從類型 '{0}' 標準轉換成類型 '{1}'。</target>
        <note />
      </trans-unit>
      <trans-unit id="ERR_BadCallerLineNumberParamWithoutDefaultValue">
        <source>The CallerLineNumberAttribute may only be applied to parameters with default values</source>
        <target state="translated">CallerLineNumberAttribute 只能套用至具有預設值的參數</target>
        <note />
      </trans-unit>
      <trans-unit id="ERR_BadCallerFilePathParamWithoutDefaultValue">
        <source>The CallerFilePathAttribute may only be applied to parameters with default values</source>
        <target state="translated">CallerFilePathAttribute 只能套用至具有預設值的參數</target>
        <note />
      </trans-unit>
      <trans-unit id="ERR_BadCallerMemberNameParamWithoutDefaultValue">
        <source>The CallerMemberNameAttribute may only be applied to parameters with default values</source>
        <target state="translated">CallerMemberNameAttribute 只能套用至具有預設值的參數</target>
        <note />
      </trans-unit>
      <trans-unit id="WRN_CallerLineNumberParamForUnconsumedLocation">
        <source>The CallerLineNumberAttribute applied to parameter '{0}' will have no effect because it applies to a member that is used in contexts that do not allow optional arguments</source>
        <target state="translated">套用到參數 '{0}' 的 CallerLineNumberAttribute 將沒有作用，因為它套用到了不允許選擇性引數的內容中所使用之成員。</target>
        <note />
      </trans-unit>
      <trans-unit id="WRN_CallerLineNumberParamForUnconsumedLocation_Title">
        <source>The CallerLineNumberAttribute will have no effect because it applies to a member that is used in contexts that do not allow optional arguments</source>
        <target state="translated">CallerLineNumberAttribute 將沒有效果，因為它所套用到的成員是用在不允許選擇性引數的內容</target>
        <note />
      </trans-unit>
      <trans-unit id="WRN_CallerFilePathParamForUnconsumedLocation">
        <source>The CallerFilePathAttribute applied to parameter '{0}' will have no effect because it applies to a member that is used in contexts that do not allow optional arguments</source>
        <target state="translated">套用到參數 '{0}' 的 CallerFilePathAttribute 將沒有作用，因為它套用到不允許選擇性引數的內容中所使用的成員</target>
        <note />
      </trans-unit>
      <trans-unit id="WRN_CallerFilePathParamForUnconsumedLocation_Title">
        <source>The CallerFilePathAttribute will have no effect because it applies to a member that is used in contexts that do not allow optional arguments</source>
        <target state="translated">CallerFilePathAttribute 將沒有作用，因為它套用到不允許選擇性引數的內容中所使用的成員</target>
        <note />
      </trans-unit>
      <trans-unit id="WRN_CallerMemberNameParamForUnconsumedLocation">
        <source>The CallerMemberNameAttribute applied to parameter '{0}' will have no effect because it applies to a member that is used in contexts that do not allow optional arguments</source>
        <target state="translated">套用到參數 '{0}' 的 CallerMemberNameAttribute 將沒有作用，因為它套用到了不允許選擇性引數的內容中所使用之成員。</target>
        <note />
      </trans-unit>
      <trans-unit id="WRN_CallerMemberNameParamForUnconsumedLocation_Title">
        <source>The CallerMemberNameAttribute will have no effect because it applies to a member that is used in contexts that do not allow optional arguments</source>
        <target state="translated">CallerMemberNameAttribute 將沒有效果，因為它所套用到的成員是用在不允許選擇性引數的內容</target>
        <note />
      </trans-unit>
      <trans-unit id="ERR_NoEntryPoint">
        <source>Program does not contain a static 'Main' method suitable for an entry point</source>
        <target state="translated">程式未包含適合進入點的靜態 'Main' 方法</target>
        <note />
      </trans-unit>
      <trans-unit id="ERR_ArrayInitializerIncorrectLength">
        <source>An array initializer of length '{0}' is expected</source>
        <target state="translated">必須是長度為 '{0}' 的陣列初始設定式</target>
        <note />
      </trans-unit>
      <trans-unit id="ERR_ArrayInitializerExpected">
        <source>A nested array initializer is expected</source>
        <target state="translated">必須是巢狀的陣列初始設定式</target>
        <note />
      </trans-unit>
      <trans-unit id="ERR_IllegalVarianceSyntax">
        <source>Invalid variance modifier. Only interface and delegate type parameters can be specified as variant.</source>
        <target state="translated">變異數修飾詞無效。只有介面及委派類型參數才可指定為變異數。</target>
        <note />
      </trans-unit>
      <trans-unit id="ERR_UnexpectedAliasedName">
        <source>Unexpected use of an aliased name</source>
        <target state="translated">未預期的別名用法</target>
        <note />
      </trans-unit>
      <trans-unit id="ERR_UnexpectedGenericName">
        <source>Unexpected use of a generic name</source>
        <target state="translated">未預期的泛型名稱用法</target>
        <note />
      </trans-unit>
      <trans-unit id="ERR_UnexpectedUnboundGenericName">
        <source>Unexpected use of an unbound generic name</source>
        <target state="translated">未預期的未繫結泛型名稱用法</target>
        <note />
      </trans-unit>
      <trans-unit id="ERR_GlobalStatement">
        <source>Expressions and statements can only occur in a method body</source>
        <target state="translated">運算式與陳述式只可出現在方法主體中</target>
        <note />
      </trans-unit>
      <trans-unit id="ERR_NamedArgumentForArray">
        <source>An array access may not have a named argument specifier</source>
        <target state="translated">陣列存取不能有具名引數規範</target>
        <note />
      </trans-unit>
      <trans-unit id="ERR_NotYetImplementedInRoslyn">
        <source>This language feature ('{0}') is not yet implemented.</source>
        <target state="translated">尚未實作語言功能 ('{0}')。</target>
        <note />
      </trans-unit>
      <trans-unit id="ERR_DefaultValueNotAllowed">
        <source>Default values are not valid in this context.</source>
        <target state="translated">預設值在此內容中無效。</target>
        <note />
      </trans-unit>
      <trans-unit id="ERR_CantOpenIcon">
        <source>Error opening icon file {0} -- {1}</source>
        <target state="translated">開啟圖示檔 {0} 時發生錯誤 -- {1}</target>
        <note />
      </trans-unit>
      <trans-unit id="ERR_CantOpenWin32Manifest">
        <source>Error opening Win32 manifest file {0} -- {1}</source>
        <target state="translated">開啟 Win32 資訊清單檔案 {0} 時發生錯誤 -- {1}</target>
        <note />
      </trans-unit>
      <trans-unit id="ERR_ErrorBuildingWin32Resources">
        <source>Error building Win32 resources -- {0}</source>
        <target state="translated">建置 Win32 資源時發生錯誤 -- {0}</target>
        <note />
      </trans-unit>
      <trans-unit id="ERR_DefaultValueBeforeRequiredValue">
        <source>Optional parameters must appear after all required parameters</source>
        <target state="translated">選擇性參數必須出現在所有必要參數之後</target>
        <note />
      </trans-unit>
      <trans-unit id="ERR_ExplicitImplCollisionOnRefOut">
        <source>Cannot inherit interface '{0}' with the specified type parameters because it causes method '{1}' to contain overloads which differ only on ref and out</source>
        <target state="translated">無法繼承具有指定之類型參數的介面 '{0}'，因為其會讓方法 '{1}' 包含只有在 ref 和 out 上有所差異的多載。</target>
        <note />
      </trans-unit>
      <trans-unit id="ERR_PartialWrongTypeParamsVariance">
        <source>Partial declarations of '{0}' must have the same type parameter names and variance modifiers in the same order</source>
        <target state="translated">{0}' 的部分宣告必須具有相同順序的相同類型參數名稱與變異數修飾詞</target>
        <note />
      </trans-unit>
      <trans-unit id="ERR_UnexpectedVariance">
        <source>Invalid variance: The type parameter '{1}' must be {3} valid on '{0}'. '{1}' is {2}.</source>
        <target state="translated">變異數無效: 類型參數 '{1}' 必須是在 '{0}' 上有效的 {3}。'{1}' 是 {2}。</target>
        <note />
      </trans-unit>
      <trans-unit id="ERR_DeriveFromDynamic">
        <source>'{0}': cannot derive from the dynamic type</source>
        <target state="translated">'{0}': 無法衍生自動態類型</target>
        <note />
      </trans-unit>
      <trans-unit id="ERR_DeriveFromConstructedDynamic">
        <source>'{0}': cannot implement a dynamic interface '{1}'</source>
        <target state="translated">'{0}': 無法實作動態介面 '{1}'</target>
        <note />
      </trans-unit>
      <trans-unit id="ERR_DynamicTypeAsBound">
        <source>Constraint cannot be the dynamic type</source>
        <target state="translated">條件約束不可為動態類型</target>
        <note />
      </trans-unit>
      <trans-unit id="ERR_ConstructedDynamicTypeAsBound">
        <source>Constraint cannot be a dynamic type '{0}'</source>
        <target state="translated">條件約束不可為動態類型 '{0}'</target>
        <note />
      </trans-unit>
      <trans-unit id="ERR_DynamicRequiredTypesMissing">
        <source>One or more types required to compile a dynamic expression cannot be found. Are you missing a reference?</source>
        <target state="translated">找不到編譯動態運算式所需的一或多種類型。您是否遺漏了參考?</target>
        <note />
      </trans-unit>
      <trans-unit id="ERR_MetadataNameTooLong">
        <source>Name '{0}' exceeds the maximum length allowed in metadata.</source>
        <target state="translated">名稱 '{0}' 超過中繼資料內所允許的長度上限。</target>
        <note />
      </trans-unit>
      <trans-unit id="ERR_AttributesNotAllowed">
        <source>Attributes are not valid in this context.</source>
        <target state="translated">屬性在此內容中無效。</target>
        <note />
      </trans-unit>
      <trans-unit id="ERR_ExternAliasNotAllowed">
        <source>'extern alias' is not valid in this context</source>
        <target state="translated">'extern alias' 在此內容中無效</target>
        <note />
      </trans-unit>
      <trans-unit id="WRN_IsDynamicIsConfusing">
        <source>Using '{0}' to test compatibility with '{1}' is essentially identical to testing compatibility with '{2}' and will succeed for all non-null values</source>
        <target state="translated">使用 '{0}' 測試與 '{1}' 的相容性，基本上和測試與 '{2}' 的相容性是一樣的，而且對所有非 null 值都會成功。</target>
        <note />
      </trans-unit>
      <trans-unit id="WRN_IsDynamicIsConfusing_Title">
        <source>Using 'is' to test compatibility with 'dynamic' is essentially identical to testing compatibility with 'Object'</source>
        <target state="translated">使用 'is' 測試與 'dynamic' 的相容性，基本上與測試與 'Object' 的相容性相同</target>
        <note />
      </trans-unit>
      <trans-unit id="ERR_YieldNotAllowedInScript">
        <source>Cannot use 'yield' in top-level script code</source>
        <target state="translated">無法在頂層指令碼中使用 'yield'</target>
        <note />
      </trans-unit>
      <trans-unit id="ERR_NamespaceNotAllowedInScript">
        <source>Cannot declare namespace in script code</source>
        <target state="translated">無法在指令碼中宣告命名空間</target>
        <note />
      </trans-unit>
      <trans-unit id="ERR_GlobalAttributesNotAllowed">
        <source>Assembly and module attributes are not allowed in this context</source>
        <target state="translated">此內容中不可使用組件與模組屬性</target>
        <note />
      </trans-unit>
      <trans-unit id="ERR_InvalidDelegateType">
        <source>Delegate '{0}' has no invoke method or an invoke method with a return type or parameter types that are not supported.</source>
        <target state="translated">委派 '{0}' 沒有叫用方法，或是叫用方法包含了不支援的傳回類型或參數類型。</target>
        <note />
      </trans-unit>
      <trans-unit id="WRN_MainIgnored">
        <source>The entry point of the program is global script code; ignoring '{0}' entry point.</source>
        <target state="translated">程式的進入點為全域指令碼; 將略過 '{0}' 進入點。</target>
        <note />
      </trans-unit>
      <trans-unit id="WRN_MainIgnored_Title">
        <source>The entry point of the program is global script code; ignoring entry point</source>
        <target state="translated">程式的進入點是全域指令碼; 將忽略進入點</target>
        <note />
      </trans-unit>
      <trans-unit id="ERR_StaticInAsOrIs">
        <source>The second operand of an 'is' or 'as' operator may not be static type '{0}'</source>
        <target state="translated">is' 或 'as' 運算子的第二個運算元不可為靜態類型 '{0}'</target>
        <note />
      </trans-unit>
      <trans-unit id="ERR_BadVisEventType">
        <source>Inconsistent accessibility: event type '{1}' is less accessible than event '{0}'</source>
        <target state="translated">不一致的存取範圍: 事件類型 '{1}' 比事件 '{0}' 的存取範圍小</target>
        <note />
      </trans-unit>
      <trans-unit id="ERR_NamedArgumentSpecificationBeforeFixedArgument">
        <source>Named argument specifications must appear after all fixed arguments have been specified. Please use language version {0} or greater to allow non-trailing named arguments.</source>
        <target state="translated">必須在所有固定引數皆已指定之後，具名引數規格才可出現。請使用語言版本 {0} 或更高的版本，以允許非後置的具名引數。</target>
        <note />
      </trans-unit>
      <trans-unit id="ERR_NamedArgumentSpecificationBeforeFixedArgumentInDynamicInvocation">
        <source>Named argument specifications must appear after all fixed arguments have been specified in a dynamic invocation.</source>
        <target state="translated">必須在所有固定引數皆已在動態引動過程中指定之後，具名引數規格才可出現。</target>
        <note />
      </trans-unit>
      <trans-unit id="ERR_BadNamedArgument">
        <source>The best overload for '{0}' does not have a parameter named '{1}'</source>
        <target state="translated">最符合 '{0}' 的多載，沒有名稱為 '{1}' 的參數。</target>
        <note />
      </trans-unit>
      <trans-unit id="ERR_BadNamedArgumentForDelegateInvoke">
        <source>The delegate '{0}' does not have a parameter named '{1}'</source>
        <target state="translated">委派 '{0}' 沒有名稱為 '{1}' 的參數</target>
        <note />
      </trans-unit>
      <trans-unit id="ERR_DuplicateNamedArgument">
        <source>Named argument '{0}' cannot be specified multiple times</source>
        <target state="translated">不可指定多次具名引數 '{0}'</target>
        <note />
      </trans-unit>
      <trans-unit id="ERR_NamedArgumentUsedInPositional">
        <source>Named argument '{0}' specifies a parameter for which a positional argument has already been given</source>
        <target state="translated">具名引數 '{0}' 會指定已指定其位置引數的參數</target>
        <note />
      </trans-unit>
      <trans-unit id="ERR_BadNonTrailingNamedArgument">
        <source>Named argument '{0}' is used out-of-position but is followed by an unnamed argument</source>
        <target state="translated">具名引數 '{0}' 未用在正確的位置，但後面接著未命名引數</target>
        <note />
      </trans-unit>
      <trans-unit id="ERR_DefaultValueUsedWithAttributes">
        <source>Cannot specify default parameter value in conjunction with DefaultParameterAttribute or OptionalAttribute</source>
        <target state="translated">不能連同 DefaultParameterAttribute 或 OptionalAttribute 一起指定預設參數值</target>
        <note />
      </trans-unit>
      <trans-unit id="ERR_DefaultValueMustBeConstant">
        <source>Default parameter value for '{0}' must be a compile-time constant</source>
        <target state="translated">{0}' 的預設參數值必須是編譯時期的常數</target>
        <note />
      </trans-unit>
      <trans-unit id="ERR_RefOutDefaultValue">
        <source>A ref or out parameter cannot have a default value</source>
        <target state="translated">ref 或 out 參數不能有預設值</target>
        <note />
      </trans-unit>
      <trans-unit id="ERR_DefaultValueForExtensionParameter">
        <source>Cannot specify a default value for the 'this' parameter</source>
        <target state="translated">無法指定 'this' 參數的預設值</target>
        <note />
      </trans-unit>
      <trans-unit id="ERR_DefaultValueForParamsParameter">
        <source>Cannot specify a default value for a parameter array</source>
        <target state="translated">無法指定參數陣列的預設值</target>
        <note />
      </trans-unit>
      <trans-unit id="ERR_NoConversionForDefaultParam">
        <source>A value of type '{0}' cannot be used as a default parameter because there are no standard conversions to type '{1}'</source>
        <target state="translated">類型 '{0}' 的值不可用做為預設參數，因為沒有標準轉換至類型 '{1}'。</target>
        <note />
      </trans-unit>
      <trans-unit id="ERR_NoConversionForNubDefaultParam">
        <source>A value of type '{0}' cannot be used as default parameter for nullable parameter '{1}' because '{0}' is not a simple type</source>
        <target state="translated">類型 '{0}' 的值不可用做為可為 Null 之參數 '{1}' 的預設參數，因為 '{0}' 不是簡單類型。</target>
        <note />
      </trans-unit>
      <trans-unit id="ERR_NotNullRefDefaultParameter">
        <source>'{0}' is of type '{1}'. A default parameter value of a reference type other than string can only be initialized with null</source>
        <target state="translated">'{0}' 為類型 '{1}'。非字串之參考類型的預設參數值，只能以 null 初始設定。</target>
        <note />
      </trans-unit>
      <trans-unit id="WRN_DefaultValueForUnconsumedLocation">
        <source>The default value specified for parameter '{0}' will have no effect because it applies to a member that is used in contexts that do not allow optional arguments</source>
        <target state="translated">為參數 '{0}' 指定的預設值將沒有作用，因為它套用到了不允許選擇性引數的內容中所使用之成員。</target>
        <note />
      </trans-unit>
      <trans-unit id="WRN_DefaultValueForUnconsumedLocation_Title">
        <source>The default value specified will have no effect because it applies to a member that is used in contexts that do not allow optional arguments</source>
        <target state="translated">指定的預設值將沒有效果，因為它所套用到的成員是用在不允許選擇性引數的內容</target>
        <note />
      </trans-unit>
      <trans-unit id="ERR_PublicKeyFileFailure">
        <source>Error signing output with public key from file '{0}' -- {1}</source>
        <target state="translated">使用檔案 '{0}' 的公開金鑰簽署輸出時發生錯誤 -- {1}</target>
        <note />
      </trans-unit>
      <trans-unit id="ERR_PublicKeyContainerFailure">
        <source>Error signing output with public key from container '{0}' -- {1}</source>
        <target state="translated">使用容器 '{0}' 的公開金鑰簽署輸出時發生錯誤 -- {1}</target>
        <note />
      </trans-unit>
      <trans-unit id="ERR_BadDynamicTypeof">
        <source>The typeof operator cannot be used on the dynamic type</source>
        <target state="translated">typeof 運算子不能用於動態類型上</target>
        <note />
      </trans-unit>
      <trans-unit id="ERR_ExpressionTreeContainsDynamicOperation">
        <source>An expression tree may not contain a dynamic operation</source>
        <target state="translated">運算式樹狀結構不可包含動態作業</target>
        <note />
      </trans-unit>
      <trans-unit id="ERR_BadAsyncExpressionTree">
        <source>Async lambda expressions cannot be converted to expression trees</source>
        <target state="translated">非同步 Lambda 運算式不可轉換成運算式樹狀結構</target>
        <note />
      </trans-unit>
      <trans-unit id="ERR_DynamicAttributeMissing">
        <source>Cannot define a class or member that utilizes 'dynamic' because the compiler required type '{0}' cannot be found. Are you missing a reference?</source>
        <target state="translated">無法定義利用 'dynamic' 的類別或成員，因為找不到編譯器的必要類型 '{0}'。是否遺漏了參考?</target>
        <note />
      </trans-unit>
      <trans-unit id="ERR_CannotPassNullForFriendAssembly">
        <source>Cannot pass null for friend assembly name</source>
        <target state="translated">無法傳遞 Null 做為 Friend 組件名稱</target>
        <note />
      </trans-unit>
      <trans-unit id="ERR_SignButNoPrivateKey">
        <source>Key file '{0}' is missing the private key needed for signing</source>
        <target state="translated">金鑰檔案 '{0}' 遺漏簽署所需的私密金鑰</target>
        <note />
      </trans-unit>
      <trans-unit id="ERR_PublicSignButNoKey">
        <source>Public signing was specified and requires a public key, but no public key was specified.</source>
        <target state="translated">公開簽章已指定且需要公開金鑰，但並未指定任何公開金鑰。</target>
        <note />
      </trans-unit>
      <trans-unit id="ERR_PublicSignNetModule">
        <source>Public signing is not supported for netmodules.</source>
        <target state="translated">對 netmodule 不支援公開簽署。</target>
        <note />
      </trans-unit>
      <trans-unit id="WRN_DelaySignButNoKey">
        <source>Delay signing was specified and requires a public key, but no public key was specified</source>
        <target state="translated">指定了延遲簽署且需要公開金鑰，但未指定任何公開金鑰。</target>
        <note />
      </trans-unit>
      <trans-unit id="WRN_DelaySignButNoKey_Title">
        <source>Delay signing was specified and requires a public key, but no public key was specified</source>
        <target state="translated">指定了延遲簽署且需要公開金鑰，但未指定任何公開金鑰。</target>
        <note />
      </trans-unit>
      <trans-unit id="ERR_InvalidVersionFormat">
        <source>The specified version string does not conform to the required format - major[.minor[.build[.revision]]]</source>
        <target state="translated">指定的版本字串不符合所需的格式 - major[.minor[.build[.revision]]]</target>
        <note />
      </trans-unit>
      <trans-unit id="ERR_InvalidVersionFormatDeterministic">
        <source>The specified version string contains wildcards, which are not compatible with determinism. Either remove wildcards from the version string, or disable determinism for this compilation</source>
        <target state="translated">指定的版本字串包含萬用字元，但這與確定性不相容。請移除版本字串中的萬用字元，或停用此編譯的確定性。</target>
        <note />
      </trans-unit>
      <trans-unit id="ERR_InvalidVersionFormat2">
        <source>The specified version string does not conform to the required format - major.minor.build.revision (without wildcards)</source>
        <target state="translated">指定的版本字串不符合所需的格式: major.minor.build.revision (不含萬用字元)</target>
        <note />
      </trans-unit>
      <trans-unit id="WRN_InvalidVersionFormat">
        <source>The specified version string does not conform to the recommended format - major.minor.build.revision</source>
        <target state="translated">指定的版本字串不符合建議的格式 - major.minor.build.revision</target>
        <note />
      </trans-unit>
      <trans-unit id="WRN_InvalidVersionFormat_Title">
        <source>The specified version string does not conform to the recommended format - major.minor.build.revision</source>
        <target state="translated">指定的版本字串不符合建議的格式 - major.minor.build.revision</target>
        <note />
      </trans-unit>
      <trans-unit id="ERR_InvalidAssemblyCultureForExe">
        <source>Executables cannot be satellite assemblies; culture should always be empty</source>
        <target state="translated">可執行檔不可為附屬組件; 文化特性需保留為空白。</target>
        <note />
      </trans-unit>
      <trans-unit id="ERR_NoCorrespondingArgument">
        <source>There is no argument given that corresponds to the required formal parameter '{0}' of '{1}'</source>
        <target state="translated">未提供任何可對應到 '{1}' 之必要型式參數 '{0}' 的引數</target>
        <note />
      </trans-unit>
      <trans-unit id="WRN_UnimplementedCommandLineSwitch">
        <source>The command line switch '{0}' is not yet implemented and was ignored.</source>
        <target state="translated">命令列參數 '{0}' 尚未獲實作，已忽略。</target>
        <note />
      </trans-unit>
      <trans-unit id="WRN_UnimplementedCommandLineSwitch_Title">
        <source>Command line switch is not yet implemented</source>
        <target state="translated">尚未實作命令列參數</target>
        <note />
      </trans-unit>
      <trans-unit id="ERR_ModuleEmitFailure">
        <source>Failed to emit module '{0}'.</source>
        <target state="translated">無法發出模組 '{0}'。</target>
        <note />
      </trans-unit>
      <trans-unit id="ERR_FixedLocalInLambda">
        <source>Cannot use fixed local '{0}' inside an anonymous method, lambda expression, or query expression</source>
        <target state="translated">無法在匿名方法、Lambda 運算式或查詢運算式中，使用固定的區域變數 '{0}'。</target>
        <note />
      </trans-unit>
      <trans-unit id="ERR_ExpressionTreeContainsNamedArgument">
        <source>An expression tree may not contain a named argument specification</source>
        <target state="translated">運算式樹狀結構不可包含具名引數規格</target>
        <note />
      </trans-unit>
      <trans-unit id="ERR_ExpressionTreeContainsOptionalArgument">
        <source>An expression tree may not contain a call or invocation that uses optional arguments</source>
        <target state="translated">運算式樹狀結構不可包含使用選擇性引數的呼叫或引動過程</target>
        <note />
      </trans-unit>
      <trans-unit id="ERR_ExpressionTreeContainsIndexedProperty">
        <source>An expression tree may not contain an indexed property</source>
        <target state="translated">運算式樹狀結構不可包含具備索引的屬性</target>
        <note />
      </trans-unit>
      <trans-unit id="ERR_IndexedPropertyRequiresParams">
        <source>Indexed property '{0}' has non-optional arguments which must be provided</source>
        <target state="translated">索引屬性 '{0}' 有必須提供的非選擇性引數</target>
        <note />
      </trans-unit>
      <trans-unit id="ERR_IndexedPropertyMustHaveAllOptionalParams">
        <source>Indexed property '{0}' must have all arguments optional</source>
        <target state="translated">索引屬性 '{0}' 的所有引數都必須是選擇性引數</target>
        <note />
      </trans-unit>
      <trans-unit id="ERR_SpecialByRefInLambda">
        <source>Instance of type '{0}' cannot be used inside a nested function, query expression, iterator block or async method</source>
        <target state="translated">類型 '{0}' 的執行個體不可用於巢狀函式、查詢運算式、迭代器區塊或非同步方法中</target>
        <note />
      </trans-unit>
      <trans-unit id="ERR_SecurityAttributeMissingAction">
        <source>First argument to a security attribute must be a valid SecurityAction</source>
        <target state="translated">安全屬性的第一個引數必須是有效的 SecurityAction</target>
        <note />
      </trans-unit>
      <trans-unit id="ERR_SecurityAttributeInvalidAction">
        <source>Security attribute '{0}' has an invalid SecurityAction value '{1}'</source>
        <target state="translated">安全屬性 '{0}' 出現無效的 SecurityAction 值 '{1}'</target>
        <note />
      </trans-unit>
      <trans-unit id="ERR_SecurityAttributeInvalidActionAssembly">
        <source>SecurityAction value '{0}' is invalid for security attributes applied to an assembly</source>
        <target state="translated">SecurityAction 值 '{0}' 對套用至組件的安全屬性無效</target>
        <note />
      </trans-unit>
      <trans-unit id="ERR_SecurityAttributeInvalidActionTypeOrMethod">
        <source>SecurityAction value '{0}' is invalid for security attributes applied to a type or a method</source>
        <target state="translated">SecurityAction 值 '{0}' 對套用至類型或方法的安全屬性無效</target>
        <note />
      </trans-unit>
      <trans-unit id="ERR_PrincipalPermissionInvalidAction">
        <source>SecurityAction value '{0}' is invalid for PrincipalPermission attribute</source>
        <target state="translated">SecurityAction 值 '{0}' 對 PrincipalPermission 屬性無效</target>
        <note />
      </trans-unit>
      <trans-unit id="ERR_FeatureNotValidInExpressionTree">
        <source>An expression tree may not contain '{0}'</source>
        <target state="translated">運算式樹狀結構不可包含 '{0}'</target>
        <note />
      </trans-unit>
      <trans-unit id="ERR_PermissionSetAttributeInvalidFile">
        <source>Unable to resolve file path '{0}' specified for the named argument '{1}' for PermissionSet attribute</source>
        <target state="translated">無法解析為 PermissionSet 屬性的具名引數 '{1}' 所指定之檔案路徑 '{0}'</target>
        <note />
      </trans-unit>
      <trans-unit id="ERR_PermissionSetAttributeFileReadError">
        <source>Error reading file '{0}' specified for the named argument '{1}' for PermissionSet attribute: '{2}'</source>
        <target state="translated">讀取為 PermissionSet 屬性的具名引數 '{1}' 所定之檔案 '{0}' 時，發生錯誤: '{2}'</target>
        <note />
      </trans-unit>
      <trans-unit id="ERR_GlobalSingleTypeNameNotFoundFwd">
        <source>The type name '{0}' could not be found in the global namespace. This type has been forwarded to assembly '{1}' Consider adding a reference to that assembly.</source>
        <target state="translated">全域命名空間中找不到類型名稱 '{0}'。此類型已轉送到組件 '{1}'，請考慮加入該組件的參考。</target>
        <note />
      </trans-unit>
      <trans-unit id="ERR_DottedTypeNameNotFoundInNSFwd">
        <source>The type name '{0}' could not be found in the namespace '{1}'. This type has been forwarded to assembly '{2}' Consider adding a reference to that assembly.</source>
        <target state="translated">命名空間 '{1}' 中找不到類型名稱 '{0}'。此類型已轉送到組件 '{2}'，請考慮加入該組件的參考。</target>
        <note />
      </trans-unit>
      <trans-unit id="ERR_SingleTypeNameNotFoundFwd">
        <source>The type name '{0}' could not be found. This type has been forwarded to assembly '{1}'. Consider adding a reference to that assembly.</source>
        <target state="translated">找不到類型名稱 '{0}'。此類型已經轉送給組件 '{1}'。請考慮加入該組件的參考。</target>
        <note />
      </trans-unit>
      <trans-unit id="ERR_AssemblySpecifiedForLinkAndRef">
        <source>Assemblies '{0}' and '{1}' refer to the same metadata but only one is a linked reference (specified using /link option); consider removing one of the references.</source>
        <target state="translated">組件 '{0}' 和 '{1}' 參考相同的中繼資料，但只有一個是連結的參考 (使用 /link 選項指定); 請考慮移除其中一個參考。</target>
        <note />
      </trans-unit>
      <trans-unit id="WRN_DeprecatedCollectionInitAdd">
        <source>The best overloaded Add method '{0}' for the collection initializer element is obsolete.</source>
        <target state="translated">集合初始設定式元素最符合的多載 Add 方法 '{0}' 已經過時。</target>
        <note />
      </trans-unit>
      <trans-unit id="WRN_DeprecatedCollectionInitAdd_Title">
        <source>The best overloaded Add method for the collection initializer element is obsolete</source>
        <target state="translated">集合初始設定式項目最符合的多載 Add 方法已經過時</target>
        <note />
      </trans-unit>
      <trans-unit id="WRN_DeprecatedCollectionInitAddStr">
        <source>The best overloaded Add method '{0}' for the collection initializer element is obsolete. {1}</source>
        <target state="translated">集合初始設定式元素最符合的多載 Add 方法 '{0}' 已經過時。{1}</target>
        <note />
      </trans-unit>
      <trans-unit id="WRN_DeprecatedCollectionInitAddStr_Title">
        <source>The best overloaded Add method for the collection initializer element is obsolete</source>
        <target state="translated">集合初始設定式項目最符合的多載 Add 方法已經過時</target>
        <note />
      </trans-unit>
      <trans-unit id="ERR_DeprecatedCollectionInitAddStr">
        <source>The best overloaded Add method '{0}' for the collection initializer element is obsolete. {1}</source>
        <target state="translated">集合初始設定式元素最符合的多載 Add 方法 '{0}' 已經過時。{1}</target>
        <note />
      </trans-unit>
      <trans-unit id="ERR_IteratorInInteractive">
        <source>Yield statements may not appear at the top level in interactive code.</source>
        <target state="translated">Yield 陳述式不可出現在互動式程式碼的最上層。</target>
        <note />
      </trans-unit>
      <trans-unit id="ERR_SecurityAttributeInvalidTarget">
        <source>Security attribute '{0}' is not valid on this declaration type. Security attributes are only valid on assembly, type and method declarations.</source>
        <target state="translated">安全屬性 '{0}' 在此宣告類型上無效。安全屬性只有在組件、類型和方法宣告上才有效。</target>
        <note />
      </trans-unit>
      <trans-unit id="ERR_BadDynamicMethodArg">
        <source>Cannot use an expression of type '{0}' as an argument to a dynamically dispatched operation.</source>
        <target state="translated">無法將類型 '{0}' 的運算式用做為動態分派作業的引數。</target>
        <note />
      </trans-unit>
      <trans-unit id="ERR_BadDynamicMethodArgLambda">
        <source>Cannot use a lambda expression as an argument to a dynamically dispatched operation without first casting it to a delegate or expression tree type.</source>
        <target state="translated">無法將 Lambda 運算式用做為動態分派作業的引數，但卻未先將其轉型為委派或運算式樹狀結構類型。</target>
        <note />
      </trans-unit>
      <trans-unit id="ERR_BadDynamicMethodArgMemgrp">
        <source>Cannot use a method group as an argument to a dynamically dispatched operation. Did you intend to invoke the method?</source>
        <target state="translated">無法將方法群組用做為動態分派作業的引數。原本希望叫用此方法嗎?</target>
        <note />
      </trans-unit>
      <trans-unit id="ERR_NoDynamicPhantomOnBase">
        <source>The call to method '{0}' needs to be dynamically dispatched, but cannot be because it is part of a base access expression. Consider casting the dynamic arguments or eliminating the base access.</source>
        <target state="translated">方法 '{0}' 的呼叫必須以動態方式分派，但因為它是基底存取運算式的一部分，所以無法動態分派。請考慮將動態引數轉型，或排除基底存取。</target>
        <note />
      </trans-unit>
      <trans-unit id="ERR_BadDynamicQuery">
        <source>Query expressions over source type 'dynamic' or with a join sequence of type 'dynamic' are not allowed</source>
        <target state="translated">不允許透過來源類型 'dynamic' 或使用類型 'dynamic' 之聯結序列的查詢運算式</target>
        <note />
      </trans-unit>
      <trans-unit id="ERR_NoDynamicPhantomOnBaseIndexer">
        <source>The indexer access needs to be dynamically dispatched, but cannot be because it is part of a base access expression. Consider casting the dynamic arguments or eliminating the base access.</source>
        <target state="translated">索引子存取必須以動態方式分派，但因為其為基底存取運算式的一部分，所以無法動態分派。請考慮將動態引數轉型，或排除基底存取。</target>
        <note />
      </trans-unit>
      <trans-unit id="WRN_DynamicDispatchToConditionalMethod">
        <source>The dynamically dispatched call to method '{0}' may fail at runtime because one or more applicable overloads are conditional methods.</source>
        <target state="translated">以動態方式將呼叫分派至方法 '{0}' 可能會在執行階段失敗，因為有一個或多個適用的多載為條件式方法。</target>
        <note />
      </trans-unit>
      <trans-unit id="WRN_DynamicDispatchToConditionalMethod_Title">
        <source>Dynamically dispatched call may fail at runtime because one or more applicable overloads are conditional methods</source>
        <target state="translated">以動態分派的呼叫可能會在執行階段失敗，因為一個或多個適用的多載是條件式方法</target>
        <note />
      </trans-unit>
      <trans-unit id="ERR_BadArgTypeDynamicExtension">
        <source>'{0}' has no applicable method named '{1}' but appears to have an extension method by that name. Extension methods cannot be dynamically dispatched. Consider casting the dynamic arguments or calling the extension method without the extension method syntax.</source>
        <target state="translated">'{0}' 沒有名稱為 '{1}' 的適用方法，但似乎有使用該名稱的擴充方法。擴充方法不可以動態方式分派。請考慮將動態引數轉型，或不要利用擴充方法語法來呼叫擴充方法。</target>
        <note />
      </trans-unit>
      <trans-unit id="WRN_CallerFilePathPreferredOverCallerMemberName">
        <source>The CallerMemberNameAttribute applied to parameter '{0}' will have no effect. It is overridden by the CallerFilePathAttribute.</source>
        <target state="translated">套用到參數 '{0}' 的 CallerMemberNameAttribute 將沒有作用，因為 CallerFilePathAttribute 會覆寫它。</target>
        <note />
      </trans-unit>
      <trans-unit id="WRN_CallerFilePathPreferredOverCallerMemberName_Title">
        <source>The CallerMemberNameAttribute will have no effect; it is overridden by the CallerFilePathAttribute</source>
        <target state="translated">CallerMemberNameAttribute 將沒有效果; CallerFilePathAttribute 會覆寫它</target>
        <note />
      </trans-unit>
      <trans-unit id="WRN_CallerLineNumberPreferredOverCallerMemberName">
        <source>The CallerMemberNameAttribute applied to parameter '{0}' will have no effect. It is overridden by the CallerLineNumberAttribute.</source>
        <target state="translated">套用到參數 '{0}' 的 CallerMemberNameAttribute 將沒有作用，因為 CallerLineNumberAttribute 會覆寫它。</target>
        <note />
      </trans-unit>
      <trans-unit id="WRN_CallerLineNumberPreferredOverCallerMemberName_Title">
        <source>The CallerMemberNameAttribute will have no effect; it is overridden by the CallerLineNumberAttribute</source>
        <target state="translated">CallerMemberNameAttribute 將沒有效果; CallerLineNumberAttribute 會覆寫它</target>
        <note />
      </trans-unit>
      <trans-unit id="WRN_CallerLineNumberPreferredOverCallerFilePath">
        <source>The CallerFilePathAttribute applied to parameter '{0}' will have no effect. It is overridden by the CallerLineNumberAttribute.</source>
        <target state="translated">套用到參數 '{0}' 的 CallerFilePathAttribute 將沒有作用，因為 CallerLineNumberAttribute 會覆寫它。</target>
        <note />
      </trans-unit>
      <trans-unit id="WRN_CallerLineNumberPreferredOverCallerFilePath_Title">
        <source>The CallerFilePathAttribute will have no effect; it is overridden by the CallerLineNumberAttribute</source>
        <target state="translated">CallerFilePathAttribute 將沒有效果; CallerLineNumberAttribute 會覆寫它</target>
        <note />
      </trans-unit>
      <trans-unit id="ERR_InvalidDynamicCondition">
        <source>Expression must be implicitly convertible to Boolean or its type '{0}' must define operator '{1}'.</source>
        <target state="translated">運算式必須可隱含轉換成布林值，或是其類型 '{0}' 必須定義運算子 '{1}'。</target>
        <note />
      </trans-unit>
      <trans-unit id="ERR_MixingWinRTEventWithRegular">
        <source>'{0}' cannot implement '{1}' because '{2}' is a Windows Runtime event and '{3}' is a regular .NET event.</source>
        <target state="translated">'{0}' 不可實作 '{1}'，因為 '{2}' 是 Windows 執行階段事件，而 '{3}' 是一般 .NET 事件。</target>
        <note />
      </trans-unit>
      <trans-unit id="WRN_CA2000_DisposeObjectsBeforeLosingScope1">
        <source>Call System.IDisposable.Dispose() on allocated instance of {0} before all references to it are out of scope.</source>
        <target state="translated">於配置的 {0} 執行個體的所有參考都超出範圍之前，在該執行個體上呼叫 System.IDisposable.Dispose()。</target>
        <note />
      </trans-unit>
      <trans-unit id="WRN_CA2000_DisposeObjectsBeforeLosingScope1_Title">
        <source>Call System.IDisposable.Dispose() on allocated instance before all references to it are out of scope</source>
        <target state="translated">在所配置執行個體的所有參考超出範圍之前，對其呼叫 System.IDisposable.Dispose()</target>
        <note />
      </trans-unit>
      <trans-unit id="WRN_CA2000_DisposeObjectsBeforeLosingScope2">
        <source>Allocated instance of {0} is not disposed along all exception paths.  Call System.IDisposable.Dispose() before all references to it are out of scope.</source>
        <target state="translated">配置的 {0} 執行個體並非沿著所有例外狀況路徑處置。請在其所有參考都超出範圍之前，呼叫 System.IDisposable.Dispose()。</target>
        <note />
      </trans-unit>
      <trans-unit id="WRN_CA2000_DisposeObjectsBeforeLosingScope2_Title">
        <source>Allocated instance is not disposed along all exception paths</source>
        <target state="translated">所配置的執行個體未沿著所有例外路徑處置</target>
        <note />
      </trans-unit>
      <trans-unit id="WRN_CA2202_DoNotDisposeObjectsMultipleTimes">
        <source>Object '{0}' can be disposed more than once.</source>
        <target state="translated">可以多次處置物件 '{0}'。</target>
        <note />
      </trans-unit>
      <trans-unit id="WRN_CA2202_DoNotDisposeObjectsMultipleTimes_Title">
        <source>Object can be disposed more than once</source>
        <target state="translated">可以多次處置物件</target>
        <note />
      </trans-unit>
      <trans-unit id="ERR_NewCoClassOnLink">
        <source>Interop type '{0}' cannot be embedded. Use the applicable interface instead.</source>
        <target state="translated">無法內嵌 Interop 類型 '{0}'。請改用適當的介面。</target>
        <note />
      </trans-unit>
      <trans-unit id="ERR_NoPIANestedType">
        <source>Type '{0}' cannot be embedded because it is a nested type. Consider setting the 'Embed Interop Types' property to false.</source>
        <target state="translated">無法內嵌類型 '{0}'，因為其為巢狀類型。請考慮將 [內嵌 Interop 類型] 屬性設定為 false。</target>
        <note />
      </trans-unit>
      <trans-unit id="ERR_GenericsUsedInNoPIAType">
        <source>Type '{0}' cannot be embedded because it has a generic argument. Consider setting the 'Embed Interop Types' property to false.</source>
        <target state="translated">無法內嵌類型 '{0}'，因為它有泛型引數。請考慮將 [內嵌 Interop 類型] 屬性設定為 false。</target>
        <note />
      </trans-unit>
      <trans-unit id="ERR_InteropStructContainsMethods">
        <source>Embedded interop struct '{0}' can contain only public instance fields.</source>
        <target state="translated">內嵌 Interop 結構 '{0}' 只可包含公用執行個體欄位。</target>
        <note />
      </trans-unit>
      <trans-unit id="ERR_WinRtEventPassedByRef">
        <source>A Windows Runtime event may not be passed as an out or ref parameter.</source>
        <target state="translated">Windows 執行階段事件不可以 out 或 ref 參數形式傳遞。</target>
        <note />
      </trans-unit>
      <trans-unit id="ERR_MissingMethodOnSourceInterface">
        <source>Source interface '{0}' is missing method '{1}' which is required to embed event '{2}'.</source>
        <target state="translated">來源介面 '{0}' 遺漏了內嵌事件 '{2}' 所需的方法 '{1}'。</target>
        <note />
      </trans-unit>
      <trans-unit id="ERR_MissingSourceInterface">
        <source>Interface '{0}' has an invalid source interface which is required to embed event '{1}'.</source>
        <target state="translated">介面 '{0}' 的來源介面無效，但內嵌事件 '{1}' 需要該介面。</target>
        <note />
      </trans-unit>
      <trans-unit id="ERR_InteropTypeMissingAttribute">
        <source>Interop type '{0}' cannot be embedded because it is missing the required '{1}' attribute.</source>
        <target state="translated">無法內嵌 Interop 類型 '{0}'，因為其遺漏必要的 '{1}' 屬性。</target>
        <note />
      </trans-unit>
      <trans-unit id="ERR_NoPIAAssemblyMissingAttribute">
        <source>Cannot embed interop types from assembly '{0}' because it is missing the '{1}' attribute.</source>
        <target state="translated">無法從組件 '{0}' 內嵌 Interop 類型，因為其遺漏了 '{1}' 屬性。</target>
        <note />
      </trans-unit>
      <trans-unit id="ERR_NoPIAAssemblyMissingAttributes">
        <source>Cannot embed interop types from assembly '{0}' because it is missing either the '{1}' attribute or the '{2}' attribute.</source>
        <target state="translated">無法從組件 '{0}' 內嵌 Interop 類型，因為其遺漏了 '{1}' 屬性或 '{2}' 屬性。</target>
        <note />
      </trans-unit>
      <trans-unit id="ERR_InteropTypesWithSameNameAndGuid">
        <source>Cannot embed interop type '{0}' found in both assembly '{1}' and '{2}'. Consider setting the 'Embed Interop Types' property to false.</source>
        <target state="translated">無法內嵌組件 '{1}' 和 '{2}' 中都有的 Interop 類型 '{0}'。請考慮將 [內嵌 Interop 類型] 屬性設定為 false。</target>
        <note />
      </trans-unit>
      <trans-unit id="ERR_LocalTypeNameClash">
        <source>Embedding the interop type '{0}' from assembly '{1}' causes a name clash in the current assembly. Consider setting the 'Embed Interop Types' property to false.</source>
        <target state="translated">從組件 '{1}' 內嵌 Interop 類型 '{0}'，會造成目前組件中的名稱衝相突。請考慮將 [內嵌 Interop 類型] 屬性設定為 false。</target>
        <note />
      </trans-unit>
      <trans-unit id="WRN_ReferencedAssemblyReferencesLinkedPIA">
        <source>A reference was created to embedded interop assembly '{0}' because of an indirect reference to that assembly created by assembly '{1}'. Consider changing the 'Embed Interop Types' property on either assembly.</source>
        <target state="translated">已建立內嵌 Interop 組件 '{0}' 的參考，因為該組件的間接參考已由組件 '{1}' 所建立。請考慮變更其中任一組件的 [內嵌 Interop 類型] 屬性。</target>
        <note />
      </trans-unit>
      <trans-unit id="WRN_ReferencedAssemblyReferencesLinkedPIA_Title">
        <source>A reference was created to embedded interop assembly because of an indirect assembly reference</source>
        <target state="translated">已建立內嵌 Interop 組件的參考，因為參考間接組件</target>
        <note />
      </trans-unit>
      <trans-unit id="WRN_ReferencedAssemblyReferencesLinkedPIA_Description">
        <source>You have added a reference to an assembly using /link (Embed Interop Types property set to True). This instructs the compiler to embed interop type information from that assembly. However, the compiler cannot embed interop type information from that assembly because another assembly that you have referenced also references that assembly using /reference (Embed Interop Types property set to False).

To embed interop type information for both assemblies, use /link for references to each assembly (set the Embed Interop Types property to True).

To remove the warning, you can use /reference instead (set the Embed Interop Types property to False). In this case, a primary interop assembly (PIA) provides interop type information.</source>
        <target state="translated">您已使用 /link 新增組件參考 (內嵌 Interop 類型屬性設定為 True)。這會指示編譯器內嵌該組件中的 Interop 類型資訊。不過，編譯器無法內嵌該組件中的 Interop 類型資訊，因為您已參考的另一個組件也會使用 /reference 來參考該組件 (內嵌 Interop 類型屬性設定為 False)。

若要內嵌兩個組件的 Interop 類型資訊，請針對每一個組件參考使用 /link (內嵌 Interop 類型屬性設定為 True)。

若要移除警告，您可以改用 /reference (內嵌 Interop 類型屬性設定為 False)。在此情況下，主要 Interop 組件 (PIA) 會提供 Interop 類型資訊。</target>
        <note />
      </trans-unit>
      <trans-unit id="ERR_GenericsUsedAcrossAssemblies">
        <source>Type '{0}' from assembly '{1}' cannot be used across assembly boundaries because it has a generic type argument that is an embedded interop type.</source>
        <target state="translated">因為組件 '{1}' 的類型 '{0}' 具有屬於內嵌 Interop 類型的泛型類型引數，所以不可跨組件的界限使用。</target>
        <note />
      </trans-unit>
      <trans-unit id="ERR_NoCanonicalView">
        <source>Cannot find the interop type that matches the embedded interop type '{0}'. Are you missing an assembly reference?</source>
        <target state="translated">找不到符合內嵌 Interop 類型 '{0}' 的 Interop 類型。是否遺漏了組件參考?</target>
        <note />
      </trans-unit>
      <trans-unit id="ERR_ByRefReturnUnsupported">
        <source>By-reference return type 'ref {0}' is not supported.</source>
        <target state="translated">不支援傳址方式傳回類型 'ref {0}'。</target>
        <note />
      </trans-unit>
      <trans-unit id="ERR_NetModuleNameMismatch">
        <source>Module name '{0}' stored in '{1}' must match its filename.</source>
        <target state="translated">儲存在 '{1}' 中的模組名稱 '{0}'，必須符合其檔案名稱。</target>
        <note />
      </trans-unit>
      <trans-unit id="ERR_BadModuleName">
        <source>Invalid module name: {0}</source>
        <target state="translated">模組名稱 {0} 無效</target>
        <note />
      </trans-unit>
      <trans-unit id="ERR_BadCompilationOptionValue">
        <source>Invalid '{0}' value: '{1}'.</source>
        <target state="translated">無效的 '{0}' 值: '{1}'。</target>
        <note />
      </trans-unit>
      <trans-unit id="ERR_BadAppConfigPath">
        <source>AppConfigPath must be absolute.</source>
        <target state="translated">AppConfigPath 必須是絕對路徑。</target>
        <note />
      </trans-unit>
      <trans-unit id="WRN_AssemblyAttributeFromModuleIsOverridden">
        <source>Attribute '{0}' from module '{1}' will be ignored in favor of the instance appearing in source</source>
        <target state="translated">將會忽略模組 '{1}' 中的屬性 '{0}'，改用出現在來源中的執行個體。</target>
        <note />
      </trans-unit>
      <trans-unit id="WRN_AssemblyAttributeFromModuleIsOverridden_Title">
        <source>Attribute will be ignored in favor of the instance appearing in source</source>
        <target state="translated">因來源中出現的執行個體，將會忽略屬性</target>
        <note />
      </trans-unit>
      <trans-unit id="ERR_CmdOptionConflictsSource">
        <source>Attribute '{0}' given in a source file conflicts with option '{1}'.</source>
        <target state="translated">原始程式檔中所提供的屬性 '{0}'，與選項 '{1}' 相衝突。</target>
        <note />
      </trans-unit>
      <trans-unit id="ERR_FixedBufferTooManyDimensions">
        <source>A fixed buffer may only have one dimension.</source>
        <target state="translated">固定緩衝區只能有一個維度。</target>
        <note />
      </trans-unit>
      <trans-unit id="WRN_ReferencedAssemblyDoesNotHaveStrongName">
        <source>Referenced assembly '{0}' does not have a strong name.</source>
        <target state="translated">參考組件 '{0}' 沒有強式名稱。</target>
        <note />
      </trans-unit>
      <trans-unit id="WRN_ReferencedAssemblyDoesNotHaveStrongName_Title">
        <source>Referenced assembly does not have a strong name</source>
        <target state="translated">參考的組件沒有強式名稱</target>
        <note />
      </trans-unit>
      <trans-unit id="ERR_InvalidSignaturePublicKey">
        <source>Invalid signature public key specified in AssemblySignatureKeyAttribute.</source>
        <target state="translated">AssemblySignatureKeyAttribute 中指定的簽章公開金鑰無效。</target>
        <note />
      </trans-unit>
      <trans-unit id="ERR_ExportedTypeConflictsWithDeclaration">
        <source>Type '{0}' exported from module '{1}' conflicts with type declared in primary module of this assembly.</source>
        <target state="translated">從模組 '{1}' 匯出的類型 '{0}' 與此組件的主要模組中所宣告之類型相衝突。</target>
        <note />
      </trans-unit>
      <trans-unit id="ERR_ExportedTypesConflict">
        <source>Type '{0}' exported from module '{1}' conflicts with type '{2}' exported from module '{3}'.</source>
        <target state="translated">從模組 '{1}' 匯出的類型 '{0}' 與從模組 '{3}' 匯出的類型 '{2}' 相衝突。</target>
        <note />
      </trans-unit>
      <trans-unit id="ERR_ForwardedTypeConflictsWithDeclaration">
        <source>Forwarded type '{0}' conflicts with type declared in primary module of this assembly.</source>
        <target state="translated">轉送的類型 '{0}' 與此組件主要模組中所宣告的類型相衝突。</target>
        <note />
      </trans-unit>
      <trans-unit id="ERR_ForwardedTypesConflict">
        <source>Type '{0}' forwarded to assembly '{1}' conflicts with type '{2}' forwarded to assembly '{3}'.</source>
        <target state="translated">轉送到組件 '{1}' 的類型 '{0}' 與轉送到組件 '{3}' 的類型 '{2}' 相衝突。</target>
        <note />
      </trans-unit>
      <trans-unit id="ERR_ForwardedTypeConflictsWithExportedType">
        <source>Type '{0}' forwarded to assembly '{1}' conflicts with type '{2}' exported from module '{3}'.</source>
        <target state="translated">轉送到組件 '{1}' 的類型 '{0}' 與從模組 '{3}' 匯出的類型 '{2}' 相衝突。</target>
        <note />
      </trans-unit>
      <trans-unit id="WRN_RefCultureMismatch">
        <source>Referenced assembly '{0}' has different culture setting of '{1}'.</source>
        <target state="translated">參考組件 '{0}' 有不同的文化特性設定 '{1}'。</target>
        <note />
      </trans-unit>
      <trans-unit id="WRN_RefCultureMismatch_Title">
        <source>Referenced assembly has different culture setting</source>
        <target state="translated">參考的組件具有不同文化特性設定</target>
        <note />
      </trans-unit>
      <trans-unit id="ERR_AgnosticToMachineModule">
        <source>Agnostic assembly cannot have a processor specific module '{0}'.</source>
        <target state="translated">無從驗證的組件不可有處理器專屬的模組 '{0}'。</target>
        <note />
      </trans-unit>
      <trans-unit id="ERR_ConflictingMachineModule">
        <source>Assembly and module '{0}' cannot target different processors.</source>
        <target state="translated">組件與模組 '{0}' 的目標處理器不可不同。</target>
        <note />
      </trans-unit>
      <trans-unit id="WRN_ConflictingMachineAssembly">
        <source>Referenced assembly '{0}' targets a different processor.</source>
        <target state="translated">參考組件 '{0}' 以不同的處理器為目標。</target>
        <note />
      </trans-unit>
      <trans-unit id="WRN_ConflictingMachineAssembly_Title">
        <source>Referenced assembly targets a different processor</source>
        <target state="translated">參考的組件以不同的處理器為目標</target>
        <note />
      </trans-unit>
      <trans-unit id="ERR_CryptoHashFailed">
        <source>Cryptographic failure while creating hashes.</source>
        <target state="translated">建立雜湊時密碼編譯失敗。</target>
        <note />
      </trans-unit>
      <trans-unit id="ERR_MissingNetModuleReference">
        <source>Reference to '{0}' netmodule missing.</source>
        <target state="translated">遺漏 '{0}' netmodule 的參考。</target>
        <note />
      </trans-unit>
      <trans-unit id="ERR_NetModuleNameMustBeUnique">
        <source>Module '{0}' is already defined in this assembly. Each module must have a unique filename.</source>
        <target state="translated">模組 '{0}' 已定義在此組件中。每個模組都必須要有不重複的檔案名稱。</target>
        <note />
      </trans-unit>
      <trans-unit id="ERR_CantReadConfigFile">
        <source>Cannot read config file '{0}' -- '{1}'</source>
        <target state="translated">無法讀取組態檔 '{0}' -- '{1}'</target>
        <note />
      </trans-unit>
      <trans-unit id="ERR_EncNoPIAReference">
        <source>Cannot continue since the edit includes a reference to an embedded type: '{0}'.</source>
        <target state="translated">無法繼續，因為編輯包含內嵌類型的參考: '{0}'。</target>
        <note />
      </trans-unit>
      <trans-unit id="ERR_EncReferenceToAddedMember">
        <source>Member '{0}' added during the current debug session can only be accessed from within its declaring assembly '{1}'.</source>
        <target state="translated">在目前偵錯工作階段期間加入的成員 '{0}'，只能從其宣告組件中 '{1}' 存取。</target>
        <note />
      </trans-unit>
      <trans-unit id="ERR_MutuallyExclusiveOptions">
        <source>Compilation options '{0}' and '{1}' can't both be specified at the same time.</source>
        <target state="translated">不得同時指定編輯選項 '{0}' 與 '{1}'。</target>
        <note />
      </trans-unit>
      <trans-unit id="ERR_LinkedNetmoduleMetadataMustProvideFullPEImage">
        <source>Linked netmodule metadata must provide a full PE image: '{0}'.</source>
        <target state="translated">連結的 netmodule 中繼資料必須提供完整的 PE 影像: '{0}'。</target>
        <note />
      </trans-unit>
      <trans-unit id="ERR_BadPrefer32OnLib">
        <source>/platform:anycpu32bitpreferred can only be used with /t:exe, /t:winexe and /t:appcontainerexe</source>
        <target state="translated">/platform:anycpu32bitpreferred 只可與 /t:exe、/t:winexe 和 /t:appcontainerexe 一起使用</target>
        <note />
      </trans-unit>
      <trans-unit id="IDS_PathList">
        <source>&lt;path list&gt;</source>
        <target state="translated">&lt;路徑清單&gt;</target>
        <note />
      </trans-unit>
      <trans-unit id="IDS_Text">
        <source>&lt;text&gt;</source>
        <target state="translated">&lt;文字&gt;</target>
        <note />
      </trans-unit>
      <trans-unit id="IDS_FeatureNullPropagatingOperator">
        <source>null propagating operator</source>
        <target state="translated">null 散佈運算子</target>
        <note />
      </trans-unit>
      <trans-unit id="IDS_FeatureExpressionBodiedMethod">
        <source>expression-bodied method</source>
        <target state="translated">運算式主體方法</target>
        <note />
      </trans-unit>
      <trans-unit id="IDS_FeatureExpressionBodiedProperty">
        <source>expression-bodied property</source>
        <target state="translated">運算式主體屬性</target>
        <note />
      </trans-unit>
      <trans-unit id="IDS_FeatureExpressionBodiedIndexer">
        <source>expression-bodied indexer</source>
        <target state="translated">運算式主體索引子</target>
        <note />
      </trans-unit>
      <trans-unit id="IDS_FeatureAutoPropertyInitializer">
        <source>auto property initializer</source>
        <target state="translated">Auto 屬性初始設定式</target>
        <note />
      </trans-unit>
      <trans-unit id="IDS_Namespace1">
        <source>&lt;namespace&gt;</source>
        <target state="translated">&lt;命名空間&gt;</target>
        <note />
      </trans-unit>
      <trans-unit id="IDS_FeatureRefLocalsReturns">
        <source>byref locals and returns</source>
        <target state="translated">Byref 本機與傳回</target>
        <note />
      </trans-unit>
      <trans-unit id="IDS_FeatureReadOnlyReferences">
        <source>readonly references</source>
        <target state="translated">唯讀參考</target>
        <note />
      </trans-unit>
      <trans-unit id="IDS_FeatureRefStructs">
        <source>ref structs</source>
        <target state="translated">ref struct</target>
        <note />
      </trans-unit>
      <trans-unit id="CompilationC">
        <source>Compilation (C#): </source>
        <target state="translated">編譯 (C#): </target>
        <note />
      </trans-unit>
      <trans-unit id="SyntaxNodeIsNotWithinSynt">
        <source>Syntax node is not within syntax tree</source>
        <target state="translated">語法節點不在語法樹狀結構內</target>
        <note />
      </trans-unit>
      <trans-unit id="LocationMustBeProvided">
        <source>Location must be provided in order to provide minimal type qualification.</source>
        <target state="translated">必須提供位置，才可提供最基本的類型限定性條件。</target>
        <note />
      </trans-unit>
      <trans-unit id="SyntaxTreeSemanticModelMust">
        <source>SyntaxTreeSemanticModel must be provided in order to provide minimal type qualification.</source>
        <target state="translated">必須提供 SyntaxTreeSemanticModel，才可提供最基本的類型限定性條件。</target>
        <note />
      </trans-unit>
      <trans-unit id="CantReferenceCompilationOf">
        <source>Can't reference compilation of type '{0}' from {1} compilation.</source>
        <target state="translated">無法從 {1} 編譯來參考類型為 '{0}' 的編譯</target>
        <note />
      </trans-unit>
      <trans-unit id="SyntaxTreeAlreadyPresent">
        <source>Syntax tree already present</source>
        <target state="translated">語法樹狀結構已存在</target>
        <note />
      </trans-unit>
      <trans-unit id="SubmissionCanOnlyInclude">
        <source>Submission can only include script code.</source>
        <target state="translated">提交只能包含指令碼。</target>
        <note />
      </trans-unit>
      <trans-unit id="SubmissionCanHaveAtMostOne">
        <source>Submission can have at most one syntax tree.</source>
        <target state="translated">提交最多可以有一個語法樹狀結構。</target>
        <note />
      </trans-unit>
      <trans-unit id="SyntaxTreeNotFoundTo">
        <source>SyntaxTree '{0}' not found to remove</source>
        <target state="translated">找不到要移除的語法樹狀結構 '{0}'</target>
        <note />
      </trans-unit>
      <trans-unit id="TreeMustHaveARootNodeWith">
        <source>tree must have a root node with SyntaxKind.CompilationUnit</source>
        <target state="translated">樹狀結構必須要有包含 SyntaxKind.CompilationUnit 的根節點</target>
        <note />
      </trans-unit>
      <trans-unit id="TypeArgumentCannotBeNull">
        <source>Type argument cannot be null</source>
        <target state="translated">類型引數不可為 null</target>
        <note />
      </trans-unit>
      <trans-unit id="WrongNumberOfTypeArguments">
        <source>Wrong number of type arguments</source>
        <target state="translated">類型引數的數目錯誤</target>
        <note />
      </trans-unit>
      <trans-unit id="NameConflictForName">
        <source>Name conflict for name {0}</source>
        <target state="translated">名稱 {0} 發生名稱衝突</target>
        <note />
      </trans-unit>
      <trans-unit id="LookupOptionsHasInvalidCombo">
        <source>LookupOptions has an invalid combination of options</source>
        <target state="translated">LookupOptions 的選項組合無效</target>
        <note />
      </trans-unit>
      <trans-unit id="ItemsMustBeNonEmpty">
        <source>items: must be non-empty</source>
        <target state="translated">項目: 不可為空白</target>
        <note />
      </trans-unit>
      <trans-unit id="UseVerbatimIdentifier">
        <source>Use Microsoft.CodeAnalysis.CSharp.SyntaxFactory.Identifier or Microsoft.CodeAnalysis.CSharp.SyntaxFactory.VerbatimIdentifier to create identifier tokens.</source>
        <target state="translated">使用 Microsoft.CodeAnalysis.CSharp.SyntaxFactory.Identifier 或 Microsoft.CodeAnalysis.CSharp.SyntaxFactory.VerbatimIdentifier 來建立識別項語彙基元。</target>
        <note />
      </trans-unit>
      <trans-unit id="UseLiteralForTokens">
        <source>Use Microsoft.CodeAnalysis.CSharp.SyntaxFactory.Literal to create character literal tokens.</source>
        <target state="translated">使用 Microsoft.CodeAnalysis.CSharp.SyntaxFactory.Literal 來建立字元常值語彙基元。</target>
        <note />
      </trans-unit>
      <trans-unit id="UseLiteralForNumeric">
        <source>Use Microsoft.CodeAnalysis.CSharp.SyntaxFactory.Literal to create numeric literal tokens.</source>
        <target state="translated">使用 Microsoft.CodeAnalysis.CSharp.SyntaxFactory.Literal 來建立數值常值語彙基元。</target>
        <note />
      </trans-unit>
      <trans-unit id="ThisMethodCanOnlyBeUsedToCreateTokens">
        <source>This method can only be used to create tokens - {0} is not a token kind.</source>
        <target state="translated">此方法只可用以建立語彙基元 - {0} 不是語彙基元種類。</target>
        <note />
      </trans-unit>
      <trans-unit id="GenericParameterDefinition">
        <source>Generic parameter is definition when expected to be reference {0}</source>
        <target state="translated">泛型參數為定義，但其必須是參考 {0}。</target>
        <note />
      </trans-unit>
      <trans-unit id="InvalidGetDeclarationNameMultipleDeclarators">
        <source>Called GetDeclarationName for a declaration node that can possibly contain multiple variable declarators.</source>
        <target state="translated">為可能包含多重變數宣告子的宣告節點，呼叫了 GetDeclarationName。</target>
        <note />
      </trans-unit>
      <trans-unit id="TreeNotPartOfCompilation">
        <source>tree not part of compilation</source>
        <target state="translated">樹狀結構不是編譯的一部分</target>
        <note />
      </trans-unit>
      <trans-unit id="PositionIsNotWithinSyntax">
        <source>Position is not within syntax tree with full span {0}</source>
        <target state="translated">位置不在有完整範圍 {0} 的語法樹狀結構內</target>
        <note />
      </trans-unit>
      <trans-unit id="WRN_BadUILang">
        <source>The language name '{0}' is invalid.</source>
        <target state="translated">語言名稱 '{0}' 無效。</target>
        <note />
      </trans-unit>
      <trans-unit id="WRN_BadUILang_Title">
        <source>The language name is invalid</source>
        <target state="translated">語言名稱無效</target>
        <note />
      </trans-unit>
      <trans-unit id="ERR_UnsupportedTransparentIdentifierAccess">
        <source>Transparent identifier member access failed for field '{0}' of '{1}'.  Does the data being queried implement the query pattern?</source>
        <target state="translated">透明識別項成員存取 '{1}' 的欄位 '{0}' 失敗。目前正在查詢的資料是否會實作查詢模式?</target>
        <note />
      </trans-unit>
      <trans-unit id="ERR_ParamDefaultValueDiffersFromAttribute">
        <source>The parameter has multiple distinct default values.</source>
        <target state="translated">此參數有多個相異的預設值。</target>
        <note />
      </trans-unit>
      <trans-unit id="ERR_FieldHasMultipleDistinctConstantValues">
        <source>The field has multiple distinct constant values.</source>
        <target state="translated">此欄位有多個相異的常數值。</target>
        <note />
      </trans-unit>
      <trans-unit id="WRN_UnqualifiedNestedTypeInCref">
        <source>Within cref attributes, nested types of generic types should be qualified.</source>
        <target state="translated">在 cref 屬性中，泛型類型的巢狀類型必須符合規定。</target>
        <note />
      </trans-unit>
      <trans-unit id="WRN_UnqualifiedNestedTypeInCref_Title">
        <source>Within cref attributes, nested types of generic types should be qualified</source>
        <target state="translated">在 cref 屬性中，泛型類型的巢狀類型必須符合規定</target>
        <note />
      </trans-unit>
      <trans-unit id="NotACSharpSymbol">
        <source>Not a C# symbol.</source>
        <target state="translated">不是 C# 符號。</target>
        <note />
      </trans-unit>
      <trans-unit id="HDN_UnusedUsingDirective">
        <source>Unnecessary using directive.</source>
        <target state="translated">不必要的 using 指示詞。</target>
        <note />
      </trans-unit>
      <trans-unit id="HDN_UnusedExternAlias">
        <source>Unused extern alias.</source>
        <target state="translated">未使用的外部別名。</target>
        <note />
      </trans-unit>
      <trans-unit id="ElementsCannotBeNull">
        <source>Elements cannot be null.</source>
        <target state="translated">項目不可為 null。</target>
        <note />
      </trans-unit>
      <trans-unit id="IDS_LIB_ENV">
        <source>LIB environment variable</source>
        <target state="translated">LIB 環境變數</target>
        <note />
      </trans-unit>
      <trans-unit id="IDS_LIB_OPTION">
        <source>/LIB option</source>
        <target state="translated">/LIB 選項</target>
        <note />
      </trans-unit>
      <trans-unit id="IDS_REFERENCEPATH_OPTION">
        <source>/REFERENCEPATH option</source>
        <target state="translated">/REFERENCEPATH 選項</target>
        <note />
      </trans-unit>
      <trans-unit id="IDS_DirectoryDoesNotExist">
        <source>directory does not exist</source>
        <target state="translated">目錄不存在</target>
        <note />
      </trans-unit>
      <trans-unit id="IDS_DirectoryHasInvalidPath">
        <source>path is too long or invalid</source>
        <target state="translated">路徑太長或無效</target>
        <note />
      </trans-unit>
      <trans-unit id="WRN_NoRuntimeMetadataVersion">
        <source>No value for RuntimeMetadataVersion found. No assembly containing System.Object was found nor was a value for RuntimeMetadataVersion specified through options.</source>
        <target state="translated">找不到 RuntimeMetadataVersion 的值。找不到任何包含 System.Object 的組件，也未透過選項指定 RuntimeMetadataVersion 的值。</target>
        <note />
      </trans-unit>
      <trans-unit id="WRN_NoRuntimeMetadataVersion_Title">
        <source>No value for RuntimeMetadataVersion found</source>
        <target state="translated">找不到 RuntimeMetadataVersion 的值</target>
        <note />
      </trans-unit>
      <trans-unit id="WrongSemanticModelType">
        <source>Expected a {0} SemanticModel.</source>
        <target state="translated">必須是 {0} SemanticModel。</target>
        <note />
      </trans-unit>
      <trans-unit id="IDS_FeatureLambda">
        <source>lambda expression</source>
        <target state="translated">Lambda 運算式</target>
        <note />
      </trans-unit>
      <trans-unit id="ERR_FeatureNotAvailableInVersion1">
        <source>Feature '{0}' is not available in C# 1. Please use language version {1} or greater.</source>
        <target state="translated">C# 1 中無法使用 '{0}' 功能。請使用語言版本 {1} 或更高的版本。</target>
        <note />
      </trans-unit>
      <trans-unit id="ERR_FeatureNotAvailableInVersion2">
        <source>Feature '{0}' is not available in C# 2. Please use language version {1} or greater.</source>
        <target state="translated">C# 2 中無法使用 '{0}' 功能。請使用語言版本 {1} 或更高的版本。</target>
        <note />
      </trans-unit>
      <trans-unit id="ERR_FeatureNotAvailableInVersion3">
        <source>Feature '{0}' is not available in C# 3. Please use language version {1} or greater.</source>
        <target state="translated">C# 3 中無法使用 '{0}' 功能。請使用語言版本 {1} 或更高的版本。</target>
        <note />
      </trans-unit>
      <trans-unit id="ERR_FeatureNotAvailableInVersion4">
        <source>Feature '{0}' is not available in C# 4. Please use language version {1} or greater.</source>
        <target state="translated">C# 4 中無法使用 '{0}' 功能。請使用語言版本 {1} 或更高的版本。</target>
        <note />
      </trans-unit>
      <trans-unit id="ERR_FeatureNotAvailableInVersion5">
        <source>Feature '{0}' is not available in C# 5. Please use language version {1} or greater.</source>
        <target state="translated">C# 5 中無法使用 '{0}' 功能。請使用語言版本 {1} 或更高的版本。</target>
        <note />
      </trans-unit>
      <trans-unit id="ERR_FeatureNotAvailableInVersion6">
        <source>Feature '{0}' is not available in C# 6. Please use language version {1} or greater.</source>
        <target state="translated">C# 6 中無法使用 '{0}' 功能。請使用語言版本 {1} 或更高的版本。</target>
        <note />
      </trans-unit>
      <trans-unit id="ERR_FeatureNotAvailableInVersion7">
        <source>Feature '{0}' is not available in C# 7.0. Please use language version {1} or greater.</source>
        <target state="translated">C# 7.0 中未提供功能 '{0}'。請使用語言版本 {1} 或更高版本。</target>
        <note />
      </trans-unit>
      <trans-unit id="ERR_FeatureIsUnimplemented">
        <source>Feature '{0}' is not implemented in this compiler.</source>
        <target state="translated">功能 '{0}' 未在此編譯器實作。</target>
        <note />
      </trans-unit>
      <trans-unit id="IDS_VersionExperimental">
        <source>'experimental'</source>
        <target state="translated">'「實驗」</target>
        <note />
      </trans-unit>
      <trans-unit id="PositionNotWithinTree">
        <source>Position must be within span of the syntax tree.</source>
        <target state="translated">位置必須在語法樹狀結構的範圍內。</target>
        <note />
      </trans-unit>
      <trans-unit id="SpeculatedSyntaxNodeCannotBelongToCurrentCompilation">
        <source>Syntax node to be speculated cannot belong to a syntax tree from the current compilation.</source>
        <target state="translated">要推測的語法節點，不可屬於目前編譯的語法樹狀結構。</target>
        <note />
      </trans-unit>
      <trans-unit id="ChainingSpeculativeModelIsNotSupported">
        <source>Chaining speculative semantic model is not supported. You should create a speculative model from the non-speculative ParentModel.</source>
        <target state="translated">不支援鏈結理論式語意模型。應從非理論式 ParentModel 建立理論式模型。</target>
        <note />
      </trans-unit>
      <trans-unit id="IDS_ToolName">
        <source>Microsoft (R) Visual C# Compiler</source>
        <target state="translated">Microsoft (R) Visual C# 編譯器</target>
        <note />
      </trans-unit>
      <trans-unit id="IDS_LogoLine1">
        <source>{0} version {1}</source>
        <target state="translated">{0} 版 {1}</target>
        <note />
      </trans-unit>
      <trans-unit id="IDS_LogoLine2">
        <source>Copyright (C) Microsoft Corporation. All rights reserved.</source>
        <target state="translated">Copyright (C) Microsoft Corporation. 著作權所有，並保留一切權利。</target>
        <note />
      </trans-unit>
      <trans-unit id="IDS_LangVersions">
        <source>Supported language versions:</source>
        <target state="translated">支援的語言版本:</target>
        <note />
      </trans-unit>
      <trans-unit id="IDS_CSCHelp">
        <source>
                              Visual C# Compiler Options

                        - OUTPUT FILES -
 /out:&lt;file&gt;                   Specify output file name (default: base name of
                               file with main class or first file)
 /target:exe                   Build a console executable (default) (Short
                               form: /t:exe)
 /target:winexe                Build a Windows executable (Short form:
                               /t:winexe)
 /target:library               Build a library (Short form: /t:library)
 /target:module                Build a module that can be added to another
                               assembly (Short form: /t:module)
 /target:appcontainerexe       Build an Appcontainer executable (Short form:
                               /t:appcontainerexe)
 /target:winmdobj              Build a Windows Runtime intermediate file that
                               is consumed by WinMDExp (Short form: /t:winmdobj)
 /doc:&lt;file&gt;                   XML Documentation file to generate
 /refout:&lt;file&gt;                Reference assembly output to generate
 /platform:&lt;string&gt;            Limit which platforms this code can run on: x86,
                               Itanium, x64, arm, arm64, anycpu32bitpreferred, or
                               anycpu. The default is anycpu.

                        - INPUT FILES -
 /recurse:&lt;wildcard&gt;           Include all files in the current directory and
                               subdirectories according to the wildcard
                               specifications
 /reference:&lt;alias&gt;=&lt;file&gt;     Reference metadata from the specified assembly
                               file using the given alias (Short form: /r)
 /reference:&lt;file list&gt;        Reference metadata from the specified assembly
                               files (Short form: /r)
 /addmodule:&lt;file list&gt;        Link the specified modules into this assembly
 /link:&lt;file list&gt;             Embed metadata from the specified interop
                               assembly files (Short form: /l)
 /analyzer:&lt;file list&gt;         Run the analyzers from this assembly
                               (Short form: /a)
 /additionalfile:&lt;file list&gt;   Additional files that don't directly affect code
                               generation but may be used by analyzers for producing
                               errors or warnings.
 /embed                        Embed all source files in the PDB.
 /embed:&lt;file list&gt;            Embed specific files in the PDB

                        - RESOURCES -
 /win32res:&lt;file&gt;              Specify a Win32 resource file (.res)
 /win32icon:&lt;file&gt;             Use this icon for the output
 /win32manifest:&lt;file&gt;         Specify a Win32 manifest file (.xml)
 /nowin32manifest              Do not include the default Win32 manifest
 /resource:&lt;resinfo&gt;           Embed the specified resource (Short form: /res)
 /linkresource:&lt;resinfo&gt;       Link the specified resource to this assembly
                               (Short form: /linkres) Where the resinfo format
                               is &lt;file&gt;[,&lt;string name&gt;[,public|private]]

                        - CODE GENERATION -
 /debug[+|-]                   Emit debugging information
 /debug:{full|pdbonly|portable|embedded}
                               Specify debugging type ('full' is default,
                               'portable' is a cross-platform format,
                               'embedded' is a cross-platform format embedded into
                               the target .dll or .exe)
 /optimize[+|-]                Enable optimizations (Short form: /o)
 /deterministic                Produce a deterministic assembly
                               (including module version GUID and timestamp)
 /refonly                      Produce a reference assembly in place of the main output
 /instrument:TestCoverage      Produce an assembly instrumented to collect
                               coverage information
 /sourcelink:&lt;file&gt;            Source link info to embed into PDB.

                        - ERRORS AND WARNINGS -
 /warnaserror[+|-]             Report all warnings as errors
 /warnaserror[+|-]:&lt;warn list&gt; Report specific warnings as errors
 /warn:&lt;n&gt;                     Set warning level (0-4) (Short form: /w)
 /nowarn:&lt;warn list&gt;           Disable specific warning messages
 /ruleset:&lt;file&gt;               Specify a ruleset file that disables specific
                               diagnostics.
 /errorlog:&lt;file&gt;              Specify a file to log all compiler and analyzer
                               diagnostics.
 /reportanalyzer               Report additional analyzer information, such as
                               execution time.

                        - LANGUAGE -
 /checked[+|-]                 Generate overflow checks
 /unsafe[+|-]                  Allow 'unsafe' code
 /define:&lt;symbol list&gt;         Define conditional compilation symbol(s) (Short
                               form: /d)
 /langversion:?                Display the allowed values for language version
 /langversion:&lt;string&gt;         Specify language version such as
                               `default` (latest major version), or
                               `latest` (latest version, including minor versions),
                               or specific versions like `6` or `7.1`

                        - SECURITY -
 /delaysign[+|-]               Delay-sign the assembly using only the public
                               portion of the strong name key
 /publicsign[+|-]              Public-sign the assembly using only the public
                               portion of the strong name key
 /keyfile:&lt;file&gt;               Specify a strong name key file
 /keycontainer:&lt;string&gt;        Specify a strong name key container
 /highentropyva[+|-]           Enable high-entropy ASLR

                        - MISCELLANEOUS -
 @&lt;file&gt;                       Read response file for more options
 /help                         Display this usage message (Short form: /?)
 /nologo                       Suppress compiler copyright message
 /noconfig                     Do not auto include CSC.RSP file
 /parallel[+|-]                Concurrent build.
 /version                      Display the compiler version number and exit.

                        - ADVANCED -
 /baseaddress:&lt;address&gt;        Base address for the library to be built
 /checksumalgorithm:&lt;alg&gt;      Specify algorithm for calculating source file
                               checksum stored in PDB. Supported values are:
                               SHA1 (default) or SHA256.
 /codepage:&lt;n&gt;                 Specify the codepage to use when opening source
                               files
 /utf8output                   Output compiler messages in UTF-8 encoding
 /main:&lt;type&gt;                  Specify the type that contains the entry point
                               (ignore all other possible entry points) (Short
                               form: /m)
 /fullpaths                    Compiler generates fully qualified paths
 /filealign:&lt;n&gt;                Specify the alignment used for output file
                               sections
 /pathmap:&lt;K1&gt;=&lt;V1&gt;,&lt;K2&gt;=&lt;V2&gt;,...
                               Specify a mapping for source path names output by
                               the compiler.
 /pdb:&lt;file&gt;                   Specify debug information file name (default:
                               output file name with .pdb extension)
 /errorendlocation             Output line and column of the end location of
                               each error
 /preferreduilang              Specify the preferred output language name.
 /nostdlib[+|-]                Do not reference standard library (mscorlib.dll)
 /subsystemversion:&lt;string&gt;    Specify subsystem version of this assembly
 /lib:&lt;file list&gt;              Specify additional directories to search in for
                               references
 /errorreport:&lt;string&gt;         Specify how to handle internal compiler errors:
                               prompt, send, queue, or none. The default is
                               queue.
 /appconfig:&lt;file&gt;             Specify an application configuration file
                               containing assembly binding settings
 /moduleassemblyname:&lt;string&gt;  Name of the assembly which this module will be
                               a part of
 /modulename:&lt;string&gt;          Specify the name of the source module
</source>
        <target state="needs-review-translation">
                              Visual C# 編譯器選項

                        - 輸出檔案 -
 /out:&lt;檔案&gt;                  指定輸出檔案名稱 (預設: 具有主要
                               類別的檔案或第一個檔案的基底名稱)
 /target:exe                   建置主控台可執行檔 (預設) (簡短
                               形式: /t:exe)
 /target:winexe                建置 Windows 可執行檔 (簡短形式:
                               /t:winexe)
 /target:library               建置程式庫 (簡短形式: /t:library)
 /target:module                建置可新增至其他組件的
                               模組 (簡短形式: /t:module)
 /target:appcontainerexe       建置 Appcontainer 可執行檔 (簡短形式:
                               /t:appcontainerexe)
 /target:winmdobj              建置 WinMDExp 所使用的 Windows 執行階段
                               中繼檔案 (簡短形式: /t:winmdobj)
 /doc:&lt;檔案&gt;                   要產生的 XML 文件檔案
 /refout:&lt;檔案&gt;                要產生的參考組件輸出
 /platform:&lt;字串&gt;            限制此程式碼可執行的平台: x86、
                                Itanium、x64、arm、anycpu32bitpreferred 或
                               anycpu。預設為 anycpu。

                        - 輸入檔案 -
 /recurse:&lt;萬用字元&gt;           根據萬用字元規格，包含
                               目前目錄和子目錄中的所有
                               檔案
 /reference:&lt;別名&gt;=&lt;檔案&gt;     使用給定的別名，參考指定組件檔
                               的中繼資料 (簡短形式: /r)
 /reference:&lt;檔案清單&gt;         參考指定組件檔的
                               中繼資料 (簡短形式: /r)
 /addmodule:&lt;檔案清單&gt;        將指定的模組連結至這個組件中
 /link:&lt;檔案清單&gt;             從指定的 Interop 組件檔內嵌
                               中繼資料 (簡短形式: /l)
 /analyzer:&lt;檔案清單&gt;          從這個組件執行分析器
                               (簡短形式: /a)
 /additionalfile:&lt;檔案清單&gt;   不會直接影響程式碼產生，
                               但分析器可用以產生錯誤或警告的
                               其他檔案。
 /embed                        內嵌 PDB 中的所有來源檔案。
 /embed:&lt;檔案清單&gt;            內嵌 PDB 中的特定檔案

                        - 資源 -
 /win32res:&lt;檔案&gt;              指定 Win32 資源檔 (.res)
 /win32icon:&lt;檔案&gt;             在輸出使用此圖示
 /win32manifest:&lt;檔案&gt;          指定 Win32 資訊清單檔案 (.xml)
 /nowin32manifest              不要包含預設 Win32 資訊清單
 /resource:&lt;資源資訊&gt;           內嵌指定的資源 (簡短形式: /res)
 /linkresource:&lt;資源資訊&gt;       將指定的資源連結至這個組件
                               (簡短形式: /linkres) 其中 resinfo 的格式
                               為 &lt;檔案&gt;[,&lt;字串名稱&gt;[,public|private]]

                        - 程式碼產生 -
 /debug[+|-]                   發出偵錯資訊
 /debug:{full|pdbonly|portable|embedded}
                               指定偵錯類型 ('full' 為預設，
                               'portable' 為跨平台格式，
                               'embedded' 為內嵌至 target .dll 或 .exe 中的
                               跨平台格式)
 /optimize[+|-]                啟用最佳化 (簡短形式: /o)
 /deterministic                產生確定性組件
                               (包括模組版本 GUID 與時間戳記)
 /refonly                      產生參考組件以代替主要輸出
 /instrument:TestCoverage      產生檢測組件，以收集
                               涵蓋範圍資訊
 /sourcelink:&lt;檔案&gt;            要內嵌至 PDB 中的來源連結資訊。

                        - 錯誤與警告 -
 /warnaserror[+|-]             將所有警告回報為錯誤
 /warnaserror[+|-]:&lt;警告清單&gt; 將特定警告回報為錯誤
 /warn:&lt;n&gt;                     設定警告層級 (0-4) (簡短形式: /w)
 /nowarn:&lt;警告清單&gt;           停用特定的警告訊息
 /ruleset:&lt;檔案&gt;                指定會停用特定診斷的
                                規則集檔案。
 /errorlog:&lt;檔案&gt;               指定要記錄所有編譯器和分析器診斷的
                               檔案。
 /reportanalyzer               回報其他分析器資訊，例如
                               執行時間。

                        - 語言 -
 /checked[+|-]                 產生溢位檢查
 /unsafe[+|-]                  允許 'unsafe' 程式碼
 /define:&lt;符號清單&gt;         定義條件式編譯符號 (簡短
                               形式: /d)
 /langversion:?                顯示語言版本允許的值
 /langversion:&lt;字串&gt;         指定語言版本，例如
                               `default` (最新的主要版本)、
                               `latest` (最新版本，包含次要版本)
                               或特定版本，例如 `6` 或 `7.1`

                        - 安全性 -
 /delaysign[+|-]                只使用強式名稱金鑰的公開部分
                               延遲簽署組件
 /publicsign[+|-]              只使用強式名稱金鑰的公開部分
                               公開簽署組件
 /keyfile:&lt;檔案&gt;                指定強式名稱金鑰檔
 /keycontainer:&lt;字串&gt;         指定強式名稱金鑰容器
 /highentropyva[+|-]           啟用高熵 ASLR

                        - 其他 -
 @&lt;檔案&gt;                        讀取回應檔以取得更多選項
 /help                         顯示這個使用訊息 (簡短形式: /?)
 /nologo                       隱藏編譯器著作權訊息
 /noconfig                     不自動納入 CSC.RSP 檔
 /parallel[+|-]                 並行建置。
 /version                      顯示編譯器版本號碼並結束。

                        - 進階 -
 /baseaddress:&lt;位址&gt;        要建置的程式庫基底位址
 /checksumalgorithm:&lt;演算法&gt;      為計算儲存在 PDB 中的原始
                               程式檔總和檢查碼指定演算法。支援的值為:
                               SHA1 (預設) 或 SHA256。
 /codepage:&lt;n&gt;                 指定開啟原始程式檔時要使用的
                               字碼頁
 /utf8output                   以 UTF-8 編碼方式輸出編譯器訊息
 /main:&lt;類型&gt;                  指定包含進入點
                               (忽略所有其他可能的進入點) (簡短
                               形式: /m)
 /fullpaths                    編譯器會產生完整路徑
 /filealign:&lt;n&gt;                 指定用於輸出檔案區段的
                               對齊方式
 /pathmap:&lt;K1&gt;=&lt;V1&gt;,&lt;K2&gt;=&lt;V2&gt;,...
                               為編譯器輸出的來源路徑名稱
                               指定對應。
 /pdb:&lt;檔案&gt;                   指定偵錯資訊檔案名稱 (預設:
                               副檔名為 .pdb 的輸出檔案名稱)
 /errorendlocation             輸出每個錯誤之結束位置的
                               行與欄
 /preferreduilang              指定慣用的輸出語言名稱。
 /nostdlib[+|-]                不要參考標準程式庫 (mscorlib.dll)
 /subsystemversion:&lt;字串&gt;    指定這個組件的子系統版本
 /lib:&lt;檔案清單&gt;              指定要搜尋的其他目錄以供
                               參考
 /errorreport:&lt;字串&gt;         指定如何處理內部編譯器錯誤:
                               prompt、send、queue 或 none。預設為 
                               queue。
 /appconfig:&lt;檔案&gt;             指定包含組件繫結設定的
                               應用程式設定檔
 /moduleassemblyname:&lt;字串&gt;  組件名稱，其中將會包含
                               此模組
 /modulename:&lt;字串&gt;          指定來源模組的名稱
</target>
        <note>Visual C# Compiler Options</note>
      </trans-unit>
      <trans-unit id="ERR_ComImportWithInitializers">
        <source>'{0}': a class with the ComImport attribute cannot specify field initializers.</source>
        <target state="translated">'{0}': 具有 ComImport 屬性的類別不可指定欄位初始設定式。</target>
        <note />
      </trans-unit>
      <trans-unit id="WRN_PdbLocalNameTooLong">
        <source>Local name '{0}' is too long for PDB.  Consider shortening or compiling without /debug.</source>
        <target state="translated">區域變數名稱 '{0}' 對 PDB 而言太長。請考慮將其縮短，或在編譯時不要使用 /debug。</target>
        <note />
      </trans-unit>
      <trans-unit id="WRN_PdbLocalNameTooLong_Title">
        <source>Local name is too long for PDB</source>
        <target state="translated">PDB 的本機名稱太長</target>
        <note />
      </trans-unit>
      <trans-unit id="ERR_RetNoObjectRequiredLambda">
        <source>Anonymous function converted to a void returning delegate cannot return a value</source>
        <target state="translated">轉換成 void 傳回委派的匿名函式，不可傳回值。</target>
        <note />
      </trans-unit>
      <trans-unit id="ERR_TaskRetNoObjectRequiredLambda">
        <source>Async lambda expression converted to a 'Task' returning delegate cannot return a value. Did you intend to return 'Task&lt;T&gt;'?</source>
        <target state="translated">轉換成 'Task' 傳回委派的非同步 Lambda 運算式，不可傳回值。原本希望傳回 'Task&lt;T&gt;' 嗎?</target>
        <note />
      </trans-unit>
      <trans-unit id="WRN_AnalyzerCannotBeCreated">
        <source>An instance of analyzer {0} cannot be created from {1} : {2}.</source>
        <target state="translated">不可從 {1} 建立分析器 {0} 的執行個體: {2}。</target>
        <note />
      </trans-unit>
      <trans-unit id="WRN_AnalyzerCannotBeCreated_Title">
        <source>An analyzer instance cannot be created</source>
        <target state="translated">無法建立分析器執行個體</target>
        <note />
      </trans-unit>
      <trans-unit id="WRN_NoAnalyzerInAssembly">
        <source>The assembly {0} does not contain any analyzers.</source>
        <target state="translated">組件 {0} 不包含任何分析器。</target>
        <note />
      </trans-unit>
      <trans-unit id="WRN_NoAnalyzerInAssembly_Title">
        <source>Assembly does not contain any analyzers</source>
        <target state="translated">組件不包含任何分析器</target>
        <note />
      </trans-unit>
      <trans-unit id="WRN_UnableToLoadAnalyzer">
        <source>Unable to load Analyzer assembly {0} : {1}</source>
        <target state="translated">無法載入分析器組件 {0} : {1}</target>
        <note />
      </trans-unit>
      <trans-unit id="WRN_UnableToLoadAnalyzer_Title">
        <source>Unable to load Analyzer assembly</source>
        <target state="translated">無法載入分析器組件</target>
        <note />
      </trans-unit>
      <trans-unit id="INF_UnableToLoadSomeTypesInAnalyzer">
        <source>Skipping some types in analyzer assembly {0} due to a ReflectionTypeLoadException : {1}.</source>
        <target state="translated">因為 ReflectionTypeLoadException 之故，所以略過分析器組件 {0} 中的某些類型: {1}。</target>
        <note />
      </trans-unit>
      <trans-unit id="ERR_CantReadRulesetFile">
        <source>Error reading ruleset file {0} - {1}</source>
        <target state="translated">讀取規則集檔案 {0} 時發生錯誤 - {1}</target>
        <note />
      </trans-unit>
      <trans-unit id="ERR_BadPdbData">
        <source>Error reading debug information for '{0}'</source>
        <target state="translated">讀取 '{0}' 的偵錯資訊時發生錯誤</target>
        <note />
      </trans-unit>
      <trans-unit id="IDS_OperationCausedStackOverflow">
        <source>Operation caused a stack overflow.</source>
        <target state="translated">作業導致了堆疊溢位。</target>
        <note />
      </trans-unit>
      <trans-unit id="WRN_IdentifierOrNumericLiteralExpected">
        <source>Expected identifier or numeric literal.</source>
        <target state="translated">必須是識別項或數值常值。</target>
        <note />
      </trans-unit>
      <trans-unit id="WRN_IdentifierOrNumericLiteralExpected_Title">
        <source>Expected identifier or numeric literal</source>
        <target state="translated">必須是識別項或數值常值</target>
        <note />
      </trans-unit>
      <trans-unit id="ERR_InitializerOnNonAutoProperty">
        <source>Only auto-implemented properties can have initializers.</source>
        <target state="translated">只有自動實作的屬性可以有初始設定式。</target>
        <note />
      </trans-unit>
      <trans-unit id="ERR_AutoPropertyMustHaveGetAccessor">
        <source>Auto-implemented properties must have get accessors.</source>
        <target state="translated">自動實作的屬性必須要有 get 存取子。</target>
        <note />
      </trans-unit>
      <trans-unit id="ERR_AutoPropertyMustOverrideSet">
        <source>Auto-implemented properties must override all accessors of the overridden property.</source>
        <target state="translated">自動實作的屬性必須覆寫已覆寫屬性的所有存取子。</target>
        <note />
      </trans-unit>
      <trans-unit id="ERR_AutoPropertyInitializerInInterface">
        <source>Auto-implemented properties inside interfaces cannot have initializers.</source>
        <target state="translated">介面內自動實作的屬性，不可有初始設定式。</target>
        <note />
      </trans-unit>
      <trans-unit id="ERR_InitializerInStructWithoutExplicitConstructor">
        <source>Structs without explicit constructors cannot contain members with initializers.</source>
        <target state="translated">沒有明確建構函式的結構，不可包含有初始設定式的成員。</target>
        <note />
      </trans-unit>
      <trans-unit id="ERR_EncodinglessSyntaxTree">
        <source>Cannot emit debug information for a source text without encoding.</source>
        <target state="translated">無法在不編碼的情況下，對原始程式文字發出偵錯資訊。</target>
        <note />
      </trans-unit>
      <trans-unit id="ERR_BlockBodyAndExpressionBody">
        <source>Block bodies and expression bodies cannot both be provided.</source>
        <target state="translated">不可同時提供區塊主體與運算式主體。</target>
        <note />
      </trans-unit>
      <trans-unit id="ERR_SwitchFallOut">
        <source>Control cannot fall out of switch from final case label ('{0}')</source>
        <target state="translated">控制項的位置不可位於最後一個 case 標籤 ('{0}') 的參數之外</target>
        <note />
      </trans-unit>
      <trans-unit id="ERR_UnexpectedBoundGenericName">
        <source>Type arguments are not allowed in the nameof operator.</source>
        <target state="translated">Nameof 運算子中不可使用類型引數。</target>
        <note />
      </trans-unit>
      <trans-unit id="ERR_NullPropagatingOpInExpressionTree">
        <source>An expression tree lambda may not contain a null propagating operator.</source>
        <target state="translated">運算式樹狀架構 Lambda 不可包含 null 散佈運算子。</target>
        <note />
      </trans-unit>
      <trans-unit id="ERR_DictionaryInitializerInExpressionTree">
        <source>An expression tree lambda may not contain a dictionary initializer.</source>
        <target state="translated">運算式樹狀架構 Lambda 不可包含字典初始設定式。</target>
        <note />
      </trans-unit>
      <trans-unit id="ERR_ExtensionCollectionElementInitializerInExpressionTree">
        <source>An extension Add method is not supported for a collection initializer in an expression lambda.</source>
        <target state="translated">運算式 Lambda 中的集合初始設定式不支援擴充功能 Add 方法。</target>
        <note />
      </trans-unit>
      <trans-unit id="IDS_FeatureNameof">
        <source>nameof operator</source>
        <target state="translated">nameof 運算子</target>
        <note />
      </trans-unit>
      <trans-unit id="IDS_FeatureDictionaryInitializer">
        <source>dictionary initializer</source>
        <target state="translated">字典初始設定式</target>
        <note />
      </trans-unit>
      <trans-unit id="ERR_UnclosedExpressionHole">
        <source>Missing close delimiter '}' for interpolated expression started with '{'.</source>
        <target state="translated">以 '{' 開頭的插入運算式遺漏結束分隔符號 '}'。</target>
        <note />
      </trans-unit>
      <trans-unit id="ERR_SingleLineCommentInExpressionHole">
        <source>A single-line comment may not be used in an interpolated string.</source>
        <target state="translated">插入的字串中不能使用單行註解。</target>
        <note />
      </trans-unit>
      <trans-unit id="ERR_InsufficientStack">
        <source>An expression is too long or complex to compile</source>
        <target state="translated">運算式太長或太複雜，造成編譯困難</target>
        <note />
      </trans-unit>
      <trans-unit id="ERR_ExpressionHasNoName">
        <source>Expression does not have a name.</source>
        <target state="translated">運算式沒有名稱。</target>
        <note />
      </trans-unit>
      <trans-unit id="ERR_SubexpressionNotInNameof">
        <source>Sub-expression cannot be used in an argument to nameof.</source>
        <target state="translated">nameof 的引數中不可使用子運算式。</target>
        <note />
      </trans-unit>
      <trans-unit id="ERR_AliasQualifiedNameNotAnExpression">
        <source>An alias-qualified name is not an expression.</source>
        <target state="translated">別名限定的名稱不是運算式。</target>
        <note />
      </trans-unit>
      <trans-unit id="ERR_NameofMethodGroupWithTypeParameters">
        <source>Type parameters are not allowed on a method group as an argument to 'nameof'.</source>
        <target state="translated">方法群組上不可使用類型參數做為 'nameof' 的引數。</target>
        <note />
      </trans-unit>
      <trans-unit id="NoNoneSearchCriteria">
        <source>SearchCriteria is expected.</source>
        <target state="translated">必須是 SearchCriteria。</target>
        <note />
      </trans-unit>
      <trans-unit id="ERR_InvalidAssemblyCulture">
        <source>Assembly culture strings may not contain embedded NUL characters.</source>
        <target state="translated">組件文化特性字串可能不包含內嵌的 NUL 字元。</target>
        <note />
      </trans-unit>
      <trans-unit id="IDS_FeatureUsingStatic">
        <source>using static</source>
        <target state="translated">使用靜態</target>
        <note />
      </trans-unit>
      <trans-unit id="IDS_FeatureInterpolatedStrings">
        <source>interpolated strings</source>
        <target state="translated">內插字串</target>
        <note />
      </trans-unit>
      <trans-unit id="IDS_AwaitInCatchAndFinally">
        <source>await in catch blocks and finally blocks</source>
        <target state="translated">等待於 catch 區塊與 finally 區塊中</target>
        <note />
      </trans-unit>
      <trans-unit id="IDS_FeatureBinaryLiteral">
        <source>binary literals</source>
        <target state="translated">二進位常值</target>
        <note />
      </trans-unit>
      <trans-unit id="IDS_FeatureDigitSeparator">
        <source>digit separators</source>
        <target state="translated">數字分隔符號</target>
        <note />
      </trans-unit>
      <trans-unit id="IDS_FeatureLocalFunctions">
        <source>local functions</source>
        <target state="translated">區域函式</target>
        <note />
      </trans-unit>
      <trans-unit id="ERR_UnescapedCurly">
        <source>A '{0}' character must be escaped (by doubling) in an interpolated string.</source>
        <target state="translated">在內插字串中，必須將 '{0}' 字元逸出 (重複兩次)。</target>
        <note />
      </trans-unit>
      <trans-unit id="ERR_EscapedCurly">
        <source>A '{0}' character may only be escaped by doubling '{0}{0}' in an interpolated string.</source>
        <target state="translated">在插入字串中，只能以重複兩次 ('{0}{0}') 的方式，將 '{0}' 字元逸出。</target>
        <note />
      </trans-unit>
      <trans-unit id="ERR_TrailingWhitespaceInFormatSpecifier">
        <source>A format specifier may not contain trailing whitespace.</source>
        <target state="translated">格式規範的尾端不可以是空白字元。</target>
        <note />
      </trans-unit>
      <trans-unit id="ERR_EmptyFormatSpecifier">
        <source>Empty format specifier.</source>
        <target state="translated">空白的格式規範。</target>
        <note />
      </trans-unit>
      <trans-unit id="ERR_ErrorInReferencedAssembly">
        <source>There is an error in a referenced assembly '{0}'.</source>
        <target state="translated">參考組件 '{0}' 中有錯誤。</target>
        <note />
      </trans-unit>
      <trans-unit id="ERR_ExpressionOrDeclarationExpected">
        <source>Expression or declaration statement expected.</source>
        <target state="translated">必須是運算式或宣告陳述式。</target>
        <note />
      </trans-unit>
      <trans-unit id="ERR_NameofExtensionMethod">
        <source>Extension method groups are not allowed as an argument to 'nameof'.</source>
        <target state="translated">擴充方法群組不允許做為 'nameof' 的引數。</target>
        <note />
      </trans-unit>
      <trans-unit id="WRN_AlignmentMagnitude">
        <source>Alignment value {0} has a magnitude greater than {1} and may result in a large formatted string.</source>
        <target state="translated">對齊值 {0} 的範圍大於 {1}，而且可能會導致大型格式化字串。</target>
        <note />
      </trans-unit>
      <trans-unit id="HDN_UnusedExternAlias_Title">
        <source>Unused extern alias</source>
        <target state="translated">未使用的外部別名</target>
        <note />
      </trans-unit>
      <trans-unit id="HDN_UnusedUsingDirective_Title">
        <source>Unnecessary using directive</source>
        <target state="translated">不必要的 using 指示詞</target>
        <note />
      </trans-unit>
      <trans-unit id="INF_UnableToLoadSomeTypesInAnalyzer_Title">
        <source>Skip loading types in analyzer assembly that fail due to a ReflectionTypeLoadException</source>
        <target state="translated">跳過載入分析器組件中因 ReflectionTypeLoadException 而失敗的類型</target>
        <note />
      </trans-unit>
      <trans-unit id="WRN_AlignmentMagnitude_Title">
        <source>Alignment value has a magnitude that may result in a large formatted string</source>
        <target state="translated">對齊值的範圍可能會導致大型格式化字串</target>
        <note />
      </trans-unit>
      <trans-unit id="ERR_ConstantStringTooLong">
        <source>Length of String constant exceeds current memory limit.  Try splitting the string into multiple constants.</source>
        <target state="translated">字串常數的長度超過目前的記憶體限制。請嘗試將字串分割成多個常數。</target>
        <note />
      </trans-unit>
      <trans-unit id="ERR_TupleTooFewElements">
        <source>Tuple must contain at least two elements.</source>
        <target state="translated">元組必須包含至少兩個項目。</target>
        <note />
      </trans-unit>
      <trans-unit id="ERR_DebugEntryPointNotSourceMethodDefinition">
        <source>Debug entry point must be a definition of a method declared in the current compilation.</source>
        <target state="translated">偵錯進入點必須是目前編譯中所宣告方法的定義。</target>
        <note />
      </trans-unit>
      <trans-unit id="ERR_LoadDirectiveOnlyAllowedInScripts">
        <source>#load is only allowed in scripts</source>
        <target state="translated">#load 只允許用於指令碼</target>
        <note />
      </trans-unit>
      <trans-unit id="ERR_PPLoadFollowsToken">
        <source>Cannot use #load after first token in file</source>
        <target state="translated">無法在檔案中第一個語彙基元後使用 #load</target>
        <note />
      </trans-unit>
      <trans-unit id="CouldNotFindFile">
        <source>Could not find file.</source>
        <target state="translated">找不到檔案。</target>
        <note>File path referenced in source (#load) could not be resolved.</note>
      </trans-unit>
      <trans-unit id="SyntaxTreeFromLoadNoRemoveReplace">
        <source>SyntaxTree '{0}' resulted from a #load directive and cannot be removed or replaced directly.</source>
        <target state="translated">SyntaxTree '{0}' 是從 #load 指示詞所產生，無法直接移除或取代。</target>
        <note />
      </trans-unit>
      <trans-unit id="ERR_SourceFileReferencesNotSupported">
        <source>Source file references are not supported.</source>
        <target state="translated">不支援原始程式檔參考。</target>
        <note />
      </trans-unit>
      <trans-unit id="ERR_InvalidPathMap">
        <source>The pathmap option was incorrectly formatted.</source>
        <target state="translated">pathmap 選項格式不正確。</target>
        <note />
      </trans-unit>
      <trans-unit id="ERR_InvalidReal">
        <source>Invalid real literal.</source>
        <target state="translated">無效的實際常值。</target>
        <note />
      </trans-unit>
      <trans-unit id="ERR_AutoPropertyCannotBeRefReturning">
        <source>Auto-implemented properties cannot return by reference</source>
        <target state="translated">無法以傳址方式傳回自動實作屬性</target>
        <note />
      </trans-unit>
      <trans-unit id="ERR_RefPropertyMustHaveGetAccessor">
        <source>Properties which return by reference must have a get accessor</source>
        <target state="translated">以傳址方式傳回的屬性必須有 get 存取子</target>
        <note />
      </trans-unit>
      <trans-unit id="ERR_RefPropertyCannotHaveSetAccessor">
        <source>Properties which return by reference cannot have set accessors</source>
        <target state="translated">以傳址方式傳回的屬性不能有 set 存取子</target>
        <note />
      </trans-unit>
      <trans-unit id="ERR_CantChangeRefReturnOnOverride">
        <source>'{0}' must match by reference return of overridden member '{1}'</source>
        <target state="translated">'{0}' 必須符合覆寫成員 '{1}' 的傳址方式傳回</target>
        <note />
      </trans-unit>
      <trans-unit id="ERR_MustNotHaveRefReturn">
        <source>By-reference returns may only be used in methods that return by reference</source>
        <target state="translated">傳址傳回只能用於以傳址方式傳回的方法</target>
        <note />
      </trans-unit>
      <trans-unit id="ERR_MustHaveRefReturn">
        <source>By-value returns may only be used in methods that return by value</source>
        <target state="translated">傳值傳回只能用於以傳值方式傳回的方法</target>
        <note />
      </trans-unit>
      <trans-unit id="ERR_RefReturnMustHaveIdentityConversion">
        <source>The return expression must be of type '{0}' because this method returns by reference</source>
        <target state="translated">傳回運算式的類型必須是類型 '{0}'，因為此方法以傳址方式傳回</target>
        <note />
      </trans-unit>
      <trans-unit id="ERR_CloseUnimplementedInterfaceMemberWrongRefReturn">
        <source>'{0}' does not implement interface member '{1}'. '{2}' cannot implement '{1}' because it does not have matching return by reference.</source>
        <target state="translated">'{0}' 未實作介面成員 '{1}'。因為 '{2}' 沒有相符的傳址方式傳回，所以無法實作 '{1}'。</target>
        <note />
      </trans-unit>
      <trans-unit id="ERR_BadIteratorReturnRef">
        <source>The body of '{0}' cannot be an iterator block because '{0}' returns by reference</source>
        <target state="translated">{0}' 的主體不可是 Iterator 區塊，因為 '{0}' 是以傳址方式傳回</target>
        <note />
      </trans-unit>
      <trans-unit id="ERR_BadRefReturnExpressionTree">
        <source>Lambda expressions that return by reference cannot be converted to expression trees</source>
        <target state="translated">無法將以傳址方式傳回的 Lambda 運算式轉換為運算式樹狀架構</target>
        <note />
      </trans-unit>
      <trans-unit id="ERR_RefReturningCallInExpressionTree">
        <source>An expression tree lambda may not contain a call to a method, property, or indexer that returns by reference</source>
        <target state="translated">運算式樹狀架構 Lambda 不能包含呼叫以傳址方式傳回的方法、屬性或索引子</target>
        <note />
      </trans-unit>
      <trans-unit id="ERR_RefReturnLvalueExpected">
        <source>An expression cannot be used in this context because it may not be passed or returned by reference</source>
        <target state="translated">因為參考可能不會傳遞或傳回運算式，所以無法於此內容中使用運算式</target>
        <note />
      </trans-unit>
      <trans-unit id="ERR_RefReturnNonreturnableLocal">
        <source>Cannot return '{0}' by reference because it was initialized to a value that cannot be returned by reference</source>
        <target state="translated">無法以傳址方式傳回 '{0}'，因為已將其初始化為無法由傳址方式傳回的值</target>
        <note />
      </trans-unit>
      <trans-unit id="ERR_RefReturnNonreturnableLocal2">
        <source>Cannot return by reference a member of '{0}' because it was initialized to a value that cannot be returned by reference</source>
        <target state="translated">無法以傳址方式傳回 '{0}' 的成員，因為已將其初始化為無法由傳址方式傳回的值</target>
        <note />
      </trans-unit>
      <trans-unit id="ERR_RefReturnReadonlyLocal">
        <source>Cannot return '{0}' by reference because it is read-only</source>
        <target state="translated">無法以傳址方式傳回 '{0}'，因其為唯讀</target>
        <note />
      </trans-unit>
      <trans-unit id="ERR_RefReturnRangeVariable">
        <source>Cannot return the range variable '{0}' by reference</source>
        <target state="translated">無法以傳址方式傳回範圍變數 '{0}'</target>
        <note />
      </trans-unit>
      <trans-unit id="ERR_RefReturnReadonlyLocalCause">
        <source>Cannot return '{0}' by reference because it is a '{1}'</source>
        <target state="translated">無法以傳址方式傳回 '{0}'，因其為 '{1}'</target>
        <note />
      </trans-unit>
      <trans-unit id="ERR_RefReturnReadonlyLocal2Cause">
        <source>Cannot return fields of '{0}' by reference because it is a '{1}'</source>
        <target state="translated">無法以傳址方式傳回 '{0}' 欄位，因其為 '{1}'</target>
        <note />
      </trans-unit>
      <trans-unit id="ERR_RefReturnReadonly">
        <source>A readonly field cannot be returned by writable reference</source>
        <target state="translated">無法以可寫入傳址方式傳回唯讀欄位</target>
        <note />
      </trans-unit>
      <trans-unit id="ERR_RefReturnReadonlyStatic">
        <source>A static readonly field cannot be returned by writable reference</source>
        <target state="translated">無法以可寫入傳址方式傳回靜態的唯讀欄位</target>
        <note />
      </trans-unit>
      <trans-unit id="ERR_RefReturnReadonly2">
        <source>Members of readonly field '{0}' cannot be returned by writable reference</source>
        <target state="translated">無法以可寫入傳址方式傳回唯讀欄位 '{0}' 的成員</target>
        <note />
      </trans-unit>
      <trans-unit id="ERR_RefReturnReadonlyStatic2">
        <source>Fields of static readonly field '{0}' cannot be returned by writable reference</source>
        <target state="translated">無法以可寫入傳址方式傳回靜態唯讀欄位 '{0}' 的欄位</target>
        <note />
      </trans-unit>
      <trans-unit id="ERR_RefReturnParameter">
        <source>Cannot return a parameter by reference '{0}' because it is not a ref or out parameter</source>
        <target state="translated">無法以傳址方式 '{0}' 傳回參數，因為其非 ref 或 out 參數</target>
        <note />
      </trans-unit>
      <trans-unit id="ERR_RefReturnParameter2">
        <source>Cannot return by reference a member of parameter '{0}' because it is not a ref or out parameter</source>
        <target state="translated">無法以傳址方式傳回參數 '{0}' 的成員，因為它不是 ref 或 out 參數</target>
        <note />
      </trans-unit>
      <trans-unit id="ERR_RefReturnLocal">
        <source>Cannot return local '{0}' by reference because it is not a ref local</source>
        <target state="translated">無法以傳址方式傳回本機 '{0}'，因為其非參考本機</target>
        <note />
      </trans-unit>
      <trans-unit id="ERR_RefReturnLocal2">
        <source>Cannot return a member of local '{0}' by reference because it is not a ref local</source>
        <target state="translated">無法以傳址方式傳回本機 '{0}' 的成員，因為其非參考本機</target>
        <note />
      </trans-unit>
      <trans-unit id="ERR_RefReturnStructThis">
        <source>Struct members cannot return 'this' or other instance members by reference</source>
        <target state="translated">結構成員無法以傳址方式傳回 'this' 或其他執行個體成員</target>
        <note />
      </trans-unit>
      <trans-unit id="ERR_EscapeOther">
        <source>Expression cannot be used in this context because it may indirectly expose variables outside of their declaration scope</source>
        <target state="translated">無法在此內容中使用運算式，因為它會在其宣告範圍外間接公開變數</target>
        <note />
      </trans-unit>
      <trans-unit id="ERR_EscapeLocal">
        <source>Cannot use local '{0}' in this context because it may expose referenced variables outside of their declaration scope</source>
        <target state="translated">無法在此內容中使用本機 '{0}'，因為它會將參考的變數公開在其宣告範圍外</target>
        <note />
      </trans-unit>
      <trans-unit id="ERR_EscapeCall">
        <source>Cannot use a result of '{0}' in this context because it may expose variables referenced by parameter '{1}' outside of their declaration scope</source>
        <target state="translated">無法在此內容中使用 '{0}' 的結果，因為它會將參數 '{1}' 參考的變數公開在其宣告範圍外</target>
        <note />
      </trans-unit>
      <trans-unit id="ERR_EscapeCall2">
        <source>Cannot use a member of result of '{0}' in this context because it may expose variables referenced by parameter '{1}' outside of their declaration scope</source>
        <target state="translated">無法在此內容中使用 '{0}' 結果的成員，因為它會將參數 '{1}' 參考的變數公開在其宣告範圍外</target>
        <note />
      </trans-unit>
      <trans-unit id="ERR_CallArgMixing">
        <source>This combination of arguments to '{0}' is disallowed because it may expose variables referenced by parameter '{1}' outside of their declaration scope</source>
        <target state="translated">不允許對 '{0}' 使用此引數組合，因為它會在其宣告範圍外公開參數 '{1}' 所參考的變數</target>
        <note />
      </trans-unit>
      <trans-unit id="ERR_MismatchedRefEscapeInTernary">
        <source>Branches of a ref ternary operator cannot refer to variables with incompatible declaration scopes</source>
        <target state="translated">ref 三元運算子分支無法參考具有不相容宣告範圍的變數</target>
        <note />
      </trans-unit>
      <trans-unit id="ERR_EscapeStackAlloc">
        <source>A result of a stackalloc expression of type '{0}' cannot be used in this context because it may be exposed outside of the containing method</source>
        <target state="translated">無法在此內容中使用類型 '{0}' 的 stackalloc 運算式結果，因為它會公開在包含方法之外</target>
        <note />
      </trans-unit>
      <trans-unit id="ERR_InitializeByValueVariableWithReference">
        <source>Cannot initialize a by-value variable with a reference</source>
        <target state="translated">無法使用參考將傳值變數初始化</target>
        <note />
      </trans-unit>
      <trans-unit id="ERR_InitializeByReferenceVariableWithValue">
        <source>Cannot initialize a by-reference variable with a value</source>
        <target state="translated">無法使用值將傳址變數初始化</target>
        <note />
      </trans-unit>
      <trans-unit id="ERR_RefAssignmentMustHaveIdentityConversion">
        <source>The expression must be of type '{0}' because it is being assigned by reference</source>
        <target state="translated">運算式的類型必須是類型 '{0}'，因為其正由傳址方式指派</target>
        <note />
      </trans-unit>
      <trans-unit id="ERR_ByReferenceVariableMustBeInitialized">
        <source>A declaration of a by-reference variable must have an initializer</source>
        <target state="translated">傳址變數的宣告必須具有初始設定式</target>
        <note />
      </trans-unit>
      <trans-unit id="ERR_AnonDelegateCantUseLocal">
        <source>Cannot use ref local '{0}' inside an anonymous method, lambda expression, or query expression</source>
        <target state="translated">無法在匿名方法、Lambda 運算式或查詢運算式中使用參考本機 '{0}'</target>
        <note />
      </trans-unit>
      <trans-unit id="ERR_BadIteratorLocalType">
        <source>Iterators cannot have by reference locals</source>
        <target state="translated">Iterator 不能有傳址本機</target>
        <note />
      </trans-unit>
      <trans-unit id="ERR_BadAsyncLocalType">
        <source>Async methods cannot have by reference locals</source>
        <target state="translated">Async 方法不能有傳址本機</target>
        <note />
      </trans-unit>
      <trans-unit id="ERR_RefReturningCallAndAwait">
        <source>'await' cannot be used in an expression containing a call to '{0}' because it returns by reference</source>
        <target state="translated">'await' 不能用於包含呼叫 '{0}' 的運算式，因為其由傳址方式傳回。</target>
        <note />
      </trans-unit>
      <trans-unit id="ERR_RefConditionalAndAwait">
        <source>'await' cannot be used in an expression containing a ref conditional operator</source>
        <target state="translated">'包含 ref 條件運算子的運算式無法使用 'await'</target>
        <note />
      </trans-unit>
      <trans-unit id="ERR_RefConditionalNeedsTwoRefs">
        <source>Both conditional operator values must be ref values or neither may be a ref value</source>
        <target state="translated">這兩個條件運算子的值都必須是 ref 值，或兩個都不是 ref 值</target>
        <note />
      </trans-unit>
      <trans-unit id="ERR_RefConditionalDifferentTypes">
        <source>The expression must be of type '{0}' to match the alternative ref value</source>
        <target state="translated">運算式類型必須是 '{0}'，才符合替代的 ref 值</target>
        <note />
      </trans-unit>
      <trans-unit id="ERR_ExpressionTreeContainsLocalFunction">
        <source>An expression tree may not contain a reference to a local function</source>
        <target state="translated">運算式樹狀目錄不可包含區域函式的參考</target>
        <note />
      </trans-unit>
      <trans-unit id="ERR_DynamicLocalFunctionParamsParameter">
        <source>Cannot pass argument with dynamic type to params parameter '{0}' of local function '{1}'.</source>
        <target state="translated">無法將具有動態類型的引數傳遞給本機函式 '{1}' 的 params 參數 '{0}'。</target>
        <note />
      </trans-unit>
      <trans-unit id="SyntaxTreeIsNotASubmission">
        <source>Syntax tree should be created from a submission.</source>
        <target state="translated">提交時就應該建立語法樹狀結構。</target>
        <note />
      </trans-unit>
      <trans-unit id="ERR_TooManyUserStrings">
        <source>Combined length of user strings used by the program exceeds allowed limit. Try to decrease use of string literals.</source>
        <target state="translated">程式所使用的使用者字串加起來長度超過允許限制。請嘗試減少使用字串常值。</target>
        <note />
      </trans-unit>
      <trans-unit id="ERR_PatternNullableType">
        <source>It is not legal to use nullable type '{0}' in a pattern; use the underlying type '{1}' instead.</source>
        <target state="translated">在模式中使用可為 Null 的型別 '{0}' 不合法; 請改用基礎類型 '{1}'。</target>
        <note />
      </trans-unit>
      <trans-unit id="ERR_BadIsPatternExpression">
        <source>Invalid operand for pattern match; value required, but found '{0}'.</source>
        <target state="translated">模式比對運算元無效; 需要值，但找到 '{0}'。</target>
        <note />
      </trans-unit>
      <trans-unit id="ERR_PeWritingFailure">
        <source>An error occurred while writing the output file: {0}.</source>
        <target state="translated">寫入輸出檔案時發生錯誤: {0}。</target>
        <note />
      </trans-unit>
      <trans-unit id="ERR_TupleDuplicateElementName">
        <source>Tuple element names must be unique.</source>
        <target state="translated">元組元素名稱不得重複。</target>
        <note />
      </trans-unit>
      <trans-unit id="ERR_TupleReservedElementName">
        <source>Tuple element name '{0}' is only allowed at position {1}.</source>
        <target state="translated">只有位置 {1} 允許元組元素名稱 '{0}'。</target>
        <note />
      </trans-unit>
      <trans-unit id="ERR_TupleReservedElementNameAnyPosition">
        <source>Tuple element name '{0}' is disallowed at any position.</source>
        <target state="translated">任何位置都不允許元組元素名稱 '{0}'。</target>
        <note />
      </trans-unit>
      <trans-unit id="ERR_PredefinedTypeMemberNotFoundInAssembly">
        <source>Member '{0}' was not found on type '{1}' from assembly '{2}'.</source>
        <target state="translated">在組件 '{2}' 的類型 '{1}' 上找不到成員 '{0}'。</target>
        <note />
      </trans-unit>
      <trans-unit id="IDS_FeatureTuples">
        <source>tuples</source>
        <target state="translated">元組</target>
        <note />
      </trans-unit>
      <trans-unit id="ERR_MissingDeconstruct">
        <source>No suitable Deconstruct instance or extension method was found for type '{0}', with {1} out parameters and a void return type.</source>
        <target state="translated">使用 {1} out 參數及 void 傳回型別找不到適合類型 '{0}' 的解構執行個體或擴充方法。</target>
        <note />
      </trans-unit>
      <trans-unit id="ERR_DeconstructRequiresExpression">
        <source>Deconstruct assignment requires an expression with a type on the right-hand-side.</source>
        <target state="translated">需要具有右邊類型的運算式，才能解構指派。</target>
        <note />
      </trans-unit>
      <trans-unit id="ERR_SwitchExpressionValueExpected">
        <source>The switch expression must be a value; found '{0}'.</source>
        <target state="translated">switch 運算式必須是值; 但找到的是 '{0}'。</target>
        <note />
      </trans-unit>
      <trans-unit id="ERR_PatternIsSubsumed">
        <source>The switch case has already been handled by a previous case.</source>
        <target state="translated">先前的案例已處理切換案例。</target>
        <note />
      </trans-unit>
      <trans-unit id="ERR_PatternWrongType">
        <source>An expression of type '{0}' cannot be handled by a pattern of type '{1}'.</source>
        <target state="translated">類型為 '{1}' 的模式無法處理類型為 '{0}' 的運算式。</target>
        <note />
      </trans-unit>
      <trans-unit id="WRN_AttributeIgnoredWhenPublicSigning">
        <source>Attribute '{0}' is ignored when public signing is specified.</source>
        <target state="translated">如有指定公用簽章，屬性 '{0}' 將予忽略。</target>
        <note />
      </trans-unit>
      <trans-unit id="WRN_AttributeIgnoredWhenPublicSigning_Title">
        <source>Attribute is ignored when public signing is specified.</source>
        <target state="translated">如有指定公用簽章，屬性將予忽略。</target>
        <note />
      </trans-unit>
      <trans-unit id="ERR_OptionMustBeAbsolutePath">
        <source>Option '{0}' must be an absolute path.</source>
        <target state="translated">選項 '{0}' 必須是絕對路徑。</target>
        <note />
      </trans-unit>
      <trans-unit id="ERR_ConversionNotTupleCompatible">
        <source>Tuple with {0} elements cannot be converted to type '{1}'.</source>
        <target state="translated">具有 {0} 元素的 Tuple 無法轉換為類型 '{1}'。</target>
        <note />
      </trans-unit>
      <trans-unit id="IDS_FeatureOutVar">
        <source>out variable declaration</source>
        <target state="translated">out 變數宣告</target>
        <note />
      </trans-unit>
      <trans-unit id="ERR_ImplicitlyTypedOutVariableUsedInTheSameArgumentList">
        <source>Reference to an implicitly-typed out variable '{0}' is not permitted in the same argument list.</source>
        <target state="translated">不允許在相同引數清單中參考隱含型別 out 變數 '{0}'。</target>
        <note />
      </trans-unit>
      <trans-unit id="ERR_TypeInferenceFailedForImplicitlyTypedOutVariable">
        <source>Cannot infer the type of implicitly-typed out variable '{0}'.</source>
        <target state="translated">無法推斷隱含型別 out 變數 '{0}' 的類型。</target>
        <note />
      </trans-unit>
      <trans-unit id="ERR_TypeInferenceFailedForImplicitlyTypedDeconstructionVariable">
        <source>Cannot infer the type of implicitly-typed deconstruction variable '{0}'.</source>
        <target state="translated">無法推斷隱含型別解構變數 '{0}' 的類型。</target>
        <note />
      </trans-unit>
      <trans-unit id="ERR_DiscardTypeInferenceFailed">
        <source>Cannot infer the type of implicitly-typed discard.</source>
        <target state="translated">無法推斷隱含型別捨棄的類型。</target>
        <note />
      </trans-unit>
      <trans-unit id="ERR_DeconstructWrongCardinality">
        <source>Cannot deconstruct a tuple of '{0}' elements into '{1}' variables.</source>
        <target state="translated">無法將 '{0}' 項目的元組解構為 '{1}' 變數。</target>
        <note />
      </trans-unit>
      <trans-unit id="ERR_CannotDeconstructDynamic">
        <source>Cannot deconstruct dynamic objects.</source>
        <target state="translated">無法解構動態物件。</target>
        <note />
      </trans-unit>
      <trans-unit id="ERR_DeconstructTooFewElements">
        <source>Deconstruction must contain at least two variables.</source>
        <target state="translated">解構必須包含至少兩個變數。</target>
        <note />
      </trans-unit>
      <trans-unit id="TypeMustBeVar">
        <source>The type must be 'var'.</source>
        <target state="translated">類型必須是 'var'。</target>
        <note />
      </trans-unit>
      <trans-unit id="WRN_TupleLiteralNameMismatch">
        <source>The tuple element name '{0}' is ignored because a different name or no name is specified by the target type '{1}'.</source>
        <target state="translated">因為目標類型 '{1}' 指定了不同的名稱或未指定名稱，所以會忽略元組項目名稱 '{0}'。</target>
        <note />
      </trans-unit>
      <trans-unit id="WRN_TupleLiteralNameMismatch_Title">
        <source>The tuple element name is ignored because a different name or no name is specified by the assignment target.</source>
        <target state="translated">因為指派目標指定了不同的名稱或未指定名稱，所以會忽略元組項目名稱。</target>
        <note />
      </trans-unit>
      <trans-unit id="ERR_PredefinedValueTupleTypeMustBeStruct">
        <source>Predefined type '{0}' must be a struct.</source>
        <target state="translated">預先定義的類型 '{0}' 必須為結構。</target>
        <note />
      </trans-unit>
      <trans-unit id="ERR_NewWithTupleTypeSyntax">
        <source>'new' cannot be used with tuple type. Use a tuple literal expression instead.</source>
        <target state="translated">'new' 不得搭配元組類型使用。請改用元組常值運算式。</target>
        <note />
      </trans-unit>
      <trans-unit id="ERR_DeconstructionVarFormDisallowsSpecificType">
        <source>Deconstruction 'var (...)' form disallows a specific type for 'var'.</source>
        <target state="translated">解構 `var (...)` 表單不允許 'var' 的特定類型。</target>
        <note />
      </trans-unit>
      <trans-unit id="ERR_TupleElementNamesAttributeMissing">
        <source>Cannot define a class or member that utilizes tuples because the compiler required type '{0}' cannot be found. Are you missing a reference?</source>
        <target state="translated">因為找不到編譯器所需的類型 '{0}'，所以無法定義利用元組的類別或成員。是否遺漏參考?</target>
        <note />
      </trans-unit>
      <trans-unit id="ERR_ExplicitTupleElementNamesAttribute">
        <source>Cannot reference 'System.Runtime.CompilerServices.TupleElementNamesAttribute' explicitly. Use the tuple syntax to define tuple names.</source>
        <target state="translated">無法明確參考 'System.Runtime.CompilerServices.TupleElementNamesAttribute'。請使用元組語法定義元組名稱。</target>
        <note />
      </trans-unit>
      <trans-unit id="ERR_ExpressionTreeContainsOutVariable">
        <source>An expression tree may not contain an out argument variable declaration.</source>
        <target state="translated">運算式樹狀架構不得包含 out 引數變數宣告。</target>
        <note />
      </trans-unit>
      <trans-unit id="ERR_ExpressionTreeContainsDiscard">
        <source>An expression tree may not contain a discard.</source>
        <target state="translated">運算式樹狀架構不可包含 discard。</target>
        <note />
      </trans-unit>
      <trans-unit id="ERR_ExpressionTreeContainsIsMatch">
        <source>An expression tree may not contain an 'is' pattern-matching operator.</source>
        <target state="translated">運算式樹狀架構不得包含 'is' 模式比對運算子。</target>
        <note />
      </trans-unit>
      <trans-unit id="ERR_ExpressionTreeContainsTupleLiteral">
        <source>An expression tree may not contain a tuple literal.</source>
        <target state="translated">運算式樹狀架構不得包含元組常值。</target>
        <note />
      </trans-unit>
      <trans-unit id="ERR_ExpressionTreeContainsTupleConversion">
        <source>An expression tree may not contain a tuple conversion.</source>
        <target state="translated">運算式樹狀架構不得包含元組轉換。</target>
        <note />
      </trans-unit>
      <trans-unit id="ERR_SourceLinkRequiresPdb">
        <source>/sourcelink switch is only supported when emitting PDB.</source>
        <target state="translated">只有在發出 PDB 時才支援 /sourcelink 參數。</target>
        <note />
      </trans-unit>
      <trans-unit id="ERR_CannotEmbedWithoutPdb">
        <source>/embed switch is only supported when emitting a PDB.</source>
        <target state="translated">只有在發出 PDB 時才支援 /embed 參數。</target>
        <note />
      </trans-unit>
      <trans-unit id="ERR_InvalidInstrumentationKind">
        <source>Invalid instrumentation kind: {0}</source>
        <target state="translated">檢測設備種類無效: {0}</target>
        <note />
      </trans-unit>
      <trans-unit id="ERR_VarInvocationLvalueReserved">
        <source>The syntax 'var (...)' as an lvalue is reserved.</source>
        <target state="translated">已保留作為左值的語法 'var (...)'。</target>
        <note />
      </trans-unit>
      <trans-unit id="ERR_ExpressionVariableInConstructorOrFieldInitializer">
        <source>Out variable and pattern variable declarations are not allowed within constructor initializers, field initializers, or property initializers.</source>
        <target state="translated">建構函式、欄位或屬性初始設定式中不允許 out 變數或 pattern 變數宣告。</target>
        <note />
      </trans-unit>
      <trans-unit id="ERR_ExpressionVariableInQueryClause">
        <source>Out variable and pattern variable declarations are not allowed within a query clause.</source>
        <target state="translated">查詢子句內不允許 out 變數與模式變數宣告。</target>
        <note />
      </trans-unit>
      <trans-unit id="ERR_SemiOrLBraceOrArrowExpected">
        <source>{ or ; or =&gt; expected</source>
        <target state="translated">需要 { 或 ; 或 =&gt;</target>
        <note />
      </trans-unit>
      <trans-unit id="ERR_ThrowMisplaced">
        <source>A throw expression is not allowed in this context.</source>
        <target state="translated">此內容不允許 throw 運算式。</target>
        <note />
      </trans-unit>
      <trans-unit id="ERR_MixedDeconstructionUnsupported">
        <source>A deconstruction cannot mix declarations and expressions on the left-hand-side.</source>
        <target state="translated">解構不得混合左側的宣告與運算式。</target>
        <note />
      </trans-unit>
      <trans-unit id="ERR_DeclarationExpressionNotPermitted">
        <source>A declaration is not allowed in this context.</source>
        <target state="translated">此內容中不允許宣告。</target>
        <note />
      </trans-unit>
      <trans-unit id="ERR_MustDeclareForeachIteration">
        <source>A foreach loop must declare its iteration variables.</source>
        <target state="translated">Foreach 迴圈必須宣告其反覆運算變數。</target>
        <note />
      </trans-unit>
      <trans-unit id="ERR_TupleElementNamesInDeconstruction">
        <source>Tuple element names are not permitted on the left of a deconstruction.</source>
        <target state="translated">解構左側不允許元組元素名稱。</target>
        <note />
      </trans-unit>
      <trans-unit id="ERR_PossibleBadNegCast">
        <source>To cast a negative value, you must enclose the value in parentheses.</source>
        <target state="translated">若要轉換負值，必須以括號括住該值。</target>
        <note />
      </trans-unit>
      <trans-unit id="ERR_ExpressionTreeContainsThrowExpression">
        <source>An expression tree may not contain a throw-expression.</source>
        <target state="translated">運算式樹狀架構不可包含 throw 運算式。</target>
        <note />
      </trans-unit>
      <trans-unit id="ERR_BadAssemblyName">
        <source>Invalid assembly name: {0}</source>
        <target state="translated">組件名稱 {0} 無效</target>
        <note />
      </trans-unit>
      <trans-unit id="ERR_BadAsyncMethodBuilderTaskProperty">
        <source>For type '{0}' to be used as an AsyncMethodBuilder for type '{1}', its Task property should return type '{1}' instead of type '{2}'.</source>
        <target state="translated">若要讓 '{0}' 類型作為 '{1}' 類型的 AsyncMethodBuilder，其 Task 屬性應傳回 '{1}' 類型，而非 '{2}' 類型。</target>
        <note />
      </trans-unit>
      <trans-unit id="ERR_AttributesInLocalFuncDecl">
        <source>Attributes are not allowed on local function parameters or type parameters</source>
        <target state="translated">區域函式參數或型別參數中不允許屬性</target>
        <note />
      </trans-unit>
      <trans-unit id="ERR_TypeForwardedToMultipleAssemblies">
        <source>Module '{0}' in assembly '{1}' is forwarding the type '{2}' to multiple assemblies: '{3}' and '{4}'.</source>
        <target state="translated">組件 '{1}' 中的模組 '{0}' 正在將類型 '{2}' 轉送給多個組件: '{3}' 及 '{4}'。</target>
        <note />
      </trans-unit>
      <trans-unit id="ERR_PatternDynamicType">
        <source>It is not legal to use the type 'dynamic' in a pattern.</source>
        <target state="translated">在模式中使用類型 'dynamic' 不合法。</target>
        <note />
      </trans-unit>
      <trans-unit id="ERR_BadDynamicMethodArgDefaultLiteral">
        <source>Cannot use a default literal as an argument to a dynamically dispatched operation.</source>
        <target state="translated">無法將預設常值用作為動態分派作業的引數。</target>
        <note />
      </trans-unit>
      <trans-unit id="ERR_BadDocumentationMode">
        <source>Provided documentation mode is unsupported or invalid: '{0}'.</source>
        <target state="translated">提供的文件模式不受支援或無效: '{0}'。</target>
        <note />
      </trans-unit>
      <trans-unit id="ERR_BadSourceCodeKind">
        <source>Provided source code kind is unsupported or invalid: '{0}'</source>
        <target state="translated">提供的原始程式碼類型不受支援或無效: '{0}'</target>
        <note />
      </trans-unit>
      <trans-unit id="ERR_BadLanguageVersion">
        <source>Provided language version is unsupported or invalid: '{0}'.</source>
        <target state="translated">提供的語言版本不受支援或無效: '{0}'。</target>
        <note />
      </trans-unit>
      <trans-unit id="ERR_InvalidPreprocessingSymbol">
        <source>Invalid name for a preprocessing symbol; '{0}' is not a valid identifier</source>
        <target state="translated">前置處理符號的名稱無效; '{0}' 不是有效的識別碼</target>
        <note />
      </trans-unit>
      <trans-unit id="ERR_FeatureNotAvailableInVersion7_1">
        <source>Feature '{0}' is not available in C# 7.1. Please use language version {1} or greater.</source>
        <target state="translated">C# 7.1 中無法使用 '{0}' 功能。請使用語言版本 {1} 或更高的版本。</target>
        <note />
      </trans-unit>
      <trans-unit id="ERR_FeatureNotAvailableInVersion7_2">
        <source>Feature '{0}' is not available in C# 7.2. Please use language version {1} or greater.</source>
        <target state="translated">C# 7.2 無法使用 '{0}' 功能。請使用語言版本 {1} 或更高的版本。</target>
        <note />
      </trans-unit>
      <trans-unit id="ERR_LanguageVersionCannotHaveLeadingZeroes">
        <source>Specified language version '{0}' cannot have leading zeroes</source>
        <target state="translated">指定的語言版本 '{0}' 不可以零作為開頭</target>
        <note />
      </trans-unit>
      <trans-unit id="ERR_VoidAssignment">
        <source>A value of type 'void' may not be assigned.</source>
        <target state="translated">可能未指派 'void' 類型的值。</target>
        <note />
      </trans-unit>
      <trans-unit id="WRN_Experimental">
        <source>'{0}' is for evaluation purposes only and is subject to change or removal in future updates.</source>
        <target state="translated">'{0}' 僅供評估之用。後續更新時可能會有所變更或移除。</target>
        <note />
      </trans-unit>
      <trans-unit id="WRN_Experimental_Title">
        <source>Type is for evaluation purposes only and is subject to change or removal in future updates.</source>
        <target state="translated">類型僅供評估之用。後續更新時可能會有所變更或移除。</target>
        <note />
      </trans-unit>
      <trans-unit id="ERR_CompilerAndLanguageVersion">
        <source>Compiler version: '{0}'. Language version: {1}.</source>
        <target state="translated">編譯器版本: '{0}'。語言版本: {1}。</target>
        <note />
      </trans-unit>
      <trans-unit id="IDS_FeatureAsyncMain">
        <source>async main</source>
        <target state="translated">非同步主要</target>
        <note />
      </trans-unit>
      <trans-unit id="ERR_TupleInferredNamesNotAvailable">
        <source>Tuple element name '{0}' is inferred. Please use language version {1} or greater to access an element by its inferred name.</source>
        <target state="translated">元組項目名稱 '{0}' 從推斷而來。請使用語言版本 {1} 或更新版本，依推斷名稱存取項目。</target>
        <note />
      </trans-unit>
      <trans-unit id="ERR_VoidInTuple">
        <source>A tuple may not contain a value of type 'void'.</source>
        <target state="translated">元組不可包含 'void' 類型的值。</target>
        <note />
      </trans-unit>
      <trans-unit id="ERR_NonTaskMainCantBeAsync">
        <source>A void or int returning entry point cannot be async</source>
        <target state="translated">不得同步傳回進入點的 void 或 int</target>
        <note />
      </trans-unit>
      <trans-unit id="ERR_PatternWrongGenericTypeInVersion">
        <source>An expression of type '{0}' cannot be handled by a pattern of type '{1}' in C# {2}. Please use language version {3} or greater.</source>
        <target state="translated">在 C# {2} 中，類型為 '{1}' 的模式無法處理類型為 '{0}' 的運算式。請使用語言版本 {3} 或更新版本。</target>
        <note />
      </trans-unit>
      <trans-unit id="WRN_UnreferencedLocalFunction">
        <source>The local function '{0}' is declared but never used</source>
        <target state="translated">區域函式 '{0}' 已宣告，但從未使用</target>
        <note />
      </trans-unit>
      <trans-unit id="WRN_UnreferencedLocalFunction_Title">
        <source>Local function is declared but never used</source>
        <target state="translated">區域函式已宣告但從未使用</target>
        <note />
      </trans-unit>
      <trans-unit id="ERR_LocalFunctionMissingBody">
        <source>'{0}' is a local function and must therefore always have a body.</source>
        <target state="translated">'{0}' 是區域函式，因此必須具有主體。</target>
        <note />
      </trans-unit>
      <trans-unit id="ERR_InvalidDebugInfo">
        <source>Unable to read debug information of method '{0}' (token 0x{1:X8}) from assembly '{2}'</source>
        <target state="translated">無法從組件 '{2}' 讀取方法 '{0}' 的偵錯資訊 (權杖 0x{1:X8})</target>
        <note />
      </trans-unit>
      <trans-unit id="IConversionExpressionIsNotCSharpConversion">
        <source>{0} is not a valid C# conversion expression</source>
        <target state="translated">{0} 不是有效的 C# 轉換運算式</target>
        <note />
      </trans-unit>
      <trans-unit id="ERR_DynamicLocalFunctionTypeParameter">
        <source>Cannot pass argument with dynamic type to generic local function '{0}' with inferred type arguments.</source>
        <target state="translated">無法將具有動態類型的引數傳遞到具有推斷類型引數的一般區域函式 '{0}'。</target>
        <note />
      </trans-unit>
      <trans-unit id="IDS_FeatureLeadingDigitSeparator">
        <source>leading digit separator</source>
        <target state="translated">前置數字分隔符號</target>
        <note />
      </trans-unit>
      <trans-unit id="ERR_ExplicitReservedAttr">
        <source>Do not use '{0}'. This is reserved for compiler usage.</source>
        <target state="translated">請勿使用 '{0}'。此保留供編譯器使用。</target>
        <note />
      </trans-unit>
      <trans-unit id="ERR_TypeReserved">
        <source>The type name '{0}' is reserved to be used by the compiler.</source>
        <target state="translated">類型名稱 '{0}' 保留供編譯器使用。</target>
        <note />
      </trans-unit>
      <trans-unit id="ERR_InExtensionMustBeValueType">
        <source>The first parameter of an 'in' extension method '{0}' must be a value type.</source>
        <target state="translated">in' 擴充方法 '{0}' 中的第一個參數，必須是實值型別。</target>
        <note />
      </trans-unit>
      <trans-unit id="ERR_FieldsInRoStruct">
        <source>Instance fields of readonly structs must be readonly.</source>
        <target state="translated">唯讀結構的執行個體欄位必須為唯讀。</target>
        <note />
      </trans-unit>
      <trans-unit id="ERR_AutoPropsInRoStruct">
        <source>Auto-implemented instance properties in readonly structs must be readonly.</source>
        <target state="translated">使用唯讀結構的自動實作執行個體屬性必須為唯讀。</target>
        <note />
      </trans-unit>
      <trans-unit id="ERR_FieldlikeEventsInRoStruct">
        <source>Field-like events are not allowed in readonly structs.</source>
        <target state="translated">唯讀結構中不允許欄位型的事件。</target>
        <note />
      </trans-unit>
      <trans-unit id="IDS_FeatureRefExtensionMethods">
        <source>ref extension methods</source>
        <target state="translated">ref 擴充方法</target>
        <note />
      </trans-unit>
      <trans-unit id="ERR_StackAllocConversionNotPossible">
        <source>Conversion of a stackalloc expression of type '{0}' to type '{1}' is not possible.</source>
        <target state="translated">類型 '{0}' 的 stackalloc 運算式不可能轉換成類型 '{1}'。</target>
        <note />
      </trans-unit>
      <trans-unit id="ERR_RefExtensionMustBeValueTypeOrConstrainedToOne">
        <source>The first parameter of a 'ref' extension method '{0}' must be a value type or a generic type constrained to struct.</source>
        <target state="translated">ref' 擴充方法 '{0}' 的第一個參數，必須是限制為結構的實值型別或泛型型別。</target>
        <note />
      </trans-unit>
      <trans-unit id="ERR_OutAttrOnInParam">
        <source>An in parameter cannot have the Out attribute.</source>
        <target state="translated">in 參數不能有 Out 屬性</target>
        <note />
      </trans-unit>
      <trans-unit id="ICompoundAssignmentOperationIsNotCSharpCompoundAssignment">
        <source>{0} is not a valid C# compound assignment operation</source>
        <target state="translated">{0} 不是有效的 C# 複合指派作業</target>
        <note />
      </trans-unit>
      <trans-unit id="WRN_FilterIsConstantFalse">
        <source>Filter expression is a constant 'false', consider removing the catch clause</source>
        <target state="translated">篩選條件運算式是常數 'false'，請考慮移除 catch 子句</target>
        <note />
      </trans-unit>
      <trans-unit id="WRN_FilterIsConstantFalse_Title">
        <source>Filter expression is a constant 'false'</source>
        <target state="translated">篩選條件運算式是常數 'false'</target>
        <note />
      </trans-unit>
      <trans-unit id="WRN_FilterIsConstantFalseRedundantTryCatch">
        <source>Filter expression is a constant 'false', consider removing the try-catch block</source>
        <target state="translated">篩選條件運算式是常數 'false'，請考慮移除 try-catch 區塊</target>
        <note />
      </trans-unit>
      <trans-unit id="WRN_FilterIsConstantFalseRedundantTryCatch_Title">
        <source>Filter expression is a constant 'false'. </source>
        <target state="translated">篩選條件運算式是常數 'false'。 </target>
        <note />
      </trans-unit>
      <trans-unit id="ERR_CantUseVoidInArglist">
        <source>__arglist cannot have an argument of void type</source>
        <target state="translated">__arglist 不能有 void 類型的引數</target>
        <note />
      </trans-unit>
      <trans-unit id="ERR_ConditionalInInterpolation">
        <source>A conditional expression cannot be used directly in a string interpolation because the ':' ends the interpolation. Parenthesize the conditional expression.</source>
        <target state="translated">因為內插補點的結尾是 ':'，所以無法直接在字串內插補點使用條件式運算式。</target>
        <note />
      </trans-unit>
      <trans-unit id="ERR_DefaultInSwitch">
        <source>A default literal 'default' is not valid as a case constant. Use another literal (e.g. '0' or 'null') as appropriate. If you intended to write the default label, use 'default:' without 'case'.</source>
        <target state="translated">預設常值 'default' 為無效的 case 常數。請使用另一個適當的常值 (例如 '0' 或 'null')。如果您想要寫入預設標籤，請使用無 'case' 的 'default:'。</target>
        <note />
      </trans-unit>
      <trans-unit id="ERR_DefaultInPattern">
        <source>A default literal 'default' is not valid as a pattern. Use another literal (e.g. '0' or 'null') as appropriate. To match everything, use a discard pattern 'var _'.</source>
        <target state="translated">預設常值 'default' 為無效的模式。請使用另一個適當的常值 (例如 '0' 或 'null')。若要與所有項目相符，請使用捨棄模式 'var_'。</target>
        <note />
      </trans-unit>
      <trans-unit id="ERR_InDynamicMethodArg">
        <source>Arguments with 'in' modifier cannot be used in dynamically dispatched expessions.</source>
        <target state="translated">具有 'in' 修飾詞的引數不得用於動態分派的運算式。</target>
        <note />
      </trans-unit>
      <trans-unit id="ERR_DoNotUseFixedBufferAttrOnProperty">
        <source>Do not use 'System.Runtime.CompilerServices.FixedBuffer' attribute on a property</source>
        <target state="new">Do not use 'System.Runtime.CompilerServices.FixedBuffer' attribute on a property</target>
        <note />
      </trans-unit>
      <trans-unit id="ERR_FeatureNotAvailableInVersion7_3">
        <source>Feature '{0}' is not available in C# 7.3. Please use language version {1} or greater.</source>
        <target state="new">Feature '{0}' is not available in C# 7.3. Please use language version {1} or greater.</target>
        <note />
      </trans-unit>
      <trans-unit id="WRN_AttributesOnBackingFieldsNotAvailable">
        <source>Field-targeted attributes on auto-properties are not supported in language version {0}. Please use language version {1} or greater.</source>
        <target state="new">Field-targeted attributes on auto-properties are not supported in language version {0}. Please use language version {1} or greater.</target>
        <note />
      </trans-unit>
      <trans-unit id="WRN_AttributesOnBackingFieldsNotAvailable_Title">
        <source>Field-targeted attributes on auto-properties are not supported in this version of the language.</source>
        <target state="new">Field-targeted attributes on auto-properties are not supported in this version of the language.</target>
        <note />
      </trans-unit>
      <trans-unit id="IDS_FeatureRefConditional">
        <source>ref conditional expression</source>
        <target state="translated">參考條件運算式</target>
        <note />
      </trans-unit>
      <trans-unit id="ERR_InterfaceImplementedImplicitlyByVariadic">
        <source>'{0}' cannot implement interface member '{1}' in type '{2}' because it has an __arglist parameter</source>
        <target state="translated">因為介面成員 '{1}' 包含 __arglist 參數，所以 '{0}' 無法在類型 '{2}' 中實作此介面成員</target>
        <note />
      </trans-unit>
      <trans-unit id="ERR_InvalidHashAlgorithmName">
        <source>Invalid hash algorithm name: '{0}'</source>
        <target state="new">Invalid hash algorithm name: '{0}'</target>
        <note />
      </trans-unit>
    </body>
  </file>
</xliff><|MERGE_RESOLUTION|>--- conflicted
+++ resolved
@@ -4386,13 +4386,8 @@
         <note />
       </trans-unit>
       <trans-unit id="ERR_AnonDelegateCantUse">
-<<<<<<< HEAD
-        <source>Cannot use ref, out, or in parameter '{0}' inside an anonymous method, lambda expression, or query expression</source>
-        <target state="translated">無法在匿名方法、Lambda 運算式或查詢運算式中使用 ref、out 或 in 參數 '{0}'。</target>
-=======
         <source>Cannot use ref, out, or in parameter '{0}' inside an anonymous method, lambda expression, query expression, or local function</source>
-        <target state="needs-review-translation">無法在匿名方法、Lambda 運算式或查詢運算式內使用 ref 或 out 參數 '{0}'。</target>
->>>>>>> 04787d69
+        <target state="needs-review-translation">無法在匿名方法、Lambda 運算式或查詢運算式中使用 ref、out 或 in 參數 '{0}'。</target>
         <note />
       </trans-unit>
       <trans-unit id="ERR_IllegalInnerUnsafe">
