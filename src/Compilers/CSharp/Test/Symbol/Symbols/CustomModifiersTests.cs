--- conflicted
+++ resolved
@@ -283,11 +283,7 @@
             var withoutModifiers = withModifiers.OriginalDefinition.Construct(withModifiers.TypeArguments.SelectAsArray(TypeMap.AsTypeSymbol));
             Assert.True(HasTypeArgumentsCustomModifiers(withModifiers));
             Assert.False(HasTypeArgumentsCustomModifiers(withoutModifiers));
-<<<<<<< HEAD
-            Assert.True(withoutModifiers.Equals(withModifiers, TypeSymbolEqualityOptions.IgnoreCustomModifiersAndArraySizesAndLowerBounds));
-=======
             Assert.True(withoutModifiers.Equals(withModifiers, TypeCompareKind.IgnoreCustomModifiersAndArraySizesAndLowerBounds));
->>>>>>> c28d8bac
             Assert.NotEqual(withoutModifiers, withModifiers);
 
             CompileAndVerify(compilation, expectedOutput: "Overridden");
@@ -1430,19 +1426,11 @@
 
             Assert.True(HasTypeArgumentsCustomModifiers(base1));
             Assert.True(HasTypeArgumentsCustomModifiers(base2));
-<<<<<<< HEAD
-            Assert.True(base1.Equals(base2, TypeSymbolEqualityOptions.IgnoreCustomModifiersAndArraySizesAndLowerBounds));
-            Assert.NotEqual(base1, base2);
-
-            Assert.True(HasTypeArgumentsCustomModifiers(base3));
-            Assert.True(base1.Equals(base3, TypeSymbolEqualityOptions.IgnoreCustomModifiersAndArraySizesAndLowerBounds));
-=======
             Assert.True(base1.Equals(base2, TypeCompareKind.IgnoreCustomModifiersAndArraySizesAndLowerBounds));
             Assert.NotEqual(base1, base2);
 
             Assert.True(HasTypeArgumentsCustomModifiers(base3));
             Assert.True(base1.Equals(base3, TypeCompareKind.IgnoreCustomModifiersAndArraySizesAndLowerBounds));
->>>>>>> c28d8bac
             Assert.Equal(base1, base3);
             Assert.NotSame(base1, base3);
         }
@@ -2406,15 +2394,10 @@
             Assert.False(t1.TypeSymbol.Equals(t2.TypeSymbol));
             Assert.False(t2.TypeSymbol.Equals(t1.TypeSymbol));
 
-<<<<<<< HEAD
-            Assert.True(t1.Equals(t2, TypeSymbolEqualityOptions.IgnoreCustomModifiersAndArraySizesAndLowerBounds));
-            Assert.True(t2.Equals(t1, TypeSymbolEqualityOptions.IgnoreCustomModifiersAndArraySizesAndLowerBounds));
-            Assert.True(t1.TypeSymbol.Equals(t2.TypeSymbol, TypeSymbolEqualityOptions.IgnoreCustomModifiersAndArraySizesAndLowerBounds));
-            Assert.True(t2.TypeSymbol.Equals(t1.TypeSymbol, TypeSymbolEqualityOptions.IgnoreCustomModifiersAndArraySizesAndLowerBounds));
-=======
             Assert.True(t1.Equals(t2, TypeCompareKind.IgnoreCustomModifiersAndArraySizesAndLowerBounds));
             Assert.True(t2.Equals(t1, TypeCompareKind.IgnoreCustomModifiersAndArraySizesAndLowerBounds));
->>>>>>> c28d8bac
+            Assert.True(t1.TypeSymbol.Equals(t2.TypeSymbol, TypeCompareKind.IgnoreCustomModifiersAndArraySizesAndLowerBounds));
+            Assert.True(t2.TypeSymbol.Equals(t1.TypeSymbol, TypeCompareKind.IgnoreCustomModifiersAndArraySizesAndLowerBounds));
         }
 
         [Fact, WorkItem(7674, "https://github.com/dotnet/roslyn/issues/7674")]
