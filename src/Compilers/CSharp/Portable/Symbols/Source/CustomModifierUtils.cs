--- conflicted
+++ resolved
@@ -49,11 +49,7 @@
             // we want to retain the original (incorrect) return type to avoid hiding the return type
             // given in source.
             TypeSymbol returnTypeWithCustomModifiers = sourceMethodReturnType.TypeSymbol;
-<<<<<<< HEAD
-            if (returnTypeSymbol.Equals(returnTypeWithCustomModifiers, TypeSymbolEqualityOptions.SameType))
-=======
             if (returnTypeSymbol.Equals(returnTypeWithCustomModifiers, TypeCompareKind.AllIgnoreOptions))
->>>>>>> c28d8bac
             {
                 returnType = returnType.Update(CopyTypeCustomModifiers(returnTypeWithCustomModifiers, returnTypeSymbol, destinationMethod.ContainingAssembly),
                                                sourceMethodReturnType.CustomModifiers);
@@ -66,22 +62,29 @@
         /// <returns><paramref name="destinationType"/> with custom modifiers copied from <paramref name="sourceType"/>.</returns>
         internal static TypeSymbol CopyTypeCustomModifiers(TypeSymbol sourceType, TypeSymbol destinationType, AssemblySymbol containingAssembly)
         {
-<<<<<<< HEAD
-            Debug.Assert(sourceType.Equals(destinationType, TypeSymbolEqualityOptions.SameType));
-=======
             Debug.Assert(sourceType.Equals(destinationType, TypeCompareKind.AllIgnoreOptions));
->>>>>>> c28d8bac
+
+            const RefKind refKind = RefKind.None;
 
             // NOTE: overrides can differ by object/dynamic.  If they do, we'll need to tweak newType before
             // we can use it in place of this.Type.  We do so by computing the dynamic transform flags that
             // code gen uses and then passing them to the dynamic type decoder that metadata reading uses.
             // NOTE: ref is irrelevant here since we are just encoding/decoding the type out of the signature context
-            ImmutableArray<bool> flags = CSharpCompilation.DynamicTransformsEncoder.EncodeWithoutCustomModifierFlags(destinationType, RefKind.None);
-            TypeSymbol typeWithDynamic = DynamicTypeDecoder.TransformTypeWithoutCustomModifierFlags(sourceType, containingAssembly, RefKind.None, flags);
+            ImmutableArray<bool> flags = CSharpCompilation.DynamicTransformsEncoder.EncodeWithoutCustomModifierFlags(destinationType, refKind);
+            TypeSymbol typeWithDynamic = DynamicTypeDecoder.TransformTypeWithoutCustomModifierFlags(sourceType, containingAssembly, refKind, flags);
 
-<<<<<<< HEAD
-            ImmutableArray<bool> flags = CSharpCompilation.DynamicTransformsEncoder.EncodeWithoutCustomModifierFlags(destinationType, refKind);
-            TypeSymbol resultType = DynamicTypeDecoder.TransformTypeWithoutCustomModifierFlags(sourceType, containingAssembly, refKind, flags);
+            TypeSymbol resultType;
+            if (destinationType.ContainsTuple() && !sourceType.Equals(destinationType, TypeCompareKind.IgnoreCustomModifiersAndArraySizesAndLowerBounds | TypeCompareKind.IgnoreDynamic))
+            {
+                // We also preserve tuple names, if present and different
+                ImmutableArray<string> names = CSharpCompilation.TupleNamesEncoder.Encode(destinationType);
+                resultType = TupleTypeDecoder.DecodeTupleTypesIfApplicable(typeWithDynamic, names);
+            }
+            else
+            {
+                resultType = typeWithDynamic;
+            }
+
 
             // Preserve nullable modifiers as well.
             // TODO: Do this only when feature is enabled?
@@ -96,19 +99,6 @@
             Debug.Assert(resultType.Equals(destinationType,
                                            TypeSymbolEqualityOptions.IgnoreCustomModifiersAndArraySizesAndLowerBounds | // Same object/dynamic as destination type.
                                            TypeSymbolEqualityOptions.CompareNullableModifiersForReferenceTypes)); // Same nullability as destination type. 
-=======
-            TypeSymbol resultType;
-            if (destinationType.ContainsTuple() && !sourceType.Equals(destinationType, TypeCompareKind.IgnoreCustomModifiersAndArraySizesAndLowerBounds | TypeCompareKind.IgnoreDynamic))
-            {
-                // We also preserve tuple names, if present and different
-                ImmutableArray<string> names = CSharpCompilation.TupleNamesEncoder.Encode(destinationType);
-                resultType = TupleTypeDecoder.DecodeTupleTypesIfApplicable(typeWithDynamic, names);
-            }
-            else
-            {
-                resultType = typeWithDynamic;
-            }
->>>>>>> c28d8bac
 
             Debug.Assert(resultType.Equals(sourceType, TypeCompareKind.IgnoreDynamicAndTupleNames)); // Same custom modifiers as source type.
             Debug.Assert(resultType.Equals(destinationType, TypeCompareKind.IgnoreCustomModifiersAndArraySizesAndLowerBounds)); // Same object/dynamic and tuple names as destination type.
