﻿// Copyright (c) Microsoft.  All Rights Reserved.  Licensed under the Apache License, Version 2.0.  See License.txt in the project root for license information.

using System;
using System.ComponentModel.Design;
using System.Reflection;
using System.Runtime.InteropServices;
using Microsoft.CodeAnalysis;
using Microsoft.CodeAnalysis.Editor;
using Microsoft.CodeAnalysis.Editor.Shared.Utilities;
using Microsoft.CodeAnalysis.ErrorReporting;
using Microsoft.CodeAnalysis.Options;
using Microsoft.CodeAnalysis.Versions;
using Microsoft.VisualStudio.ComponentModelHost;
using Microsoft.VisualStudio.LanguageServices.Implementation;
using Microsoft.VisualStudio.LanguageServices.Implementation.Interactive;
using Microsoft.VisualStudio.LanguageServices.Implementation.LanguageService;
using Microsoft.VisualStudio.LanguageServices.Implementation.ProjectSystem;
using Microsoft.VisualStudio.LanguageServices.Implementation.ProjectSystem.RuleSets;
using Microsoft.VisualStudio.LanguageServices.Implementation.TableDataSource;
using Microsoft.VisualStudio.LanguageServices.Telemetry;
using Microsoft.VisualStudio.LanguageServices.Utilities;
using Microsoft.VisualStudio.PlatformUI;
using Microsoft.VisualStudio.Shell;
using Microsoft.VisualStudio.Shell.Interop;
using Task = System.Threading.Tasks.Task;
<<<<<<< HEAD
=======
using Microsoft.CodeAnalysis.Options;
using Microsoft.VisualStudio.LanguageServices.Telemetry;
using Microsoft.CodeAnalysis.Experiments;
>>>>>>> 96ff39c1

namespace Microsoft.VisualStudio.LanguageServices.Setup
{
    [Guid(Guids.RoslynPackageIdString)]
    [PackageRegistration(UseManagedResourcesOnly = true)]
    [ProvideMenuResource("Menus.ctmenu", version: 16)]
    internal class RoslynPackage : AbstractPackage
    {
        private VisualStudioWorkspace _workspace;
        private WorkspaceFailureOutputPane _outputPane;
        private IComponentModel _componentModel;
        private RuleSetEventHandler _ruleSetEventHandler;
        private IDisposable _solutionEventMonitor;

        protected override void Initialize()
        {
            base.Initialize();

            FatalError.Handler = FailFast.OnFatalException;
            FatalError.NonFatalHandler = WatsonReporter.Report;

            // We also must set the FailFast handler for the compiler layer as well
            var compilerAssembly = typeof(Compilation).Assembly;
            var compilerFatalError = compilerAssembly.GetType("Microsoft.CodeAnalysis.FatalError", throwOnError: true);
            var property = compilerFatalError.GetProperty(nameof(FatalError.Handler), BindingFlags.Static | BindingFlags.Public);
            var compilerFailFast = compilerAssembly.GetType(typeof(FailFast).FullName, throwOnError: true);
            var method = compilerFailFast.GetMethod(nameof(FailFast.OnFatalException), BindingFlags.Static | BindingFlags.NonPublic);
            property.SetValue(null, Delegate.CreateDelegate(property.PropertyType, method));

            var componentModel = (IComponentModel)this.GetService(typeof(SComponentModel));
            _workspace = componentModel.GetService<VisualStudioWorkspace>();
            _workspace.Services.GetService<IExperimentationService>();

            RegisterFindResultsLibraryManager();

            // Ensure the options persisters are loaded since we have to fetch options from the shell
            componentModel.GetExtensions<IOptionPersister>();

            RoslynTelemetrySetup.Initialize(this);

            // set workspace output pane
            _outputPane = new WorkspaceFailureOutputPane(this, _workspace);

            InitializeColors();

            // load some services that have to be loaded in UI thread
            LoadComponentsInUIContextOnceSolutionFullyLoaded();

            _solutionEventMonitor = new SolutionEventMonitor(_workspace);
        }

        private void InitializeColors()
        {
            // Use VS color keys in order to support theming.
            CodeAnalysisColors.SystemCaptionTextColorKey = EnvironmentColors.SystemWindowTextColorKey;
            CodeAnalysisColors.SystemCaptionTextBrushKey = EnvironmentColors.SystemWindowTextBrushKey;
            CodeAnalysisColors.CheckBoxTextBrushKey = EnvironmentColors.SystemWindowTextBrushKey;
            CodeAnalysisColors.BackgroundBrushKey = VsBrushes.CommandBarGradientBeginKey;
            CodeAnalysisColors.ButtonStyleKey = VsResourceKeys.ButtonStyleKey;
            CodeAnalysisColors.AccentBarColorKey = EnvironmentColors.FileTabInactiveDocumentBorderEdgeBrushKey;
        }

        protected override void LoadComponentsInUIContext()
        {
            // we need to load it as early as possible since we can have errors from
            // package from each language very early
            this.ComponentModel.GetService<VisualStudioDiagnosticListTable>();
            this.ComponentModel.GetService<VisualStudioTodoListTable>();
            this.ComponentModel.GetService<VisualStudioDiagnosticListTableCommandHandler>().Initialize(this);

<<<<<<< HEAD
            this.ComponentModel.GetService<HACK_ThemeColorFixer>();
=======
            this.ComponentModel.GetExtensions<IDefinitionsAndReferencesPresenter>();
            this.ComponentModel.GetExtensions<INavigableItemsPresenter>();
>>>>>>> 96ff39c1
            this.ComponentModel.GetService<VisualStudioMetadataAsSourceFileSupportService>();
            this.ComponentModel.GetService<VirtualMemoryNotificationListener>();

            // The misc files workspace needs to be loaded on the UI thread.  This way it will have
            // the appropriate task scheduler to report events on.
            this.ComponentModel.GetService<MiscellaneousFilesWorkspace>();

            LoadAnalyzerNodeComponents();
            
            Task.Run(() => LoadComponentsBackground());
        }

        private void LoadComponentsBackground()
        {
            // Perf: Initialize the command handlers.
            var commandHandlerServiceFactory = this.ComponentModel.GetService<ICommandHandlerServiceFactory>();
            commandHandlerServiceFactory.Initialize(ContentTypeNames.RoslynContentType);
            LoadInteractiveMenus();

            this.ComponentModel.GetService<MiscellaneousTodoListTable>();
            this.ComponentModel.GetService<MiscellaneousDiagnosticListTable>();
        }

        private void LoadInteractiveMenus()
        {
            var menuCommandService = (OleMenuCommandService)GetService(typeof(IMenuCommandService));
            var monitorSelectionService = (IVsMonitorSelection)this.GetService(typeof(SVsShellMonitorSelection));

            new CSharpResetInteractiveMenuCommand(menuCommandService, monitorSelectionService, ComponentModel)
                .InitializeResetInteractiveFromProjectCommand();

            new VisualBasicResetInteractiveMenuCommand(menuCommandService, monitorSelectionService, ComponentModel)
                .InitializeResetInteractiveFromProjectCommand();
        }

        internal IComponentModel ComponentModel
        {
            get
            {
                if (_componentModel == null)
                {
                    _componentModel = (IComponentModel)GetService(typeof(SComponentModel));
                }

                return _componentModel;
            }
        }

        protected override void Dispose(bool disposing)
        {
            DisposeVisualStudioServices();

            UnregisterAnalyzerTracker();
            UnregisterRuleSetEventHandler();

            ReportSessionWideTelemetry();

            if (_solutionEventMonitor != null)
            {
                _solutionEventMonitor.Dispose();
                _solutionEventMonitor = null;
            }

            base.Dispose(disposing);
        }

        private void ReportSessionWideTelemetry()
        {
            PersistedVersionStampLogger.LogSummary();
            LinkedFileDiffMergingLogger.ReportTelemetry();
        }

<<<<<<< HEAD
=======
        private void RegisterFindResultsLibraryManager()
        {
            var objectManager = this.GetService(typeof(SVsObjectManager)) as IVsObjectManager2;
            if (objectManager != null)
            {
                _libraryManager = new LibraryManager(_workspace, this);

                if (ErrorHandler.Failed(objectManager.RegisterSimpleLibrary(_libraryManager, out _libraryManagerCookie)))
                {
                    _libraryManagerCookie = 0;
                }

                ((IServiceContainer)this).AddService(typeof(LibraryManager), _libraryManager, promote: true);
            }
        }

        private void UnregisterFindResultsLibraryManager()
        {
            if (_libraryManagerCookie != 0)
            {
                var objectManager = this.GetService(typeof(SVsObjectManager)) as IVsObjectManager2;
                if (objectManager != null)
                {
                    objectManager.UnregisterLibrary(_libraryManagerCookie);
                    _libraryManagerCookie = 0;
                }

                ((IServiceContainer)this).RemoveService(typeof(LibraryManager), promote: true);
                _libraryManager = null;
            }
        }

>>>>>>> 96ff39c1
        private void DisposeVisualStudioServices()
        {
            if (_workspace != null)
            {
                var documentTrackingService = _workspace.Services.GetService<IDocumentTrackingService>() as VisualStudioDocumentTrackingService;
                documentTrackingService.Dispose();

                _workspace.Services.GetService<VisualStudioMetadataReferenceManager>().DisconnectFromVisualStudioNativeServices();
            }
        }

        private void LoadAnalyzerNodeComponents()
        {
            this.ComponentModel.GetService<IAnalyzerNodeSetup>().Initialize(this);

            _ruleSetEventHandler = this.ComponentModel.GetService<RuleSetEventHandler>();
            if (_ruleSetEventHandler != null)
            {
                _ruleSetEventHandler.Register();
            }
        }

        private void UnregisterAnalyzerTracker()
        {
            this.ComponentModel.GetService<IAnalyzerNodeSetup>().Unregister();
        }

        private void UnregisterRuleSetEventHandler()
        {
            if (_ruleSetEventHandler != null)
            {
                _ruleSetEventHandler.Unregister();
                _ruleSetEventHandler = null;
            }
        }
    }
}<|MERGE_RESOLUTION|>--- conflicted
+++ resolved
@@ -8,6 +8,7 @@
 using Microsoft.CodeAnalysis.Editor;
 using Microsoft.CodeAnalysis.Editor.Shared.Utilities;
 using Microsoft.CodeAnalysis.ErrorReporting;
+using Microsoft.CodeAnalysis.Experiments;
 using Microsoft.CodeAnalysis.Options;
 using Microsoft.CodeAnalysis.Versions;
 using Microsoft.VisualStudio.ComponentModelHost;
@@ -18,17 +19,10 @@
 using Microsoft.VisualStudio.LanguageServices.Implementation.ProjectSystem.RuleSets;
 using Microsoft.VisualStudio.LanguageServices.Implementation.TableDataSource;
 using Microsoft.VisualStudio.LanguageServices.Telemetry;
-using Microsoft.VisualStudio.LanguageServices.Utilities;
 using Microsoft.VisualStudio.PlatformUI;
 using Microsoft.VisualStudio.Shell;
 using Microsoft.VisualStudio.Shell.Interop;
 using Task = System.Threading.Tasks.Task;
-<<<<<<< HEAD
-=======
-using Microsoft.CodeAnalysis.Options;
-using Microsoft.VisualStudio.LanguageServices.Telemetry;
-using Microsoft.CodeAnalysis.Experiments;
->>>>>>> 96ff39c1
 
 namespace Microsoft.VisualStudio.LanguageServices.Setup
 {
@@ -62,8 +56,6 @@
             _workspace = componentModel.GetService<VisualStudioWorkspace>();
             _workspace.Services.GetService<IExperimentationService>();
 
-            RegisterFindResultsLibraryManager();
-
             // Ensure the options persisters are loaded since we have to fetch options from the shell
             componentModel.GetExtensions<IOptionPersister>();
 
@@ -99,12 +91,6 @@
             this.ComponentModel.GetService<VisualStudioTodoListTable>();
             this.ComponentModel.GetService<VisualStudioDiagnosticListTableCommandHandler>().Initialize(this);
 
-<<<<<<< HEAD
-            this.ComponentModel.GetService<HACK_ThemeColorFixer>();
-=======
-            this.ComponentModel.GetExtensions<IDefinitionsAndReferencesPresenter>();
-            this.ComponentModel.GetExtensions<INavigableItemsPresenter>();
->>>>>>> 96ff39c1
             this.ComponentModel.GetService<VisualStudioMetadataAsSourceFileSupportService>();
             this.ComponentModel.GetService<VirtualMemoryNotificationListener>();
 
@@ -177,41 +163,6 @@
             LinkedFileDiffMergingLogger.ReportTelemetry();
         }
 
-<<<<<<< HEAD
-=======
-        private void RegisterFindResultsLibraryManager()
-        {
-            var objectManager = this.GetService(typeof(SVsObjectManager)) as IVsObjectManager2;
-            if (objectManager != null)
-            {
-                _libraryManager = new LibraryManager(_workspace, this);
-
-                if (ErrorHandler.Failed(objectManager.RegisterSimpleLibrary(_libraryManager, out _libraryManagerCookie)))
-                {
-                    _libraryManagerCookie = 0;
-                }
-
-                ((IServiceContainer)this).AddService(typeof(LibraryManager), _libraryManager, promote: true);
-            }
-        }
-
-        private void UnregisterFindResultsLibraryManager()
-        {
-            if (_libraryManagerCookie != 0)
-            {
-                var objectManager = this.GetService(typeof(SVsObjectManager)) as IVsObjectManager2;
-                if (objectManager != null)
-                {
-                    objectManager.UnregisterLibrary(_libraryManagerCookie);
-                    _libraryManagerCookie = 0;
-                }
-
-                ((IServiceContainer)this).RemoveService(typeof(LibraryManager), promote: true);
-                _libraryManager = null;
-            }
-        }
-
->>>>>>> 96ff39c1
         private void DisposeVisualStudioServices()
         {
             if (_workspace != null)
