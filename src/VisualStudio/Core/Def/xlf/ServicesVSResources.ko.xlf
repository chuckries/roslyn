--- conflicted
+++ resolved
@@ -22,11 +22,6 @@
         <target state="translated">요소가 잘못되었습니다.</target>
         <note />
       </trans-unit>
-      <trans-unit id="Field_preferences_colon">
-        <source>Field preferences:</source>
-        <target state="new">Field preferences:</target>
-        <note />
-      </trans-unit>
       <trans-unit id="Highlight_related_components_under_cursor">
         <source>Highlight related components under cursor</source>
         <target state="new">Highlight related components under cursor</target>
@@ -50,11 +45,6 @@
       <trans-unit id="Parentheses_preferences_colon">
         <source>Parentheses preferences:</source>
         <target state="translated">괄호 기본 설정:</target>
-        <note />
-      </trans-unit>
-      <trans-unit id="Prefer_readonly">
-        <source>Prefer readonly</source>
-        <target state="new">Prefer readonly</target>
         <note />
       </trans-unit>
       <trans-unit id="Regular_Expressions">
@@ -1553,7 +1543,6 @@
         <target state="translated">변경 내용을 적용할 수 없음 - 예기치 않은 오류: '{0}'</target>
         <note />
       </trans-unit>
-<<<<<<< HEAD
       <trans-unit id="Field_preferences_colon">
         <source>Field preferences:</source>
         <target state="translated">필드 기본 설정:</target>
@@ -1569,8 +1558,6 @@
         <target state="translated">'{0}' 분석 중</target>
         <note />
       </trans-unit>
-=======
->>>>>>> e086a1df
       <trans-unit id="Manage_naming_styles">
         <source>Manage naming styles</source>
         <target state="translated">명명 스타일 관리</target>
