--- conflicted
+++ resolved
@@ -20,11 +20,7 @@
 using Roslyn.Utilities;
 using Roslyn.Test.Utilities;
 using Roslyn.Test.MetadataUtilities;
-<<<<<<< HEAD
-using Microsoft.CodeAnalysis.CSharp.Syntax;
-=======
 using Xunit;
->>>>>>> 3a88e9f3
 
 namespace Microsoft.CodeAnalysis.CSharp.Test.Utilities
 {
@@ -846,7 +842,7 @@
                 }
 
                 if (expectedDiagnostics != null)
-                    {
+                {
                     diagnostics.Verify(expectedDiagnostics);
                 }
                 diagnostics.Free();
@@ -855,7 +851,7 @@
                 ArraySegment<byte> bufferSegment;
                 if (stream.TryGetBuffer(out bufferSegment) &&
                     bufferSegment.Count == bufferSegment.Array.Length)
-                    {
+                {
                     buffer = bufferSegment.Array;
                 }
                 else
