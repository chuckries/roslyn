﻿// Copyright (c) Microsoft.  All Rights Reserved.  Licensed under the Apache License, Version 2.0.  See License.txt in the project root for license information.

using System.Collections.Immutable;
using Microsoft.CodeAnalysis.CSharp.Symbols;
using Microsoft.CodeAnalysis.CSharp.Syntax;
using Microsoft.CodeAnalysis.Text;

namespace Microsoft.CodeAnalysis.CSharp
{
    internal sealed partial class BoundMethodGroup : BoundMethodOrPropertyGroup
    {
        public BoundMethodGroup(
<<<<<<< HEAD
            CSharpSyntaxNode syntax,
            ImmutableArray<TypeSymbolWithAnnotations> typeArgumentsOpt,
=======
            SyntaxNode syntax,
            ImmutableArray<TypeSymbol> typeArgumentsOpt,
>>>>>>> c28d8bac
            BoundExpression receiverOpt,
            string name,
            ImmutableArray<MethodSymbol> methods,
            LookupResult lookupResult,
            BoundMethodGroupFlags flags,
            bool hasErrors = false)
            : this(syntax, typeArgumentsOpt, name, methods, lookupResult.SingleSymbolOrDefault, lookupResult.Error, flags, receiverOpt, lookupResult.Kind, hasErrors)
        {
        }

        public MemberAccessExpressionSyntax MemberAccessExpressionSyntax
        {
            get
            {
                return this.Syntax as MemberAccessExpressionSyntax;
            }
        }

        public SyntaxNode NameSyntax
        {
            get
            {
                var memberAccess = this.MemberAccessExpressionSyntax;
                if (memberAccess != null)
                {
                    return memberAccess.Name;
                }
                else
                {
                    return this.Syntax;
                }
            }
        }

        public BoundExpression InstanceOpt
        {
            get
            {
                if (this.ReceiverOpt == null || this.ReceiverOpt.Kind == BoundKind.TypeExpression)
                {
                    return null;
                }
                else
                {
                    return this.ReceiverOpt;
                }
            }
        }

        public bool SearchExtensionMethods
        {
            get
            {
                return (this.Flags & BoundMethodGroupFlags.SearchExtensionMethods) != 0;
            }
        }
    }
}<|MERGE_RESOLUTION|>--- conflicted
+++ resolved
@@ -10,13 +10,8 @@
     internal sealed partial class BoundMethodGroup : BoundMethodOrPropertyGroup
     {
         public BoundMethodGroup(
-<<<<<<< HEAD
-            CSharpSyntaxNode syntax,
+            SyntaxNode syntax,
             ImmutableArray<TypeSymbolWithAnnotations> typeArgumentsOpt,
-=======
-            SyntaxNode syntax,
-            ImmutableArray<TypeSymbol> typeArgumentsOpt,
->>>>>>> c28d8bac
             BoundExpression receiverOpt,
             string name,
             ImmutableArray<MethodSymbol> methods,
