--- conflicted
+++ resolved
@@ -129,13 +129,8 @@
                     Array reference: ILocalReferenceExpression: myarray (OperationKind.LocalReferenceExpression, Type: System.Int32()) (Syntax: 'myarray')
                     Indices(1):
                         ILocalReferenceExpression: i (OperationKind.LocalReferenceExpression, Type: System.Int32) (Syntax: 'i')
-<<<<<<< HEAD
                   InConversion: CommonConversion (Exists: True, IsIdentity: True, IsNumeric: False, IsReference: False, IsUserDefined: False) (MethodSymbol: null)
                   OutConversion: CommonConversion (Exists: True, IsIdentity: True, IsNumeric: False, IsReference: False, IsUserDefined: False) (MethodSymbol: null)
-=======
-                  InConversion: null
-                  OutConversion: null
->>>>>>> 6ea94ada
 ]]>.Value
 
             VerifyOperationTreeForTest(Of ForBlockSyntax)(source, expectedOperationTree)
@@ -197,13 +192,8 @@
             Arguments(1):
                 IArgument (ArgumentKind.Explicit, Matching Parameter: value) (OperationKind.Argument) (Syntax: 'i')
                   ILocalReferenceExpression: i (OperationKind.LocalReferenceExpression, Type: System.Double) (Syntax: 'i')
-<<<<<<< HEAD
                   InConversion: CommonConversion (Exists: True, IsIdentity: True, IsNumeric: False, IsReference: False, IsUserDefined: False) (MethodSymbol: null)
                   OutConversion: CommonConversion (Exists: True, IsIdentity: True, IsNumeric: False, IsReference: False, IsUserDefined: False) (MethodSymbol: null)
-=======
-                  InConversion: null
-                  OutConversion: null
->>>>>>> 6ea94ada
 ]]>.Value
 
             VerifyOperationTreeForTest(Of ForBlockSyntax)(source, expectedOperationTree)
@@ -267,13 +257,8 @@
             Arguments(1):
                 IArgument (ArgumentKind.Explicit, Matching Parameter: value) (OperationKind.Argument) (Syntax: 'ctrlVar')
                   ILocalReferenceExpression: ctrlVar (OperationKind.LocalReferenceExpression, Type: System.Object) (Syntax: 'ctrlVar')
-<<<<<<< HEAD
                   InConversion: CommonConversion (Exists: True, IsIdentity: True, IsNumeric: False, IsReference: False, IsUserDefined: False) (MethodSymbol: null)
                   OutConversion: CommonConversion (Exists: True, IsIdentity: True, IsNumeric: False, IsReference: False, IsUserDefined: False) (MethodSymbol: null)
-=======
-                  InConversion: null
-                  OutConversion: null
->>>>>>> 6ea94ada
 ]]>.Value
 
             VerifyOperationTreeForTest(Of ForBlockSyntax)(source, expectedOperationTree)
