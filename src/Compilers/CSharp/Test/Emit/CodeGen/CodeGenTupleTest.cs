﻿// Copyright (c) Microsoft.  All Rights Reserved.  Licensed under the Apache License, Version 2.0.  See License.txt in the project root for license information.

using System;
using System.Collections.Generic;
using System.Collections.Immutable;
using System.Globalization;
using System.Linq;
using System.Text;
using Microsoft.CodeAnalysis.CSharp.Symbols;
using Microsoft.CodeAnalysis.CSharp.Syntax;
using Microsoft.CodeAnalysis.CSharp.Test.Utilities;
using Microsoft.CodeAnalysis.Test.Utilities;
using Roslyn.Test.Utilities;
using Xunit;

namespace Microsoft.CodeAnalysis.CSharp.UnitTests.CodeGen
{
    [CompilerTrait(CompilerFeature.Tuples)]
    public class CodeGenTupleTests : CSharpTestBase
    {
        private static readonly string trivial2uple =
                    @"

namespace System
{
    // struct with two values
    public struct ValueTuple<T1, T2>
    {
        public T1 Item1;
        public T2 Item2;

        public ValueTuple(T1 item1, T2 item2)
        {
            this.Item1 = item1;
            this.Item2 = item2;
        }

        public override string ToString()
        {
            return '{' + Item1?.ToString() + "", "" + Item2?.ToString() + '}';
        }
    }
}

            ";

        private static readonly string trivial3uple =
                @"

    namespace System
    {
        // struct with two values
        public struct ValueTuple<T1, T2, T3>
        {
            public T1 Item1;
            public T2 Item2;
            public T3 Item3;

            public ValueTuple(T1 item1, T2 item2, T3 item3)
            {
                this.Item1 = item1;
                this.Item2 = item2;
                this.Item3 = item3;
            }

            public override string ToString()
            {
                return '{' + Item1?.ToString() + "", "" + Item2?.ToString() + "", "" + Item3?.ToString() + '}';
            }
        }
    }
        ";

        private static readonly string trivalRemainingTuples = @"
namespace System
{
    public struct ValueTuple<T1>
    {
        public T1 Item1;

        public ValueTuple(T1 item1)
        {
            this.Item1 = item1;
        }

        public override string ToString()
        {
            return '{' + Item1?.ToString() + '}';
        }
    }

    public struct ValueTuple<T1, T2, T3, T4>
    {
        public T1 Item1;
        public T2 Item2;
        public T3 Item3;
        public T4 Item4;

        public ValueTuple(T1 item1, T2 item2, T3 item3, T4 item4)
        {
            Item1 = item1;
            Item2 = item2;
            Item3 = item3;
            Item4 = item4;
        }
    }

    public struct ValueTuple<T1, T2, T3, T4, T5>
    {
        public T1 Item1;
        public T2 Item2;
        public T3 Item3;
        public T4 Item4;
        public T5 Item5;

        public ValueTuple(T1 item1, T2 item2, T3 item3, T4 item4, T5 item5)
        {
            Item1 = item1;
            Item2 = item2;
            Item3 = item3;
            Item4 = item4;
            Item5 = item5;
        }
    }

    public struct ValueTuple<T1, T2, T3, T4, T5, T6>
    {
        public T1 Item1;
        public T2 Item2;
        public T3 Item3;
        public T4 Item4;
        public T5 Item5;
        public T6 Item6;

        public ValueTuple(T1 item1, T2 item2, T3 item3, T4 item4, T5 item5, T6 item6)
        {
            Item1 = item1;
            Item2 = item2;
            Item3 = item3;
            Item4 = item4;
            Item5 = item5;
            Item6 = item6;
        }
    }

    public struct ValueTuple<T1, T2, T3, T4, T5, T6, T7>
    {
        public T1 Item1;
        public T2 Item2;
        public T3 Item3;
        public T4 Item4;
        public T5 Item5;
        public T6 Item6;
        public T7 Item7;

        public ValueTuple(T1 item1, T2 item2, T3 item3, T4 item4, T5 item5, T6 item6, T7 item7)
        {
            Item1 = item1;
            Item2 = item2;
            Item3 = item3;
            Item4 = item4;
            Item5 = item5;
            Item6 = item6;
            Item7 = item7;
        }
    }

    public struct ValueTuple<T1, T2, T3, T4, T5, T6, T7, TRest>
    {
        public T1 Item1;
        public T2 Item2;
        public T3 Item3;
        public T4 Item4;
        public T5 Item5;
        public T6 Item6;
        public T7 Item7;
        public TRest Rest;

        public ValueTuple(T1 item1, T2 item2, T3 item3, T4 item4, T5 item5, T6 item6, T7 item7, TRest rest)
        {
            Item1 = item1;
            Item2 = item2;
            Item3 = item3;
            Item4 = item4;
            Item5 = item5;
            Item6 = item6;
            Item7 = item7;
            Rest = rest;
        }

        public override string ToString()
        {
            return base.ToString();
    }
}
}
";

        [Fact]
        public void SimpleTuple()
        {
            var source = @"
class C
{
    static void Main()
    {
        var x = (1, 2);
        System.Console.WriteLine(x.ToString());
    }
}
" + trivial2uple;

            var comp = CompileAndVerify(source, expectedOutput: "{1, 2}", parseOptions: TestOptions.Regular.WithTuplesFeature());
            comp.VerifyDiagnostics();
            comp.VerifyIL("C.Main", @"
{
  // Code size       28 (0x1c)
  .maxstack  3
  .locals init (System.ValueTuple<int, int> V_0) //x
  IL_0000:  ldloca.s   V_0
  IL_0002:  ldc.i4.1
  IL_0003:  ldc.i4.2
  IL_0004:  call       ""System.ValueTuple<int, int>..ctor(int, int)""
  IL_0009:  ldloca.s   V_0
  IL_000b:  constrained. ""System.ValueTuple<int, int>""
  IL_0011:  callvirt   ""string object.ToString()""
  IL_0016:  call       ""void System.Console.WriteLine(string)""
  IL_001b:  ret
}");
        }

        [Fact]
        public void SimpleTupleNew()
        {
            var source = @"
class C
{
    static void Main()
    {
        var x = new (int, int)(1, 2);
        System.Console.WriteLine(x.ToString());

        x = new (int, int)();
        System.Console.WriteLine(x.ToString());
    }
}
" + trivial2uple;

            var comp = CompileAndVerify(source, parseOptions: TestOptions.Regular.WithTuplesFeature(), expectedOutput: @"
{1, 2}
{0, 0}
");
            comp.VerifyDiagnostics();
            comp.VerifyIL("C.Main", @"
{
  // Code size       54 (0x36)
  .maxstack  3
  .locals init (System.ValueTuple<int, int> V_0) //x
  IL_0000:  ldloca.s   V_0
  IL_0002:  ldc.i4.1
  IL_0003:  ldc.i4.2
  IL_0004:  call       ""System.ValueTuple<int, int>..ctor(int, int)""
  IL_0009:  ldloca.s   V_0
  IL_000b:  constrained. ""System.ValueTuple<int, int>""
  IL_0011:  callvirt   ""string object.ToString()""
  IL_0016:  call       ""void System.Console.WriteLine(string)""
  IL_001b:  ldloca.s   V_0
  IL_001d:  initobj    ""System.ValueTuple<int, int>""
  IL_0023:  ldloca.s   V_0
  IL_0025:  constrained. ""System.ValueTuple<int, int>""
  IL_002b:  callvirt   ""string object.ToString()""
  IL_0030:  call       ""void System.Console.WriteLine(string)""
  IL_0035:  ret
}");
        }

        [Fact]
        public void SimpleTupleNew1()
        {
            var source = @"
class C
{
    static void Main()
    {
        dynamic arg = 2;
        var x = new (int, int)(1, arg);
        System.Console.WriteLine(x.ToString());
    }
}
" + trivial2uple;

            var comp = CreateCompilationWithMscorlib45AndCSruntime(source, TestOptions.ReleaseExe, parseOptions: TestOptions.Regular.WithTuplesFeature());

            CompileAndVerify(comp, expectedOutput: @"
{1, 2}
").VerifyIL("C.Main", @"
{
  // Code size      129 (0x81)
  .maxstack  7
  .locals init (object V_0, //arg
                System.ValueTuple<int, int> V_1) //x
  IL_0000:  ldc.i4.2
  IL_0001:  box        ""int""
  IL_0006:  stloc.0
  IL_0007:  ldsfld     ""System.Runtime.CompilerServices.CallSite<System.Func<System.Runtime.CompilerServices.CallSite, System.Type, int, dynamic, (int, int)>> C.<>o__0.<>p__0""
  IL_000c:  brtrue.s   IL_004d
  IL_000e:  ldc.i4.0
  IL_000f:  ldtoken    ""C""
  IL_0014:  call       ""System.Type System.Type.GetTypeFromHandle(System.RuntimeTypeHandle)""
  IL_0019:  ldc.i4.3
  IL_001a:  newarr     ""Microsoft.CSharp.RuntimeBinder.CSharpArgumentInfo""
  IL_001f:  dup
  IL_0020:  ldc.i4.0
  IL_0021:  ldc.i4.s   33
  IL_0023:  ldnull
  IL_0024:  call       ""Microsoft.CSharp.RuntimeBinder.CSharpArgumentInfo Microsoft.CSharp.RuntimeBinder.CSharpArgumentInfo.Create(Microsoft.CSharp.RuntimeBinder.CSharpArgumentInfoFlags, string)""
  IL_0029:  stelem.ref
  IL_002a:  dup
  IL_002b:  ldc.i4.1
  IL_002c:  ldc.i4.3
  IL_002d:  ldnull
  IL_002e:  call       ""Microsoft.CSharp.RuntimeBinder.CSharpArgumentInfo Microsoft.CSharp.RuntimeBinder.CSharpArgumentInfo.Create(Microsoft.CSharp.RuntimeBinder.CSharpArgumentInfoFlags, string)""
  IL_0033:  stelem.ref
  IL_0034:  dup
  IL_0035:  ldc.i4.2
  IL_0036:  ldc.i4.0
  IL_0037:  ldnull
  IL_0038:  call       ""Microsoft.CSharp.RuntimeBinder.CSharpArgumentInfo Microsoft.CSharp.RuntimeBinder.CSharpArgumentInfo.Create(Microsoft.CSharp.RuntimeBinder.CSharpArgumentInfoFlags, string)""
  IL_003d:  stelem.ref
  IL_003e:  call       ""System.Runtime.CompilerServices.CallSiteBinder Microsoft.CSharp.RuntimeBinder.Binder.InvokeConstructor(Microsoft.CSharp.RuntimeBinder.CSharpBinderFlags, System.Type, System.Collections.Generic.IEnumerable<Microsoft.CSharp.RuntimeBinder.CSharpArgumentInfo>)""
  IL_0043:  call       ""System.Runtime.CompilerServices.CallSite<System.Func<System.Runtime.CompilerServices.CallSite, System.Type, int, dynamic, (int, int)>> System.Runtime.CompilerServices.CallSite<System.Func<System.Runtime.CompilerServices.CallSite, System.Type, int, dynamic, (int, int)>>.Create(System.Runtime.CompilerServices.CallSiteBinder)""
  IL_0048:  stsfld     ""System.Runtime.CompilerServices.CallSite<System.Func<System.Runtime.CompilerServices.CallSite, System.Type, int, dynamic, (int, int)>> C.<>o__0.<>p__0""
  IL_004d:  ldsfld     ""System.Runtime.CompilerServices.CallSite<System.Func<System.Runtime.CompilerServices.CallSite, System.Type, int, dynamic, (int, int)>> C.<>o__0.<>p__0""
  IL_0052:  ldfld      ""System.Func<System.Runtime.CompilerServices.CallSite, System.Type, int, dynamic, (int, int)> System.Runtime.CompilerServices.CallSite<System.Func<System.Runtime.CompilerServices.CallSite, System.Type, int, dynamic, (int, int)>>.Target""
  IL_0057:  ldsfld     ""System.Runtime.CompilerServices.CallSite<System.Func<System.Runtime.CompilerServices.CallSite, System.Type, int, dynamic, (int, int)>> C.<>o__0.<>p__0""
  IL_005c:  ldtoken    ""System.ValueTuple<int, int>""
  IL_0061:  call       ""System.Type System.Type.GetTypeFromHandle(System.RuntimeTypeHandle)""
  IL_0066:  ldc.i4.1
  IL_0067:  ldloc.0
  IL_0068:  callvirt   ""(int, int) System.Func<System.Runtime.CompilerServices.CallSite, System.Type, int, dynamic, (int, int)>.Invoke(System.Runtime.CompilerServices.CallSite, System.Type, int, dynamic)""
  IL_006d:  stloc.1
  IL_006e:  ldloca.s   V_1
  IL_0070:  constrained. ""System.ValueTuple<int, int>""
  IL_0076:  callvirt   ""string object.ToString()""
  IL_007b:  call       ""void System.Console.WriteLine(string)""
  IL_0080:  ret
}");
        }

        [Fact]
        public void SimpleTupleNew2()
        {
            var source = @"
class C
{
    static void Main()
    {
        var x = new (int a, int b)(1, 2);
        System.Console.WriteLine(x.a.ToString());

        var x1 = new (int a, int b)(1, 2) { a = 3, Item2 = 4};
        System.Console.WriteLine(x1.a.ToString());

        var x2 = new (int a, (int b, int c) d)(1, new (int, int)(2, 3)) { a = 5, d = {b = 6, c = 7}};
        System.Console.WriteLine(x2.a.ToString());
        System.Console.WriteLine(x2.d.b.ToString());
        System.Console.WriteLine(x2.d.c.ToString());

    }
}
" + trivial2uple;

            var comp = CompileAndVerify(source, parseOptions: TestOptions.Regular.WithTuplesFeature(), expectedOutput: @"
1
3
5
6
7");
            comp.VerifyDiagnostics();
            comp.VerifyIL("C.Main", @"
{
  // Code size      184 (0xb8)
  .maxstack  4
  .locals init (System.ValueTuple<int, int> V_0, //x
                System.ValueTuple<int, int> V_1, //x1
                System.ValueTuple<int, (int b, int c)> V_2, //x2
                System.ValueTuple<int, int> V_3,
                System.ValueTuple<int, (int b, int c)> V_4)
  IL_0000:  ldloca.s   V_0
  IL_0002:  ldc.i4.1
  IL_0003:  ldc.i4.2
  IL_0004:  call       ""System.ValueTuple<int, int>..ctor(int, int)""
  IL_0009:  ldloca.s   V_0
  IL_000b:  ldflda     ""int System.ValueTuple<int, int>.Item1""
  IL_0010:  call       ""string int.ToString()""
  IL_0015:  call       ""void System.Console.WriteLine(string)""
  IL_001a:  ldloca.s   V_3
  IL_001c:  ldc.i4.1
  IL_001d:  ldc.i4.2
  IL_001e:  call       ""System.ValueTuple<int, int>..ctor(int, int)""
  IL_0023:  ldloca.s   V_3
  IL_0025:  ldc.i4.3
  IL_0026:  stfld      ""int System.ValueTuple<int, int>.Item1""
  IL_002b:  ldloca.s   V_3
  IL_002d:  ldc.i4.4
  IL_002e:  stfld      ""int System.ValueTuple<int, int>.Item2""
  IL_0033:  ldloc.3
  IL_0034:  stloc.1
  IL_0035:  ldloca.s   V_1
  IL_0037:  ldflda     ""int System.ValueTuple<int, int>.Item1""
  IL_003c:  call       ""string int.ToString()""
  IL_0041:  call       ""void System.Console.WriteLine(string)""
  IL_0046:  ldloca.s   V_4
  IL_0048:  ldc.i4.1
  IL_0049:  ldc.i4.2
  IL_004a:  ldc.i4.3
  IL_004b:  newobj     ""System.ValueTuple<int, int>..ctor(int, int)""
  IL_0050:  call       ""System.ValueTuple<int, (int b, int c)>..ctor(int, (int b, int c))""
  IL_0055:  ldloca.s   V_4
  IL_0057:  ldc.i4.5
  IL_0058:  stfld      ""int System.ValueTuple<int, (int b, int c)>.Item1""
  IL_005d:  ldloca.s   V_4
  IL_005f:  ldflda     ""(int b, int c) System.ValueTuple<int, (int b, int c)>.Item2""
  IL_0064:  ldc.i4.6
  IL_0065:  stfld      ""int System.ValueTuple<int, int>.Item1""
  IL_006a:  ldloca.s   V_4
  IL_006c:  ldflda     ""(int b, int c) System.ValueTuple<int, (int b, int c)>.Item2""
  IL_0071:  ldc.i4.7
  IL_0072:  stfld      ""int System.ValueTuple<int, int>.Item2""
  IL_0077:  ldloc.s    V_4
  IL_0079:  stloc.2
  IL_007a:  ldloca.s   V_2
  IL_007c:  ldflda     ""int System.ValueTuple<int, (int b, int c)>.Item1""
  IL_0081:  call       ""string int.ToString()""
  IL_0086:  call       ""void System.Console.WriteLine(string)""
  IL_008b:  ldloca.s   V_2
  IL_008d:  ldflda     ""(int b, int c) System.ValueTuple<int, (int b, int c)>.Item2""
  IL_0092:  ldflda     ""int System.ValueTuple<int, int>.Item1""
  IL_0097:  call       ""string int.ToString()""
  IL_009c:  call       ""void System.Console.WriteLine(string)""
  IL_00a1:  ldloca.s   V_2
  IL_00a3:  ldflda     ""(int b, int c) System.ValueTuple<int, (int b, int c)>.Item2""
  IL_00a8:  ldflda     ""int System.ValueTuple<int, int>.Item2""
  IL_00ad:  call       ""string int.ToString()""
  IL_00b2:  call       ""void System.Console.WriteLine(string)""
  IL_00b7:  ret
}");
        }

        [WorkItem(10874, "https://github.com/dotnet/roslyn/issues/10874")]
        [Fact]
        public void SimpleTupleNew3()
        {
            var source = @"
class C
{
    static void Main()
    {
        var x0 = new (int a, int b)(1, 2, 3);
        System.Console.WriteLine(x0.ToString());

        var x1 = new (int, int)(1, 2, 3);
        System.Console.WriteLine(x1.ToString());

        var x2 = new (int, int)(1, ""2"");
        System.Console.WriteLine(x2.ToString());

        var x3 = new (int, int)(1);
        System.Console.WriteLine(x3.ToString());

        var x4 = new (int, int)(1, 1) {a = 1, Item3 = 2} ;
        System.Console.WriteLine(x3.ToString());

    }
}
" + trivial2uple;

            var comp = CreateCompilationWithMscorlib(source, parseOptions: TestOptions.Regular.WithTuplesFeature());
            comp.VerifyDiagnostics(
                // (6,22): error CS1729: '(int a, int b)' does not contain a constructor that takes 3 arguments
                //         var x0 = new (int a, int b)(1, 2, 3);
                Diagnostic(ErrorCode.ERR_BadCtorArgCount, "(int a, int b)").WithArguments("(int a, int b)", "3").WithLocation(6, 22),
                // (9,22): error CS1729: '(int, int)' does not contain a constructor that takes 3 arguments
                //         var x1 = new (int, int)(1, 2, 3);
                Diagnostic(ErrorCode.ERR_BadCtorArgCount, "(int, int)").WithArguments("(int, int)", "3").WithLocation(9, 22),
                // (12,36): error CS1503: Argument 2: cannot convert from 'string' to 'int'
                //         var x2 = new (int, int)(1, "2");
                Diagnostic(ErrorCode.ERR_BadArgType, @"""2""").WithArguments("2", "string", "int").WithLocation(12, 36),
                // (15,22): error CS7036: There is no argument given that corresponds to the required formal parameter 'item2' of '(int, int).(int, int)'
                //         var x3 = new (int, int)(1);
                Diagnostic(ErrorCode.ERR_NoCorrespondingArgument, "(int, int)").WithArguments("item2", "(int, int).(int, int)").WithLocation(15, 22),
                // (18,40): error CS0117: '(int, int)' does not contain a definition for 'a'
                //         var x4 = new (int, int)(1, 1) {a = 1, Item3 = 2} ;
                Diagnostic(ErrorCode.ERR_NoSuchMember, "a").WithArguments("(int, int)", "a").WithLocation(18, 40),
                // (18,47): error CS0117: '(int, int)' does not contain a definition for 'Item3'
                //         var x4 = new (int, int)(1, 1) {a = 1, Item3 = 2} ;
                Diagnostic(ErrorCode.ERR_NoSuchMember, "Item3").WithArguments("(int, int)", "Item3").WithLocation(18, 47)
                );
        }

        [Fact]
        public void SimpleTuple2()
        {
            var source = @"
class C
{
    static void Main()
    {
        var s = Single((a:1, b:2));
        System.Console.WriteLine(s[0].b.ToString());
    }

    static T[] Single<T>(T x)
    {
        return new T[]{x};
    }
}
" + trivial2uple;

            var comp = CompileAndVerify(source, expectedOutput: "2", parseOptions: TestOptions.Regular.WithTuplesFeature());
            comp.VerifyDiagnostics();
            comp.VerifyIL("C.Main", @"
{
  // Code size       34 (0x22)
  .maxstack  2
  IL_0000:  ldc.i4.1
  IL_0001:  ldc.i4.2
  IL_0002:  newobj     ""System.ValueTuple<int, int>..ctor(int, int)""
  IL_0007:  call       ""(int a, int b)[] C.Single<(int a, int b)>((int a, int b))""
  IL_000c:  ldc.i4.0
  IL_000d:  ldelema    ""System.ValueTuple<int, int>""
  IL_0012:  ldflda     ""int System.ValueTuple<int, int>.Item2""
  IL_0017:  call       ""string int.ToString()""
  IL_001c:  call       ""void System.Console.WriteLine(string)""
  IL_0021:  ret
}");
        }

        [Fact]
        public void SimpleTupleTargetTyped()
        {
            var source = @"
class C
{
    static void Main()
    {
        (object, object) x = (null, null);
        System.Console.WriteLine(x.ToString());
    }
}
" + trivial2uple;

            var comp = CompileAndVerify(source, expectedOutput: "{, }", parseOptions: TestOptions.Regular.WithTuplesFeature());
            comp.VerifyDiagnostics();
            comp.VerifyIL("C.Main", @"
{
  // Code size       28 (0x1c)
  .maxstack  3
  .locals init (System.ValueTuple<object, object> V_0) //x
  IL_0000:  ldloca.s   V_0
  IL_0002:  ldnull
  IL_0003:  ldnull
  IL_0004:  call       ""System.ValueTuple<object, object>..ctor(object, object)""
  IL_0009:  ldloca.s   V_0
  IL_000b:  constrained. ""System.ValueTuple<object, object>""
  IL_0011:  callvirt   ""string object.ToString()""
  IL_0016:  call       ""void System.Console.WriteLine(string)""
  IL_001b:  ret
}");
        }

        [Fact]
        public void SimpleTupleNested()
        {
            var source = @"
class C
{
    static void Main()
    {
        var x = (1, (2, (3, 4)).ToString());
        System.Console.WriteLine(x.ToString());
    }
}
" + trivial2uple;

            var comp = CompileAndVerify(source, expectedOutput: "{1, {2, {3, 4}}}", parseOptions: TestOptions.Regular.WithTuplesFeature());
            comp.VerifyDiagnostics();
            comp.VerifyIL("C.Main", @"
{
  // Code size       54 (0x36)
  .maxstack  5
  .locals init (System.ValueTuple<int, string> V_0, //x
                System.ValueTuple<int, (int, int)> V_1)
  IL_0000:  ldloca.s   V_0
  IL_0002:  ldc.i4.1
  IL_0003:  ldc.i4.2
  IL_0004:  ldc.i4.3
  IL_0005:  ldc.i4.4
  IL_0006:  newobj     ""System.ValueTuple<int, int>..ctor(int, int)""
  IL_000b:  newobj     ""System.ValueTuple<int, (int, int)>..ctor(int, (int, int))""
  IL_0010:  stloc.1
  IL_0011:  ldloca.s   V_1
  IL_0013:  constrained. ""System.ValueTuple<int, (int, int)>""
  IL_0019:  callvirt   ""string object.ToString()""
  IL_001e:  call       ""System.ValueTuple<int, string>..ctor(int, string)""
  IL_0023:  ldloca.s   V_0
  IL_0025:  constrained. ""System.ValueTuple<int, string>""
  IL_002b:  callvirt   ""string object.ToString()""
  IL_0030:  call       ""void System.Console.WriteLine(string)""
  IL_0035:  ret
}");
        }

        [Fact]
        public void TupleUnderlyingItemAccess()
        {
            var source = @"
class C
{
    static void Main()
    {
        var x = (1, 2);
        System.Console.WriteLine(x.Item2.ToString());
        x.Item1 = 40;
        System.Console.WriteLine(x.Item1 + x.Item2);
    }
}
" + trivial2uple;

            var comp = CompileAndVerify(source, parseOptions: TestOptions.Regular.WithTuplesFeature(), expectedOutput: @"2
42");
            comp.VerifyDiagnostics();
            comp.VerifyIL("C.Main", @"
{
  // Code size       54 (0x36)
  .maxstack  3
  .locals init (System.ValueTuple<int, int> V_0) //x
  IL_0000:  ldloca.s   V_0
  IL_0002:  ldc.i4.1
  IL_0003:  ldc.i4.2
  IL_0004:  call       ""System.ValueTuple<int, int>..ctor(int, int)""
  IL_0009:  ldloca.s   V_0
  IL_000b:  ldflda     ""int System.ValueTuple<int, int>.Item2""
  IL_0010:  call       ""string int.ToString()""
  IL_0015:  call       ""void System.Console.WriteLine(string)""
  IL_001a:  ldloca.s   V_0
  IL_001c:  ldc.i4.s   40
  IL_001e:  stfld      ""int System.ValueTuple<int, int>.Item1""
  IL_0023:  ldloc.0
  IL_0024:  ldfld      ""int System.ValueTuple<int, int>.Item1""
  IL_0029:  ldloc.0
  IL_002a:  ldfld      ""int System.ValueTuple<int, int>.Item2""
  IL_002f:  add
  IL_0030:  call       ""void System.Console.WriteLine(int)""
  IL_0035:  ret
}
");
        }

        [Fact]
        public void TupleUnderlyingItemAccess01()
        {
            var source = @"
class C
{
    static void Main()
    {
        var x = (a: 1, b: 2);
        System.Console.WriteLine(x.Item2.ToString());
        x.Item1 = 40;
        System.Console.WriteLine(x.Item1 + x.Item2);
    }
}
" + trivial2uple;

            var comp = CompileAndVerify(source, parseOptions: TestOptions.Regular.WithTuplesFeature(), expectedOutput: @"2
42");
            comp.VerifyDiagnostics();
            comp.VerifyIL("C.Main", @"
{
  // Code size       54 (0x36)
  .maxstack  3
  .locals init (System.ValueTuple<int, int> V_0) //x
  IL_0000:  ldloca.s   V_0
  IL_0002:  ldc.i4.1
  IL_0003:  ldc.i4.2
  IL_0004:  call       ""System.ValueTuple<int, int>..ctor(int, int)""
  IL_0009:  ldloca.s   V_0
  IL_000b:  ldflda     ""int System.ValueTuple<int, int>.Item2""
  IL_0010:  call       ""string int.ToString()""
  IL_0015:  call       ""void System.Console.WriteLine(string)""
  IL_001a:  ldloca.s   V_0
  IL_001c:  ldc.i4.s   40
  IL_001e:  stfld      ""int System.ValueTuple<int, int>.Item1""
  IL_0023:  ldloc.0
  IL_0024:  ldfld      ""int System.ValueTuple<int, int>.Item1""
  IL_0029:  ldloc.0
  IL_002a:  ldfld      ""int System.ValueTuple<int, int>.Item2""
  IL_002f:  add
  IL_0030:  call       ""void System.Console.WriteLine(int)""
  IL_0035:  ret
}
");
        }

        [Fact]
        public void TupleItemAccess()
        {
            var source = @"
class C
{
    static void Main()
    {
        var x = (a: 1, b: 2);
        System.Console.WriteLine(x.b.ToString());
        x.a = 40;
        System.Console.WriteLine(x.a + x.b);
    }
}
" + trivial2uple;

            var comp = CompileAndVerify(source, parseOptions: TestOptions.Regular.WithTuplesFeature(), expectedOutput: @"2
42");
            comp.VerifyDiagnostics();
            comp.VerifyIL("C.Main", @"
{
  // Code size       54 (0x36)
  .maxstack  3
  .locals init (System.ValueTuple<int, int> V_0) //x
  IL_0000:  ldloca.s   V_0
  IL_0002:  ldc.i4.1
  IL_0003:  ldc.i4.2
  IL_0004:  call       ""System.ValueTuple<int, int>..ctor(int, int)""
  IL_0009:  ldloca.s   V_0
  IL_000b:  ldflda     ""int System.ValueTuple<int, int>.Item2""
  IL_0010:  call       ""string int.ToString()""
  IL_0015:  call       ""void System.Console.WriteLine(string)""
  IL_001a:  ldloca.s   V_0
  IL_001c:  ldc.i4.s   40
  IL_001e:  stfld      ""int System.ValueTuple<int, int>.Item1""
  IL_0023:  ldloc.0
  IL_0024:  ldfld      ""int System.ValueTuple<int, int>.Item1""
  IL_0029:  ldloc.0
  IL_002a:  ldfld      ""int System.ValueTuple<int, int>.Item2""
  IL_002f:  add
  IL_0030:  call       ""void System.Console.WriteLine(int)""
  IL_0035:  ret
}
");
        }

        [Fact]
        public void TupleItemAccess01()
        {
            var source = @"
class C
{
    static void Main()
    {
        var x = (a: 1, b: (c: 2, d: 3));
        System.Console.WriteLine(x.b.c.ToString());
        x.b.d = 39;
        System.Console.WriteLine(x.a + x.b.c + x.b.d);
    }
}
" + trivial2uple;

            var comp = CompileAndVerify(source, parseOptions: TestOptions.Regular.WithTuplesFeature(), expectedOutput: @"2
42");
            comp.VerifyDiagnostics();
            comp.VerifyIL("C.Main", @"
{
  // Code size       87 (0x57)
  .maxstack  4
  .locals init (System.ValueTuple<int, (int c, int d)> V_0) //x
  IL_0000:  ldloca.s   V_0
  IL_0002:  ldc.i4.1
  IL_0003:  ldc.i4.2
  IL_0004:  ldc.i4.3
  IL_0005:  newobj     ""System.ValueTuple<int, int>..ctor(int, int)""
  IL_000a:  call       ""System.ValueTuple<int, (int c, int d)>..ctor(int, (int c, int d))""
  IL_000f:  ldloca.s   V_0
  IL_0011:  ldflda     ""(int c, int d) System.ValueTuple<int, (int c, int d)>.Item2""
  IL_0016:  ldflda     ""int System.ValueTuple<int, int>.Item1""
  IL_001b:  call       ""string int.ToString()""
  IL_0020:  call       ""void System.Console.WriteLine(string)""
  IL_0025:  ldloca.s   V_0
  IL_0027:  ldflda     ""(int c, int d) System.ValueTuple<int, (int c, int d)>.Item2""
  IL_002c:  ldc.i4.s   39
  IL_002e:  stfld      ""int System.ValueTuple<int, int>.Item2""
  IL_0033:  ldloc.0
  IL_0034:  ldfld      ""int System.ValueTuple<int, (int c, int d)>.Item1""
  IL_0039:  ldloc.0
  IL_003a:  ldfld      ""(int c, int d) System.ValueTuple<int, (int c, int d)>.Item2""
  IL_003f:  ldfld      ""int System.ValueTuple<int, int>.Item1""
  IL_0044:  add
  IL_0045:  ldloc.0
  IL_0046:  ldfld      ""(int c, int d) System.ValueTuple<int, (int c, int d)>.Item2""
  IL_004b:  ldfld      ""int System.ValueTuple<int, int>.Item2""
  IL_0050:  add
  IL_0051:  call       ""void System.Console.WriteLine(int)""
  IL_0056:  ret
}
");
        }

        [Fact]
        public void TupleTypeDeclaration()
        {
            var source = @"
class C
{
    static void Main()
    {
        (int, string, int) x = (1, ""hello"", 2);
        System.Console.WriteLine(x.ToString());
    }
}

" + trivial3uple;

            var comp = CompileAndVerify(source, parseOptions: TestOptions.Regular.WithTuplesFeature(), expectedOutput: @"{1, hello, 2}");
        }

        [Fact]
        public void TupleTypeMismatch()
        {
            var source = @"
class C
{
    static void Main()
    {
        (int, string) x = (1, ""hello"", 2);
    }
}
" + trivial2uple + trivial3uple;

            CreateCompilationWithMscorlib(source, parseOptions: TestOptions.Regular.WithTuplesFeature()).VerifyDiagnostics(
                // (6,27): error CS0029: Cannot implicitly convert type '(int, string, int)' to '(int, string)'
                //         (int, string) x = (1, "hello", 2);
                Diagnostic(ErrorCode.ERR_NoImplicitConv, @"(1, ""hello"", 2)").WithArguments("(int, string, int)", "(int, string)").WithLocation(6, 27));
        }

        [Fact]
        public void LongTupleTypeMismatch()
        {
            var source = @"
class C
{
    static void Main()
    {
        (int, int, int, int, int, int, int, int) x = (""Alice"", 2, 3, 4, 5, 6, 7, 8);
        (int, int, int, int, int, int, int, int) y = (1, 2, 3, 4, 5, 6, 7, 8, 9);
    }
}
";

            CreateCompilationWithMscorlib(source, references: new[] { ValueTupleRef, SystemRuntimeFacadeRef }, parseOptions: TestOptions.Regular.WithTuplesFeature()).VerifyDiagnostics(
                // (6,54): error CS0029: Cannot implicitly convert type '(string, int, int, int, int, int, int, int)' to '(int, int, int, int, int, int, int, int)'
                //         (int, int, int, int, int, int, int, int) x = ("Alice", 2, 3, 4, 5, 6, 7, 8);
                Diagnostic(ErrorCode.ERR_NoImplicitConv, @"(""Alice"", 2, 3, 4, 5, 6, 7, 8)").WithArguments("(string, int, int, int, int, int, int, int)", "(int, int, int, int, int, int, int, int)").WithLocation(6, 54),
                // (7,54): error CS0029: Cannot implicitly convert type '(int, int, int, int, int, int, int, int, int)' to '(int, int, int, int, int, int, int, int)'
                //         (int, int, int, int, int, int, int, int) y = (1, 2, 3, 4, 5, 6, 7, 8, 9);
                Diagnostic(ErrorCode.ERR_NoImplicitConv, "(1, 2, 3, 4, 5, 6, 7, 8, 9)").WithArguments("(int, int, int, int, int, int, int, int, int)", "(int, int, int, int, int, int, int, int)").WithLocation(7, 54)
                );
        }

        [Fact]
        public void TupleTypeWithLateDiscoveredName()
        {
            var source = @"
class C
{
    static void Main()
    {
        (int, string a) x = (1, ""hello"", c: 2);
    }
}
" + trivial2uple + trivial3uple;

            var tree = Parse(source, options: TestOptions.Regular.WithTuplesFeature());
            var comp = CreateCompilationWithMscorlib(tree);
            comp.VerifyDiagnostics(
                // (6,9): error CS8204: Tuple member names must all be provided, if any one is provided.
                //         (int, string a) x = (1, "hello", c: 2);
                Diagnostic(ErrorCode.ERR_TupleExplicitNamesOnAllMembersOrNone, "(int, string a)").WithLocation(6, 9),
                // (6,29): error CS8204: Tuple member names must all be provided, if any one is provided.
                //         (int, string a) x = (1, "hello", c: 2);
                Diagnostic(ErrorCode.ERR_TupleExplicitNamesOnAllMembersOrNone, @"(1, ""hello"", c: 2)").WithLocation(6, 29)
                );

            var model = comp.GetSemanticModel(tree, ignoreAccessibility: false);
            var nodes = tree.GetCompilationUnitRoot().DescendantNodes();
            var node = nodes.OfType<TupleExpressionSyntax>().Single();

            Assert.Equal(@"(1, ""hello"", c: 2)", node.ToString());
            Assert.Equal("(System.Int32 Item1, System.String Item2, System.Int32 c)", model.GetTypeInfo(node).Type.ToTestDisplayString());

            var x = nodes.OfType<VariableDeclaratorSyntax>().First();
            var xSymbol = ((SourceLocalSymbol)model.GetDeclaredSymbol(x)).Type;
            Assert.Equal("(System.Int32 Item1, System.String a)", xSymbol.ToTestDisplayString());
            Assert.True(xSymbol.IsTupleType);

            Assert.Equal(new[] { "System.Int32", "System.String" }, xSymbol.TupleElementTypes.SelectAsArray(t => t.ToTestDisplayString()));
            Assert.Equal(new[] { "Item1", "a" }, xSymbol.TupleElementNames);
        }

        [Fact]
        public void TupleTypeDeclarationWithNames()
        {
            var source = @"
class C
{
    static void Main()
    {
        (int a, string b) x = (1, ""hello"");
        System.Console.WriteLine(x.a.ToString());
        System.Console.WriteLine(x.b.ToString());
    }
}
" + trivial2uple;
            var comp = CompileAndVerify(source, parseOptions: TestOptions.Regular.WithTuplesFeature(), expectedOutput: @"1
hello");
        }

        [Fact]
        public void TupleWithOnlySomeNames()
        {
            var source = @"
class C
{
    static void Main()
    {
        (int, string a) x = (b: 1, ""hello"", 2);
    }
}
" + trivial2uple + trivial3uple;

            CreateCompilationWithMscorlib(source, parseOptions: TestOptions.Regular.WithTuplesFeature()).VerifyDiagnostics(
                // (6,9): error CS8204: Tuple member names must all be provided, if any one is provided.
                //         (int, string a) x = (b: 1, "hello", 2);
                Diagnostic(ErrorCode.ERR_TupleExplicitNamesOnAllMembersOrNone, "(int, string a)").WithLocation(6, 9),
                // (6,29): error CS8204: Tuple member names must all be provided, if any one is provided.
                //         (int, string a) x = (b: 1, "hello", 2);
                Diagnostic(ErrorCode.ERR_TupleExplicitNamesOnAllMembersOrNone, @"(b: 1, ""hello"", 2)").WithLocation(6, 29)
                );
        }

        [Fact]
        public void TupleDictionary01()
        {
            var source = @"
using System.Collections.Generic;

class C
{
    static void Main()
    {
        var k = (1, 2);
        var v = (a: 1, b: (c: 2, d: (e: 3, f: 4)));

        var d = Test(k, v);

        System.Console.WriteLine(d[(1, 2)].b.d.Item2);
    }

    static Dictionary<K, V> Test<K, V>(K key, V value)
    {
        var d = new Dictionary<K, V>();

        d[key] = value;

        return d;
    }
}
" + trivial2uple;

            var comp = CompileAndVerify(source, parseOptions: TestOptions.Regular.WithTuplesFeature(), expectedOutput: @"4");
            comp.VerifyDiagnostics();
            comp.VerifyIL("C.Main", @"
{
  // Code size       67 (0x43)
  .maxstack  6
  .locals init (System.ValueTuple<int, (int c, (int e, int f) d)> V_0) //v
  IL_0000:  ldc.i4.1
  IL_0001:  ldc.i4.2
  IL_0002:  newobj     ""System.ValueTuple<int, int>..ctor(int, int)""
  IL_0007:  ldloca.s   V_0
  IL_0009:  ldc.i4.1
  IL_000a:  ldc.i4.2
  IL_000b:  ldc.i4.3
  IL_000c:  ldc.i4.4
  IL_000d:  newobj     ""System.ValueTuple<int, int>..ctor(int, int)""
  IL_0012:  newobj     ""System.ValueTuple<int, (int e, int f)>..ctor(int, (int e, int f))""
  IL_0017:  call       ""System.ValueTuple<int, (int c, (int e, int f) d)>..ctor(int, (int c, (int e, int f) d))""
  IL_001c:  ldloc.0
  IL_001d:  call       ""System.Collections.Generic.Dictionary<(int, int), (int a, (int c, (int e, int f) d) b)> C.Test<(int, int), (int a, (int c, (int e, int f) d) b)>((int, int), (int a, (int c, (int e, int f) d) b))""
  IL_0022:  ldc.i4.1
  IL_0023:  ldc.i4.2
  IL_0024:  newobj     ""System.ValueTuple<int, int>..ctor(int, int)""
  IL_0029:  callvirt   ""(int a, (int c, (int e, int f) d) b) System.Collections.Generic.Dictionary<(int, int), (int a, (int c, (int e, int f) d) b)>.this[(int, int)].get""
  IL_002e:  ldfld      ""(int c, (int e, int f) d) System.ValueTuple<int, (int c, (int e, int f) d)>.Item2""
  IL_0033:  ldfld      ""(int e, int f) System.ValueTuple<int, (int e, int f)>.Item2""
  IL_0038:  ldfld      ""int System.ValueTuple<int, int>.Item2""
  IL_003d:  call       ""void System.Console.WriteLine(int)""
  IL_0042:  ret
}
");
        }

        [Fact]
        public void TupleLambdaCapture01()
        {
            var source = @"
using System;

class C
{
    static void Main()
    {
        Console.WriteLine(Test(42));
    }

    public static T Test<T>(T a)
    {
        var x = (f1: a, f2: a);

        Func<T> f = () => x.f2;

        return f();
    }
}
" + trivial2uple;

            var comp = CompileAndVerify(source, parseOptions: TestOptions.Regular.WithTuplesFeature(), expectedOutput: @"42");
            comp.VerifyDiagnostics();
            comp.VerifyIL("C.<>c__DisplayClass1_0<T>.<Test>b__0()", @"
{
  // Code size       12 (0xc)
  .maxstack  1
  IL_0000:  ldarg.0
  IL_0001:  ldflda     ""(T f1, T f2) C.<>c__DisplayClass1_0<T>.x""
  IL_0006:  ldfld      ""T System.ValueTuple<T, T>.Item2""
  IL_000b:  ret
}
");
        }

        [Fact]
        public void TupleLambdaCapture02()
        {
            var source = @"
using System;

class C
{
    static void Main()
    {
        Console.WriteLine(Test(42));
    }

    public static string Test<T>(T a)
    {
        var x = (f1: a, f2: a);

        Func<string> f = () => x.ToString();

        return f();
    }
}
" + trivial2uple;

            var comp = CompileAndVerify(source, parseOptions: TestOptions.Regular.WithTuplesFeature(), expectedOutput: @"{42, 42}");
            comp.VerifyDiagnostics();
            comp.VerifyIL("C.<>c__DisplayClass1_0<T>.<Test>b__0()", @"
{
  // Code size       18 (0x12)
  .maxstack  1
  IL_0000:  ldarg.0
  IL_0001:  ldflda     ""(T f1, T f2) C.<>c__DisplayClass1_0<T>.x""
  IL_0006:  constrained. ""System.ValueTuple<T, T>""
  IL_000c:  callvirt   ""string object.ToString()""
  IL_0011:  ret
}
");
        }

        [Fact]
        public void TupleLambdaCapture03()
        {
            var source = @"
using System;

class C
{
    static void Main()
    {
        Console.WriteLine(Test(42));
    }

    public static T Test<T>(T a)
    {
        var x = (f1: a, f2: a);

        Func<T> f = () => x.Test(a);

        return f();
    }
}

namespace System
{
    // struct with two values
    public struct ValueTuple<T1, T2>
    {
        public T1 Item1;
        public T2 Item2;

        public ValueTuple(T1 item1, T2 item2)
        {
            this.Item1 = item1;
            this.Item2 = item2;
        }

        public override string ToString()
        {
            return '{' + Item1?.ToString() + "", "" + Item2?.ToString() + '}';
        }

        public U Test<U>(U val)
        {
            return val;
        }
    }
}
";

            var comp = CompileAndVerify(source, parseOptions: TestOptions.Regular.WithTuplesFeature(), expectedOutput: @"42");
            comp.VerifyDiagnostics();
            comp.VerifyIL("C.<>c__DisplayClass1_0<T>.<Test>b__0()", @"
{
  // Code size       18 (0x12)
  .maxstack  2
  IL_0000:  ldarg.0
  IL_0001:  ldflda     ""(T f1, T f2) C.<>c__DisplayClass1_0<T>.x""
  IL_0006:  ldarg.0
  IL_0007:  ldfld      ""T C.<>c__DisplayClass1_0<T>.a""
  IL_000c:  call       ""T System.ValueTuple<T, T>.Test<T>(T)""
  IL_0011:  ret
}
");
        }

        [Fact]
        public void TupleLambdaCapture04()
        {
            var source = @"
using System;

class C
{
    static void Main()
    {
        Console.WriteLine(Test(42));
    }

    public static T Test<T>(T a)
    {
        var x = (f1: 1, f2: 2);

        Func<T> f = () => x.Test(a);

        return f();
    }
}

namespace System
{
    // struct with two values
    public struct ValueTuple<T1, T2>
    {
        public T1 Item1;
        public T2 Item2;

        public ValueTuple(T1 item1, T2 item2)
        {
            this.Item1 = item1;
            this.Item2 = item2;
        }

        public override string ToString()
        {
            return '{' + Item1?.ToString() + "", "" + Item2?.ToString() + '}';
        }

        public U Test<U>(U val)
        {
            return val;
        }
    }
}
";

            var comp = CompileAndVerify(source, parseOptions: TestOptions.Regular.WithTuplesFeature(), expectedOutput: @"42");
            comp.VerifyDiagnostics();
            comp.VerifyIL("C.<>c__DisplayClass1_0<T>.<Test>b__0()", @"
{
  // Code size       18 (0x12)
  .maxstack  2
  IL_0000:  ldarg.0
  IL_0001:  ldflda     ""(int f1, int f2) C.<>c__DisplayClass1_0<T>.x""
  IL_0006:  ldarg.0
  IL_0007:  ldfld      ""T C.<>c__DisplayClass1_0<T>.a""
  IL_000c:  call       ""T System.ValueTuple<int, int>.Test<T>(T)""
  IL_0011:  ret
}
");
        }

        [Fact]
        public void TupleLambdaCapture05()
        {
            var source = @"
using System;

class C
{
    static void Main()
    {
        Console.WriteLine(Test(42));
    }

    public static T Test<T>(T a)
    {
        var x = (f1: a, f2: a);

        Func<T> f = () => x.P1;

        return f();
    }
}

namespace System
{
    public struct ValueTuple<T1, T2>
    {
        public T1 Item1;
        public T2 Item2;

        public ValueTuple(T1 item1, T2 item2)
        {
            this.Item1 = item1;
            this.Item2 = item2;
        }

        public override string ToString()
        {
            return '{' + Item1?.ToString() + "", "" + Item2?.ToString() + '}';
        }

        public T1 P1
        {
            get
            {
                return Item1;
            }
        }
    }
}
";

            var comp = CompileAndVerify(source, parseOptions: TestOptions.Regular.WithTuplesFeature(), expectedOutput: @"42");
            comp.VerifyDiagnostics();
            comp.VerifyIL("C.<>c__DisplayClass1_0<T>.<Test>b__0()", @"
{
  // Code size       12 (0xc)
  .maxstack  1
  IL_0000:  ldarg.0
  IL_0001:  ldflda     ""(T f1, T f2) C.<>c__DisplayClass1_0<T>.x""
  IL_0006:  call       ""T System.ValueTuple<T, T>.P1.get""
  IL_000b:  ret
}
");
        }

        [Fact]
        public void TupleLambdaCapture06()
        {
            var source = @"
using System;
class C
{
    static void Main()
    {
        var v1 = M1();
        System.Action<int> d1 = (int i1) => System.Console.WriteLine(i1); 
        v1.Test(v1, d1);
        Test(v1);
    }

    static void Test<T1, T2>((T1, T2) v1)
    {
        System.Action f = () =>
        {
            System.Action<T1> d1 = (T1 i1) => System.Console.WriteLine(i1); 
            System.Action<T2> d2 = (T2 i2) => System.Console.WriteLine(i2); 
            v1.E1 += d1;
            v1.RaiseE1();
            v1.E1 -= d1;
            v1.RaiseE1();
            v1.E2 += d2;
            v1.RaiseE2();
            v1.E2 -= d2;
            v1.RaiseE2();   
        };

        f();
    }

    static (int, long) M1()
    {
        return (1, 11);
    }
}

namespace System
{
    public struct ValueTuple<T1, T2>
    {
        public T1 Item1;
        public T2 Item2;

        public ValueTuple(T1 item1, T2 item2)
        {
            this.Item1 = item1;
            this.Item2 = item2;
            this.E1 = null;
            this._e2 = null;
        }

        public event System.Action<T1> E1;

        private System.Action<T2> _e2;
        public event System.Action<T2> E2
        {
            add
            {
                _e2 += value;
            }
            remove
            {
                _e2 -= value;
            }
        }

        public void RaiseE1()
        {
            System.Console.WriteLine(""-"");
            if (E1 == null)
            {
                System.Console.WriteLine(""null"");
            }
            else
            {
                E1(Item1);
            }
            System.Console.WriteLine(""-"");
        }

        public void RaiseE2()
        {
            System.Console.WriteLine(""--"");
            if (_e2 == null)
            {
                System.Console.WriteLine(""null"");
            }
            else
            {
                _e2(Item2);
            }
            System.Console.WriteLine(""--"");
        }

        public void Test<S1, S2>((S1, S2) val, System.Action<S1> d)
        {
            System.Action f= () =>
            {
                val.E1 += d;
                System.Console.WriteLine(val.E1);
                val.E1(val.Item1);
                val.E1 -= d;
                System.Console.WriteLine(val.E1 == null);
            };
    
            f();
        }
    }
}
";

            var comp = CompileAndVerify(source, parseOptions: TestOptions.Regular.WithTuplesFeature(), expectedOutput:
@"System.Action`1[System.Int32]
1
True
-
1
-
-
null
-
--
11
--
--
null
--");
        }

        [Fact]
        public void TupleAsyncCapture01()
        {
            var source = @"
using System;
using System.Threading.Tasks;

class C
{
    static void Main()
    {
        Console.WriteLine(Test(42).Result);
    }

    public static async Task<T> Test<T>(T a)
    {
        var x = (f1: a, f2: a);

        await Task.Yield();

        return x.f1;
    }
}
" + trivial2uple;
            var verifier = CompileAndVerify(source, additionalRefs: new[] { MscorlibRef_v46 }, parseOptions: TestOptions.Regular.WithTuplesFeature(), expectedOutput: @"42", options: TestOptions.ReleaseExe);
            verifier.VerifyDiagnostics();
            verifier.VerifyIL("C.<Test>d__1<T>.System.Runtime.CompilerServices.IAsyncStateMachine.MoveNext()", @"
{
  // Code size      191 (0xbf)
  .maxstack  3
  .locals init (int V_0,
                T V_1,
                System.Runtime.CompilerServices.YieldAwaitable.YieldAwaiter V_2,
                System.Runtime.CompilerServices.YieldAwaitable V_3,
                System.Exception V_4)
  IL_0000:  ldarg.0
  IL_0001:  ldfld      ""int C.<Test>d__1<T>.<>1__state""
  IL_0006:  stloc.0
  .try
  {
    IL_0007:  ldloc.0
    IL_0008:  brfalse.s  IL_0058
    IL_000a:  ldarg.0
    IL_000b:  ldarg.0
    IL_000c:  ldfld      ""T C.<Test>d__1<T>.a""
    IL_0011:  ldarg.0
    IL_0012:  ldfld      ""T C.<Test>d__1<T>.a""
    IL_0017:  newobj     ""System.ValueTuple<T, T>..ctor(T, T)""
    IL_001c:  stfld      ""(T f1, T f2) C.<Test>d__1<T>.<x>5__1""
    IL_0021:  call       ""System.Runtime.CompilerServices.YieldAwaitable System.Threading.Tasks.Task.Yield()""
    IL_0026:  stloc.3
    IL_0027:  ldloca.s   V_3
    IL_0029:  call       ""System.Runtime.CompilerServices.YieldAwaitable.YieldAwaiter System.Runtime.CompilerServices.YieldAwaitable.GetAwaiter()""
    IL_002e:  stloc.2
    IL_002f:  ldloca.s   V_2
    IL_0031:  call       ""bool System.Runtime.CompilerServices.YieldAwaitable.YieldAwaiter.IsCompleted.get""
    IL_0036:  brtrue.s   IL_0074
    IL_0038:  ldarg.0
    IL_0039:  ldc.i4.0
    IL_003a:  dup
    IL_003b:  stloc.0
    IL_003c:  stfld      ""int C.<Test>d__1<T>.<>1__state""
    IL_0041:  ldarg.0
    IL_0042:  ldloc.2
    IL_0043:  stfld      ""System.Runtime.CompilerServices.YieldAwaitable.YieldAwaiter C.<Test>d__1<T>.<>u__1""
    IL_0048:  ldarg.0
    IL_0049:  ldflda     ""System.Runtime.CompilerServices.AsyncTaskMethodBuilder<T> C.<Test>d__1<T>.<>t__builder""
    IL_004e:  ldloca.s   V_2
    IL_0050:  ldarg.0
    IL_0051:  call       ""void System.Runtime.CompilerServices.AsyncTaskMethodBuilder<T>.AwaitUnsafeOnCompleted<System.Runtime.CompilerServices.YieldAwaitable.YieldAwaiter, C.<Test>d__1<T>>(ref System.Runtime.CompilerServices.YieldAwaitable.YieldAwaiter, ref C.<Test>d__1<T>)""
    IL_0056:  leave.s    IL_00be
    IL_0058:  ldarg.0
    IL_0059:  ldfld      ""System.Runtime.CompilerServices.YieldAwaitable.YieldAwaiter C.<Test>d__1<T>.<>u__1""
    IL_005e:  stloc.2
    IL_005f:  ldarg.0
    IL_0060:  ldflda     ""System.Runtime.CompilerServices.YieldAwaitable.YieldAwaiter C.<Test>d__1<T>.<>u__1""
    IL_0065:  initobj    ""System.Runtime.CompilerServices.YieldAwaitable.YieldAwaiter""
    IL_006b:  ldarg.0
    IL_006c:  ldc.i4.m1
    IL_006d:  dup
    IL_006e:  stloc.0
    IL_006f:  stfld      ""int C.<Test>d__1<T>.<>1__state""
    IL_0074:  ldloca.s   V_2
    IL_0076:  call       ""void System.Runtime.CompilerServices.YieldAwaitable.YieldAwaiter.GetResult()""
    IL_007b:  ldloca.s   V_2
    IL_007d:  initobj    ""System.Runtime.CompilerServices.YieldAwaitable.YieldAwaiter""
    IL_0083:  ldarg.0
    IL_0084:  ldflda     ""(T f1, T f2) C.<Test>d__1<T>.<x>5__1""
    IL_0089:  ldfld      ""T System.ValueTuple<T, T>.Item1""
    IL_008e:  stloc.1
    IL_008f:  leave.s    IL_00aa
  }
  catch System.Exception
  {
    IL_0091:  stloc.s    V_4
    IL_0093:  ldarg.0
    IL_0094:  ldc.i4.s   -2
    IL_0096:  stfld      ""int C.<Test>d__1<T>.<>1__state""
    IL_009b:  ldarg.0
    IL_009c:  ldflda     ""System.Runtime.CompilerServices.AsyncTaskMethodBuilder<T> C.<Test>d__1<T>.<>t__builder""
    IL_00a1:  ldloc.s    V_4
    IL_00a3:  call       ""void System.Runtime.CompilerServices.AsyncTaskMethodBuilder<T>.SetException(System.Exception)""
    IL_00a8:  leave.s    IL_00be
  }
  IL_00aa:  ldarg.0
  IL_00ab:  ldc.i4.s   -2
  IL_00ad:  stfld      ""int C.<Test>d__1<T>.<>1__state""
  IL_00b2:  ldarg.0
  IL_00b3:  ldflda     ""System.Runtime.CompilerServices.AsyncTaskMethodBuilder<T> C.<Test>d__1<T>.<>t__builder""
  IL_00b8:  ldloc.1
  IL_00b9:  call       ""void System.Runtime.CompilerServices.AsyncTaskMethodBuilder<T>.SetResult(T)""
  IL_00be:  ret
}
");
        }

        [Fact]
        public void TupleAsyncCapture02()
        {
            var source = @"
using System;
using System.Threading.Tasks;

class C
{
    static void Main()
    {
        Console.WriteLine(Test(42).Result);
    }

    public static async Task<string> Test<T>(T a)
    {
        var x = (f1: a, f2: a);

        await Task.Yield();

        return x.ToString();
    }
}
" + trivial2uple;
            var verifier = CompileAndVerify(source, additionalRefs: new[] { MscorlibRef_v46 }, parseOptions: TestOptions.Regular.WithTuplesFeature(), expectedOutput: @"{42, 42}", options: TestOptions.ReleaseExe);
            verifier.VerifyDiagnostics();
            verifier.VerifyIL("C.<Test>d__1<T>.System.Runtime.CompilerServices.IAsyncStateMachine.MoveNext()", @"
{
  // Code size      197 (0xc5)
  .maxstack  3
  .locals init (int V_0,
                string V_1,
                System.Runtime.CompilerServices.YieldAwaitable.YieldAwaiter V_2,
                System.Runtime.CompilerServices.YieldAwaitable V_3,
                System.Exception V_4)
  IL_0000:  ldarg.0
  IL_0001:  ldfld      ""int C.<Test>d__1<T>.<>1__state""
  IL_0006:  stloc.0
  .try
  {
    IL_0007:  ldloc.0
    IL_0008:  brfalse.s  IL_0058
    IL_000a:  ldarg.0
    IL_000b:  ldarg.0
    IL_000c:  ldfld      ""T C.<Test>d__1<T>.a""
    IL_0011:  ldarg.0
    IL_0012:  ldfld      ""T C.<Test>d__1<T>.a""
    IL_0017:  newobj     ""System.ValueTuple<T, T>..ctor(T, T)""
    IL_001c:  stfld      ""(T f1, T f2) C.<Test>d__1<T>.<x>5__1""
    IL_0021:  call       ""System.Runtime.CompilerServices.YieldAwaitable System.Threading.Tasks.Task.Yield()""
    IL_0026:  stloc.3
    IL_0027:  ldloca.s   V_3
    IL_0029:  call       ""System.Runtime.CompilerServices.YieldAwaitable.YieldAwaiter System.Runtime.CompilerServices.YieldAwaitable.GetAwaiter()""
    IL_002e:  stloc.2
    IL_002f:  ldloca.s   V_2
    IL_0031:  call       ""bool System.Runtime.CompilerServices.YieldAwaitable.YieldAwaiter.IsCompleted.get""
    IL_0036:  brtrue.s   IL_0074
    IL_0038:  ldarg.0
    IL_0039:  ldc.i4.0
    IL_003a:  dup
    IL_003b:  stloc.0
    IL_003c:  stfld      ""int C.<Test>d__1<T>.<>1__state""
    IL_0041:  ldarg.0
    IL_0042:  ldloc.2
    IL_0043:  stfld      ""System.Runtime.CompilerServices.YieldAwaitable.YieldAwaiter C.<Test>d__1<T>.<>u__1""
    IL_0048:  ldarg.0
    IL_0049:  ldflda     ""System.Runtime.CompilerServices.AsyncTaskMethodBuilder<string> C.<Test>d__1<T>.<>t__builder""
    IL_004e:  ldloca.s   V_2
    IL_0050:  ldarg.0
    IL_0051:  call       ""void System.Runtime.CompilerServices.AsyncTaskMethodBuilder<string>.AwaitUnsafeOnCompleted<System.Runtime.CompilerServices.YieldAwaitable.YieldAwaiter, C.<Test>d__1<T>>(ref System.Runtime.CompilerServices.YieldAwaitable.YieldAwaiter, ref C.<Test>d__1<T>)""
    IL_0056:  leave.s    IL_00c4
    IL_0058:  ldarg.0
    IL_0059:  ldfld      ""System.Runtime.CompilerServices.YieldAwaitable.YieldAwaiter C.<Test>d__1<T>.<>u__1""
    IL_005e:  stloc.2
    IL_005f:  ldarg.0
    IL_0060:  ldflda     ""System.Runtime.CompilerServices.YieldAwaitable.YieldAwaiter C.<Test>d__1<T>.<>u__1""
    IL_0065:  initobj    ""System.Runtime.CompilerServices.YieldAwaitable.YieldAwaiter""
    IL_006b:  ldarg.0
    IL_006c:  ldc.i4.m1
    IL_006d:  dup
    IL_006e:  stloc.0
    IL_006f:  stfld      ""int C.<Test>d__1<T>.<>1__state""
    IL_0074:  ldloca.s   V_2
    IL_0076:  call       ""void System.Runtime.CompilerServices.YieldAwaitable.YieldAwaiter.GetResult()""
    IL_007b:  ldloca.s   V_2
    IL_007d:  initobj    ""System.Runtime.CompilerServices.YieldAwaitable.YieldAwaiter""
    IL_0083:  ldarg.0
    IL_0084:  ldflda     ""(T f1, T f2) C.<Test>d__1<T>.<x>5__1""
    IL_0089:  constrained. ""System.ValueTuple<T, T>""
    IL_008f:  callvirt   ""string object.ToString()""
    IL_0094:  stloc.1
    IL_0095:  leave.s    IL_00b0
  }
  catch System.Exception
  {
    IL_0097:  stloc.s    V_4
    IL_0099:  ldarg.0
    IL_009a:  ldc.i4.s   -2
    IL_009c:  stfld      ""int C.<Test>d__1<T>.<>1__state""
    IL_00a1:  ldarg.0
    IL_00a2:  ldflda     ""System.Runtime.CompilerServices.AsyncTaskMethodBuilder<string> C.<Test>d__1<T>.<>t__builder""
    IL_00a7:  ldloc.s    V_4
    IL_00a9:  call       ""void System.Runtime.CompilerServices.AsyncTaskMethodBuilder<string>.SetException(System.Exception)""
    IL_00ae:  leave.s    IL_00c4
  }
  IL_00b0:  ldarg.0
  IL_00b1:  ldc.i4.s   -2
  IL_00b3:  stfld      ""int C.<Test>d__1<T>.<>1__state""
  IL_00b8:  ldarg.0
  IL_00b9:  ldflda     ""System.Runtime.CompilerServices.AsyncTaskMethodBuilder<string> C.<Test>d__1<T>.<>t__builder""
  IL_00be:  ldloc.1
  IL_00bf:  call       ""void System.Runtime.CompilerServices.AsyncTaskMethodBuilder<string>.SetResult(string)""
  IL_00c4:  ret
}
");
        }

        [Fact]
        public void TupleAsyncCapture03()
        {
            var source = @"
using System;
using System.Threading.Tasks;

class C
{
    static void Main()
    {
        Console.WriteLine(Test(42).Result);
    }

    public static async Task<T> Test<T>(T a)
    {
        var x = (f1: a, f2: a);

        await Task.Yield();

        return x.Test(a);
    }
}

namespace System
{
    // struct with two values
    public struct ValueTuple<T1, T2>
    {
        public T1 Item1;
        public T2 Item2;

        public ValueTuple(T1 item1, T2 item2)
        {
            this.Item1 = item1;
            this.Item2 = item2;
        }

        public override string ToString()
        {
            return '{' + Item1?.ToString() + "", "" + Item2?.ToString() + '}';
        }

        public U Test<U>(U val)
        {
            return val;
        }
    }
}
";
            var verifier = CompileAndVerify(source, additionalRefs: new[] { MscorlibRef_v46 }, parseOptions: TestOptions.Regular.WithTuplesFeature(), expectedOutput: @"42", options: TestOptions.ReleaseExe);
            verifier.VerifyDiagnostics();
            verifier.VerifyIL("C.<Test>d__1<T>.System.Runtime.CompilerServices.IAsyncStateMachine.MoveNext()", @"
{
  // Code size      197 (0xc5)
  .maxstack  3
  .locals init (int V_0,
                T V_1,
                System.Runtime.CompilerServices.YieldAwaitable.YieldAwaiter V_2,
                System.Runtime.CompilerServices.YieldAwaitable V_3,
                System.Exception V_4)
  IL_0000:  ldarg.0
  IL_0001:  ldfld      ""int C.<Test>d__1<T>.<>1__state""
  IL_0006:  stloc.0
  .try
  {
    IL_0007:  ldloc.0
    IL_0008:  brfalse.s  IL_0058
    IL_000a:  ldarg.0
    IL_000b:  ldarg.0
    IL_000c:  ldfld      ""T C.<Test>d__1<T>.a""
    IL_0011:  ldarg.0
    IL_0012:  ldfld      ""T C.<Test>d__1<T>.a""
    IL_0017:  newobj     ""System.ValueTuple<T, T>..ctor(T, T)""
    IL_001c:  stfld      ""(T f1, T f2) C.<Test>d__1<T>.<x>5__1""
    IL_0021:  call       ""System.Runtime.CompilerServices.YieldAwaitable System.Threading.Tasks.Task.Yield()""
    IL_0026:  stloc.3
    IL_0027:  ldloca.s   V_3
    IL_0029:  call       ""System.Runtime.CompilerServices.YieldAwaitable.YieldAwaiter System.Runtime.CompilerServices.YieldAwaitable.GetAwaiter()""
    IL_002e:  stloc.2
    IL_002f:  ldloca.s   V_2
    IL_0031:  call       ""bool System.Runtime.CompilerServices.YieldAwaitable.YieldAwaiter.IsCompleted.get""
    IL_0036:  brtrue.s   IL_0074
    IL_0038:  ldarg.0
    IL_0039:  ldc.i4.0
    IL_003a:  dup
    IL_003b:  stloc.0
    IL_003c:  stfld      ""int C.<Test>d__1<T>.<>1__state""
    IL_0041:  ldarg.0
    IL_0042:  ldloc.2
    IL_0043:  stfld      ""System.Runtime.CompilerServices.YieldAwaitable.YieldAwaiter C.<Test>d__1<T>.<>u__1""
    IL_0048:  ldarg.0
    IL_0049:  ldflda     ""System.Runtime.CompilerServices.AsyncTaskMethodBuilder<T> C.<Test>d__1<T>.<>t__builder""
    IL_004e:  ldloca.s   V_2
    IL_0050:  ldarg.0
    IL_0051:  call       ""void System.Runtime.CompilerServices.AsyncTaskMethodBuilder<T>.AwaitUnsafeOnCompleted<System.Runtime.CompilerServices.YieldAwaitable.YieldAwaiter, C.<Test>d__1<T>>(ref System.Runtime.CompilerServices.YieldAwaitable.YieldAwaiter, ref C.<Test>d__1<T>)""
    IL_0056:  leave.s    IL_00c4
    IL_0058:  ldarg.0
    IL_0059:  ldfld      ""System.Runtime.CompilerServices.YieldAwaitable.YieldAwaiter C.<Test>d__1<T>.<>u__1""
    IL_005e:  stloc.2
    IL_005f:  ldarg.0
    IL_0060:  ldflda     ""System.Runtime.CompilerServices.YieldAwaitable.YieldAwaiter C.<Test>d__1<T>.<>u__1""
    IL_0065:  initobj    ""System.Runtime.CompilerServices.YieldAwaitable.YieldAwaiter""
    IL_006b:  ldarg.0
    IL_006c:  ldc.i4.m1
    IL_006d:  dup
    IL_006e:  stloc.0
    IL_006f:  stfld      ""int C.<Test>d__1<T>.<>1__state""
    IL_0074:  ldloca.s   V_2
    IL_0076:  call       ""void System.Runtime.CompilerServices.YieldAwaitable.YieldAwaiter.GetResult()""
    IL_007b:  ldloca.s   V_2
    IL_007d:  initobj    ""System.Runtime.CompilerServices.YieldAwaitable.YieldAwaiter""
    IL_0083:  ldarg.0
    IL_0084:  ldflda     ""(T f1, T f2) C.<Test>d__1<T>.<x>5__1""
    IL_0089:  ldarg.0
    IL_008a:  ldfld      ""T C.<Test>d__1<T>.a""
    IL_008f:  call       ""T System.ValueTuple<T, T>.Test<T>(T)""
    IL_0094:  stloc.1
    IL_0095:  leave.s    IL_00b0
  }
  catch System.Exception
  {
    IL_0097:  stloc.s    V_4
    IL_0099:  ldarg.0
    IL_009a:  ldc.i4.s   -2
    IL_009c:  stfld      ""int C.<Test>d__1<T>.<>1__state""
    IL_00a1:  ldarg.0
    IL_00a2:  ldflda     ""System.Runtime.CompilerServices.AsyncTaskMethodBuilder<T> C.<Test>d__1<T>.<>t__builder""
    IL_00a7:  ldloc.s    V_4
    IL_00a9:  call       ""void System.Runtime.CompilerServices.AsyncTaskMethodBuilder<T>.SetException(System.Exception)""
    IL_00ae:  leave.s    IL_00c4
  }
  IL_00b0:  ldarg.0
  IL_00b1:  ldc.i4.s   -2
  IL_00b3:  stfld      ""int C.<Test>d__1<T>.<>1__state""
  IL_00b8:  ldarg.0
  IL_00b9:  ldflda     ""System.Runtime.CompilerServices.AsyncTaskMethodBuilder<T> C.<Test>d__1<T>.<>t__builder""
  IL_00be:  ldloc.1
  IL_00bf:  call       ""void System.Runtime.CompilerServices.AsyncTaskMethodBuilder<T>.SetResult(T)""
  IL_00c4:  ret
}
");
        }

        [Fact]
        public void TupleAsyncCapture04()
        {
            var source = @"
using System;
using System.Threading.Tasks;

class C
{
    static void Main()
    {
        Console.WriteLine(Test(42).Result);
    }

    public static async Task<T> Test<T>(T a)
    {
        var x = (f1: 1, f2: 2);

        await Task.Yield();

        return x.Test(a);
    }
}

namespace System
{
    // struct with two values
    public struct ValueTuple<T1, T2>
    {
        public T1 Item1;
        public T2 Item2;

        public ValueTuple(T1 item1, T2 item2)
        {
            this.Item1 = item1;
            this.Item2 = item2;
        }

        public override string ToString()
        {
            return '{' + Item1?.ToString() + "", "" + Item2?.ToString() + '}';
        }

        public U Test<U>(U val)
        {
            return val;
        }
    }
}
";
            var verifier = CompileAndVerify(source, additionalRefs: new[] { MscorlibRef_v46 }, parseOptions: TestOptions.Regular.WithTuplesFeature(), expectedOutput: @"42", options: TestOptions.ReleaseExe);
            verifier.VerifyDiagnostics();
            verifier.VerifyIL("C.<Test>d__1<T>.System.Runtime.CompilerServices.IAsyncStateMachine.MoveNext()", @"
{
  // Code size      187 (0xbb)
  .maxstack  3
  .locals init (int V_0,
                T V_1,
                System.Runtime.CompilerServices.YieldAwaitable.YieldAwaiter V_2,
                System.Runtime.CompilerServices.YieldAwaitable V_3,
                System.Exception V_4)
  IL_0000:  ldarg.0
  IL_0001:  ldfld      ""int C.<Test>d__1<T>.<>1__state""
  IL_0006:  stloc.0
  .try
  {
    IL_0007:  ldloc.0
    IL_0008:  brfalse.s  IL_004e
    IL_000a:  ldarg.0
    IL_000b:  ldc.i4.1
    IL_000c:  ldc.i4.2
    IL_000d:  newobj     ""System.ValueTuple<int, int>..ctor(int, int)""
    IL_0012:  stfld      ""(int f1, int f2) C.<Test>d__1<T>.<x>5__1""
    IL_0017:  call       ""System.Runtime.CompilerServices.YieldAwaitable System.Threading.Tasks.Task.Yield()""
    IL_001c:  stloc.3
    IL_001d:  ldloca.s   V_3
    IL_001f:  call       ""System.Runtime.CompilerServices.YieldAwaitable.YieldAwaiter System.Runtime.CompilerServices.YieldAwaitable.GetAwaiter()""
    IL_0024:  stloc.2
    IL_0025:  ldloca.s   V_2
    IL_0027:  call       ""bool System.Runtime.CompilerServices.YieldAwaitable.YieldAwaiter.IsCompleted.get""
    IL_002c:  brtrue.s   IL_006a
    IL_002e:  ldarg.0
    IL_002f:  ldc.i4.0
    IL_0030:  dup
    IL_0031:  stloc.0
    IL_0032:  stfld      ""int C.<Test>d__1<T>.<>1__state""
    IL_0037:  ldarg.0
    IL_0038:  ldloc.2
    IL_0039:  stfld      ""System.Runtime.CompilerServices.YieldAwaitable.YieldAwaiter C.<Test>d__1<T>.<>u__1""
    IL_003e:  ldarg.0
    IL_003f:  ldflda     ""System.Runtime.CompilerServices.AsyncTaskMethodBuilder<T> C.<Test>d__1<T>.<>t__builder""
    IL_0044:  ldloca.s   V_2
    IL_0046:  ldarg.0
    IL_0047:  call       ""void System.Runtime.CompilerServices.AsyncTaskMethodBuilder<T>.AwaitUnsafeOnCompleted<System.Runtime.CompilerServices.YieldAwaitable.YieldAwaiter, C.<Test>d__1<T>>(ref System.Runtime.CompilerServices.YieldAwaitable.YieldAwaiter, ref C.<Test>d__1<T>)""
    IL_004c:  leave.s    IL_00ba
    IL_004e:  ldarg.0
    IL_004f:  ldfld      ""System.Runtime.CompilerServices.YieldAwaitable.YieldAwaiter C.<Test>d__1<T>.<>u__1""
    IL_0054:  stloc.2
    IL_0055:  ldarg.0
    IL_0056:  ldflda     ""System.Runtime.CompilerServices.YieldAwaitable.YieldAwaiter C.<Test>d__1<T>.<>u__1""
    IL_005b:  initobj    ""System.Runtime.CompilerServices.YieldAwaitable.YieldAwaiter""
    IL_0061:  ldarg.0
    IL_0062:  ldc.i4.m1
    IL_0063:  dup
    IL_0064:  stloc.0
    IL_0065:  stfld      ""int C.<Test>d__1<T>.<>1__state""
    IL_006a:  ldloca.s   V_2
    IL_006c:  call       ""void System.Runtime.CompilerServices.YieldAwaitable.YieldAwaiter.GetResult()""
    IL_0071:  ldloca.s   V_2
    IL_0073:  initobj    ""System.Runtime.CompilerServices.YieldAwaitable.YieldAwaiter""
    IL_0079:  ldarg.0
    IL_007a:  ldflda     ""(int f1, int f2) C.<Test>d__1<T>.<x>5__1""
    IL_007f:  ldarg.0
    IL_0080:  ldfld      ""T C.<Test>d__1<T>.a""
    IL_0085:  call       ""T System.ValueTuple<int, int>.Test<T>(T)""
    IL_008a:  stloc.1
    IL_008b:  leave.s    IL_00a6
  }
  catch System.Exception
  {
    IL_008d:  stloc.s    V_4
    IL_008f:  ldarg.0
    IL_0090:  ldc.i4.s   -2
    IL_0092:  stfld      ""int C.<Test>d__1<T>.<>1__state""
    IL_0097:  ldarg.0
    IL_0098:  ldflda     ""System.Runtime.CompilerServices.AsyncTaskMethodBuilder<T> C.<Test>d__1<T>.<>t__builder""
    IL_009d:  ldloc.s    V_4
    IL_009f:  call       ""void System.Runtime.CompilerServices.AsyncTaskMethodBuilder<T>.SetException(System.Exception)""
    IL_00a4:  leave.s    IL_00ba
  }
  IL_00a6:  ldarg.0
  IL_00a7:  ldc.i4.s   -2
  IL_00a9:  stfld      ""int C.<Test>d__1<T>.<>1__state""
  IL_00ae:  ldarg.0
  IL_00af:  ldflda     ""System.Runtime.CompilerServices.AsyncTaskMethodBuilder<T> C.<Test>d__1<T>.<>t__builder""
  IL_00b4:  ldloc.1
  IL_00b5:  call       ""void System.Runtime.CompilerServices.AsyncTaskMethodBuilder<T>.SetResult(T)""
  IL_00ba:  ret
}
");
        }

        [Fact]
        public void TupleAsyncCapture05()
        {
            var source = @"
using System;
using System.Threading.Tasks;

class C
{
    static void Main()
    {
        Console.WriteLine(Test(42).Result);
    }

    public static async Task<T> Test<T>(T a)
    {
        var x = (f1: a, f2: a);

        await Task.Yield();

        return x.P1;
    }
}

namespace System
{
    public struct ValueTuple<T1, T2>
    {
        public T1 Item1;
        public T2 Item2;

        public ValueTuple(T1 item1, T2 item2)
        {
            this.Item1 = item1;
            this.Item2 = item2;
        }

        public override string ToString()
        {
            return '{' + Item1?.ToString() + "", "" + Item2?.ToString() + '}';
        }

        public T1 P1
        {
            get
            {
                return Item1;
            }
        }
    }
}
";
            var verifier = CompileAndVerify(source, additionalRefs: new[] { MscorlibRef_v46 }, parseOptions: TestOptions.Regular.WithTuplesFeature(), expectedOutput: @"42", options: TestOptions.ReleaseExe);
            verifier.VerifyDiagnostics();
        }

        [Fact]
        public void TupleAsyncCapture06()
        {
            var source = @"
using System;
using System.Threading.Tasks;

class C
{
    static void Main()
    {
        var v1 = M1();
        System.Action<int> d1 = (int i1) => System.Console.WriteLine(i1); 
        v1.Test(v1, d1).Wait();
        Test(v1).Wait();
    }

    static async Task Test<T1, T2>((T1, T2) v1)
    {
        System.Action<T1> d1 = (T1 i1) => System.Console.WriteLine(i1); 
        System.Action<T2> d2 = (T2 i2) => System.Console.WriteLine(i2); 

        await Task.Yield();

        v1.E1 += d1;
        v1.RaiseE1();
        v1.E1 -= d1;
        v1.RaiseE1();
        v1.E2 += d2;
        v1.RaiseE2();
        v1.E2 -= d2;
        v1.RaiseE2();   
    }

    static (int, long) M1()
    {
        return (1, 11);
    }
}

namespace System
{
    public struct ValueTuple<T1, T2>
    {
        public T1 Item1;
        public T2 Item2;

        public ValueTuple(T1 item1, T2 item2)
        {
            this.Item1 = item1;
            this.Item2 = item2;
            this.E1 = null;
            this._e2 = null;
        }

        public event System.Action<T1> E1;

        private System.Action<T2> _e2;
        public event System.Action<T2> E2
        {
            add
            {
                _e2 += value;
            }
            remove
            {
                _e2 -= value;
            }
        }

        public void RaiseE1()
        {
            System.Console.WriteLine(""-"");
            if (E1 == null)
            {
                System.Console.WriteLine(""null"");
            }
            else
            {
                E1(Item1);
            }
            System.Console.WriteLine(""-"");
        }

        public void RaiseE2()
        {
            System.Console.WriteLine(""--"");
            if (_e2 == null)
            {
                System.Console.WriteLine(""null"");
            }
            else
            {
                _e2(Item2);
            }
            System.Console.WriteLine(""--"");
        }

        public async Task Test<S1, S2>((S1, S2) val, System.Action<S1> d)
        {
            d = d;
            await Task.Yield();

            val.E1 += d;
            System.Console.WriteLine(val.E1);
            val.E1(val.Item1);
            val.E1 -= d;
            System.Console.WriteLine(val.E1 == null);
        }
    }
}
";

            var comp = CompileAndVerify(source, additionalRefs: new[] { MscorlibRef_v46 }, parseOptions: TestOptions.Regular.WithTuplesFeature(), expectedOutput:
@"System.Action`1[System.Int32]
1
True
-
1
-
-
null
-
--
11
--
--
null
--");
        }

        [Fact]
        public void LongTupleWithSubstitution()
        {
            var source = @"
using System;
using System.Threading.Tasks;

class C
{
    static void Main()
    {
        Console.WriteLine(Test(42).Result);
    }

    public static async Task<T> Test<T>(T a)
    {
        var x = (f1: 1, f2: 2, f3: 3, f4: 4, f5: 5, f6: 6, f7: 7, f8: a);

        await Task.Yield();

        return x.f8;
    }
}
" + trivial2uple + trivial3uple + trivalRemainingTuples;

            CompileAndVerify(source, expectedOutput: @"42", additionalRefs: new[] { MscorlibRef_v46 }, options: TestOptions.ReleaseExe, parseOptions: TestOptions.Regular.WithTuplesFeature());
        }

        [Fact]
        public void TupleUsageWithoutTupleLibrary()
        {
            var source = @"
class C
{
    static void Main()
    {
        (int, string) x = (1, ""hello"");
    }
}
";
            var comp = CreateCompilationWithMscorlib(source, parseOptions: TestOptions.Regular.WithTuplesFeature());
            comp.VerifyDiagnostics(
                // (6,9): error CS0518: Predefined type 'System.ValueTuple`2' is not defined or imported
                //         (int, string) x = (1, "hello");
                Diagnostic(ErrorCode.ERR_PredefinedTypeNotFound, "(int, string)").WithArguments("System.ValueTuple`2").WithLocation(6, 9),
                // (6,27): error CS0518: Predefined type 'System.ValueTuple`2' is not defined or imported
                //         (int, string) x = (1, "hello");
                Diagnostic(ErrorCode.ERR_PredefinedTypeNotFound, @"(1, ""hello"")").WithArguments("System.ValueTuple`2").WithLocation(6, 27)
                );
        }

        [Fact]
        public void TupleUsageWithMissingTupleMembers()
        {
            var source = @"
namespace System
{
    public struct ValueTuple<T1, T2> { }
}

class C
{
    static void Main()
    {
        (int, int) x = (1, 2);
    }
}
";
            var comp = CreateCompilationWithMscorlib(source, assemblyName: "comp", parseOptions: TestOptions.Regular.WithTuplesFeature());
            comp.VerifyEmitDiagnostics(
                // (11,24): error CS8205: Member '.ctor' was not found on type 'ValueTuple<T1, T2>' from assembly 'comp, Version=0.0.0.0, Culture=neutral, PublicKeyToken=null'.
                //         (int, int) x = (1, 2);
                Diagnostic(ErrorCode.ERR_PredefinedTypeMemberNotFoundInAssembly, "(1, 2)").WithArguments(".ctor", "System.ValueTuple<T1, T2>", "comp, Version=0.0.0.0, Culture=neutral, PublicKeyToken=null").WithLocation(11, 24)
                               );
        }

        [Fact]
        public void TupleWithDuplicateNames()
        {
            var source = @"
class C
{
    static void Main()
    {
        (int a, string a) x = (b: 1, b: ""hello"", b: 2);
    }
}
" + trivial2uple + trivial3uple;

            var comp = CreateCompilationWithMscorlib(source, parseOptions: TestOptions.Regular.WithTuplesFeature());
            comp.VerifyDiagnostics(
                // (6,24): error CS8203: Tuple member names must be unique.
                //         (int a, string a) x = (b: 1, b: "hello", b: 2);
                Diagnostic(ErrorCode.ERR_TupleDuplicateMemberName, "a").WithLocation(6, 24),
                // (6,38): error CS8203: Tuple member names must be unique.
                //         (int a, string a) x = (b: 1, b: "hello", b: 2);
                Diagnostic(ErrorCode.ERR_TupleDuplicateMemberName, "b").WithLocation(6, 38),
                // (6,50): error CS8203: Tuple member names must be unique.
                //         (int a, string a) x = (b: 1, b: "hello", b: 2);
                Diagnostic(ErrorCode.ERR_TupleDuplicateMemberName, "b").WithLocation(6, 50)
               );
        }

        [Fact]
        public void TupleWithDuplicateReservedNames()
        {
            var source = @"
class C
{
    static void Main()
    {
        (int Item1, string Item1) x = (Item1: 1, Item1: ""hello"");
        (int Item2, string Item2) y = (Item2: 1, Item2: ""hello"");
    }
}
" + trivial2uple;

            var comp = CreateCompilationWithMscorlib(source, parseOptions: TestOptions.Regular.WithTuplesFeature());
            comp.VerifyDiagnostics(
                // (6,28): error CS8201: Tuple member name 'Item1' is only allowed at position 1.
                //         (int Item1, string Item1) x = (Item1: 1, Item1: "hello");
                Diagnostic(ErrorCode.ERR_TupleReservedMemberName, "Item1").WithArguments("Item1", "1").WithLocation(6, 28),
                // (6,50): error CS8201: Tuple member name 'Item1' is only allowed at position 1.
                //         (int Item1, string Item1) x = (Item1: 1, Item1: "hello");
                Diagnostic(ErrorCode.ERR_TupleReservedMemberName, "Item1").WithArguments("Item1", "1").WithLocation(6, 50),
                // (7,14): error CS8201: Tuple member name 'Item2' is only allowed at position 2.
                //         (int Item2, string Item2) y = (Item2: 1, Item2: "hello");
                Diagnostic(ErrorCode.ERR_TupleReservedMemberName, "Item2").WithArguments("Item2", "2").WithLocation(7, 14),
                // (7,40): error CS8201: Tuple member name 'Item2' is only allowed at position 2.
                //         (int Item2, string Item2) y = (Item2: 1, Item2: "hello");
                Diagnostic(ErrorCode.ERR_TupleReservedMemberName, "Item2").WithArguments("Item2", "2").WithLocation(7, 40)
                );
        }

        [Fact]
        public void TupleWithNonReservedNames()
        {
            var source = @"
class C
{
    static void Main()
    {
        (int Item1, int Item01, int Item10) x = (Item01: 1, Item1: 2, Item10: 3);
    }
}
";

            var comp = CreateCompilationWithMscorlib(source, references: new[] { ValueTupleRef }, parseOptions: TestOptions.Regular.WithTuplesFeature());
            comp.VerifyDiagnostics(
                // (6,37): error CS8201: Tuple member name 'Item10' is only allowed at position 10.
                //         (int Item1, int Item01, int Item10) x = (Item01: 1, Item1: 2, Item10: 3);
                Diagnostic(ErrorCode.ERR_TupleReservedMemberName, "Item10").WithArguments("Item10", "10").WithLocation(6, 37),
                // (6,61): error CS8201: Tuple member name 'Item1' is only allowed at position 1.
                //         (int Item1, int Item01, int Item10) x = (Item01: 1, Item1: 2, Item10: 3);
                Diagnostic(ErrorCode.ERR_TupleReservedMemberName, "Item1").WithArguments("Item1", "1").WithLocation(6, 61),
                // (6,71): error CS8201: Tuple member name 'Item10' is only allowed at position 10.
                //         (int Item1, int Item01, int Item10) x = (Item01: 1, Item1: 2, Item10: 3);
                Diagnostic(ErrorCode.ERR_TupleReservedMemberName, "Item10").WithArguments("Item10", "10").WithLocation(6, 71)
                );
        }

        [Fact]
        public void DefaultValueForTuple()
        {
            var source = @"
class C
{
    static void Main()
    {
        (int a, string b) x = (1, ""hello"");
        x = default((int, string));
        System.Console.WriteLine(x.a);
        System.Console.WriteLine(x.b ?? ""null"");
    }
}
" + trivial2uple;

            var comp = CompileAndVerify(source, parseOptions: TestOptions.Regular.WithTuplesFeature(), expectedOutput: @"0
null");
        }

        [Fact]
        public void TupleWithDuplicateMemberNames()
        {
            var source = @"
class C
{
    static void Main()
    {
        (int a, string a) x = (b: 1, c: ""hello"", b: 2);
    }
}
" + trivial2uple + trivial3uple;

            var comp = CreateCompilationWithMscorlib(source, parseOptions: TestOptions.Regular.WithTuplesFeature());
            comp.VerifyDiagnostics(
                // (6,24): error CS8203: Tuple member names must be unique.
                //         (int a, string a) x = (b: 1, c: "hello", b: 2);
                Diagnostic(ErrorCode.ERR_TupleDuplicateMemberName, "a").WithLocation(6, 24),
                // (6,50): error CS8203: Tuple member names must be unique.
                //         (int a, string a) x = (b: 1, c: "hello", b: 2);
                Diagnostic(ErrorCode.ERR_TupleDuplicateMemberName, "b").WithLocation(6, 50)
                );
        }

        [Fact]
        public void TupleWithReservedMemberNames()
        {
            var source = @"
class C
{
    static void Main()
    {
        (int Item1, string Item3, string Item2, int Item4, int Item5, int Item6, int Item7, string Rest) x = (Item2: ""bad"", Item4: ""bad"", Item3: 3, Item4: 4, Item5: 5, Item6: 6, Item7: 7, Rest: ""bad"");
    }
}
";

            var comp = CreateCompilationWithMscorlib(source, references: new[] { ValueTupleRef }, parseOptions: TestOptions.Regular.WithTuplesFeature());
            comp.VerifyDiagnostics(
                // (6,28): error CS8201: Tuple member name 'Item3' is only allowed at position 3.
                //         (int Item1, string Item3, string Item2, int Item4, int Item5, int Item6, int Item7, string Rest) x = (Item2: "bad", Item4: "bad", Item3: 3, Item4: 4, Item5: 5, Item6: 6, Item7: 7, Rest: "bad");
                Diagnostic(ErrorCode.ERR_TupleReservedMemberName, "Item3").WithArguments("Item3", "3").WithLocation(6, 28),
                // (6,42): error CS8201: Tuple member name 'Item2' is only allowed at position 2.
                //         (int Item1, string Item3, string Item2, int Item4, int Item5, int Item6, int Item7, string Rest) x = (Item2: "bad", Item4: "bad", Item3: 3, Item4: 4, Item5: 5, Item6: 6, Item7: 7, Rest: "bad");
                Diagnostic(ErrorCode.ERR_TupleReservedMemberName, "Item2").WithArguments("Item2", "2").WithLocation(6, 42),
                // (6,100): error CS8202: Tuple membername 'Rest' is disallowed at any position.
                //         (int Item1, string Item3, string Item2, int Item4, int Item5, int Item6, int Item7, string Rest) x = (Item2: "bad", Item4: "bad", Item3: 3, Item4: 4, Item5: 5, Item6: 6, Item7: 7, Rest: "bad");
                Diagnostic(ErrorCode.ERR_TupleReservedMemberNameAnyPosition, "Rest").WithArguments("Rest").WithLocation(6, 100),
                // (6,111): error CS8201: Tuple member name 'Item2' is only allowed at position 2.
                //         (int Item1, string Item3, string Item2, int Item4, int Item5, int Item6, int Item7, string Rest) x = (Item2: "bad", Item4: "bad", Item3: 3, Item4: 4, Item5: 5, Item6: 6, Item7: 7, Rest: "bad");
                Diagnostic(ErrorCode.ERR_TupleReservedMemberName, "Item2").WithArguments("Item2", "2").WithLocation(6, 111),
                // (6,125): error CS8201: Tuple member name 'Item4' is only allowed at position 4.
                //         (int Item1, string Item3, string Item2, int Item4, int Item5, int Item6, int Item7, string Rest) x = (Item2: "bad", Item4: "bad", Item3: 3, Item4: 4, Item5: 5, Item6: 6, Item7: 7, Rest: "bad");
                Diagnostic(ErrorCode.ERR_TupleReservedMemberName, "Item4").WithArguments("Item4", "4").WithLocation(6, 125),
                // (6,189): error CS8202: Tuple membername 'Rest' is disallowed at any position.
                //         (int Item1, string Item3, string Item2, int Item4, int Item5, int Item6, int Item7, string Rest) x = (Item2: "bad", Item4: "bad", Item3: 3, Item4: 4, Item5: 5, Item6: 6, Item7: 7, Rest: "bad");
                Diagnostic(ErrorCode.ERR_TupleReservedMemberNameAnyPosition, "Rest").WithArguments("Rest").WithLocation(6, 189)
               );
        }

        [Fact]
        public void LongTupleDeclaration()
        {
            var source = @"
class C
{
    static void Main()
    {
        (int, int, int, int, int, int, int, string, int, int, int, int) x = (1, 2, 3, 4, 5, 6, 7, ""Alice"", 2, 3, 4, 5);
        System.Console.WriteLine($""{x.Item1} {x.Item2} {x.Item3} {x.Item4} {x.Item5} {x.Item6} {x.Item7} {x.Item8} {x.Item9} {x.Item10} {x.Item11} {x.Item12}"");
    }
}
" + trivial2uple + trivial3uple + trivalRemainingTuples;

            Action<ModuleSymbol> validator = module =>
            {
                var sourceModule = (SourceModuleSymbol)module;
                var compilation = sourceModule.DeclaringCompilation;
                var tree = compilation.SyntaxTrees.First();
                var model = compilation.GetSemanticModel(tree);
                var nodes = tree.GetCompilationUnitRoot().DescendantNodes();

                var x = nodes.OfType<VariableDeclaratorSyntax>().First();

                Assert.Equal("(System.Int32, System.Int32, System.Int32, System.Int32, System.Int32, System.Int32, System.Int32, "
                    + "System.String, System.Int32, System.Int32, System.Int32, System.Int32) x",
                    model.GetDeclaredSymbol(x).ToTestDisplayString());
            };

            var verifier = CompileAndVerify(source, expectedOutput: @"1 2 3 4 5 6 7 Alice 2 3 4 5", additionalRefs: new[] { MscorlibRef }, sourceSymbolValidator: validator, parseOptions: TestOptions.Regular.WithTuplesFeature());
            verifier.VerifyDiagnostics();
        }

        [Fact]
        public void LongTupleDeclarationWithNames()
        {
            var source = @"
class C
{
    static void Main()
    {
        (int a, int b, int c, int d, int e, int f, int g, string h, int i, int j, int k, int l) x = (1, 2, 3, 4, 5, 6, 7, ""Alice"", 2, 3, 4, 5);
        System.Console.WriteLine($""{x.a} {x.b} {x.c} {x.d} {x.e} {x.f} {x.g} {x.h} {x.i} {x.j} {x.k} {x.l}"");
    }
}
";

            Action<ModuleSymbol> validator = module =>
            {
                var sourceModule = (SourceModuleSymbol)module;
                var compilation = sourceModule.DeclaringCompilation;
                var tree = compilation.SyntaxTrees.First();
                var model = compilation.GetSemanticModel(tree);
                var nodes = tree.GetCompilationUnitRoot().DescendantNodes();

                var x = nodes.OfType<VariableDeclaratorSyntax>().First();

                Assert.Equal("(System.Int32 a, System.Int32 b, System.Int32 c, System.Int32 d, System.Int32 e, System.Int32 f, System.Int32 g, "
                    + "System.String h, System.Int32 i, System.Int32 j, System.Int32 k, System.Int32 l) x",
                    model.GetDeclaredSymbol(x).ToTestDisplayString());
            };

            var verifier = CompileAndVerify(source, expectedOutput: @"1 2 3 4 5 6 7 Alice 2 3 4 5", additionalRefs: new[] { MscorlibRef, ValueTupleRef, SystemRuntimeFacadeRef }, sourceSymbolValidator: validator, parseOptions: TestOptions.Regular.WithTuplesFeature());
            verifier.VerifyDiagnostics();
        }

        [Fact]
        public void HugeTupleCreationParses()
        {
            StringBuilder b = new StringBuilder();
            b.Append("(");
            for (int i = 0; i < 3000; i++)
            {
                b.Append("1, ");
            }
            b.Append("1)");

            var source = @"
class C
{
    static void Main()
    {
        var x = " + b.ToString() + @";
    }
}
";
            CreateCompilationWithMscorlib(source, parseOptions: TestOptions.Regular.WithTuplesFeature());
        }

        [Fact]
        public void HugeTupleDeclarationParses()
        {
            StringBuilder b = new StringBuilder();
            b.Append("(");
            for (int i = 0; i < 3000; i++)
            {
                b.Append("int, ");
            }
            b.Append("int)");

            var source = @"
class C
{
    static void Main()
    {
        " + b.ToString() + @" x;
    }
}
";
            CreateCompilationWithMscorlib(source, parseOptions: TestOptions.Regular.WithTuplesFeature());
        }

        [Fact]
        public void GenericTupleWithoutTupleLibrary()
        {
            var source = @"
class C
{
    static void Main()
    {
        var x = M<int, bool>();
        System.Console.WriteLine($""{x.first} {x.second}"");
    }

    static (T1 first, T2 second) M<T1, T2>()
    {
        return (default(T1), default(T2));
    }
}
";
            var comp = CreateCompilationWithMscorlib(source, parseOptions: TestOptions.Regular.WithTuplesFeature());
            comp.VerifyDiagnostics(
                // (10,12): error CS0518: Predefined type 'System.ValueTuple`2' is not defined or imported
                //     static (T1 first, T2 second) M<T1, T2>()
                Diagnostic(ErrorCode.ERR_PredefinedTypeNotFound, "(T1 first, T2 second)").WithArguments("System.ValueTuple`2").WithLocation(10, 12),
                // (12,16): error CS0518: Predefined type 'System.ValueTuple`2' is not defined or imported
                //         return (default(T1), default(T2));
                Diagnostic(ErrorCode.ERR_PredefinedTypeNotFound, "(default(T1), default(T2))").WithArguments("System.ValueTuple`2").WithLocation(12, 16)
                );

            var c = comp.GetTypeByMetadataName("C");

            var mTuple = (NamedTypeSymbol)c.GetMember<MethodSymbol>("M").ReturnType;

            Assert.True(mTuple.IsTupleType);
            Assert.Equal(TypeKind.Error, mTuple.TupleUnderlyingType.TypeKind);
            Assert.Equal(SymbolKind.ErrorType, mTuple.TupleUnderlyingType.Kind);
            Assert.IsAssignableFrom<ErrorTypeSymbol>(mTuple.TupleUnderlyingType); 
            Assert.Equal(TypeKind.Struct, mTuple.TypeKind);
            AssertTupleTypeEquality(mTuple);
            Assert.False(mTuple.IsImplicitlyDeclared);
            Assert.Equal("Predefined type 'System.ValueTuple`2' is not defined or imported", mTuple.GetUseSiteDiagnostic().GetMessage(CultureInfo.InvariantCulture));
            Assert.Null(mTuple.BaseType);
            Assert.False(((TupleTypeSymbol)mTuple).UnderlyingDefinitionToMemberMap.Any());

            var mFirst = (FieldSymbol)mTuple.GetMembers("first").Single();

            Assert.IsType<TupleErrorFieldSymbol>(mFirst);

            Assert.True(mFirst.IsTupleField);
            Assert.Equal("first", mFirst.Name);
            Assert.Same(mFirst, mFirst.OriginalDefinition);
            Assert.True(mFirst.Equals(mFirst));
            Assert.Null(mFirst.TupleUnderlyingField);
            Assert.Null(mFirst.AssociatedSymbol);
            Assert.Same(mTuple, mFirst.ContainingSymbol);
            Assert.True(mFirst.CustomModifiers.IsEmpty);
            Assert.True(mFirst.GetAttributes().IsEmpty);
            Assert.Null(mFirst.GetUseSiteDiagnostic());
            Assert.False(mFirst.Locations.IsDefaultOrEmpty);
            Assert.Equal("first", mFirst.DeclaringSyntaxReferences.Single().GetSyntax().ToString());
            Assert.False(mFirst.IsImplicitlyDeclared);
            Assert.Null(mFirst.TypeLayoutOffset);

            var mItem1 = (FieldSymbol)mTuple.GetMembers("Item1").Single();

            Assert.IsType<TupleErrorFieldSymbol>(mItem1);

            Assert.True(mItem1.IsTupleField);
            Assert.Equal("Item1", mItem1.Name);
            Assert.Same(mItem1, mItem1.OriginalDefinition);
            Assert.True(mItem1.Equals(mItem1));
            Assert.Null(mItem1.TupleUnderlyingField);
            Assert.Null(mItem1.AssociatedSymbol);
            Assert.Same(mTuple, mItem1.ContainingSymbol);
            Assert.True(mItem1.CustomModifiers.IsEmpty);
            Assert.True(mItem1.GetAttributes().IsEmpty);
            Assert.Null(mItem1.GetUseSiteDiagnostic());
            Assert.True(mItem1.Locations.IsEmpty);
            Assert.False(mItem1.IsImplicitlyDeclared);
            Assert.Null(mItem1.TypeLayoutOffset);
        }

        [Fact]
        public void GenericTuple()
        {
            var source = @"
class C
{
    static void Main()
    {
        var x = M<int, bool>();
        System.Console.WriteLine($""{x.first} {x.second}"");
    }

    static (T1 first, T2 second) M<T1, T2>()
    {
        return (default(T1), default(T2));
    }
}
" + trivial2uple;
            var comp = CompileAndVerify(source, expectedOutput: @"0 False", parseOptions: TestOptions.Regular.WithTuplesFeature());
        }

        [Fact]
        public void LongTupleCreation()
        {
            var source = @"
class C
{
    static void Main()
    {
        var x = (1, 2, 3, 4, 5, 6, 7, ""Alice"", 2, 3, 4, 5, 6, 7, ""Bob"", 2, 3);
        System.Console.WriteLine($""{x.Item1} {x.Item2} {x.Item3} {x.Item4} {x.Item5} {x.Item6} {x.Item7} {x.Item8} {x.Item9} {x.Item10} {x.Item11} {x.Item12} {x.Item13} {x.Item14} {x.Item15} {x.Item16} {x.Item17}"");
    }
}
";

            Action<ModuleSymbol> validator = module =>
            {
                var sourceModule = (SourceModuleSymbol)module;
                var compilation = sourceModule.DeclaringCompilation;
                var tree = compilation.SyntaxTrees.First();
                var model = compilation.GetSemanticModel(tree);
                var nodes = tree.GetCompilationUnitRoot().DescendantNodes();

                var node = nodes.OfType<TupleExpressionSyntax>().Single();

                Assert.Equal("(System.Int32, System.Int32, System.Int32, System.Int32, System.Int32, System.Int32, System.Int32, "
                     + "System.String, System.Int32, System.Int32, System.Int32, System.Int32, System.Int32, System.Int32, "
                     + "System.String, System.Int32, System.Int32)",
                     model.GetTypeInfo(node).Type.ToTestDisplayString());
            };

            var verifier = CompileAndVerify(source, expectedOutput: @"1 2 3 4 5 6 7 Alice 2 3 4 5 6 7 Bob 2 3", additionalRefs: new[] { MscorlibRef, ValueTupleRef, SystemRuntimeFacadeRef }, sourceSymbolValidator: validator, parseOptions: TestOptions.Regular.WithTuplesFeature());
            verifier.VerifyDiagnostics();
        }

        [Fact]
        public void TupleInLambda()
        {
            var source = @"
class C
{
    static void Main()
    {
        System.Action<(int, string)> f = ((int, string) x) => System.Console.WriteLine($""{x.Item1} {x.Item2}"");
        f((42, ""Alice""));
    }
}
" + trivial2uple;

            var comp = CompileAndVerify(source, expectedOutput: @"42 Alice", parseOptions: TestOptions.Regular.WithTuplesFeature());
        }

        [Fact]
        public void TupleWithNamesInLambda()
        {
            var source = @"
class C
{
    static void Main()
    {
        int a, b = 0;
        System.Action<(int, string)> f = ((int a, string b) x) => System.Console.WriteLine($""{x.a} {x.b}"");
        f((c: 42, d: ""Alice""));
    }
}
" + trivial2uple;

            var comp = CompileAndVerify(source, expectedOutput: @"42 Alice", parseOptions: TestOptions.Regular.WithTuplesFeature());
        }

        [Fact]
        public void TupleInProperty()
        {
            var source = @"
class C
{
    static (int a, string b) P { get; set; }

    static void Main()
    {
        P = (42, ""Alice"");
        System.Console.WriteLine($""{P.a} {P.b}"");
    }
}
" + trivial2uple;

            var comp = CompileAndVerify(source, expectedOutput: @"42 Alice", parseOptions: TestOptions.Regular.WithTuplesFeature());
        }

        [Fact]
        public void ExtensionMethodOnTuple()
        {
            var source = @"
static class C
{
    static void Extension(this (int a, string b) x)
    {
        System.Console.WriteLine($""{x.a} {x.b}"");
    }
    static void Main()
    {
        (42, ""Alice"").Extension();
    }
}
" + trivial2uple;

            CompileAndVerify(source, additionalRefs: new[] { SystemCoreRef }, expectedOutput: @"42 Alice", parseOptions: TestOptions.Regular.WithTuplesFeature());
        }

        [Fact]
        public void TupleInOptionalParam()
        {
            var source = @"
class C
{
    void M(int x, (int a, string b) y = (42, ""Alice"")) { }
}
" + trivial2uple;

            CreateCompilationWithMscorlib(source, parseOptions: TestOptions.Regular.WithTuplesFeature()).VerifyDiagnostics(
                // (4,41): error CS1736: Default parameter value for 'y' must be a compile-time constant
                //     void M(int x, (int a, string b) y = (42, "Alice"))
                Diagnostic(ErrorCode.ERR_DefaultValueMustBeConstant, @"(42, ""Alice"")").WithArguments("y").WithLocation(4, 41));
        }

        [Fact]
        public void TupleDefaultInOptionalParam()
        {
            var source = @"
class C
{
    public static void Main()
    {
        M();
    }

    static void M((int a, string b) x = default((int, string)))
    {
        System.Console.WriteLine($""{x.a} {x.b}"");
    }
}
" + trivial2uple;
            CompileAndVerify(source, additionalRefs: new[] { SystemCoreRef }, expectedOutput: @"0 ", parseOptions: TestOptions.Regular.WithTuplesFeature());
        }

        [Fact]
        public void TupleAsNamedParam()
        {
            var source = @"
class C
{
    static void Main()
    {
        M(y : (42, ""Alice""), x : 1);
    }
    static void M(int x, (int a, string b) y)
    {
        System.Console.WriteLine($""{y.a} {y.Item2}"");
    }
}
" + trivial2uple;

            var comp = CompileAndVerify(source, expectedOutput: @"42 Alice", parseOptions: TestOptions.Regular.WithTuplesFeature());
        }

        [Fact]
        public void LongTupleCreationWithNames()
        {
            var source = @"
class C
{
    static void Main()
    {
        var x = (a: 1, b: 2, c: 3, d: 4, e: 5, f: 6, g: 7, h: ""Alice"", i: 2, j: 3, k: 4, l: 5, m: 6, n: 7, o: ""Bob"", p: 2, q: 3);
        System.Console.WriteLine($""{x.a} {x.b} {x.c} {x.d} {x.e} {x.f} {x.g} {x.h} {x.i} {x.j} {x.k} {x.l} {x.m} {x.n} {x.o} {x.p} {x.q}"");
    }
}
";

            Action<ModuleSymbol> validator = module =>
            {
                var sourceModule = (SourceModuleSymbol)module;
                var compilation = sourceModule.DeclaringCompilation;
                var tree = compilation.SyntaxTrees.First();
                var model = compilation.GetSemanticModel(tree);
                var nodes = tree.GetCompilationUnitRoot().DescendantNodes();

                var node = nodes.OfType<TupleExpressionSyntax>().Single();

                Assert.Equal("(System.Int32 a, System.Int32 b, System.Int32 c, System.Int32 d, System.Int32 e, System.Int32 f, System.Int32 g, "
                     + "System.String h, System.Int32 i, System.Int32 j, System.Int32 k, System.Int32 l, System.Int32 m, System.Int32 n, "
                     + "System.String o, System.Int32 p, System.Int32 q)",
                     model.GetTypeInfo(node).Type.ToTestDisplayString());
            };

            var verifier = CompileAndVerify(source, expectedOutput: @"1 2 3 4 5 6 7 Alice 2 3 4 5 6 7 Bob 2 3", additionalRefs: new[] { MscorlibRef, ValueTupleRef, SystemRuntimeFacadeRef }, sourceSymbolValidator: validator, parseOptions: TestOptions.Regular.WithTuplesFeature());
            verifier.VerifyDiagnostics();
        }

        [Fact]
        public void LongTupleWithArgumentEvaluation()
        {
            var source = @"
class C
{
    static void Main()
    {
        var x = (a: PrintAndReturn(1), b: 2, c: 3, d: PrintAndReturn(4), e: 5, f: 6, g: PrintAndReturn(7), h: PrintAndReturn(""Alice""), i: 2, j: 3, k: 4, l: 5, m: 6, n: PrintAndReturn(7), o: PrintAndReturn(""Bob""), p: 2, q: PrintAndReturn(3));
    }

    static T PrintAndReturn<T>(T i)
    {
        System.Console.Write(i + "" "");
        return i;
    }
}
";

            var verifier = CompileAndVerify(source, expectedOutput: @"1 4 7 Alice 7 Bob 3", additionalRefs: new[] { MscorlibRef, ValueTupleRef, SystemRuntimeFacadeRef }, parseOptions: TestOptions.Regular.WithTuplesFeature());
            verifier.VerifyDiagnostics();
        }

        [Fact]
        public void LongTupleGettingRest()
        {
            var source = @"
class C
{
    static void Main()
    {
        var x = (a: 1, b: 2, c: 3, d: 4, e: 5, f: 6, g: 7, h: ""Alice"", i: 1);
        System.Console.WriteLine($""{x.Rest.Item1} {x.Rest.Item2}"");
    }
}
";

            Action<ModuleSymbol> validator = module =>
            {
                var sourceModule = (SourceModuleSymbol)module;
                var compilation = sourceModule.DeclaringCompilation;
                var tree = compilation.SyntaxTrees.First();
                var model = compilation.GetSemanticModel(tree);
                var nodes = tree.GetCompilationUnitRoot().DescendantNodes();

                var node = nodes.OfType<MemberAccessExpressionSyntax>().Where(n => n.ToString() == "x.Rest").First();
                Assert.Equal("(System.String, System.Int32)", model.GetTypeInfo(node).Type.ToTestDisplayString());
            };

            var verifier = CompileAndVerify(source, expectedOutput: @"Alice 1", additionalRefs: new[] { MscorlibRef, ValueTupleRef, SystemRuntimeFacadeRef }, sourceSymbolValidator: validator, parseOptions: TestOptions.Regular.WithTuplesFeature());
            verifier.VerifyDiagnostics();
        }

        [Fact]
        public void MethodReturnsValueTuple()
        {
            var source = @"
class C
{
    static void Main()
    {
        System.Console.WriteLine(M().ToString());
    }

    static (int, string) M()
    {
        return (1, ""hello"");
    }
}
" + trivial2uple;

            var comp = CompileAndVerify(source, expectedOutput: @"{1, hello}", parseOptions: TestOptions.Regular.WithTuplesFeature());
        }

        [Fact]
        public void DistinctTupleTypesInCompilation()
        {
            var source1 = @"
public class C1
{
    public static (int a, int b) M()
    {
        return (1, 2);
    }
}
" + trivial2uple;

            var source2 = @"
public class C2
{
    public static (int c, int d) M()
    {
        return (3, 4);
    }
}
" + trivial2uple;

            var source = @"
class C3
{
    public static void Main()
    {
        System.Console.Write(C1.M().Item1 + "" "");
        System.Console.Write(C1.M().a + "" "");
        System.Console.Write(C1.M().Item2 + "" "");
        System.Console.Write(C1.M().b + "" "");
        System.Console.Write(C2.M().Item1 + "" "");
        System.Console.Write(C2.M().c + "" "");
        System.Console.Write(C2.M().Item2 + "" "");
        System.Console.Write(C2.M().d);
    }
}
";
            var comp1 = CreateCompilationWithMscorlib(source1, parseOptions: TestOptions.Regular.WithTuplesFeature());
            var comp2 = CreateCompilationWithMscorlib(source2, parseOptions: TestOptions.Regular.WithTuplesFeature());
            var comp = CompileAndVerify(source, expectedOutput: @"1 1 2 2 3 3 4 4", additionalRefs: new[] { new CSharpCompilationReference(comp1), new CSharpCompilationReference(comp2) }, parseOptions: TestOptions.Regular.WithTuplesFeature());
        }

        [Fact]
        public void DistinctTupleTypesInCompilationCannotAssign()
        {
            var source1 = @"
public class C1
{
    public static (int a, int b) M()
    {
        return (1, 2);
    }
}
" + trivial2uple;

            var source2 = @"
public class C2
{
    public static (int c, int d) M()
    {
        return (3, 4);
    }
}
" + trivial2uple;

            var source = @"
class C3
{
    public static void Main()
    {
        var x = C1.M();
        x = C2.M();
    }
}
";
            var comp1 = CreateCompilationWithMscorlib(source1, parseOptions: TestOptions.Regular.WithTuplesFeature());
            var comp2 = CreateCompilationWithMscorlib(source2, parseOptions: TestOptions.Regular.WithTuplesFeature());
            var comp = CreateCompilationWithMscorlib(source, references: new[] { new CSharpCompilationReference(comp1), new CSharpCompilationReference(comp2) }, parseOptions: TestOptions.Regular.WithTuplesFeature());

            comp.VerifyDiagnostics(
                // (7,13): error CS0029: Cannot implicitly convert type '(int c, int d)' to '(int a, int b)'
                //         x = C2.M();
                Diagnostic(ErrorCode.ERR_NoImplicitConv, "C2.M()").WithArguments("(int c, int d)", "(int a, int b)").WithLocation(7, 13)
                );
        }

        [Fact]
        public void AmbiguousTupleTypesForCreation()
        {
            var source = @"
class C3
{
    public static void Main()
    {
        var x = (1, 1);
    }
}
";
            var comp1 = CreateCompilationWithMscorlib(trivial2uple, assemblyName: "comp1", parseOptions: TestOptions.Regular.WithTuplesFeature());
            var comp2 = CreateCompilationWithMscorlib(trivial2uple, parseOptions: TestOptions.Regular.WithTuplesFeature());

            var comp = CompileAndVerify(source, additionalRefs: new[] { new CSharpCompilationReference(comp1), new CSharpCompilationReference(comp2) }, parseOptions: TestOptions.Regular.WithTuplesFeature());
            comp.VerifyDiagnostics(
                // warning CS1685: The predefined type 'ValueTuple<T1, T2>' is defined in multiple assemblies in the global alias; using definition from 'comp1, Version=0.0.0.0, Culture=neutral, PublicKeyToken=null'
                Diagnostic(ErrorCode.WRN_MultiplePredefTypes).WithArguments("System.ValueTuple<T1, T2>", "comp1, Version=0.0.0.0, Culture=neutral, PublicKeyToken=null").WithLocation(1, 1)
                                );
        }

        [Fact]
        public void AmbiguousTupleTypesForDeclaration()
        {
            var source = @"
class C3
{
    public void M((int, int) x) { }
}
";
            var comp1 = CreateCompilationWithMscorlib(trivial2uple, assemblyName: "comp1", parseOptions: TestOptions.Regular.WithTuplesFeature());
            var comp2 = CreateCompilationWithMscorlib(trivial2uple, parseOptions: TestOptions.Regular.WithTuplesFeature());

            var comp = CompileAndVerify(source, additionalRefs: new[] { new CSharpCompilationReference(comp1), new CSharpCompilationReference(comp2) }, parseOptions: TestOptions.Regular.WithTuplesFeature());
            comp.VerifyDiagnostics(
                // warning CS1685: The predefined type 'ValueTuple<T1, T2>' is defined in multiple assemblies in the global alias; using definition from 'comp1, Version=0.0.0.0, Culture=neutral, PublicKeyToken=null'
                Diagnostic(ErrorCode.WRN_MultiplePredefTypes).WithArguments("System.ValueTuple<T1, T2>", "comp1, Version=0.0.0.0, Culture=neutral, PublicKeyToken=null").WithLocation(1, 1)
                                );
        }

        [Fact]
        public void LocalTupleTypeWinsWhenTupleTypesInCompilation()
        {
            var source1 = @"
public class C1
{
    public static (int a, int b) M()
    {
        return (1, 2);
    }
}
" + trivial2uple;

            var source2 = @"
public class C2
{
    public static (int c, int d) M()
    {
        return (3, 4);
    }
}
" + trivial2uple;

            var source = @"
class C3
{
    public static void Main()
    {
        System.Console.Write(C1.M().Item1 + "" "");
        System.Console.Write(C1.M().a + "" "");
        System.Console.Write(C1.M().Item2 + "" "");
        System.Console.Write(C1.M().b + "" "");
        System.Console.Write(C2.M().Item1 + "" "");
        System.Console.Write(C2.M().c + "" "");
        System.Console.Write(C2.M().Item2 + "" "");
        System.Console.Write(C2.M().d + "" "");

        var x = (e: 5, f: 6);
        System.Console.Write(x.Item1 + "" "");
        System.Console.Write(x.e + "" "");
        System.Console.Write(x.Item2 + "" "");
        System.Console.Write(x.f + "" "");
        System.Console.Write(x.GetType().Assembly == typeof(C3).Assembly);
    }
}
" + trivial2uple;

            var comp1 = CreateCompilationWithMscorlib(source1, parseOptions: TestOptions.Regular.WithTuplesFeature());
            var comp2 = CreateCompilationWithMscorlib(source2, parseOptions: TestOptions.Regular.WithTuplesFeature());
            var comp = CompileAndVerify(source, expectedOutput: @"1 1 2 2 3 3 4 4 5 5 6 6 True", additionalRefs: new[] { new CSharpCompilationReference(comp1), new CSharpCompilationReference(comp2) }, parseOptions: TestOptions.Regular.WithTuplesFeature());
        }

        [Fact]
        public void UnderlyingTypeMemberWithWrongSignature_1()
        {
            string source = @"
class C
{
    static void M()
    {
        var x = (""Alice"", ""Bob"");
        System.Console.WriteLine($""{x.Item1}"");
    }
}

namespace System
{
    public struct ValueTuple<T1, T2>
    {
        public string Item1; // Not T1
        public int Item2;

        public ValueTuple(T1 item1, T2 item2)
        {
            this.Item1 = ""1"";
            this.Item2 = 2;
        }
    }
}
";
            var comp = CreateCompilationWithMscorlib(source, assemblyName: "comp", parseOptions: TestOptions.Regular.WithTuplesFeature());
            comp.VerifyDiagnostics(
                // (7,39): error CS0229: Ambiguity between '(string, string).Item1' and '(string, string).Item1'
                //         System.Console.WriteLine($"{x.Item1}");
                Diagnostic(ErrorCode.ERR_AmbigMember, "Item1").WithArguments("(string, string).Item1", "(string, string).Item1").WithLocation(7, 39)
                );
        }

        [Fact]
        public void UnderlyingTypeMemberWithWrongSignature_2()
        {
            string source = @"
class C
{
    (string, string) M()
    {
        var x = (""Alice"", ""Bob"");
        System.Console.WriteLine($""{x.Item1}"");
        return x;
    }

    void M2((int a, int b) y)
    {
        System.Console.WriteLine($""{y.Item1}"");
        System.Console.WriteLine($""{y.a}"");
        System.Console.WriteLine($""{y.Item2}"");
        System.Console.WriteLine($""{y.b}"");
    }
}

namespace System
{
    public struct ValueTuple<T1, T2>
    {
        public int Item2;

        public ValueTuple(T1 item1, T2 item2)
        {
            this.Item2 = 2;
        }
    }
}
";
            var comp = CreateCompilationWithMscorlib(source, assemblyName: "comp", parseOptions: TestOptions.Regular.WithTuplesFeature());
            comp.VerifyDiagnostics(
                // (7,39): error CS8205: Member 'Item1' was not found on type 'ValueTuple<T1, T2>' from assembly 'comp, Version=0.0.0.0, Culture=neutral, PublicKeyToken=null'.
                //         System.Console.WriteLine($"{x.Item1}");
                Diagnostic(ErrorCode.ERR_PredefinedTypeMemberNotFoundInAssembly, "Item1").WithArguments("Item1", "System.ValueTuple<T1, T2>", "comp, Version=0.0.0.0, Culture=neutral, PublicKeyToken=null").WithLocation(7, 39),
                // (13,39): error CS8205: Member 'Item1' was not found on type 'ValueTuple<T1, T2>' from assembly 'comp, Version=0.0.0.0, Culture=neutral, PublicKeyToken=null'.
                //         System.Console.WriteLine($"{y.Item1}");
                Diagnostic(ErrorCode.ERR_PredefinedTypeMemberNotFoundInAssembly, "Item1").WithArguments("Item1", "System.ValueTuple<T1, T2>", "comp, Version=0.0.0.0, Culture=neutral, PublicKeyToken=null").WithLocation(13, 39),
                // (14,39): error CS8205: Member 'Item1' was not found on type 'ValueTuple<T1, T2>' from assembly 'comp, Version=0.0.0.0, Culture=neutral, PublicKeyToken=null'.
                //         System.Console.WriteLine($"{y.a}");
                Diagnostic(ErrorCode.ERR_PredefinedTypeMemberNotFoundInAssembly, "a").WithArguments("Item1", "System.ValueTuple<T1, T2>", "comp, Version=0.0.0.0, Culture=neutral, PublicKeyToken=null").WithLocation(14, 39),
                // (15,39): error CS0229: Ambiguity between '(int a, int b).Item2' and '(int a, int b).Item2'
                //         System.Console.WriteLine($"{y.Item2}");
                Diagnostic(ErrorCode.ERR_AmbigMember, "Item2").WithArguments("(int a, int b).Item2", "(int a, int b).Item2").WithLocation(15, 39),
                // (16,39): error CS8205: Member 'Item2' was not found on type 'ValueTuple<T1, T2>' from assembly 'comp, Version=0.0.0.0, Culture=neutral, PublicKeyToken=null'.
                //         System.Console.WriteLine($"{y.b}");
                Diagnostic(ErrorCode.ERR_PredefinedTypeMemberNotFoundInAssembly, "b").WithArguments("Item2", "System.ValueTuple<T1, T2>", "comp, Version=0.0.0.0, Culture=neutral, PublicKeyToken=null").WithLocation(16, 39)
                );

            var mTuple = (NamedTypeSymbol)comp.SourceModule.GlobalNamespace.GetMember<NamedTypeSymbol>("C").GetMember<MethodSymbol>("M").ReturnType;
            AssertTupleTypeEquality(mTuple);

            var mItem1 = (FieldSymbol)mTuple.GetMembers("Item1").Single();

            Assert.IsType<TupleErrorFieldSymbol>(mItem1);

            Assert.True(mItem1.IsTupleField);
            Assert.Same(mItem1, mItem1.OriginalDefinition);
            Assert.True(mItem1.Equals(mItem1));
            Assert.Equal("Item1", mItem1.Name);
            Assert.Null(mItem1.TupleUnderlyingField);
            Assert.Null(mItem1.AssociatedSymbol);
            Assert.Same(mTuple, mItem1.ContainingSymbol);
            Assert.True(mItem1.CustomModifiers.IsEmpty);
            Assert.True(mItem1.GetAttributes().IsEmpty);
            Assert.Equal("error CS8205: Member 'Item1' was not found on type 'ValueTuple<T1, T2>' from assembly 'comp, Version=0.0.0.0, Culture=neutral, PublicKeyToken=null'.",
                         mItem1.GetUseSiteDiagnostic().ToString());
            Assert.False(mItem1.Locations.IsDefaultOrEmpty);
            Assert.Equal("string", mItem1.DeclaringSyntaxReferences.Single().GetSyntax().ToString());
            Assert.False(mItem1.IsImplicitlyDeclared);
            Assert.Null(mItem1.TypeLayoutOffset);

            AssertTestDisplayString(mTuple.GetMembers(),
                "System.Int32 (System.String, System.String).Item2",
                "(System.String, System.String)..ctor(System.String item1, System.String item2)", 
                "(System.String, System.String)..ctor()", 
                "System.String (System.String, System.String).Item1", 
                "System.String (System.String, System.String).Item2");

            var m2Tuple = (NamedTypeSymbol)comp.SourceModule.GlobalNamespace.GetMember<NamedTypeSymbol>("C").GetMember<MethodSymbol>("M2").Parameters[0].Type;
            AssertTupleTypeEquality(m2Tuple);
            AssertTestDisplayString(m2Tuple.GetMembers(),
                "System.Int32 (System.Int32 a, System.Int32 b).Item2",
                "(System.Int32 a, System.Int32 b)..ctor(System.Int32 item1, System.Int32 item2)", 
                "(System.Int32 a, System.Int32 b)..ctor()",
                "System.Int32 (System.Int32 a, System.Int32 b).Item1",
                "System.Int32 (System.Int32 a, System.Int32 b).a",
                "System.Int32 (System.Int32 a, System.Int32 b).Item2",
                "System.Int32 (System.Int32 a, System.Int32 b).b"
                );
        }

        [Fact]
        public void UnderlyingTypeMemberWithWrongSignature_3()
        {
            string source = @"
class C
{
    static void M()
    {
        var x = (a: ""Alice"", b: ""Bob"");
        System.Console.WriteLine($""{x.a}"");
    }
}

namespace System
{
    public struct ValueTuple<T1, T2>
    {
        public int Item2;

        public ValueTuple(T1 item1, T2 item2)
        {
            this.Item2 = 2;
        }
    }
}
";
            var comp = CreateCompilationWithMscorlib(source, assemblyName: "comp", parseOptions: TestOptions.Regular.WithTuplesFeature());
            comp.VerifyDiagnostics(
                // (7,39): error CS8205: Member 'Item1' was not found on type 'ValueTuple<T1, T2>' from assembly 'comp, Version=0.0.0.0, Culture=neutral, PublicKeyToken=null'.
                //         System.Console.WriteLine($"{x.a}");
                Diagnostic(ErrorCode.ERR_PredefinedTypeMemberNotFoundInAssembly, "a").WithArguments("Item1", "System.ValueTuple<T1, T2>", "comp, Version=0.0.0.0, Culture=neutral, PublicKeyToken=null").WithLocation(7, 39)
                );
        }

        [Fact]
        public void UnderlyingTypeMemberWithWrongSignature_4()
        {
            string source = @"
class C
{
    static void M()
    {
        var x = (a: 1, b: 2, c: 3, d: 4, e: 5, f: 6, g: 7, h: 8, i: 9);
        System.Console.WriteLine($""{x.a}"");
        System.Console.WriteLine($""{x.g}"");
        System.Console.WriteLine($""{x.h}"");
        System.Console.WriteLine($""{x.i}"");
    }
}

namespace System
{
    public struct ValueTuple<T1, T2>
    {
    }

    public struct ValueTuple<T1, T2, T3, T4, T5, T6, T7, TRest>
    {
    }
}
";
            var comp = CreateCompilationWithMscorlib(source, assemblyName: "comp", parseOptions: TestOptions.Regular.WithTuplesFeature());
            comp.VerifyDiagnostics(
                // (7,39): error CS8205: Member 'Item1' was not found on type 'ValueTuple<T1, T2, T3, T4, T5, T6, T7, TRest>' from assembly 'comp, Version=0.0.0.0, Culture=neutral, PublicKeyToken=null'.
                //         System.Console.WriteLine($"{x.a}");
                Diagnostic(ErrorCode.ERR_PredefinedTypeMemberNotFoundInAssembly, "a").WithArguments("Item1", "System.ValueTuple<T1, T2, T3, T4, T5, T6, T7, TRest>", "comp, Version=0.0.0.0, Culture=neutral, PublicKeyToken=null").WithLocation(7, 39),
                // (8,39): error CS8205: Member 'Item7' was not found on type 'ValueTuple<T1, T2, T3, T4, T5, T6, T7, TRest>' from assembly 'comp, Version=0.0.0.0, Culture=neutral, PublicKeyToken=null'.
                //         System.Console.WriteLine($"{x.g}");
                Diagnostic(ErrorCode.ERR_PredefinedTypeMemberNotFoundInAssembly, "g").WithArguments("Item7", "System.ValueTuple<T1, T2, T3, T4, T5, T6, T7, TRest>", "comp, Version=0.0.0.0, Culture=neutral, PublicKeyToken=null").WithLocation(8, 39),
                // (9,39): error CS8205: Member 'Item1' was not found on type 'ValueTuple<T1, T2>' from assembly 'comp, Version=0.0.0.0, Culture=neutral, PublicKeyToken=null'.
                //         System.Console.WriteLine($"{x.h}");
                Diagnostic(ErrorCode.ERR_PredefinedTypeMemberNotFoundInAssembly, "h").WithArguments("Item1", "System.ValueTuple<T1, T2>", "comp, Version=0.0.0.0, Culture=neutral, PublicKeyToken=null").WithLocation(9, 39),
                // (10,39): error CS8205: Member 'Item2' was not found on type 'ValueTuple<T1, T2>' from assembly 'comp, Version=0.0.0.0, Culture=neutral, PublicKeyToken=null'.
                //         System.Console.WriteLine($"{x.i}");
                Diagnostic(ErrorCode.ERR_PredefinedTypeMemberNotFoundInAssembly, "i").WithArguments("Item2", "System.ValueTuple<T1, T2>", "comp, Version=0.0.0.0, Culture=neutral, PublicKeyToken=null").WithLocation(10, 39)
                );
        }

        [Fact]
        public void ImplementTupleInterface()
        {
            string source = @"
public interface I
{
    (int, int) M((string, string) a);
}

class C : I
{
    static void Main()
    {
        I i = new C();
        var r = i.M((""Alice"", ""Bob""));
        System.Console.WriteLine($""{r.Item1} {r.Item2}"");
    }

    public (int, int) M((string, string) a)
    {
        return (a.Item1.Length, a.Item2.Length);
    }
}
";

            var comp = CompileAndVerify(source, expectedOutput: @"5 3", additionalRefs: new[] { ValueTupleRef, SystemRuntimeFacadeRef }, parseOptions: TestOptions.Regular.WithTuplesFeature());
            comp.VerifyDiagnostics();
        }

        [Fact]
        public void ImplementTupleInterfaceWithDifferentNames()
        {
            string source = @"
public interface I
{
    (int i1, int i2) M((string s1, string s2) a);
}

class C : I
{
    static void Main()
    {
        I i = new C();
        var r = i.M((""Alice"", ""Bob""));
        System.Console.WriteLine($""{r.Item1} {r.Item2}"");
    }

    public (int i3, int i4) M((string s3, string s4) a)
    {
        return (a.Item1.Length, a.Item2.Length);
    }
}
";

            var comp = CompileAndVerify(source, expectedOutput: @"5 3", additionalRefs: new[] { ValueTupleRef, SystemRuntimeFacadeRef }, parseOptions: TestOptions.Regular.WithTuplesFeature());
            comp.VerifyDiagnostics();
        }

        [Fact]
        public void ImplementLongTupleInterface()
        {
            string source = @"
public interface I
{
    (int, int, int, int, int, int, int, int) M((int, int, int, int, int, int, int, int) a);
}

class C : I
{
    static void Main()
    {
        I i = new C();
        var r = i.M((1, 2, 3, 4, 5, 6, 7, 8));
        System.Console.WriteLine($""{r.Item1} {r.Item7} {r.Item8}"");
    }

    public (int, int, int, int, int, int, int, int) M((int, int, int, int, int, int, int, int) a)
    {
        return a;
    }
}
";

            var comp = CompileAndVerify(source, expectedOutput: @"1 7 8", additionalRefs: new[] { ValueTupleRef, SystemRuntimeFacadeRef }, parseOptions: TestOptions.Regular.WithTuplesFeature());
            comp.VerifyDiagnostics();
        }

        [Fact]
        public void ImplementTupleInterfaceWithValueTuple()
        {
            string source = @"
public interface I
{
    (int i1, int i2) M((string, string) a);
}

class C : I
{
    static void Main()
    {
        I i = new C();
        var r = i.M((""Alice"", ""Bob""));
        System.Console.WriteLine($""{r.i1} {r.i2}"");
    }

    public System.ValueTuple<int, int> M(System.ValueTuple<string, string> a)
    {
        return (a.Item1.Length, a.Item2.Length);
    }
}
";

            var comp = CompileAndVerify(source, expectedOutput: @"5 3", additionalRefs: new[] { ValueTupleRef, SystemRuntimeFacadeRef }, parseOptions: TestOptions.Regular.WithTuplesFeature());
            comp.VerifyDiagnostics();
        }

        [Fact]
        public void ImplementValueTupleInterfaceWithTuple()
        {
            string source = @"
public interface I
{
    System.ValueTuple<int, int> M(System.ValueTuple<string, string> a);
}

class C : I
{
    static void Main()
    {
        I i = new C();
        var r = i.M((""Alice"", ""Bob""));
        System.Console.WriteLine($""{r.Item1} {r.Item2}"");
    }

    public (int, int) M((string, string) a)
    {
        return new System.ValueTuple<int, int>(a.Item1.Length, a.Item2.Length);
    }
}
";

            var comp = CompileAndVerify(source, expectedOutput: @"5 3", additionalRefs: new[] { ValueTupleRef, SystemRuntimeFacadeRef }, parseOptions: TestOptions.Regular.WithTuplesFeature());
            comp.VerifyDiagnostics();
        }

        [Fact]
        public void ImplementInterfaceWithGeneric()
        {
            string source = @"
public interface I<TB, TA> where TB : TA
{
    (TB, TA, TC) M<TC>((TB, (TA, TC)) arg) where TC : TB;
}

public class CA { public override string ToString() { return ""CA""; } }

public class CB : CA { public override string ToString() { return ""CB""; } }

public class CC : CB { public override string ToString() { return ""CC""; } }

class C : I<CB, CA>
{
    static void Main()
    {
        I<CB, CA> i = new C();
        var r = i.M((new CB(), (new CA(), new CC())));
        System.Console.WriteLine($""{r.Item1} {r.Item2} {r.Item3}"");
    }

    public (CB, CA, TC) M<TC>((CB, (CA, TC)) arg) where TC : CB
    {
        return (arg.Item1, arg.Item2.Item1, arg.Item2.Item2);
    }
}
";

            var comp = CompileAndVerify(source, expectedOutput: @"CB CA CC", additionalRefs: new[] { ValueTupleRef, SystemRuntimeFacadeRef }, parseOptions: TestOptions.Regular.WithTuplesFeature());
            comp.VerifyDiagnostics();
        }

        [Fact]
        public void ImplementInterfaceWithGenericError()
        {
            string source = @"
public interface I<TB, TA> where TB : TA
{
    (TB, TA, TC) M<TC>((TB, (TA, TC)) arg) where TC : TB;
}

public class CA { }

public class CB : CA { }

public class CC : CB { }

class C1 : I<CB, CA>
{
    public (CB, CA, TC) M<TC>((CB, (CA, TC)) arg)
    {
        return (arg.Item1, arg.Item2.Item1, arg.Item2.Item2);
    }
}

class C2 : I<CB, CA>
{
    public (CB, CA, TC) M<TC>((CB, (CA, TC)) arg) where TC : CB
    {
        return (arg.Item2.Item1, arg.Item1, arg.Item2.Item2);
    }
}
";

            var comp = CreateCompilationWithMscorlib(source, references: new[] { ValueTupleRef, SystemRuntimeFacadeRef }, parseOptions: TestOptions.Regular.WithTuplesFeature());
            comp.VerifyDiagnostics(
                // (15,25): error CS0425: The constraints for type parameter 'TC' of method 'C1.M<TC>((CB, (CA, TC)))' must match the constraints for type parameter 'TC' of interface method 'I<CB, CA>.M<TC>((CB, (CA, TC)))'. Consider using an explicit interface implementation instead.
                //     public (CB, CA, TC) M<TC>((CB, (CA, TC)) arg)
                Diagnostic(ErrorCode.ERR_ImplBadConstraints, "M").WithArguments("TC", "C1.M<TC>((CB, (CA, TC)))", "TC", "I<CB, CA>.M<TC>((CB, (CA, TC)))").WithLocation(15, 25),
                // (25,16): error CS0029: Cannot implicitly convert type '(CA, CB, TC)' to '(CB, CA, TC)'
                //         return (arg.Item2.Item1, arg.Item1, arg.Item2.Item2);
                Diagnostic(ErrorCode.ERR_NoImplicitConv, "(arg.Item2.Item1, arg.Item1, arg.Item2.Item2)").WithArguments("(CA, CB, TC)", "(CB, CA, TC)").WithLocation(25, 16)
                );
        }

        [Fact]
        public void OverrideTupleMethodWithDifferentNames()
        {
            string source = @"
class C
{
    public virtual (int a, int b) M((int c, int d) x)
    {
        throw new System.Exception();
    }
}
class D : C
{
    static void Main()
    {
        C c = new D();
        var r = c.M((1, 2));
        System.Console.WriteLine($""{r.a} {r.b}"");
    }

    public override (int e, int f) M((int g, int h) y)
    {
        return y;
    }
}
" + trivial2uple;

            var comp = CompileAndVerify(source, expectedOutput: @"1 2", parseOptions: TestOptions.Regular.WithTuplesFeature());
            comp.VerifyDiagnostics();
        }

        [Fact]
        public void NewTupleMethodWithDifferentNames()
        {
            string source = @"
class C
{
    public virtual (int a, int b) M((int c, int d) x)
    {
        System.Console.WriteLine(""base"");
        return x;
    }
}
class D : C
{
    static void Main()
    {
        D d = new D();
        d.M((1, 2));
        C c = d;
        c.M((1, 2));
    }

    public new (int e, int f) M((int g, int h) y)
    {
        System.Console.Write(""new "");
        return y;
    }
}
" + trivial2uple;

            var comp = CompileAndVerify(source, expectedOutput: @"new base", parseOptions: TestOptions.Regular.WithTuplesFeature());
            comp.VerifyDiagnostics();
        }

        [Fact]
        public void DuplicateTupleMethodsNotAllowed()
        {
            string source = @"
class C
{
    public (int, int) M((string, string) a)
    {
        return new System.ValueTuple<int, int>(a.Item1.Length, a.Item2.Length);
    }

    public System.ValueTuple<int, int> M(System.ValueTuple<string, string> a)
    {
        return (a.Item1.Length, a.Item2.Length);
    }
}
" + trivial2uple;

            var comp = CreateCompilationWithMscorlib(source, parseOptions: TestOptions.Regular.WithTuplesFeature());
            comp.VerifyDiagnostics(
                // (9,40): error CS0111: Type 'C' already defines a member called 'M' with the same parameter types
                //     public System.ValueTuple<int, int> M(System.ValueTuple<string, string> a)
                Diagnostic(ErrorCode.ERR_MemberAlreadyExists, "M").WithArguments("M", "C").WithLocation(9, 40)
                );
        }

        [Fact]
        public void TupleArrays()
        {
            string source = @"
public interface I
{
    System.ValueTuple<int, int>[] M((int, int)[] a);
}

class C : I
{
    static void Main()
    {
        I i = new C();
        var r = i.M(new [] { new System.ValueTuple<int, int>(1, 2) });
        System.Console.WriteLine($""{r[0].Item1} {r[0].Item2}"");
    }

    public (int, int)[] M(System.ValueTuple<int, int>[] a)
    {
        return new [] { (a[0].Item1, a[0].Item2) };
    }
}
" + trivial2uple;

            var comp = CompileAndVerify(source, expectedOutput: @"1 2", parseOptions: TestOptions.Regular.WithTuplesFeature());
            comp.VerifyDiagnostics();
        }

        [Fact]
        public void TupleRef()
        {
            string source = @"
class C
{
    static void Main()
    {
        var r = (1, 2);
        M(ref r);
        System.Console.WriteLine($""{r.Item1} {r.Item2}"");
    }

    static void M(ref (int, int) a)
    {
        System.Console.WriteLine($""{a.Item1} {a.Item2}"");
        a = (3, 4);
    }
}
" + trivial2uple;

            var comp = CompileAndVerify(source, parseOptions: TestOptions.Regular.WithTuplesFeature(), expectedOutput:
@"1 2
3 4");
            comp.VerifyDiagnostics();
        }

        [Fact]
        public void TupleOut()
        {
            string source = @"
class C
{
    static void Main()
    {
        (int, int) r;
        M(out r);
        System.Console.WriteLine($""{r.Item1} {r.Item2}"");
    }

    static void M(out (int, int) a)
    {
        a = (1, 2);
    }
}
" + trivial2uple;

            var comp = CompileAndVerify(source, expectedOutput: @"1 2", parseOptions: TestOptions.Regular.WithTuplesFeature());
            comp.VerifyDiagnostics();
        }

        [Fact]
        public void TupleTypeArgs()
        {
            string source = @"
class C
{
    static void Main()
    {
        var a = (1, ""Alice"");
        var r = M<int, string>(a);
        System.Console.WriteLine($""{r.Item1} {r.Item2}"");
    }

    static (T1, T2) M<T1, T2>((T1, T2) a)
    {
        return a;
    }
}
" + trivial2uple;

            var comp = CompileAndVerify(source, expectedOutput: @"1 Alice", parseOptions: TestOptions.Regular.WithTuplesFeature());
            comp.VerifyDiagnostics();
        }

        [Fact]
        public void NullableTuple()
        {
            string source = @"
class C
{
    static void Main()
    {
        M((1, ""Alice""));
    }

    static void M((int, string)? a)
    {
        System.Console.WriteLine($""{a.HasValue} {a.Value.Item1} {a.Value.Item2}"");
    }
}
" + trivial2uple;

            var comp = CompileAndVerify(source, expectedOutput: @"True 1 Alice", parseOptions: TestOptions.Regular.WithTuplesFeature());
            comp.VerifyDiagnostics();
        }

        [Fact]
        public void Tuple2To8Members()
        {
            var source = @"
class C
{
    static void Main()
    {
        System.Console.Write((1, 2).Item1);
        System.Console.Write((1, 2).Item2);
        System.Console.Write((3, 4, 5).Item1);
        System.Console.Write((3, 4, 5).Item2);
        System.Console.Write((3, 4, 5).Item3);
        System.Console.Write((6, 7, 8, 9).Item1);
        System.Console.Write((6, 7, 8, 9).Item2);
        System.Console.Write((6, 7, 8, 9).Item3);
        System.Console.Write((6, 7, 8, 9).Item4);
        System.Console.Write((0, 1, 2, 3, 4).Item1);
        System.Console.Write((0, 1, 2, 3, 4).Item2);
        System.Console.Write((0, 1, 2, 3, 4).Item3);
        System.Console.Write((0, 1, 2, 3, 4).Item4);
        System.Console.Write((0, 1, 2, 3, 4).Item5);
        System.Console.Write((5, 6, 7, 8, 9, 0).Item1);
        System.Console.Write((5, 6, 7, 8, 9, 0).Item2);
        System.Console.Write((5, 6, 7, 8, 9, 0).Item3);
        System.Console.Write((5, 6, 7, 8, 9, 0).Item4);
        System.Console.Write((5, 6, 7, 8, 9, 0).Item5);
        System.Console.Write((5, 6, 7, 8, 9, 0).Item6);
        System.Console.Write((1, 2, 3, 4, 5, 6, 7).Item1);
        System.Console.Write((1, 2, 3, 4, 5, 6, 7).Item2);
        System.Console.Write((1, 2, 3, 4, 5, 6, 7).Item3);
        System.Console.Write((1, 2, 3, 4, 5, 6, 7).Item4);
        System.Console.Write((1, 2, 3, 4, 5, 6, 7).Item5);
        System.Console.Write((1, 2, 3, 4, 5, 6, 7).Item6);
        System.Console.Write((1, 2, 3, 4, 5, 6, 7).Item7);
        System.Console.Write((8, 9, 0, 1, 2, 3, 4, 5).Item1);
        System.Console.Write((8, 9, 0, 1, 2, 3, 4, 5).Item2);
        System.Console.Write((8, 9, 0, 1, 2, 3, 4, 5).Item3);
        System.Console.Write((8, 9, 0, 1, 2, 3, 4, 5).Item4);
        System.Console.Write((8, 9, 0, 1, 2, 3, 4, 5).Item5);
        System.Console.Write((8, 9, 0, 1, 2, 3, 4, 5).Item6);
        System.Console.Write((8, 9, 0, 1, 2, 3, 4, 5).Item7);
        System.Console.Write((8, 9, 0, 1, 2, 3, 4, 5).Item8);
    }
}
";

            var comp = CompileAndVerify(source, expectedOutput: "12345678901234567890123456789012345", additionalRefs: new[] { ValueTupleRef, SystemRuntimeFacadeRef }, parseOptions: TestOptions.Regular.WithTuplesFeature());
        }

        [Fact]
        public void CreateTupleTypeSymbol_BadArguments()
        {
            var comp = CSharpCompilation.Create("test", references: new[] { MscorlibRef }); // no ValueTuple
            ITypeSymbol intType = comp.GetSpecialType(SpecialType.System_Int32);

            Assert.Throws<ArgumentNullException>(() => comp.CreateTupleTypeSymbol(default(ImmutableArray<ITypeSymbol>), default(ImmutableArray<string>)));

            // 0-tuple and 1-tuple are not supported at this point
            Assert.Throws<ArgumentException>(() => comp.CreateTupleTypeSymbol(ImmutableArray<ITypeSymbol>.Empty, default(ImmutableArray<string>)));
            Assert.Throws<ArgumentException>(() => comp.CreateTupleTypeSymbol(new[] { intType }.AsImmutable(), default(ImmutableArray<string>)));

            // if names are provided, you need one for each element
            Assert.Throws<ArgumentException>(() => comp.CreateTupleTypeSymbol(new[] { intType, intType }.AsImmutable(), new[] { "Item1" }.AsImmutable()));

            // if names are provided, they can't be null
            Assert.Throws<ArgumentNullException>(() => comp.CreateTupleTypeSymbol(new[] { intType, intType }.AsImmutable(), new[] { "Item1", null }.AsImmutable()));

            // null types aren't allowed
            Assert.Throws<ArgumentNullException>(() => comp.CreateTupleTypeSymbol(new[] { intType, null }.AsImmutable(), default(ImmutableArray<string>)));
        }

        [Fact]
        public void CreateTupleTypeSymbol_WithValueTuple()
        {
            var tupleComp = CreateCompilationWithMscorlib(trivial2uple + trivial3uple + trivalRemainingTuples);
            var comp = CSharpCompilation.Create("test", references: new[] { MscorlibRef, tupleComp.ToMetadataReference() });

            ITypeSymbol intType = comp.GetSpecialType(SpecialType.System_Int32);
            ITypeSymbol stringType = comp.GetSpecialType(SpecialType.System_String);

            var tupleWithoutNames = comp.CreateTupleTypeSymbol(ImmutableArray.Create(intType, stringType), default(ImmutableArray<string>));

            Assert.True(tupleWithoutNames.IsTupleType);
            Assert.Equal("(System.Int32, System.String)", tupleWithoutNames.ToTestDisplayString());
            Assert.True(tupleWithoutNames.TupleElementNames.IsDefault);
            Assert.Equal(new[] { "System.Int32", "System.String" }, tupleWithoutNames.TupleElementTypes.Select(t => t.ToTestDisplayString()));
            Assert.Equal(SymbolKind.NamedType, tupleWithoutNames.Kind);
        }

        [Fact]
        public void CreateTupleTypeSymbol_NoNames()
        {
            var comp = CSharpCompilation.Create("test", references: new[] { MscorlibRef }); // no ValueTuple
            ITypeSymbol intType = comp.GetSpecialType(SpecialType.System_Int32);
            ITypeSymbol stringType = comp.GetSpecialType(SpecialType.System_String);

            var tupleWithoutNames = comp.CreateTupleTypeSymbol(ImmutableArray.Create(intType, stringType), default(ImmutableArray<string>));

            Assert.True(tupleWithoutNames.IsTupleType);
            Assert.Equal("(System.Int32, System.String)", tupleWithoutNames.ToTestDisplayString());
            Assert.True(tupleWithoutNames.TupleElementNames.IsDefault);
            Assert.Equal(new[] { "System.Int32", "System.String" }, tupleWithoutNames.TupleElementTypes.Select(t => t.ToTestDisplayString()));
            Assert.Equal(SymbolKind.NamedType, tupleWithoutNames.Kind);
        }

        [Fact]
        public void CreateTupleTypeSymbol_WithNames()
        {
            var comp = CSharpCompilation.Create("test", references: new[] { MscorlibRef }); // no ValueTuple
            ITypeSymbol intType = comp.GetSpecialType(SpecialType.System_Int32);
            ITypeSymbol stringType = comp.GetSpecialType(SpecialType.System_String);

            var tupleWithNames = comp.CreateTupleTypeSymbol(ImmutableArray.Create(intType, stringType), ImmutableArray.Create("Alice", "Bob"));

            Assert.True(tupleWithNames.IsTupleType);
            Assert.Equal("(System.Int32 Alice, System.String Bob)", tupleWithNames.ToTestDisplayString());
            Assert.Equal(new[] { "Alice", "Bob" }, tupleWithNames.TupleElementNames);
            Assert.Equal(new[] { "System.Int32", "System.String" }, tupleWithNames.TupleElementTypes.Select(t => t.ToTestDisplayString()));
            Assert.Equal(SymbolKind.NamedType, tupleWithNames.Kind);
        }

        [Fact]
        public void CreateTupleTypeSymbol_WithBadNames()
        {
            var comp = CSharpCompilation.Create("test", references: new[] { MscorlibRef }); // no ValueTuple
            ITypeSymbol intType = comp.GetSpecialType(SpecialType.System_Int32);

            var tupleWithNames = comp.CreateTupleTypeSymbol(ImmutableArray.Create(intType, intType), ImmutableArray.Create("Item2", "Item1"));

            Assert.True(tupleWithNames.IsTupleType);
            Assert.Equal("(System.Int32 Item2, System.Int32 Item1)", tupleWithNames.ToTestDisplayString());
            Assert.Equal(new[] { "Item2", "Item1" }, tupleWithNames.TupleElementNames);
            Assert.Equal(new[] { "System.Int32", "System.Int32" }, tupleWithNames.TupleElementTypes.Select(t => t.ToTestDisplayString()));
            Assert.Equal(SymbolKind.NamedType, tupleWithNames.Kind);
        }

        [Fact]
        public void CreateTupleTypeSymbol_Tuple8NoNames()
        {
            var comp = CSharpCompilation.Create("test", references: new[] { MscorlibRef }); // no ValueTuple
            ITypeSymbol intType = comp.GetSpecialType(SpecialType.System_Int32);
            ITypeSymbol stringType = comp.GetSpecialType(SpecialType.System_String);

            var tuple8WithoutNames = comp.CreateTupleTypeSymbol(ImmutableArray.Create(intType, stringType, intType, stringType, intType, stringType, intType, stringType),
                                                                default(ImmutableArray<string>));

            Assert.True(tuple8WithoutNames.IsTupleType);
            Assert.Equal("(System.Int32, System.String, System.Int32, System.String, System.Int32, System.String, System.Int32, System.String)",
                        tuple8WithoutNames.ToTestDisplayString());

            Assert.True(tuple8WithoutNames.TupleElementNames.IsDefault);

            Assert.Equal(new[] { "System.Int32", "System.String", "System.Int32", "System.String", "System.Int32", "System.String", "System.Int32", "System.String" },
                        tuple8WithoutNames.TupleElementTypes.Select(t => t.ToTestDisplayString()));
        }

        [Fact]
        public void CreateTupleTypeSymbol_Tuple8WithNames()
        {
            var comp = CSharpCompilation.Create("test", references: new[] { MscorlibRef }); // no ValueTuple
            ITypeSymbol intType = comp.GetSpecialType(SpecialType.System_Int32);
            ITypeSymbol stringType = comp.GetSpecialType(SpecialType.System_String);

            var tuple8WithNames = comp.CreateTupleTypeSymbol(ImmutableArray.Create(intType, stringType, intType, stringType, intType, stringType, intType, stringType),
                                                            ImmutableArray.Create("Alice1", "Alice2", "Alice3", "Alice4", "Alice5", "Alice6", "Alice7", "Alice8"));

            Assert.True(tuple8WithNames.IsTupleType);
            Assert.Equal("(System.Int32 Alice1, System.String Alice2, System.Int32 Alice3, System.String Alice4, System.Int32 Alice5, System.String Alice6, System.Int32 Alice7, System.String Alice8)",
                        tuple8WithNames.ToTestDisplayString());

            Assert.Equal(new[] { "Alice1", "Alice2", "Alice3", "Alice4", "Alice5", "Alice6", "Alice7", "Alice8" }, tuple8WithNames.TupleElementNames);

            Assert.Equal(new[] { "System.Int32", "System.String", "System.Int32", "System.String", "System.Int32", "System.String", "System.Int32", "System.String" },
                        tuple8WithNames.TupleElementTypes.Select(t => t.ToTestDisplayString()));
        }

        [Fact]
        public void CreateTupleTypeSymbol_Tuple9NoNames()
        {
            var comp = CSharpCompilation.Create("test", references: new[] { MscorlibRef }); // no ValueTuple
            ITypeSymbol intType = comp.GetSpecialType(SpecialType.System_Int32);
            ITypeSymbol stringType = comp.GetSpecialType(SpecialType.System_String);

            var tuple9WithoutNames = comp.CreateTupleTypeSymbol(ImmutableArray.Create(intType, stringType, intType, stringType, intType, stringType, intType, stringType, intType),
                                                                default(ImmutableArray<string>));

            Assert.True(tuple9WithoutNames.IsTupleType);
            Assert.Equal("(System.Int32, System.String, System.Int32, System.String, System.Int32, System.String, System.Int32, System.String, System.Int32)",
                        tuple9WithoutNames.ToTestDisplayString());

            Assert.True(tuple9WithoutNames.TupleElementNames.IsDefault);

            Assert.Equal(new[] { "System.Int32", "System.String", "System.Int32", "System.String", "System.Int32", "System.String", "System.Int32", "System.String", "System.Int32" },
                        tuple9WithoutNames.TupleElementTypes.Select(t => t.ToTestDisplayString()));
        }

        [Fact]
        public void CreateTupleTypeSymbol_Tuple9WithNames()
        {
            var comp = CSharpCompilation.Create("test", references: new[] { MscorlibRef }); // no ValueTuple
            ITypeSymbol intType = comp.GetSpecialType(SpecialType.System_Int32);
            ITypeSymbol stringType = comp.GetSpecialType(SpecialType.System_String);

            var tuple9WithNames = comp.CreateTupleTypeSymbol(ImmutableArray.Create(intType, stringType, intType, stringType, intType, stringType, intType, stringType, intType),
                                                            ImmutableArray.Create("Alice1", "Alice2", "Alice3", "Alice4", "Alice5", "Alice6", "Alice7", "Alice8", "Alice9"));

            Assert.True(tuple9WithNames.IsTupleType);
            Assert.Equal("(System.Int32 Alice1, System.String Alice2, System.Int32 Alice3, System.String Alice4, System.Int32 Alice5, System.String Alice6, System.Int32 Alice7, System.String Alice8, System.Int32 Alice9)",
                        tuple9WithNames.ToTestDisplayString());

            Assert.Equal(new[] { "Alice1", "Alice2", "Alice3", "Alice4", "Alice5", "Alice6", "Alice7", "Alice8", "Alice9" }, tuple9WithNames.TupleElementNames);

            Assert.Equal(new[] { "System.Int32", "System.String", "System.Int32", "System.String", "System.Int32", "System.String", "System.Int32", "System.String", "System.Int32" },
                        tuple9WithNames.TupleElementTypes.Select(t => t.ToTestDisplayString()));
        }

        [Fact]
        public void CreateTupleTypeSymbol_ElementTypeIsError()
        {
            var tupleComp = CreateCompilationWithMscorlib(trivial2uple + trivial3uple + trivalRemainingTuples);
            var comp = CSharpCompilation.Create("test", references: new[] { MscorlibRef, tupleComp.ToMetadataReference() });

            ITypeSymbol intType = comp.GetSpecialType(SpecialType.System_Int32);

            var tupleWithoutNames = comp.CreateTupleTypeSymbol(ImmutableArray.Create(intType, ErrorTypeSymbol.UnknownResultType), default(ImmutableArray<string>));

            Assert.Equal(SymbolKind.NamedType, tupleWithoutNames.Kind);

            var types = tupleWithoutNames.TupleElementTypes;
            Assert.Equal(2, types.Length);
            Assert.Equal(SymbolKind.NamedType, types[0].Kind);
            Assert.Equal(SymbolKind.ErrorType, types[1].Kind);
        }

        [Fact]
        public void CreateTupleTypeSymbol_BadNames()
        {
            var comp = CSharpCompilation.Create("test", references: new[] { MscorlibRef });

            ITypeSymbol intType = comp.GetSpecialType(SpecialType.System_Int32);

            // illegal C# identifiers and blank
            var tuple2 = comp.CreateTupleTypeSymbol(ImmutableArray.Create(intType, intType), ImmutableArray.Create("123", ""));
            Assert.Equal(new[] { "123", "" }, tuple2.TupleElementNames);

            // reserved identifiers
            var tuple3 = comp.CreateTupleTypeSymbol(ImmutableArray.Create(intType, intType), ImmutableArray.Create("return", "class"));
            Assert.Equal(new[] { "return", "class" }, tuple3.TupleElementNames);
        }

        [Fact]
        public void CreateTupleTypeSymbol_VisualBasicElements()
        {
            var vbSource = @"Public Class C
End Class";

            var vbComp = CreateVisualBasicCompilation("VB", vbSource,
                                compilationOptions: new VisualBasic.VisualBasicCompilationOptions(OutputKind.DynamicallyLinkedLibrary));

            vbComp.VerifyDiagnostics();
            ITypeSymbol vbType = (ITypeSymbol)vbComp.GlobalNamespace.GetMembers("C").Single();

            var comp = CSharpCompilation.Create("test", references: new[] { MscorlibRef });
            INamedTypeSymbol intType = comp.GetSpecialType(SpecialType.System_String);

            Assert.Throws<ArgumentException>(() => comp.CreateTupleTypeSymbol(ImmutableArray.Create(intType, vbType), default(ImmutableArray<string>)));
        }

        [Fact]
        public void TupleMethodsOnNonTupleType()
        {
            var comp = CSharpCompilation.Create("test", references: new[] { MscorlibRef });
            INamedTypeSymbol intType = comp.GetSpecialType(SpecialType.System_String);

            Assert.False(intType.IsTupleType);
            Assert.True(intType.TupleElementNames.IsDefault);
            Assert.True(intType.TupleElementTypes.IsDefault);
        }

        [Fact]
        public void TupleTargetTypeTwice()
        {
            var source = @"
class C
{
    static void Main()
    {
        // this works
        // (short, string) x1 = (1, ""hello"");
        // this does not
        (short, string) x2 = ((byte, string))(1, ""hello"");
    }
}
" + trivial2uple;

            CreateCompilationWithMscorlib(source, parseOptions: TestOptions.Regular.WithTuplesFeature()).VerifyDiagnostics(
                // (9,30): error CS0029: Cannot implicitly convert type '(byte, string)' to '(short, string)'
                //         (short, string) x2 = ((byte, string))(1, "hello");
                Diagnostic(ErrorCode.ERR_NoImplicitConv, @"((byte, string))(1, ""hello"")").WithArguments("(byte, string)", "(short, string)").WithLocation(9, 30)
            );
        }

        [Fact]
        public void TupleTargetTypeLambda()
        {
            var source = @"

using System;

class C
{
    static void Test(Func<Func<(short, short)>> d)
    {
        Console.WriteLine(""short"");
    }

    static void Test(Func<Func<(byte, byte)>> d)
    {
        Console.WriteLine(""byte"");
    }

    static void Main()
    {
        // this works
        Test( ()=>()=>((byte, byte))(1,1)) ;

        // this does not
        Test(()=>()=>(1,1));
    }
}
" + trivial2uple;

            CreateCompilationWithMscorlib(source, parseOptions: TestOptions.Regular.WithTuplesFeature()).VerifyDiagnostics(
                // (23,9): error CS0121: The call is ambiguous between the following methods or properties: 'C.Test(Func<Func<(short, short)>>)' and 'C.Test(Func<Func<(byte, byte)>>)'
                //         Test(()=>()=>(1,1));
                Diagnostic(ErrorCode.ERR_AmbigCall, "Test").WithArguments("C.Test(System.Func<System.Func<(short, short)>>)", "C.Test(System.Func<System.Func<(byte, byte)>>)").WithLocation(23, 9)
            );
        }

        [Fact]
        public void TupleTargetTypeLambda1()
        {
            var source = @"

using System;

class C
{
    static void Test(Func<(Func<short>, int)> d)
    {
        Console.WriteLine(""short"");
    }

    static void Test(Func<(Func<byte>, int)> d)
    {
        Console.WriteLine(""byte"");
    }

    static void Main()
    {
        // this works
        Test(()=>(()=>(byte)1, 1));

        // this does not
        Test(()=>(()=>1, 1));
    }
}
" + trivial2uple;

            CreateCompilationWithMscorlib(source, parseOptions: TestOptions.Regular.WithTuplesFeature()).VerifyDiagnostics(
                // (23,9): error CS0121: The call is ambiguous between the following methods or properties: 'C.Test(Func<(Func<short>, int)>)' and 'C.Test(Func<(Func<byte>, int)>)'
                //         Test(()=>(()=>1, 1));
                Diagnostic(ErrorCode.ERR_AmbigCall, "Test").WithArguments("C.Test(System.Func<(System.Func<short>, int)>)", "C.Test(System.Func<(System.Func<byte>, int)>)").WithLocation(23, 9)
            );
        }

        [Fact]
        public void TargetTypingOverload01()
        {
            var source = @"
using System;
class C
{
    static void Main()
    {
        Test((null, null));
        Test((1, 1));
        Test((()=>7, ()=>8), 2);
    }

    static void Test<T>((T, T) x)
    {
        System.Console.WriteLine(""first"");
    }

    static void Test((object, object) x)
    {
        System.Console.WriteLine(""second"");
    }

    static void Test<T>((Func<T>, Func<T>) x, T y)
    {
        System.Console.WriteLine(""third"");
        System.Console.WriteLine(x.Item1().ToString());
    }
}
" + trivial2uple;

            var comp = CompileAndVerify(source, parseOptions: TestOptions.Regular.WithTuplesFeature(), expectedOutput: @"
second
first
third
7
");
        }

        [Fact]
        public void TargetTypingOverload02()
        {
            var source = @"
using System;
class C
{
    static void Main()
    {
        Test((()=>7, ()=>8));
    }

    static void Test<T>((T, T) x)
    {
        System.Console.WriteLine(""first"");
    }

    static void Test((object, object) x)
    {
        System.Console.WriteLine(""second"");
    }

    static void Test<T>((Func<T>, Func<T>) x)
    {
        System.Console.WriteLine(""third"");
        System.Console.WriteLine(x.Item1().ToString());
    }
}
" + trivial2uple;

            var comp = CompileAndVerify(source, parseOptions: TestOptions.Regular.WithTuplesFeature(), expectedOutput: @"
third
7
");
        }

        [Fact]
        public void TargetTypingNullable01()
        {
            var source = @"
using System;
class C
{
    static void Main()
    {
        var x = M1();
        Test(x);
    }

    static (int a, double b)? M1()
    {
        return (1, 2);
    }

    static void Test<T>(T arg)
    {
        System.Console.WriteLine(typeof(T));
        System.Console.WriteLine(arg);
    }
}
" + trivial2uple;

            var comp = CompileAndVerify(source, parseOptions: TestOptions.Regular.WithTuplesFeature(), expectedOutput: @"
System.Nullable`1[System.ValueTuple`2[System.Int32,System.Double]]
{1, 2}
");
        }

        [Fact]
        public void TargetTypingOverload01Long()
        {
            var source = @"
using System;
class C
{
    static void Main()
    {
        Test((null, null, null, null, null, null, null, null, null, null));
        Test((1, 1, 1, 1, 1, 1, 1, 1, 1, 1));
        Test((()=>7, ()=>8, ()=>8, ()=>8, ()=>8, ()=>8, ()=>8, ()=>8, ()=>8, ()=>8), 2);
    }

    static void Test<T>((T, T, T, T, T, T, T, T, T, T) x)
    {
        System.Console.WriteLine(""first"");
    }

    static void Test((object, object, object, object, object, object, object, object, object, object) x)
    {
        System.Console.WriteLine(""second"");
    }

    static void Test<T>((Func<T>, Func<T>, Func<T>, Func<T>, Func<T>, Func<T>, Func<T>, Func<T>, Func<T>, Func<T>) x, T y)
    {
        System.Console.WriteLine(""third"");
        System.Console.WriteLine(x.Item1().ToString());
    }
}
";

            var comp = CompileAndVerify(source, additionalRefs: new[] { ValueTupleRef, SystemRuntimeFacadeRef }, parseOptions: TestOptions.Regular.WithTuplesFeature(), expectedOutput: @"
second
first
third
7
");
        }

        [Fact]
        public void TargetTypingNullable02()
        {
            var source = @"
using System;
class C
{
    static void Main()
    {
        var x = M1();
        Test(x);
    }

    static (int a, string b)? M1()
    {
        return (1, null);
    }

    static void Test<T>(T arg)
    {
        System.Console.WriteLine(typeof(T));
        System.Console.WriteLine(arg);
    }
}
" + trivial2uple;

            var comp = CompileAndVerify(source, parseOptions: TestOptions.Regular.WithTuplesFeature(), expectedOutput: @"
System.Nullable`1[System.ValueTuple`2[System.Int32,System.String]]
{1, }
");
        }

        [Fact]
        public void TargetTypingNullable02Long()
        {
            var source = @"
class C
{
    static void Main()
    {
        var x = M1();
        System.Console.WriteLine(x?.a);
        System.Console.WriteLine(x?.a8);
        Test(x);
    }

    static (int a, string b, int a1, int a2, int a3, int a4, int a5, int a6, int a7, int a8)? M1()
    {
        return (1, null, 1, 2, 3, 4, 5, 6, 7, 8);
    }

    static void Test<T>(T arg)
    {
        System.Console.WriteLine(arg);
    }
}
";
            var comp = CompileAndVerify(source, additionalRefs: new[] { ValueTupleRef, SystemRuntimeFacadeRef }, parseOptions: TestOptions.Regular.WithTuplesFeature(), expectedOutput:
@"1
8
(1, , 1, 2, 3, 4, 5, 6, 7, 8)
");
        }

        [Fact]
        public void TargetTypingNullableOverload()
        {
            var source = @"
class C
{
    static void Main()
    {
        Test((null, null, null, null, null, null, null, null, null, null));
        Test((""a"", ""a"", ""a"", ""a"", ""a"", ""a"", ""a"", ""a"", ""a"", ""a""));
        Test((1, 1, 1, 1, 1, 1, 1, 1, 1, 1));
    }

    static void Test((string, string, string, string, string, string, string, string, string, string) x)
    {
        System.Console.WriteLine(""first"");
    }

    static void Test((string, string, string, string, string, string, string, string, string, string)? x)
    {
        System.Console.WriteLine(""second"");
    }

    static void Test((int, int, int, int, int, int, int, int, int, int)? x)
    {
        System.Console.WriteLine(""third"");
    }

    static void Test((int, int, int, int, int, int, int, int, int, int) x)
    {
        System.Console.WriteLine(""fourth"");
    }
}
";

            var comp = CompileAndVerify(source, additionalRefs: new[] { ValueTupleRef, SystemRuntimeFacadeRef }, parseOptions: TestOptions.Regular.WithTuplesFeature(), expectedOutput: @"
first
first
fourth
");
        }

        [Fact]
        public void TupleConversion01()
        {
            var source = @"
class C
{
    static void Main()
    {
        // error must mention   (long c, long d)
        (int a, int b) x1 = ((long c, long d))(e: 1, f:2);
        // error must mention   (int c, long d)
        (short a, short b) x2 = ((int c, int d))(e: 1, f:2);

        // error must mention   (int e, string f)
        (int a, int b) x3 = ((long c, long d))(e: 1, f:""qq"");
    }
}
" + trivial2uple;

            CreateCompilationWithMscorlib(source, references: new[] { ValueTupleRef, SystemRuntimeFacadeRef }, parseOptions: TestOptions.Regular.WithTuplesFeature()).VerifyDiagnostics(
                // (7,29): error CS0029: Cannot implicitly convert type '(long c, long d)' to '(int a, int b)'
                //         (int a, int b) x1 = ((long c, long d))(e: 1, f:2);
                Diagnostic(ErrorCode.ERR_NoImplicitConv, "((long c, long d))(e: 1, f:2)").WithArguments("(long c, long d)", "(int a, int b)").WithLocation(7, 29),
                // (9,33): error CS0029: Cannot implicitly convert type '(int c, int d)' to '(short a, short b)'
                //         (short a, short b) x2 = ((int c, int d))(e: 1, f:2);
                Diagnostic(ErrorCode.ERR_NoImplicitConv, "((int c, int d))(e: 1, f:2)").WithArguments("(int c, int d)", "(short a, short b)").WithLocation(9, 33),
                // (12,29): error CS0030: Cannot convert type '(int e, string f)' to '(long c, long d)'
                //         (int a, int b) x3 = ((long c, long d))(e: 1, f:"qq");
                Diagnostic(ErrorCode.ERR_NoExplicitConv, @"((long c, long d))(e: 1, f:""qq"")").WithArguments("(int e, string f)", "(long c, long d)").WithLocation(12, 29)
            );
        }

        [Fact]
        public void TupleConvertedType01()
        {
            var source = @"
class C
{
    static void Main()
    {
        (short a, string b)? x = (e: 1, f: ""hello"");
    }
}
" + trivial2uple + trivial3uple;

            var tree = Parse(source, options: TestOptions.Regular.WithTuplesFeature());
            var comp = CreateCompilationWithMscorlib(tree);

            var model = comp.GetSemanticModel(tree, ignoreAccessibility: false);
            var nodes = tree.GetCompilationUnitRoot().DescendantNodes();
            var node = nodes.OfType<TupleExpressionSyntax>().Single();

            Assert.Equal(@"(e: 1, f: ""hello"")", node.ToString());
            Assert.Equal("(System.Int32 e, System.String f)", model.GetTypeInfo(node).Type.ToTestDisplayString());
            Assert.Equal("(System.Int16 a, System.String b)?", model.GetTypeInfo(node).ConvertedType.ToTestDisplayString());
            Assert.Equal(Conversion.ImplicitNullable, model.GetConversion(node));

            var x = nodes.OfType<VariableDeclaratorSyntax>().First();
            Assert.Equal("(System.Int16 a, System.String b)? x", model.GetDeclaredSymbol(x).ToTestDisplayString());
        }

        [Fact]
        public void TupleConvertedType01insource()
        {
            var source = @"
class C
{
    static void Main()
    {
        (short a, string b)? x = ((short c, string d)?)(e: 1, f: ""hello"");
    }
}
" + trivial2uple + trivial3uple;

            var tree = Parse(source, options: TestOptions.Regular.WithTuplesFeature());
            var comp = CreateCompilationWithMscorlib(tree);

            var model = comp.GetSemanticModel(tree, ignoreAccessibility: false);
            var nodes = tree.GetCompilationUnitRoot().DescendantNodes();
            var node = nodes.OfType<TupleExpressionSyntax>().Single();

            Assert.Equal(@"(e: 1, f: ""hello"")", node.ToString());
            Assert.Equal("(System.Int32 e, System.String f)", model.GetTypeInfo(node).Type.ToTestDisplayString());
            Assert.Equal("(System.Int16 e, System.String f)", model.GetTypeInfo(node).ConvertedType.ToTestDisplayString());
            Assert.Equal(Conversion.ImplicitTuple, model.GetConversion(node));

            // semantic model returns topmost conversion from the sequence of conversions for
            // ((short c, string d)?)(e: 1, f: ""hello"")
            Assert.Equal("(System.Int16 c, System.String d)", model.GetTypeInfo(node.Parent).Type.ToTestDisplayString());
            Assert.Equal("(System.Int16 a, System.String b)?", model.GetTypeInfo(node.Parent).ConvertedType.ToTestDisplayString());
            Assert.Equal(Conversion.ImplicitNullable, model.GetConversion(node.Parent));

            var x = nodes.OfType<VariableDeclaratorSyntax>().First();
            Assert.Equal("(System.Int16 a, System.String b)? x", model.GetDeclaredSymbol(x).ToTestDisplayString());
        }

        [Fact]
        public void TupleConvertedType02()
        {
            var source = @"
class C
{
    static void Main()
    {
        (short a, string b)? x = (e: 1, f: ""hello"");
    }
}
" + trivial2uple + trivial3uple;

            var tree = Parse(source, options: TestOptions.Regular.WithTuplesFeature());
            var comp = CreateCompilationWithMscorlib(tree);

            var model = comp.GetSemanticModel(tree, ignoreAccessibility: false);
            var nodes = tree.GetCompilationUnitRoot().DescendantNodes();
            var node = nodes.OfType<TupleExpressionSyntax>().Single();

            Assert.Equal(@"(e: 1, f: ""hello"")", node.ToString());
            Assert.Equal("(System.Int32 e, System.String f)", model.GetTypeInfo(node).Type.ToTestDisplayString());
            Assert.Equal("(System.Int16 a, System.String b)?", model.GetTypeInfo(node).ConvertedType.ToTestDisplayString());
            Assert.Equal(Conversion.ImplicitNullable, model.GetConversion(node));

            var x = nodes.OfType<VariableDeclaratorSyntax>().First();
            Assert.Equal("(System.Int16 a, System.String b)? x", model.GetDeclaredSymbol(x).ToTestDisplayString());
        }

        [Fact]
        public void TupleConvertedType02insource()
        {
            var source = @"
class C
{
    static void Main()
    {
        (short a, string b)? x = ((short c, string d))(e: 1, f: ""hello"");
    }
}
" + trivial2uple + trivial3uple;

            var tree = Parse(source, options: TestOptions.Regular.WithTuplesFeature());
            var comp = CreateCompilationWithMscorlib(tree);

            var model = comp.GetSemanticModel(tree, ignoreAccessibility: false);
            var nodes = tree.GetCompilationUnitRoot().DescendantNodes();
            var node = nodes.OfType<TupleExpressionSyntax>().Single();

            Assert.Equal(@"(e: 1, f: ""hello"")", node.ToString());
            Assert.Equal("(System.Int32 e, System.String f)", model.GetTypeInfo(node).Type.ToTestDisplayString());
            Assert.Equal("(System.Int16 e, System.String f)", model.GetTypeInfo(node).ConvertedType.ToTestDisplayString());
            Assert.Equal(Conversion.ImplicitTuple, model.GetConversion(node));

            // semantic model returns topmost conversion from the sequence of conversions for
            // ((short c, string d))(e: 1, f: ""hello"")
            Assert.Equal("(System.Int16 c, System.String d)", model.GetTypeInfo(node.Parent).Type.ToTestDisplayString());
            Assert.Equal("(System.Int16 a, System.String b)?", model.GetTypeInfo(node.Parent).ConvertedType.ToTestDisplayString());
            Assert.Equal(Conversion.ImplicitNullable, model.GetConversion(node.Parent));


            var x = nodes.OfType<VariableDeclaratorSyntax>().First();
            Assert.Equal("(System.Int16 a, System.String b)? x", model.GetDeclaredSymbol(x).ToTestDisplayString());
        }


        [Fact]
        public void TupleConvertedType03()
        {
            var source = @"
class C
{
    static void Main()
    {
        (int a, string b)? x = (e: 1, f: ""hello"");
    }
}
" + trivial2uple + trivial3uple;

            var tree = Parse(source, options: TestOptions.Regular.WithTuplesFeature());
            var comp = CreateCompilationWithMscorlib(tree);

            var model = comp.GetSemanticModel(tree, ignoreAccessibility: false);
            var nodes = tree.GetCompilationUnitRoot().DescendantNodes();
            var node = nodes.OfType<TupleExpressionSyntax>().Single();

            Assert.Equal(@"(e: 1, f: ""hello"")", node.ToString());
            Assert.Equal("(System.Int32 e, System.String f)", model.GetTypeInfo(node).Type.ToTestDisplayString());
            Assert.Equal("(System.Int32 a, System.String b)?", model.GetTypeInfo(node).ConvertedType.ToTestDisplayString());
            Assert.Equal(Conversion.ImplicitNullable, model.GetConversion(node));

            var x = nodes.OfType<VariableDeclaratorSyntax>().First();
            Assert.Equal("(System.Int32 a, System.String b)? x", model.GetDeclaredSymbol(x).ToTestDisplayString());
        }

        [Fact]
        public void TupleConvertedType03insource()
        {
            var source = @"
class C
{
    static void Main()
    {
        (int a, string b)? x = ((int c, string d)?)(e: 1, f: ""hello"");
    }
}
" + trivial2uple + trivial3uple;

            var tree = Parse(source, options: TestOptions.Regular.WithTuplesFeature());
            var comp = CreateCompilationWithMscorlib(tree);

            var model = comp.GetSemanticModel(tree, ignoreAccessibility: false);
            var nodes = tree.GetCompilationUnitRoot().DescendantNodes();
            var node = nodes.OfType<TupleExpressionSyntax>().Single();

            Assert.Equal(@"(e: 1, f: ""hello"")", node.ToString());
            Assert.Equal("(System.Int32 e, System.String f)", model.GetTypeInfo(node).Type.ToTestDisplayString());
            Assert.Equal("(System.Int32 e, System.String f)", model.GetTypeInfo(node).ConvertedType.ToTestDisplayString());
            Assert.Equal(Conversion.Identity, model.GetConversion(node));

            // semantic model returns topmost conversion from the sequence of conversions for
            // ((int c, string d)?)(e: 1, f: ""hello"")
            Assert.Equal("(System.Int32 c, System.String d)", model.GetTypeInfo(node.Parent).Type.ToTestDisplayString());
            Assert.Equal("(System.Int32 a, System.String b)?", model.GetTypeInfo(node.Parent).ConvertedType.ToTestDisplayString());
            Assert.Equal(Conversion.ImplicitNullable, model.GetConversion(node.Parent));

            var x = nodes.OfType<VariableDeclaratorSyntax>().First();
            Assert.Equal("(System.Int32 a, System.String b)? x", model.GetDeclaredSymbol(x).ToTestDisplayString());
        }

        [Fact]
        public void TupleConvertedType04()
        {
            var source = @"
class C
{
    static void Main()
    {
        (int a, string b)? x = ((int c, string d))(e: 1, f: ""hello"");
    }
}
" + trivial2uple + trivial3uple;

            var tree = Parse(source, options: TestOptions.Regular.WithTuplesFeature());
            var comp = CreateCompilationWithMscorlib(tree);

            var model = comp.GetSemanticModel(tree, ignoreAccessibility: false);
            var nodes = tree.GetCompilationUnitRoot().DescendantNodes();
            var node = nodes.OfType<TupleExpressionSyntax>().Single();

            Assert.Equal(@"(e: 1, f: ""hello"")", node.ToString());
            Assert.Equal("(System.Int32 e, System.String f)", model.GetTypeInfo(node).Type.ToTestDisplayString());
            Assert.Equal("(System.Int32 e, System.String f)", model.GetTypeInfo(node).ConvertedType.ToTestDisplayString());
            Assert.Equal(Conversion.Identity, model.GetConversion(node));

            // semantic model returns topmost conversion from the sequence of conversions for
            // ((int c, string d))(e: 1, f: ""hello"")
            Assert.Equal("(System.Int32 c, System.String d)", model.GetTypeInfo(node.Parent).Type.ToTestDisplayString());
            Assert.Equal("(System.Int32 a, System.String b)?", model.GetTypeInfo(node.Parent).ConvertedType.ToTestDisplayString());
            Assert.Equal(Conversion.ImplicitNullable, model.GetConversion(node.Parent));

            var x = nodes.OfType<VariableDeclaratorSyntax>().First();
            Assert.Equal("(System.Int32 a, System.String b)? x", model.GetDeclaredSymbol(x).ToTestDisplayString());
        }

        [Fact]
        public void TupleConvertedType05()
        {
            var source = @"
class C
{
    static void Main()
    {
        (int a, string b) x = (e: 1, f: ""hello"");
    }
}
" + trivial2uple + trivial3uple;

            var tree = Parse(source, options: TestOptions.Regular.WithTuplesFeature());
            var comp = CreateCompilationWithMscorlib(tree);

            var model = comp.GetSemanticModel(tree, ignoreAccessibility: false);
            var nodes = tree.GetCompilationUnitRoot().DescendantNodes();
            var node = nodes.OfType<TupleExpressionSyntax>().Single();

            Assert.Equal(@"(e: 1, f: ""hello"")", node.ToString());
            Assert.Equal("(System.Int32 e, System.String f)", model.GetTypeInfo(node).Type.ToTestDisplayString());
            Assert.Equal("(System.Int32 a, System.String b)", model.GetTypeInfo(node).ConvertedType.ToTestDisplayString());
            Assert.Equal(Conversion.Identity, model.GetConversion(node));

            var x = nodes.OfType<VariableDeclaratorSyntax>().First();
            Assert.Equal("(System.Int32 a, System.String b) x", model.GetDeclaredSymbol(x).ToTestDisplayString());
        }

        [Fact]
        public void TupleConvertedType05insource()
        {
            var source = @"
class C
{
    static void Main()
    {
        (int a, string b) x = ((int c, string d))(e: 1, f: ""hello"");
    }
}
" + trivial2uple + trivial3uple;

            var tree = Parse(source, options: TestOptions.Regular.WithTuplesFeature());
            var comp = CreateCompilationWithMscorlib(tree);

            var model = comp.GetSemanticModel(tree, ignoreAccessibility: false);
            var nodes = tree.GetCompilationUnitRoot().DescendantNodes();
            var node = nodes.OfType<TupleExpressionSyntax>().Single();

            Assert.Equal(@"(e: 1, f: ""hello"")", node.ToString());
            Assert.Equal("(System.Int32 e, System.String f)", model.GetTypeInfo(node).Type.ToTestDisplayString());
            Assert.Equal("(System.Int32 e, System.String f)", model.GetTypeInfo(node).ConvertedType.ToTestDisplayString());
            Assert.Equal(Conversion.Identity, model.GetConversion(node));

            var x = nodes.OfType<VariableDeclaratorSyntax>().First();
            Assert.Equal("(System.Int32 a, System.String b) x", model.GetDeclaredSymbol(x).ToTestDisplayString());
        }

        [Fact]
        public void TupleConvertedType06()
        {
            var source = @"
class C
{
    static void Main()
    {
        (short a, string b) x = (e: 1, f: ""hello"");
    }
}
" + trivial2uple + trivial3uple;

            var tree = Parse(source, options: TestOptions.Regular.WithTuplesFeature());
            var comp = CreateCompilationWithMscorlib(tree);

            var model = comp.GetSemanticModel(tree, ignoreAccessibility: false);
            var nodes = tree.GetCompilationUnitRoot().DescendantNodes();
            var node = nodes.OfType<TupleExpressionSyntax>().Single();

            Assert.Equal(@"(e: 1, f: ""hello"")", node.ToString());
            Assert.Equal("(System.Int32 e, System.String f)", model.GetTypeInfo(node).Type.ToTestDisplayString());
            Assert.Equal("(System.Int16 a, System.String b)", model.GetTypeInfo(node).ConvertedType.ToTestDisplayString());
            Assert.Equal(Conversion.ImplicitTuple, model.GetConversion(node));

            var x = nodes.OfType<VariableDeclaratorSyntax>().First();
            Assert.Equal("(System.Int16 a, System.String b) x", model.GetDeclaredSymbol(x).ToTestDisplayString());
        }

        [Fact]
        public void TupleConvertedType06insource()
        {
            var source = @"
class C
{
    static void Main()
    {
        (short a, string b) x = ((short c, string d))(e: 1, f: ""hello"");
    }
}
" + trivial2uple + trivial3uple;

            var tree = Parse(source, options: TestOptions.Regular.WithTuplesFeature());
            var comp = CreateCompilationWithMscorlib(tree);

            var model = comp.GetSemanticModel(tree, ignoreAccessibility: false);
            var nodes = tree.GetCompilationUnitRoot().DescendantNodes();
            var node = nodes.OfType<TupleExpressionSyntax>().Single();

            Assert.Equal(@"(e: 1, f: ""hello"")", node.ToString());
            Assert.Equal("(System.Int32 e, System.String f)", model.GetTypeInfo(node).Type.ToTestDisplayString());
            Assert.Equal("(System.Int16 e, System.String f)", model.GetTypeInfo(node).ConvertedType.ToTestDisplayString());
            Assert.Equal(Conversion.ImplicitTuple, model.GetConversion(node));

            // semantic model returns topmost conversion from the sequence of conversions for
            // ((short c, string d))(e: 1, f: ""hello"")
            Assert.Equal("(System.Int16 c, System.String d)", model.GetTypeInfo(node.Parent).Type.ToTestDisplayString());
            Assert.Equal("(System.Int16 a, System.String b)", model.GetTypeInfo(node.Parent).ConvertedType.ToTestDisplayString());
            Assert.Equal(Conversion.Identity, model.GetConversion(node.Parent));

            var x = nodes.OfType<VariableDeclaratorSyntax>().First();
            Assert.Equal("(System.Int16 a, System.String b) x", model.GetDeclaredSymbol(x).ToTestDisplayString());
        }

        [Fact]
        public void TupleConvertedTypeNull01()
        {
            var source = @"
class C
{
    static void Main()
    {
        (short a, string b) x = (e: 1, f: null);
    }
}
" + trivial2uple + trivial3uple;

            var tree = Parse(source, options: TestOptions.Regular.WithTuplesFeature());
            var comp = CreateCompilationWithMscorlib(tree);

            var model = comp.GetSemanticModel(tree, ignoreAccessibility: false);
            var nodes = tree.GetCompilationUnitRoot().DescendantNodes();
            var node = nodes.OfType<TupleExpressionSyntax>().Single();

            Assert.Equal(@"(e: 1, f: null)", node.ToString());
            Assert.Null(model.GetTypeInfo(node).Type);
            Assert.Equal("(System.Int16 a, System.String b)", model.GetTypeInfo(node).ConvertedType.ToTestDisplayString());
            Assert.Equal(Conversion.ImplicitTuple, model.GetConversion(node));

            var x = nodes.OfType<VariableDeclaratorSyntax>().First();
            Assert.Equal("(System.Int16 a, System.String b) x", model.GetDeclaredSymbol(x).ToTestDisplayString());
        }

        [Fact]
        public void TupleConvertedTypeNull01insource()
        {
            var source = @"
class C
{
    static void Main()
    {
        (short a, string b) x = ((short c, string d))(e: 1, f: null);
    }
}
" + trivial2uple + trivial3uple;

            var tree = Parse(source, options: TestOptions.Regular.WithTuplesFeature());
            var comp = CreateCompilationWithMscorlib(tree);

            var model = comp.GetSemanticModel(tree, ignoreAccessibility: false);
            var nodes = tree.GetCompilationUnitRoot().DescendantNodes();
            var node = nodes.OfType<TupleExpressionSyntax>().Single();

            Assert.Equal(@"(e: 1, f: null)", node.ToString());
            Assert.Null(model.GetTypeInfo(node).Type);
            Assert.Equal("(System.Int16 e, System.String f)", model.GetTypeInfo(node).ConvertedType.ToTestDisplayString());
            Assert.Equal(Conversion.ImplicitTuple, model.GetConversion(node));

            // semantic model returns topmost conversion from the sequence of conversions for
            // ((short c, string d))(e: 1, f: null)
            Assert.Equal("(System.Int16 c, System.String d)", model.GetTypeInfo(node.Parent).Type.ToTestDisplayString());
            Assert.Equal("(System.Int16 a, System.String b)", model.GetTypeInfo(node.Parent).ConvertedType.ToTestDisplayString());
            Assert.Equal(Conversion.Identity, model.GetConversion(node.Parent));

            var x = nodes.OfType<VariableDeclaratorSyntax>().First();
            Assert.Equal("(System.Int16 a, System.String b) x", model.GetDeclaredSymbol(x).ToTestDisplayString());
        }

        [Fact]
        public void TupleConvertedTypeUDC01()
        {
            var source = @"
class C
{
    static void Main()
    {
        (short a, string b) x = (e: 1, f: new C1(""qq""));
        System.Console.WriteLine(x.ToString());
    }

    class C1
    {
        private string s;

        public C1(string arg)
        {
            s = arg + 1;
        }

        public static implicit operator string (C1 arg)
        {
            return arg.s;
        }
    }
}
" + trivial2uple + trivial3uple;

            var tree = Parse(source, options: TestOptions.Regular.WithTuplesFeature());
            var comp = CreateCompilationWithMscorlib(tree, options: TestOptions.ReleaseExe);

            var model = comp.GetSemanticModel(tree, ignoreAccessibility: false);
            var nodes = tree.GetCompilationUnitRoot().DescendantNodes();
            var node = nodes.OfType<TupleExpressionSyntax>().Single();

            Assert.Equal(@"(e: 1, f: new C1(""qq""))", node.ToString());
            Assert.Equal("(System.Int32 e, C.C1 f)", model.GetTypeInfo(node).Type.ToTestDisplayString());
            Assert.Equal("(System.Int16 a, System.String b)", model.GetTypeInfo(node).ConvertedType.ToTestDisplayString());
            Assert.Equal(Conversion.ImplicitTuple, model.GetConversion(node));

            var x = nodes.OfType<VariableDeclaratorSyntax>().First();
            Assert.Equal("(System.Int16 a, System.String b) x", model.GetDeclaredSymbol(x).ToTestDisplayString());

            CompileAndVerify(comp, expectedOutput: "{1, qq1}");
        }

        [Fact]
        public void TupleConvertedTypeUDC01insource()
        {
            var source = @"
class C
{
    static void Main()
    {
        (short a, string b) x = ((short c, string d))(e: 1, f: new C1(""qq""));
        System.Console.WriteLine(x.ToString());
    }

    class C1
    {
        private string s;

        public C1(string arg)
        {
            s = arg + 1;
        }

        public static implicit operator string (C1 arg)
        {
            return arg.s;
        }
    }
}
" + trivial2uple + trivial3uple;

            var tree = Parse(source, options: TestOptions.Regular.WithTuplesFeature());
            var comp = CreateCompilationWithMscorlib(tree, options: TestOptions.ReleaseExe);

            var model = comp.GetSemanticModel(tree, ignoreAccessibility: false);
            var nodes = tree.GetCompilationUnitRoot().DescendantNodes();
            var node = nodes.OfType<TupleExpressionSyntax>().Single();

            Assert.Equal(@"(e: 1, f: new C1(""qq""))", node.ToString());
            Assert.Equal("(System.Int32 e, C.C1 f)", model.GetTypeInfo(node).Type.ToTestDisplayString());
            Assert.Equal("(System.Int16 e, System.String f)", model.GetTypeInfo(node).ConvertedType.ToTestDisplayString());
            Assert.Equal(Conversion.ImplicitTuple, model.GetConversion(node));

            // semantic model returns topmost conversion from the sequence of conversions for
            // ((short c, string d))(e: 1, f: null)
            Assert.Equal("(System.Int16 c, System.String d)", model.GetTypeInfo(node.Parent).Type.ToTestDisplayString());
            Assert.Equal("(System.Int16 a, System.String b)", model.GetTypeInfo(node.Parent).ConvertedType.ToTestDisplayString());
            Assert.Equal(Conversion.Identity, model.GetConversion(node.Parent));

            var x = nodes.OfType<VariableDeclaratorSyntax>().First();
            Assert.Equal("(System.Int16 a, System.String b) x", model.GetDeclaredSymbol(x).ToTestDisplayString());

            CompileAndVerify(comp, expectedOutput: "{1, qq1}");
        }

        [Fact]
        public void Inference01()
        {
            var source = @"
using System;
class C
{
    static void Main()
    {
        Test((null, null));
        Test((1, 1));
        Test((()=>7, ()=>8), 2);
    }

    static void Test<T>((T, T) x)
    {
        System.Console.WriteLine(""first"");
    }

    static void Test((object, object) x)
    {
        System.Console.WriteLine(""second"");
    }

    static void Test<T>((Func<T>, Func<T>) x, T y)
    {
        System.Console.WriteLine(""third"");
        System.Console.WriteLine(x.Item1().ToString());
    }
}
" + trivial2uple;

            var comp = CompileAndVerify(source, parseOptions: TestOptions.Regular.WithTuplesFeature(), expectedOutput: @"
second
first
third
7
");
        }

        [Fact]
        public void Inference02()
        {
            var source = @"
using System;
class C
{
    static void Main()
    {
        Test((()=>7, ()=>8));
    }

    static void Test<T>((T, T) x)
    {
        System.Console.WriteLine(""first"");
    }

    static void Test((object, object) x)
    {
        System.Console.WriteLine(""second"");
    }

    static void Test<T>((Func<T>, Func<T>) x)
    {
        System.Console.WriteLine(""third"");
        System.Console.WriteLine(x.Item1().ToString());
    }
}
" + trivial2uple;

            var comp = CompileAndVerify(source, parseOptions: TestOptions.Regular.WithTuplesFeature(), expectedOutput: @"
third
7
");
        }

        [Fact]
        public void Inference03()
        {
            var source = @"
using System;
class C
{
    static void Main()
    {
        Test(((x)=>x, (x)=>x));
    }

    static void Test<T>((T, T) x)
    {
        System.Console.WriteLine(""first"");
    }

    static void Test((object, object) x)
    {
        System.Console.WriteLine(""second"");
    }

    static void Test<T>((Func<int, T>, Func<T, T>) x)
    {
        System.Console.WriteLine(""third"");
        System.Console.WriteLine(x.Item1(5).ToString());
    }
}
" + trivial2uple;

            var comp = CompileAndVerify(source, parseOptions: TestOptions.Regular.WithTuplesFeature(), expectedOutput: @"
third
5
");
        }

        [Fact]
        public void Inference04()
        {
            var source = @"
using System;
class C
{
    static void Main()
    {
        Test( (x)=>x.y );
        Test( (x)=>x.bob );
    }

    static void Test<T>( Func<(byte x, byte y), T> x)
    {
        System.Console.WriteLine(""first"");
        System.Console.WriteLine(x((2,3)).ToString());
    }

    static void Test<T>( Func<(int alice, int bob), T> x)
    {
        System.Console.WriteLine(""second"");
        System.Console.WriteLine(x((4,5)).ToString());
    }
}
" + trivial2uple;

            var comp = CompileAndVerify(source, parseOptions: TestOptions.Regular.WithTuplesFeature(), expectedOutput: @"
first
3
second
5
");
        }

        [Fact]
        public void Inference05()
        {
            var source = @"
using System;
class C
{
    static void Main()
    {
        Test( ((x)=>x.x, (x)=>x.Item2) );
        Test( ((x)=>x.bob, (x)=>x.Item1) );
    }

    static void Test<T>( (Func<(byte x, byte y), T> f1, Func<(int, int), T> f2) x)
    {
        System.Console.WriteLine(""first"");
        System.Console.WriteLine(x.f1((2,3)).ToString());
        System.Console.WriteLine(x.f2((2,3)).ToString());
    }

    static void Test<T>( (Func<(int alice, int bob), T> f1, Func<(int, int), T> f2) x)
    {
        System.Console.WriteLine(""second"");
        System.Console.WriteLine(x.f1((4,5)).ToString());
        System.Console.WriteLine(x.f2((4,5)).ToString());
    }
}
" + trivial2uple;

            var comp = CompileAndVerify(source, parseOptions: TestOptions.Regular.WithTuplesFeature(), expectedOutput: @"
first
2
3
second
5
4
");
        }

        [WorkItem(10801, "https://github.com/dotnet/roslyn/issues/10801")]
        [Fact(Skip = "https://github.com/dotnet/roslyn/issues/10801")]
        public void Inference06()
        {
            var source = @"
using System;
class Program
{
    static void Main(string[] args)
    {
        M1((() => ""qq"", null));
    }

    static void M1((Func<object> f, object o) a)
    {
        System.Console.WriteLine(1);
    }

    static void M1((Func<string> f, object o) a)
    {
        System.Console.WriteLine(2);
    }
}
" + trivial2uple;

            var comp = CompileAndVerify(source, parseOptions: TestOptions.Regular.WithTuplesFeature(), expectedOutput: @"
2
");
        }

        [Fact]
        public void Inference07()
        {
            var source = @"
using System;

class C
{
    static void Main()
    {
        Test((x) => (x, x), (t) => 1);
        Test1((x) => (x, x), (t) => 1);
        Test2((a: 1, b: 2), (t) => (t.a, t.b));
    }

    static void Test<U>(Func<int, ValueTuple<U, U>> f1, Func<ValueTuple<U, U>, int> f2)
    {
        System.Console.WriteLine(f2(f1(1)));
    }
    static void Test1<U>(Func<int, (U, U)> f1, Func<(U, U), int> f2)
    {
        System.Console.WriteLine(f2(f1(1)));
    }
    static void Test2<U, T>(U f1, Func<U, (T x, T y)> f2)
    {
        System.Console.WriteLine(f2(f1).y);
    }
}
" + trivial2uple;

            var comp = CompileAndVerify(source, parseOptions: TestOptions.Regular.WithTuplesFeature(), expectedOutput: @"
1
1
2
");
        }

        [Fact]
        public void Inference08()
        {
            var source = @"
using System;

class C
{
    static void Main()
    {
        Test1((a: 1, b: 2), (c: 3, d: 4));
        Test2((a: 1, b: 2), (c: 3, d: 4), t => t.Item2);
        Test2((a: 1, b: 2), (a: 3, b: 4), t => t.a);
        Test2((a: 1, b: 2), (c: 3, d: 4), t => t.a);
    }

    static void Test1<T>(T x, T y)
    {
        System.Console.WriteLine(""test1"");
        System.Console.WriteLine(x);
    }

    static void Test2<T>(T x, T y, Func<T, int> f)
    {
        System.Console.WriteLine(""test2_1"");
        System.Console.WriteLine(f(x));
    }

    static void Test2<T>(T x, object y, Func<T, int> f)
    {
        System.Console.WriteLine(""test2_2"");
        System.Console.WriteLine(f(x));
    }
}
" + trivial2uple;

            var comp = CompileAndVerify(source, parseOptions: TestOptions.Regular.WithTuplesFeature(), expectedOutput: @"
test1
{1, 2}
test2_1
2
test2_1
1
test2_2
1
");
        }

        [Fact]
        public void Inference08t()
        {
            var source = @"
using System;

class C
{
    static void Main()
    {
        var ab = (a: 1, b: 2);
        var cd = (c: 3, d: 4);

        Test1(ab, cd);
        Test2(ab, cd, t => t.Item2);
        Test2(ab, ab, t => t.a);
        Test2(ab, cd, t => t.a);
    }

    static void Test1<T>(T x, T y)
    {
        System.Console.WriteLine(""test1"");
        System.Console.WriteLine(x);
    }

    static void Test2<T>(T x, T y, Func<T, int> f)
    {
        System.Console.WriteLine(""test2_1"");
        System.Console.WriteLine(f(x));
    }

    static void Test2<T>(T x, object y, Func<T, int> f)
    {
        System.Console.WriteLine(""test2_2"");
        System.Console.WriteLine(f(x));
    }
}
" + trivial2uple;

            var comp = CompileAndVerify(source, parseOptions: TestOptions.Regular.WithTuplesFeature(), expectedOutput: @"
test1
{1, 2}
test2_1
2
test2_1
1
test2_2
1
");
        }

        [Fact]
        public void Inference09()
        {
            var source = @"
using System;

class C
{
    static void Main()
    {
        // byval tuple, as a whole, sets a lower bound
        Test1((a: 1, b: 2), (ValueType)1);
    }

    static void Test1<T>(T x, T y)
    {
        System.Console.WriteLine(typeof(T));
    }
}
" + trivial2uple;

            var comp = CompileAndVerify(source, parseOptions: TestOptions.Regular.WithTuplesFeature(), expectedOutput: @"
System.ValueType
");
        }

        [Fact]
        public void Inference10()
        {
            var source = @"
using System;

class C
{
    static void Main()
    {
        // byref tuple, as a whole, sets an exact bound
        var t = (a: 1, b: 2);
        Test1(ref t, (ValueType)1);
    }

    static void Test1<T>(ref T x, T y)
    {
        System.Console.WriteLine(typeof(T));
    }
}
" + trivial2uple;

            var comp = CreateCompilationWithMscorlib(source, parseOptions: TestOptions.Regular.WithTuplesFeature());
            comp.VerifyDiagnostics(
                // (10,9): error CS0411: The type arguments for method 'C.Test1<T>(ref T, T)' cannot be inferred from the usage. Try specifying the type arguments explicitly.
                //         Test1(ref t, (ValueType)1);
                Diagnostic(ErrorCode.ERR_CantInferMethTypeArgs, "Test1").WithArguments("C.Test1<T>(ref T, T)").WithLocation(10, 9)
                );
        }

        [WorkItem(10800, "https://github.com/dotnet/roslyn/issues/10800")]
        [Fact]
        public void Inference11()
        {
            var source = @"
class C
{
    static void Main()
    {
        // byref tuple, as a whole, sets an exact bound, names are honored (just like in the case of dynamic
        var ab = (a: 1, b: 2);
        var cd = (c: 1, d: 2);

        // this is an error  since we have two exact bounds
        Test3(ref ab, ref cd);

        // these are ok, since one of the bounds is a lower bound
        Test1(ref ab, cd);
        Test2(ab, ref cd);
}

    static void Test1<T>(ref T x, T y)
    {
        System.Console.WriteLine(typeof(T));
    }

    static void Test2<T>(T x, ref T y)
    {
        System.Console.WriteLine(typeof(T));
    }

    static void Test3<T>(ref T x, ref T y)
    {
        System.Console.WriteLine(typeof(T));
    }
}
" + trivial2uple;

            var comp = CreateCompilationWithMscorlib(source, parseOptions: TestOptions.Regular.WithTuplesFeature());
            comp.VerifyDiagnostics(
                // (11,9): error CS0411: The type arguments for method 'C.Test3<T>(ref T, ref T)' cannot be inferred from the usage. Try specifying the type arguments explicitly.
                //         Test3(ref ab, ref cd);
                Diagnostic(ErrorCode.ERR_CantInferMethTypeArgs, "Test3").WithArguments("C.Test3<T>(ref T, ref T)").WithLocation(11, 9)
                );
        }

        [Fact]
        public void Inference12()
        {
            var source = @"
class C
{
    static void Main()
    {
        // nested tuple literals set lower bounds
        Test1((a: 1, b: (a: 1, b: 2)), (a: 1, b: (object)1));
        Test1((a: 1, b: (a: 1, b: 2)), (a: 1, b: (c: 1, d: 2)));
        Test1((a: 1, b: (a: 1, b: 2)), (a: 1, b: (1, 2)));
        Test1((a: 1, b: (a: 1, b: 2)), (a: 1, b: (a: 1, b: 2)));
}

    static void Test1<T, U>((T, U) x, (T, U) y)
    {
        System.Console.WriteLine(typeof(U));
    }
}
" + trivial2uple;

            var comp = CompileAndVerify(source, parseOptions: TestOptions.Regular.WithTuplesFeature(), expectedOutput: @"
System.Object
System.ValueTuple`2[System.Int32,System.Int32]
System.ValueTuple`2[System.Int32,System.Int32]
System.ValueTuple`2[System.Int32,System.Int32]
");
        }

        [Fact]
        public void Inference13()
        {
            var source = @"
class C
{
    static void Main()
    {
        // nested tuple literals set lower bounds
        Test1((a: 1, b: (a: 1, b: 2)), (a: 1, b: (object)1));
        Test1((a: 1, b: (a: 1, b: 2)), (a: 1, b: (c: 1, d: 2)));
        Test1((a: 1, b: (a: 1, b: 2)), (a: 1, b: (1, 2)));
        Test1((a: 1, b: (a: 1, b: 2)), (a: 1, b: (a: 1, b: 2)));
}

    static void Test1<T, U>((T, U)? x, (T, U) y)
    {
        System.Console.WriteLine(typeof(U));
    }
}
" + trivial2uple;

            var comp = CompileAndVerify(source, parseOptions: TestOptions.Regular.WithTuplesFeature(), expectedOutput: @"
System.Object
System.ValueTuple`2[System.Int32,System.Int32]
System.ValueTuple`2[System.Int32,System.Int32]
System.ValueTuple`2[System.Int32,System.Int32]
");
        }

        [Fact]
        public void Inference14()
        {
            var source = @"
class C
{
    static void Main()
    {
        // nested tuple literals set lower bounds
        Test1((a: 1, b: (a: 1, b: 2)), (a: 1, b: (c: 1, d: 2)));
        Test1((a: 1, b: (a: 1, b: 2)), (a: 1, b: (1, 2)));
        Test1((a: 1, b: (a: 1, b: 2)), (a: 1, b: (a: 1, b: 2)));
}

    static void Test1<T, U>((T, U)? x, (T, U?) y) where U: struct
    {
        System.Console.WriteLine(typeof(U));
    }
}
" + trivial2uple;

            var comp = CreateCompilationWithMscorlib(source, parseOptions: TestOptions.Regular.WithTuplesFeature());
            comp.VerifyDiagnostics(
                // (7,9): error CS0411: The type arguments for method 'C.Test1<T, U>((T, U)?, (T, U?))' cannot be inferred from the usage. Try specifying the type arguments explicitly.
                //         Test1((a: 1, b: (a: 1, b: 2)), (a: 1, b: (c: 1, d: 2)));
                Diagnostic(ErrorCode.ERR_CantInferMethTypeArgs, "Test1").WithArguments("C.Test1<T, U>((T, U)?, (T, U?))").WithLocation(7, 9),
                // (8,9): error CS0411: The type arguments for method 'C.Test1<T, U>((T, U)?, (T, U?))' cannot be inferred from the usage. Try specifying the type arguments explicitly.
                //         Test1((a: 1, b: (a: 1, b: 2)), (a: 1, b: (1, 2)));
                Diagnostic(ErrorCode.ERR_CantInferMethTypeArgs, "Test1").WithArguments("C.Test1<T, U>((T, U)?, (T, U?))").WithLocation(8, 9),
                // (9,9): error CS0411: The type arguments for method 'C.Test1<T, U>((T, U)?, (T, U?))' cannot be inferred from the usage. Try specifying the type arguments explicitly.
                //         Test1((a: 1, b: (a: 1, b: 2)), (a: 1, b: (a: 1, b: 2)));
                Diagnostic(ErrorCode.ERR_CantInferMethTypeArgs, "Test1").WithArguments("C.Test1<T, U>((T, U)?, (T, U?))").WithLocation(9, 9)
                );
        }

        [Fact]
        public void Inference15()
        {
            var source = @"
class C
{
    static void Main()
    {
        Test1((a: ""q"", b: null), (a: null, b: ""w""), (x) => x.z);
    }

    static void Test1<T, U>((T, U) x, (T, U) y, System.Func<(T x, U z), T> f)
    {
        System.Console.WriteLine(typeof(U));
        System.Console.WriteLine(f(y));
    }
}
" + trivial2uple;

            var comp = CompileAndVerify(source, parseOptions: TestOptions.Regular.WithTuplesFeature(), expectedOutput: @"
System.String
w
");

        }

        [Fact]
        public void RestrictedTypes1()
        {
            var source = @"
class C
{
    static void Main()
    {
        var x = (1, 2, new System.ArgIterator());
        (int x, object y) y = (1, 2, new System.ArgIterator());
        (int x, System.ArgIterator y) z = (1, 2, new System.ArgIterator());
    }
}
" + trivial2uple + trivial3uple;

            var comp = CreateCompilationWithMscorlib(source, parseOptions: TestOptions.Regular.WithTuplesFeature());
            comp.VerifyDiagnostics(
                // (6,24): error CS0610: Field or property cannot be of type 'ArgIterator'
                //         var x = (1, 2, new System.ArgIterator());
                Diagnostic(ErrorCode.ERR_FieldCantBeRefAny, "new System.ArgIterator()").WithArguments("System.ArgIterator").WithLocation(6, 24),
                // (7,38): error CS0610: Field or property cannot be of type 'ArgIterator'
                //         (int x, object y) y = (1, 2, new System.ArgIterator());
                Diagnostic(ErrorCode.ERR_FieldCantBeRefAny, "new System.ArgIterator()").WithArguments("System.ArgIterator").WithLocation(7, 38),
                // (8,17): error CS0610: Field or property cannot be of type 'ArgIterator'
                //         (int x, System.ArgIterator y) z = (1, 2, new System.ArgIterator());
                Diagnostic(ErrorCode.ERR_FieldCantBeRefAny, "System.ArgIterator y").WithArguments("System.ArgIterator").WithLocation(8, 17),
                // (8,50): error CS0610: Field or property cannot be of type 'ArgIterator'
                //         (int x, System.ArgIterator y) z = (1, 2, new System.ArgIterator());
                Diagnostic(ErrorCode.ERR_FieldCantBeRefAny, "new System.ArgIterator()").WithArguments("System.ArgIterator").WithLocation(8, 50)
                );
        }

        [Fact]
        public void RestrictedTypes2()
        {
            var source = @"
class C
{
    static void Main()
    {
        (int x, System.ArgIterator y) y;
    }
}
" + trivial2uple + trivial3uple;

            var comp = CreateCompilationWithMscorlib(source, parseOptions: TestOptions.Regular.WithTuplesFeature());
            comp.VerifyDiagnostics(
                // (6,17): error CS0610: Field or property cannot be of type 'ArgIterator'
                //         (int x, System.ArgIterator y) y;
                Diagnostic(ErrorCode.ERR_FieldCantBeRefAny, "System.ArgIterator y").WithArguments("System.ArgIterator").WithLocation(6, 17),
                // (6,39): warning CS0168: The variable 'y' is declared but never used
                //         (int x, System.ArgIterator y) y;
                Diagnostic(ErrorCode.WRN_UnreferencedVar, "y").WithArguments("y").WithLocation(6, 39)
                );
        }

        [Fact, WorkItem(10569, "https://github.com/dotnet/roslyn/issues/10569")]
        public void IncompleteInterfaceMethod()
        {
            var source = @"
public interface MyInterface {
    (int, int) Foo()
}
" + trivial2uple;

            var comp = CreateCompilationWithMscorlib(source, parseOptions: TestOptions.Regular.WithTuplesFeature());
            comp.VerifyDiagnostics(
                // (3,21): error CS1002: ; expected
                //     (int, int) Foo()
                Diagnostic(ErrorCode.ERR_SemicolonExpected, "").WithLocation(3, 21)
                );
        }

        [Fact]
        public void ImplementInterface()
        {
            var source = @"
interface I
{
    (int Alice, string Bob) M((int x, string y) value);
    (int Alice, string Bob) P1 { get; }
}
class C : I
{
    static void Main()
    {
        var c = new C();
        var x = c.M(c.P1);
        System.Console.WriteLine(x);
    }

    public (int, string) M((int, string) value)
    {
        return value;
    }

    public (int, string) P1 => (r: 1, s: ""hello"");
}
" + trivial2uple;

            var comp = CompileAndVerify(source, parseOptions: TestOptions.Regular.WithTuplesFeature(), expectedOutput: @"{1, hello}
");
        }

        [Fact]
        public void ImplementInterfaceExplicitly()
        {
            var source = @"
interface I
{
    (int Alice, string Bob) M((int x, string y) value);
    (int Alice, string Bob) P1 { get; }
}
class C : I
{
    static void Main()
    {
        I c = new C();
        var x = c.M(c.P1);
        System.Console.WriteLine(x);
        System.Console.WriteLine(x.Alice);
    }

    (int, string) I.M((int, string) value)
    {
        return value;
    }

    public (int, string) P1 => (r: 1, s: ""hello"");
}
" + trivial2uple;

            var comp = CompileAndVerify(source, parseOptions: TestOptions.Regular.WithTuplesFeature(), expectedOutput: @"{1, hello}
1");
        }

        [Fact]
        public void TupleTypeArguments()
        {
            var source = @"
interface I<TA, TB> where TB : TA
{
    (TA, TB) M(TA a, TB b);
}

class C : I<(int, string), (int Alice, string Bob)>
{
    static void Main()
    {
        var c = new C();
        var x = c.M((1, ""Australia""), (2, ""Brazil""));
        System.Console.WriteLine(x);
    }

    public ((int Charlie, string Dylan), (int, string)) M((int Item1, string Item2) a, (int, string) b)
    {
        return (a, b);
    }

}
" + trivial2uple;

            var comp = CompileAndVerify(source, parseOptions: TestOptions.Regular.WithTuplesFeature(), expectedOutput: @"{{1, Australia}, {2, Brazil}}");
        }

        [Fact]
        public void LongTupleTypeArguments()
        {
            var source = @"
interface I<TA, TB> where TB : TA
{
    (TA, TB) M(TA a, TB b);
}

class C : I<(int, string, int, string, int, string, int, string), (int A, string B, int C, string D, int E, string F, int G, string H)>
{
    static void Main()
    {
        var c = new C();
        var x = c.M((1, ""Australia"", 2, ""Brazil"", 3, ""Columbia"", 4, ""Ecuador""), (5, ""France"", 6, ""Germany"", 7, ""Honduras"", 8, ""India""));
        System.Console.WriteLine(x);
    }

    public ((int, string, int, string, int, string, int, string), (int, string, int, string, int, string, int, string)) M((int, string, int, string, int, string, int, string) a, (int, string, int, string, int, string, int, string) b)
    {
        return (a, b);
    }

}
";

            var comp = CompileAndVerify(source, additionalRefs: new[] { ValueTupleRef, SystemRuntimeFacadeRef }, parseOptions: TestOptions.Regular.WithTuplesFeature(),
                                        expectedOutput: @"((1, Australia, 2, Brazil, 3, Columbia, 4, Ecuador), (5, France, 6, Germany, 7, Honduras, 8, India))");
        }

        [Fact]
        public void OverrideGenericInterfaceWithDifferentNames()
        {
            string source = @"
interface I<TA, TB> where TB : TA
{
   (TA returnA, TB returnB) M((TA paramA, TB paramB) x);
}

class C : I<(int b, int a), (int a, int b)>
{
    public virtual ((int, int) x, (int, int) y) M(((int, int), (int, int)) x)
    {
        throw new System.Exception();
    }
}

class D : C, I<(int a, int b), (int c, int d)>
{
    static void Main()
    {
        C c = new D();
        var r = c.M(((1, 2), (3, 4)));
        System.Console.WriteLine($""{r.x} {r.y}"");
    }

    public override ((int b, int a), (int b, int a)) M(((int a, int b), (int b, int a)) y)
    {
        return y;
    }
}
" + trivial2uple;

            Action<ModuleSymbol> validator = module =>
            {
                var sourceModule = (SourceModuleSymbol)module;
                var compilation = sourceModule.DeclaringCompilation;
                TypeSymbol y = (TypeSymbol)compilation.GlobalNamespace.GetMember("D");

                Assert.Equal(2, y.AllInterfaces.Length);
                Assert.Equal("I<(System.Int32 b, System.Int32 a), (System.Int32 a, System.Int32 b)>", y.AllInterfaces[0].ToTestDisplayString());
                Assert.Equal("I<(System.Int32 a, System.Int32 b), (System.Int32 c, System.Int32 d)>", y.AllInterfaces[1].ToTestDisplayString());
            };

            var comp = CompileAndVerify(source, expectedOutput: @"{1, 2} {3, 4}", sourceSymbolValidator: validator, parseOptions: TestOptions.Regular.WithTuplesFeature());
            comp.VerifyDiagnostics();
        }

        [Fact]
        public void DefaultAndFriendlyElementNames_01()
        {
            var source = @"
using System;
class C
{
    static void Main()
    {
        var v1 = M1();
        System.Console.WriteLine(v1.Item1);
        System.Console.WriteLine(v1.Item2);

        var v2 = M2();
        System.Console.WriteLine(v2.Item1);
        System.Console.WriteLine(v2.Item2);
        System.Console.WriteLine(v2.a2);
        System.Console.WriteLine(v2.b2);

        var v6 = M6();
        System.Console.WriteLine(v6.Item1);
        System.Console.WriteLine(v6.Item2);
        System.Console.WriteLine(v6.item1);
        System.Console.WriteLine(v6.item2);

        System.Console.WriteLine(v1.ToString());
        System.Console.WriteLine(v2.ToString());
        System.Console.WriteLine(v6.ToString());
    }

    static (int, int) M1()
    {
        return (1, 11);
    }

    static (int a2, int b2) M2()
    {
        return (2, 22);
    }

    static (int item1, int item2) M6()
    {
        return (6, 66);
    }
}
" + trivial2uple + trivial3uple + trivalRemainingTuples;

            var comp = CompileAndVerify(source, parseOptions: TestOptions.Regular.WithTuplesFeature(), expectedOutput: @"1
11
2
22
2
22
6
66
6
66
{1, 11}
{2, 22}
{6, 66}
");

            var c = ((CSharpCompilation)comp.Compilation).GetTypeByMetadataName("C");

            var m1Tuple = (NamedTypeSymbol)c.GetMember<MethodSymbol>("M1").ReturnType;
            var m2Tuple = (NamedTypeSymbol)c.GetMember<MethodSymbol>("M2").ReturnType;
            var m6Tuple = (NamedTypeSymbol)c.GetMember<MethodSymbol>("M6").ReturnType;

            AssertTestDisplayString(m1Tuple.GetMembers(),
                "System.Int32 (System.Int32, System.Int32).Item1",
                "System.Int32 (System.Int32, System.Int32).Item2",
                "(System.Int32, System.Int32)..ctor(System.Int32 item1, System.Int32 item2)",
                "System.String (System.Int32, System.Int32).ToString()",
                "(System.Int32, System.Int32)..ctor()");

            Assert.Equal(new string[] { ".ctor", ".ctor", "Item1", "Item2", "ToString" },
                         ((TupleTypeSymbol)m1Tuple).UnderlyingDefinitionToMemberMap.Values.Select(s => s.Name).OrderBy(n => n).ToArray());

            AssertTestDisplayString(m2Tuple.GetMembers(),
                "System.Int32 (System.Int32 a2, System.Int32 b2).Item1",
                "System.Int32 (System.Int32 a2, System.Int32 b2).a2",
                "System.Int32 (System.Int32 a2, System.Int32 b2).Item2",
                "System.Int32 (System.Int32 a2, System.Int32 b2).b2",
                "(System.Int32 a2, System.Int32 b2)..ctor(System.Int32 item1, System.Int32 item2)",
                "System.String (System.Int32 a2, System.Int32 b2).ToString()",
                "(System.Int32 a2, System.Int32 b2)..ctor()");

            Assert.Equal(new string[] { ".ctor", ".ctor", "Item1", "Item2", "ToString" },
                         ((TupleTypeSymbol)m2Tuple).UnderlyingDefinitionToMemberMap.Values.Select(s => s.Name).OrderBy(n => n).ToArray());

            AssertTestDisplayString(m6Tuple.GetMembers(),
                "System.Int32 (System.Int32 item1, System.Int32 item2).Item1",
                "System.Int32 (System.Int32 item1, System.Int32 item2).item1",
                "System.Int32 (System.Int32 item1, System.Int32 item2).Item2",
                "System.Int32 (System.Int32 item1, System.Int32 item2).item2",
                "(System.Int32 item1, System.Int32 item2)..ctor(System.Int32 item1, System.Int32 item2)",
                "System.String (System.Int32 item1, System.Int32 item2).ToString()",
                "(System.Int32 item1, System.Int32 item2)..ctor()"
                );

            Assert.Equal(new string[] { ".ctor", ".ctor", "Item1", "Item2", "ToString" },
                         ((TupleTypeSymbol)m6Tuple).UnderlyingDefinitionToMemberMap.Values.Select(s => s.Name).OrderBy(n => n).ToArray());

            Assert.Equal("", m1Tuple.Name);
            Assert.Equal(SymbolKind.NamedType, m1Tuple.Kind);
            Assert.Equal(TypeKind.Struct, m1Tuple.TypeKind);
            Assert.False(m1Tuple.IsImplicitlyDeclared);
            Assert.True(m1Tuple.IsTupleType);
            Assert.Equal("System.ValueTuple<System.Int32, System.Int32>", m1Tuple.TupleUnderlyingType.ToTestDisplayString());
            Assert.Same(m1Tuple, m1Tuple.ConstructedFrom);
            Assert.Same(m1Tuple, m1Tuple.OriginalDefinition);
            AssertTupleTypeEquality(m1Tuple);
            Assert.Same(m1Tuple.TupleUnderlyingType.ContainingSymbol, m1Tuple.ContainingSymbol);
            Assert.Null(m1Tuple.GetUseSiteDiagnostic());
            Assert.Null(m1Tuple.EnumUnderlyingType);
            Assert.Equal(new string[] { "Item1", "Item2", ".ctor", "ToString" },
                         m1Tuple.MemberNames.ToArray());
            Assert.Equal(new string[] { "Item1", "a2", "Item2", "b2", ".ctor", "ToString" },
                         m2Tuple.MemberNames.ToArray());
            Assert.Equal(0, m1Tuple.Arity);
            Assert.True(m1Tuple.TypeParameters.IsEmpty);
            Assert.Equal("System.ValueType", m1Tuple.BaseType.ToTestDisplayString());
            Assert.Null(m1Tuple.ComImportCoClass);
            Assert.False(m1Tuple.HasTypeArgumentsCustomModifiers);
            Assert.False(m1Tuple.IsComImport);
            Assert.True(m1Tuple.TypeArgumentsCustomModifiers.IsEmpty);
            Assert.True(m1Tuple.TypeArgumentsNoUseSiteDiagnostics.IsEmpty);
            Assert.True(m1Tuple.GetAttributes().IsEmpty);
            Assert.Equal("System.Int32 (System.Int32 a2, System.Int32 b2).Item1", m2Tuple.GetMembers("Item1").Single().ToTestDisplayString());
            Assert.Equal("System.Int32 (System.Int32 a2, System.Int32 b2).a2", m2Tuple.GetMembers("a2").Single().ToTestDisplayString());
            Assert.True(m1Tuple.GetTypeMembers().IsEmpty);
            Assert.True(m1Tuple.GetTypeMembers("C9").IsEmpty);
            Assert.True(m1Tuple.GetTypeMembers("C9", 0).IsEmpty);
            Assert.True(m1Tuple.Interfaces.IsEmpty);
            Assert.Equal(m1Tuple.TupleUnderlyingType.GetEarlyAttributeDecodingMembers().Select(m => m.Name).ToArray(),
                         m1Tuple.GetEarlyAttributeDecodingMembers().Select(m => m.Name).ToArray());
            Assert.Equal("System.Int32 (System.Int32, System.Int32).Item1", m1Tuple.GetEarlyAttributeDecodingMembers("Item1").Single().ToTestDisplayString());
            Assert.True(m1Tuple.GetTypeMembersUnordered().IsEmpty);
            Assert.Equal(1, m1Tuple.Locations.Length);
            Assert.Equal("(int, int)", m1Tuple.DeclaringSyntaxReferences.Single().GetSyntax().ToString());
            Assert.Equal("(int a2, int b2)", m2Tuple.DeclaringSyntaxReferences.Single().GetSyntax().ToString());
            Assert.Equal("public struct ValueTuple<T1, T2>", m1Tuple.TupleUnderlyingType.DeclaringSyntaxReferences.Single().GetSyntax().ToString().Substring(0, 32));
                         
            AssertTupleTypeEquality(m2Tuple);
            AssertTupleTypeEquality(m6Tuple);

            Assert.False(m1Tuple.Equals(m2Tuple));
            Assert.False(m1Tuple.Equals(m6Tuple));
            Assert.False(m6Tuple.Equals(m2Tuple));
            AssertTupleTypeMembersEquality(m1Tuple, m2Tuple);
            AssertTupleTypeMembersEquality(m1Tuple, m6Tuple);
            AssertTupleTypeMembersEquality(m2Tuple, m6Tuple);

            var m1Item1 = (FieldSymbol)m1Tuple.GetMembers()[0];
            var m2Item1 = (FieldSymbol)m2Tuple.GetMembers()[0];
            var m2a2 = (FieldSymbol)m2Tuple.GetMembers()[1];

            Assert.IsType<TupleElementFieldSymbol>(m1Item1);
            Assert.IsType<TupleFieldSymbol>(m2Item1);
            Assert.IsType<TupleRenamedElementFieldSymbol>(m2a2);

            Assert.True(m1Item1.IsTupleField);
            Assert.Same(m1Item1, m1Item1.OriginalDefinition);
            Assert.True(m1Item1.Equals(m1Item1));
            Assert.Equal("System.Int32 System.ValueTuple<System.Int32, System.Int32>.Item1", m1Item1.TupleUnderlyingField.ToTestDisplayString());
            Assert.Null(m1Item1.AssociatedSymbol);
            Assert.Same(m1Tuple, m1Item1.ContainingSymbol);
            Assert.Same(m1Tuple.TupleUnderlyingType, m1Item1.TupleUnderlyingField.ContainingSymbol);
            Assert.True(m1Item1.CustomModifiers.IsEmpty);
            Assert.True(m1Item1.GetAttributes().IsEmpty);
            Assert.Null(m1Item1.GetUseSiteDiagnostic());
            Assert.False(m1Item1.Locations.IsDefaultOrEmpty);
            Assert.Equal("int", m1Item1.DeclaringSyntaxReferences.Single().GetSyntax().ToString());
            Assert.Equal("Item1", m1Item1.TupleUnderlyingField.DeclaringSyntaxReferences.Single().GetSyntax().ToString());
            Assert.False(m1Item1.IsImplicitlyDeclared);
            Assert.Null(m1Item1.TypeLayoutOffset);

            Assert.True(m2Item1.IsTupleField);
            Assert.Same(m2Item1, m2Item1.OriginalDefinition);
            Assert.True(m2Item1.Equals(m2Item1));
            Assert.Equal("System.Int32 System.ValueTuple<System.Int32, System.Int32>.Item1", m2Item1.TupleUnderlyingField.ToTestDisplayString());
            Assert.Null(m2Item1.AssociatedSymbol);
            Assert.Same(m2Tuple, m2Item1.ContainingSymbol);
            Assert.Same(m2Tuple.TupleUnderlyingType, m2Item1.TupleUnderlyingField.ContainingSymbol);
            Assert.True(m2Item1.CustomModifiers.IsEmpty);
            Assert.True(m2Item1.GetAttributes().IsEmpty);
            Assert.Null(m2Item1.GetUseSiteDiagnostic());
            Assert.False(m2Item1.Locations.IsDefaultOrEmpty);
            Assert.Equal("Item1", m2Item1.DeclaringSyntaxReferences.Single().GetSyntax().ToString());
            Assert.Equal("Item1", m2Item1.TupleUnderlyingField.DeclaringSyntaxReferences.Single().GetSyntax().ToString());
            Assert.Equal(m2Item1.Locations.Single(), m2Item1.TupleUnderlyingField.Locations.Single());
            Assert.False(m2Item1.IsImplicitlyDeclared);
            Assert.Null(m2Item1.TypeLayoutOffset);

            Assert.True(m2a2.IsTupleField);
            Assert.Same(m2a2, m2a2.OriginalDefinition);
            Assert.True(m2a2.Equals(m2a2));
            Assert.Equal("System.Int32 System.ValueTuple<System.Int32, System.Int32>.Item1", m2a2.TupleUnderlyingField.ToTestDisplayString());
            Assert.Null(m2a2.AssociatedSymbol);
            Assert.Same(m2Tuple, m2a2.ContainingSymbol);
            Assert.Same(m2Tuple.TupleUnderlyingType, m2a2.TupleUnderlyingField.ContainingSymbol);
            Assert.True(m2a2.CustomModifiers.IsEmpty);
            Assert.True(m2a2.GetAttributes().IsEmpty);
            Assert.Null(m2a2.GetUseSiteDiagnostic());
            Assert.False(m2a2.Locations.IsDefaultOrEmpty);
            Assert.Equal("a2", m2a2.DeclaringSyntaxReferences.Single().GetSyntax().ToString());
            Assert.Equal("Item1", m2a2.TupleUnderlyingField.DeclaringSyntaxReferences.Single().GetSyntax().ToString());
            Assert.False(m2a2.IsImplicitlyDeclared);
            Assert.Null(m2a2.TypeLayoutOffset);
        }

        private static void AssertTupleTypeEquality(TypeSymbol tuple)
        {
            Assert.True(tuple.Equals(tuple));
            Assert.True(tuple.Equals(tuple, false, false));
            Assert.True(tuple.Equals(tuple, false, true));
            Assert.False(tuple.Equals(tuple.TupleUnderlyingType, false, false));
            Assert.False(tuple.TupleUnderlyingType.Equals(tuple, false, false));
            Assert.True(tuple.Equals(tuple.TupleUnderlyingType, false, true));
            Assert.True(tuple.TupleUnderlyingType.Equals(tuple, false, true));

            var members = tuple.GetMembers();

            for(int i = 0; i < members.Length; i++)
            {
                for (int j = 0; j < members.Length; j++)
                {
                    if (i != j)
                    {
                        Assert.NotSame(members[i], members[j]);
                        Assert.False(members[i].Equals(members[j]));
                        Assert.False(members[j].Equals(members[i]));
                    }
                }
            }

            var underlyingMembers = tuple.TupleUnderlyingType.GetMembers();
            foreach(var m in members)
            {
                Assert.False(underlyingMembers.Any(u => u.Equals(m)));
                Assert.False(underlyingMembers.Any(u => m.Equals(u)));
            }
        }

        private static void AssertTupleTypeMembersEquality(TypeSymbol tuple1, TypeSymbol tuple2)
        {
            Assert.NotSame(tuple1, tuple2);

            if (tuple1.Equals(tuple2))
            {
                Assert.True(tuple2.Equals(tuple1));
                var members1 = tuple1.GetMembers();
                var members2 = tuple2.GetMembers();

                Assert.Equal(members1.Length, members2.Length);
                for (int i = 0; i < members1.Length; i++)
                {
                    Assert.NotSame(members1[i], members2[i]);
                    Assert.True(members1[i].Equals(members2[i]));
                    Assert.True(members2[i].Equals(members1[i]));
                    Assert.Equal(members2[i].GetHashCode(), members1[i].GetHashCode());

                    if (members1[i].Kind == SymbolKind.Method)
                    {
                        var parameters1 = ((MethodSymbol)members1[i]).Parameters;
                        var parameters2 = ((MethodSymbol)members2[i]).Parameters;
                        AssertTupleMembersParametersEquality(parameters1, parameters2);

                        var typeParameters1 = ((MethodSymbol)members1[i]).TypeParameters;
                        var typeParameters2 = ((MethodSymbol)members2[i]).TypeParameters;
                        Assert.Equal(typeParameters1.Length, typeParameters2.Length);
                        for (int j = 0; j < typeParameters1.Length; j++)
                        {
                            Assert.NotSame(typeParameters1[j], typeParameters2[j]);
                            Assert.True(typeParameters1[j].Equals(typeParameters2[j]));
                            Assert.True(typeParameters2[j].Equals(typeParameters1[j]));
                            Assert.Equal(typeParameters2[j].GetHashCode(), typeParameters1[j].GetHashCode());
                        }
                    }
                    else if (members1[i].Kind == SymbolKind.Property)
                    {
                        var parameters1 = ((PropertySymbol)members1[i]).Parameters;
                        var parameters2 = ((PropertySymbol)members2[i]).Parameters;
                        AssertTupleMembersParametersEquality(parameters1, parameters2);
                    }
                }

                for (int i = 0; i < members1.Length; i++)
                {
                    for (int j = 0; j < members2.Length; j++)
                    {
                        if (i != j)
                        {
                            Assert.NotSame(members1[i], members2[j]);
                            Assert.False(members1[i].Equals(members2[j]));
                        }
                    }
                }
            }
            else
            {
                Assert.False(tuple2.Equals(tuple1));
                var members1 = tuple1.GetMembers();
                var members2 = tuple2.GetMembers();
                foreach (var m in members1)
                {
                    Assert.False(members2.Any(u => u.Equals(m)));
                    Assert.False(members2.Any(u => m.Equals(u)));
                }
            }
        }

        private static void AssertTupleMembersParametersEquality(ImmutableArray<ParameterSymbol> parameters1, ImmutableArray<ParameterSymbol> parameters2)
        {
            Assert.Equal(parameters1.Length, parameters2.Length);
            for (int j = 0; j < parameters1.Length; j++)
            {
                Assert.NotSame(parameters1[j], parameters2[j]);
                Assert.True(parameters1[j].Equals(parameters2[j]));
                Assert.True(parameters2[j].Equals(parameters1[j]));
                Assert.Equal(parameters2[j].GetHashCode(), parameters1[j].GetHashCode());
            }
        }

        [Fact]
        public void DefaultAndFriendlyElementNames_02()
        {
            var source = @"
using System;
class C
{
    static void Main()
    {
        var v3 = M3();
        System.Console.WriteLine(v3.Item1);
        System.Console.WriteLine(v3.Item2);
        System.Console.WriteLine(v3.Item3);
        System.Console.WriteLine(v3.Item4);
        System.Console.WriteLine(v3.Item5);
        System.Console.WriteLine(v3.Item6);
        System.Console.WriteLine(v3.Item7);
        System.Console.WriteLine(v3.Item8);
        System.Console.WriteLine(v3.Item9);
        System.Console.WriteLine(v3.Rest.Item1);
        System.Console.WriteLine(v3.Rest.Item2);

        System.Console.WriteLine(v3.ToString());
    }

    static (int, int, int, int, int, int, int, int, int) M3()
    {
        return (31, 32, 33, 34, 35, 36, 37, 38, 39);
    }
}
" + trivial2uple + trivial3uple + trivalRemainingTuples;

            var comp = CompileAndVerify(source, parseOptions: TestOptions.Regular.WithTuplesFeature(), expectedOutput: @"31
32
33
34
35
36
37
38
39
38
39
System.ValueTuple`8[System.Int32,System.Int32,System.Int32,System.Int32,System.Int32,System.Int32,System.Int32,System.ValueTuple`2[System.Int32,System.Int32]]
");

            var c = ((CSharpCompilation)comp.Compilation).GetTypeByMetadataName("C");

            var m3Tuple = c.GetMember<MethodSymbol>("M3").ReturnType;
            AssertTupleTypeEquality(m3Tuple);

            AssertTestDisplayString(m3Tuple.GetMembers(),
                "System.Int32 (System.Int32, System.Int32, System.Int32, System.Int32, System.Int32, System.Int32, System.Int32, System.Int32, System.Int32).Item1",
                "System.Int32 (System.Int32, System.Int32, System.Int32, System.Int32, System.Int32, System.Int32, System.Int32, System.Int32, System.Int32).Item2",
                "System.Int32 (System.Int32, System.Int32, System.Int32, System.Int32, System.Int32, System.Int32, System.Int32, System.Int32, System.Int32).Item3",
                "System.Int32 (System.Int32, System.Int32, System.Int32, System.Int32, System.Int32, System.Int32, System.Int32, System.Int32, System.Int32).Item4",
                "System.Int32 (System.Int32, System.Int32, System.Int32, System.Int32, System.Int32, System.Int32, System.Int32, System.Int32, System.Int32).Item5",
                "System.Int32 (System.Int32, System.Int32, System.Int32, System.Int32, System.Int32, System.Int32, System.Int32, System.Int32, System.Int32).Item6",
                "System.Int32 (System.Int32, System.Int32, System.Int32, System.Int32, System.Int32, System.Int32, System.Int32, System.Int32, System.Int32).Item7",
                "(System.Int32, System.Int32) (System.Int32, System.Int32, System.Int32, System.Int32, System.Int32, System.Int32, System.Int32, System.Int32, System.Int32).Rest",
                "(System.Int32, System.Int32, System.Int32, System.Int32, System.Int32, System.Int32, System.Int32, System.Int32, System.Int32)..ctor" +
                        "(System.Int32 item1, System.Int32 item2, System.Int32 item3, System.Int32 item4, System.Int32 item5, System.Int32 item6, System.Int32 item7, (System.Int32, System.Int32) rest)",
                "System.String (System.Int32, System.Int32, System.Int32, System.Int32, System.Int32, System.Int32, System.Int32, System.Int32, System.Int32).ToString()",
                "(System.Int32, System.Int32, System.Int32, System.Int32, System.Int32, System.Int32, System.Int32, System.Int32, System.Int32)..ctor()",
                "System.Int32 (System.Int32, System.Int32, System.Int32, System.Int32, System.Int32, System.Int32, System.Int32, System.Int32, System.Int32).Item8",
                "System.Int32 (System.Int32, System.Int32, System.Int32, System.Int32, System.Int32, System.Int32, System.Int32, System.Int32, System.Int32).Item9"
                );

            var m3Item8 = (FieldSymbol)m3Tuple.GetMembers("Item8").Single();

            Assert.IsType<TupleRenamedElementFieldSymbol>(m3Item8);

            Assert.True(m3Item8.IsTupleField);
            Assert.Same(m3Item8, m3Item8.OriginalDefinition);
            Assert.True(m3Item8.Equals(m3Item8));
            Assert.Equal("System.Int32 System.ValueTuple<System.Int32, System.Int32>.Item1", m3Item8.TupleUnderlyingField.ToTestDisplayString());
            Assert.Null(m3Item8.AssociatedSymbol);
            Assert.Same(m3Tuple, m3Item8.ContainingSymbol);
            Assert.NotEqual(m3Tuple.TupleUnderlyingType, m3Item8.TupleUnderlyingField.ContainingSymbol);
            Assert.True(m3Item8.CustomModifiers.IsEmpty);
            Assert.True(m3Item8.GetAttributes().IsEmpty);
            Assert.Null(m3Item8.GetUseSiteDiagnostic());
            Assert.False(m3Item8.Locations.IsDefaultOrEmpty);
            Assert.Equal("int", m3Item8.DeclaringSyntaxReferences.Single().GetSyntax().ToString());
            Assert.Equal("Item1", m3Item8.TupleUnderlyingField.DeclaringSyntaxReferences.Single().GetSyntax().ToString());
            Assert.False(m3Item8.IsImplicitlyDeclared);
            Assert.Null(m3Item8.TypeLayoutOffset);

            var m3TupleRestTuple = (NamedTypeSymbol)((FieldSymbol)m3Tuple.GetMembers("Rest").Single()).Type;
            AssertTestDisplayString(m3TupleRestTuple.GetMembers(),
                "System.Int32 (System.Int32, System.Int32).Item1",
                "System.Int32 (System.Int32, System.Int32).Item2",
                "(System.Int32, System.Int32)..ctor(System.Int32 item1, System.Int32 item2)",
                "System.String (System.Int32, System.Int32).ToString()",
                "(System.Int32, System.Int32)..ctor()");

            Assert.True(m3TupleRestTuple.IsTupleType);
            AssertTupleTypeEquality(m3TupleRestTuple);
            Assert.True(m3TupleRestTuple.Locations.IsEmpty);
            Assert.True(m3TupleRestTuple.DeclaringSyntaxReferences.IsEmpty);

            foreach (var m in m3TupleRestTuple.GetMembers().OfType<FieldSymbol>())
            {
                Assert.True(m.Locations.IsEmpty);
            }
        }

        [Fact]
        public void DefaultAndFriendlyElementNames_03()
        {
            var source = @"
using System;
class C
{
    static void Main()
    {
        var v4 = M4 ();
        System.Console.WriteLine(v4.Item1);
        System.Console.WriteLine(v4.Item2);
        System.Console.WriteLine(v4.Item3);
        System.Console.WriteLine(v4.Item4);
        System.Console.WriteLine(v4.Item5);
        System.Console.WriteLine(v4.Item6);
        System.Console.WriteLine(v4.Item7);
        System.Console.WriteLine(v4.Item8);
        System.Console.WriteLine(v4.Item9);
        System.Console.WriteLine(v4.Rest.Item1);
        System.Console.WriteLine(v4.Rest.Item2);
        System.Console.WriteLine(v4.a4);
        System.Console.WriteLine(v4.b4);
        System.Console.WriteLine(v4.c4);
        System.Console.WriteLine(v4.d4);
        System.Console.WriteLine(v4.e4);
        System.Console.WriteLine(v4.f4);
        System.Console.WriteLine(v4.g4);
        System.Console.WriteLine(v4.h4);
        System.Console.WriteLine(v4.i4);

        System.Console.WriteLine(v4.ToString());
    }

    static (int a4, int b4, int c4, int d4, int e4, int f4, int g4, int h4, int i4) M4()
    {
        return (41, 42, 43, 44, 45, 46, 47, 48, 49);
    }
}
" + trivial2uple + trivial3uple + trivalRemainingTuples;

            var comp = CompileAndVerify(source, parseOptions: TestOptions.Regular.WithTuplesFeature(), expectedOutput: @"41
42
43
44
45
46
47
48
49
48
49
41
42
43
44
45
46
47
48
49
System.ValueTuple`8[System.Int32,System.Int32,System.Int32,System.Int32,System.Int32,System.Int32,System.Int32,System.ValueTuple`2[System.Int32,System.Int32]]
");

            var c = ((CSharpCompilation)comp.Compilation).GetTypeByMetadataName("C");

            var m4Tuple = c.GetMember<MethodSymbol>("M4").ReturnType;
            AssertTupleTypeEquality(m4Tuple);

            AssertTestDisplayString(m4Tuple.GetMembers(),
                "System.Int32 (System.Int32 a4, System.Int32 b4, System.Int32 c4, System.Int32 d4, System.Int32 e4, System.Int32 f4, System.Int32 g4, System.Int32 h4, System.Int32 i4)" +
                    ".Item1",
                "System.Int32 (System.Int32 a4, System.Int32 b4, System.Int32 c4, System.Int32 d4, System.Int32 e4, System.Int32 f4, System.Int32 g4, System.Int32 h4, System.Int32 i4)" +
                    ".a4",
                "System.Int32 (System.Int32 a4, System.Int32 b4, System.Int32 c4, System.Int32 d4, System.Int32 e4, System.Int32 f4, System.Int32 g4, System.Int32 h4, System.Int32 i4)" +
                    ".Item2",
                "System.Int32 (System.Int32 a4, System.Int32 b4, System.Int32 c4, System.Int32 d4, System.Int32 e4, System.Int32 f4, System.Int32 g4, System.Int32 h4, System.Int32 i4)" +
                    ".b4",
                "System.Int32 (System.Int32 a4, System.Int32 b4, System.Int32 c4, System.Int32 d4, System.Int32 e4, System.Int32 f4, System.Int32 g4, System.Int32 h4, System.Int32 i4)" +
                    ".Item3",
                "System.Int32 (System.Int32 a4, System.Int32 b4, System.Int32 c4, System.Int32 d4, System.Int32 e4, System.Int32 f4, System.Int32 g4, System.Int32 h4, System.Int32 i4)" +
                    ".c4",
                "System.Int32 (System.Int32 a4, System.Int32 b4, System.Int32 c4, System.Int32 d4, System.Int32 e4, System.Int32 f4, System.Int32 g4, System.Int32 h4, System.Int32 i4)" +
                    ".Item4",
                "System.Int32 (System.Int32 a4, System.Int32 b4, System.Int32 c4, System.Int32 d4, System.Int32 e4, System.Int32 f4, System.Int32 g4, System.Int32 h4, System.Int32 i4)" +
                    ".d4",
                "System.Int32 (System.Int32 a4, System.Int32 b4, System.Int32 c4, System.Int32 d4, System.Int32 e4, System.Int32 f4, System.Int32 g4, System.Int32 h4, System.Int32 i4)" +
                    ".Item5",
                "System.Int32 (System.Int32 a4, System.Int32 b4, System.Int32 c4, System.Int32 d4, System.Int32 e4, System.Int32 f4, System.Int32 g4, System.Int32 h4, System.Int32 i4)" +
                    ".e4",
                "System.Int32 (System.Int32 a4, System.Int32 b4, System.Int32 c4, System.Int32 d4, System.Int32 e4, System.Int32 f4, System.Int32 g4, System.Int32 h4, System.Int32 i4)" +
                    ".Item6",
                "System.Int32 (System.Int32 a4, System.Int32 b4, System.Int32 c4, System.Int32 d4, System.Int32 e4, System.Int32 f4, System.Int32 g4, System.Int32 h4, System.Int32 i4)" +
                    ".f4",
                "System.Int32 (System.Int32 a4, System.Int32 b4, System.Int32 c4, System.Int32 d4, System.Int32 e4, System.Int32 f4, System.Int32 g4, System.Int32 h4, System.Int32 i4)" +
                    ".Item7",
                "System.Int32 (System.Int32 a4, System.Int32 b4, System.Int32 c4, System.Int32 d4, System.Int32 e4, System.Int32 f4, System.Int32 g4, System.Int32 h4, System.Int32 i4)" +
                    ".g4",
                "(System.Int32, System.Int32) (System.Int32 a4, System.Int32 b4, System.Int32 c4, System.Int32 d4, System.Int32 e4, System.Int32 f4, System.Int32 g4, System.Int32 h4, System.Int32 i4)" +
                    ".Rest",
                "(System.Int32 a4, System.Int32 b4, System.Int32 c4, System.Int32 d4, System.Int32 e4, System.Int32 f4, System.Int32 g4, System.Int32 h4, System.Int32 i4)" +
                    "..ctor" +
                        "(System.Int32 item1, System.Int32 item2, System.Int32 item3, System.Int32 item4, System.Int32 item5, System.Int32 item6, System.Int32 item7, (System.Int32, System.Int32) rest)",
                "System.String (System.Int32 a4, System.Int32 b4, System.Int32 c4, System.Int32 d4, System.Int32 e4, System.Int32 f4, System.Int32 g4, System.Int32 h4, System.Int32 i4)" +
                    ".ToString()",
                "(System.Int32 a4, System.Int32 b4, System.Int32 c4, System.Int32 d4, System.Int32 e4, System.Int32 f4, System.Int32 g4, System.Int32 h4, System.Int32 i4)" +
                    "..ctor()",
                "System.Int32 (System.Int32 a4, System.Int32 b4, System.Int32 c4, System.Int32 d4, System.Int32 e4, System.Int32 f4, System.Int32 g4, System.Int32 h4, System.Int32 i4)" +
                    ".Item8",
                "System.Int32 (System.Int32 a4, System.Int32 b4, System.Int32 c4, System.Int32 d4, System.Int32 e4, System.Int32 f4, System.Int32 g4, System.Int32 h4, System.Int32 i4)" +
                    ".h4",
                "System.Int32 (System.Int32 a4, System.Int32 b4, System.Int32 c4, System.Int32 d4, System.Int32 e4, System.Int32 f4, System.Int32 g4, System.Int32 h4, System.Int32 i4)" +
                    ".Item9",
                "System.Int32 (System.Int32 a4, System.Int32 b4, System.Int32 c4, System.Int32 d4, System.Int32 e4, System.Int32 f4, System.Int32 g4, System.Int32 h4, System.Int32 i4)" +
                    ".i4"
                );

            var m4Item8 = (FieldSymbol)m4Tuple.GetMembers("Item8").Single();

            Assert.IsType<TupleRenamedElementFieldSymbol>(m4Item8);

            Assert.True(m4Item8.IsTupleField);
            Assert.Same(m4Item8, m4Item8.OriginalDefinition);
            Assert.True(m4Item8.Equals(m4Item8));
            Assert.Equal("System.Int32 System.ValueTuple<System.Int32, System.Int32>.Item1", m4Item8.TupleUnderlyingField.ToTestDisplayString());
            Assert.Null(m4Item8.AssociatedSymbol);
            Assert.Same(m4Tuple, m4Item8.ContainingSymbol);
            Assert.NotEqual(m4Tuple.TupleUnderlyingType, m4Item8.TupleUnderlyingField.ContainingSymbol);
            Assert.True(m4Item8.CustomModifiers.IsEmpty);
            Assert.True(m4Item8.GetAttributes().IsEmpty);
            Assert.Null(m4Item8.GetUseSiteDiagnostic());
            Assert.True(m4Item8.Locations.IsDefaultOrEmpty);
            Assert.Equal("Item1", m4Item8.TupleUnderlyingField.DeclaringSyntaxReferences.Single().GetSyntax().ToString());
            Assert.False(m4Item8.IsImplicitlyDeclared);
            Assert.Null(m4Item8.TypeLayoutOffset);

            var m4h4 = (FieldSymbol)m4Tuple.GetMembers("h4").Single();

            Assert.IsType<TupleRenamedElementFieldSymbol>(m4h4);

            Assert.True(m4h4.IsTupleField);
            Assert.Same(m4h4, m4h4.OriginalDefinition);
            Assert.True(m4h4.Equals(m4h4));
            Assert.Equal("System.Int32 System.ValueTuple<System.Int32, System.Int32>.Item1", m4h4.TupleUnderlyingField.ToTestDisplayString());
            Assert.Null(m4h4.AssociatedSymbol);
            Assert.Same(m4Tuple, m4h4.ContainingSymbol);
            Assert.NotEqual(m4Tuple.TupleUnderlyingType, m4h4.TupleUnderlyingField.ContainingSymbol);
            Assert.True(m4h4.CustomModifiers.IsEmpty);
            Assert.True(m4h4.GetAttributes().IsEmpty);
            Assert.Null(m4h4.GetUseSiteDiagnostic());
            Assert.False(m4h4.Locations.IsDefaultOrEmpty);
            Assert.Equal("h4", m4h4.DeclaringSyntaxReferences.Single().GetSyntax().ToString());
            Assert.Equal("Item1", m4h4.TupleUnderlyingField.DeclaringSyntaxReferences.Single().GetSyntax().ToString());
            Assert.False(m4h4.IsImplicitlyDeclared);
            Assert.Null(m4h4.TypeLayoutOffset);

            var m4TupleRestTuple = ((FieldSymbol)m4Tuple.GetMembers("Rest").Single()).Type;
            AssertTupleTypeEquality(m4TupleRestTuple);

            AssertTestDisplayString(m4TupleRestTuple.GetMembers(),
                "System.Int32 (System.Int32, System.Int32).Item1",
                "System.Int32 (System.Int32, System.Int32).Item2",
                "(System.Int32, System.Int32)..ctor(System.Int32 item1, System.Int32 item2)",
                "System.String (System.Int32, System.Int32).ToString()",
                "(System.Int32, System.Int32)..ctor()");

            foreach (var m in m4TupleRestTuple.GetMembers().OfType<FieldSymbol>())
            {
                Assert.True(m.Locations.IsEmpty);
            }
        }

        [Fact]
        public void DefaultAndFriendlyElementNames_04()
        {
            var source = @"

class C
{
    static void Main()
    {
        var v4 = M4 ();
        System.Console.WriteLine(v4.Rest.a4);
        System.Console.WriteLine(v4.Rest.b4);
        System.Console.WriteLine(v4.Rest.c4);
        System.Console.WriteLine(v4.Rest.d4);
        System.Console.WriteLine(v4.Rest.e4);
        System.Console.WriteLine(v4.Rest.f4);
        System.Console.WriteLine(v4.Rest.g4);
        System.Console.WriteLine(v4.Rest.h4);
        System.Console.WriteLine(v4.Rest.i4);
    }

    static (int a4, int b4, int c4, int d4, int e4, int f4, int g4, int h4, int i4) M4()
    {
        return (41, 42, 43, 44, 45, 46, 47, 48, 49);
    }
}
" + trivial2uple + trivial3uple + trivalRemainingTuples;

            var comp = CreateCompilationWithMscorlib(source, parseOptions: TestOptions.Regular.WithTuplesFeature());
            comp.VerifyDiagnostics(
                // (8,42): error CS1061: '(int, int)' does not contain a definition for 'a4' and no extension method 'a4' accepting a first argument of type '(int, int)' could be found (are you missing a using directive or an assembly reference?)
                //         System.Console.WriteLine(v4.Rest.a4);
                Diagnostic(ErrorCode.ERR_NoSuchMemberOrExtension, "a4").WithArguments("(int, int)", "a4").WithLocation(8, 42),
                // (9,42): error CS1061: '(int, int)' does not contain a definition for 'b4' and no extension method 'b4' accepting a first argument of type '(int, int)' could be found (are you missing a using directive or an assembly reference?)
                //         System.Console.WriteLine(v4.Rest.b4);
                Diagnostic(ErrorCode.ERR_NoSuchMemberOrExtension, "b4").WithArguments("(int, int)", "b4").WithLocation(9, 42),
                // (10,42): error CS1061: '(int, int)' does not contain a definition for 'c4' and no extension method 'c4' accepting a first argument of type '(int, int)' could be found (are you missing a using directive or an assembly reference?)
                //         System.Console.WriteLine(v4.Rest.c4);
                Diagnostic(ErrorCode.ERR_NoSuchMemberOrExtension, "c4").WithArguments("(int, int)", "c4").WithLocation(10, 42),
                // (11,42): error CS1061: '(int, int)' does not contain a definition for 'd4' and no extension method 'd4' accepting a first argument of type '(int, int)' could be found (are you missing a using directive or an assembly reference?)
                //         System.Console.WriteLine(v4.Rest.d4);
                Diagnostic(ErrorCode.ERR_NoSuchMemberOrExtension, "d4").WithArguments("(int, int)", "d4").WithLocation(11, 42),
                // (12,42): error CS1061: '(int, int)' does not contain a definition for 'e4' and no extension method 'e4' accepting a first argument of type '(int, int)' could be found (are you missing a using directive or an assembly reference?)
                //         System.Console.WriteLine(v4.Rest.e4);
                Diagnostic(ErrorCode.ERR_NoSuchMemberOrExtension, "e4").WithArguments("(int, int)", "e4").WithLocation(12, 42),
                // (13,42): error CS1061: '(int, int)' does not contain a definition for 'f4' and no extension method 'f4' accepting a first argument of type '(int, int)' could be found (are you missing a using directive or an assembly reference?)
                //         System.Console.WriteLine(v4.Rest.f4);
                Diagnostic(ErrorCode.ERR_NoSuchMemberOrExtension, "f4").WithArguments("(int, int)", "f4").WithLocation(13, 42),
                // (14,42): error CS1061: '(int, int)' does not contain a definition for 'g4' and no extension method 'g4' accepting a first argument of type '(int, int)' could be found (are you missing a using directive or an assembly reference?)
                //         System.Console.WriteLine(v4.Rest.g4);
                Diagnostic(ErrorCode.ERR_NoSuchMemberOrExtension, "g4").WithArguments("(int, int)", "g4").WithLocation(14, 42),
                // (15,42): error CS1061: '(int, int)' does not contain a definition for 'h4' and no extension method 'h4' accepting a first argument of type '(int, int)' could be found (are you missing a using directive or an assembly reference?)
                //         System.Console.WriteLine(v4.Rest.h4);
                Diagnostic(ErrorCode.ERR_NoSuchMemberOrExtension, "h4").WithArguments("(int, int)", "h4").WithLocation(15, 42),
                // (16,42): error CS1061: '(int, int)' does not contain a definition for 'i4' and no extension method 'i4' accepting a first argument of type '(int, int)' could be found (are you missing a using directive or an assembly reference?)
                //         System.Console.WriteLine(v4.Rest.i4);
                Diagnostic(ErrorCode.ERR_NoSuchMemberOrExtension, "i4").WithArguments("(int, int)", "i4").WithLocation(16, 42)
                );
        }

        [Fact]
        public void DefaultAndFriendlyElementNames_05()
        {
            var source = @"
using System;
class C
{
    static void Main()
    {
        var v5 = M5();
        System.Console.WriteLine(v5.Item1);
        System.Console.WriteLine(v5.Item2);
        System.Console.WriteLine(v5.Item3);
        System.Console.WriteLine(v5.Item4);
        System.Console.WriteLine(v5.Item5);
        System.Console.WriteLine(v5.Item6);
        System.Console.WriteLine(v5.Item7);
        System.Console.WriteLine(v5.Item8);
        System.Console.WriteLine(v5.Item9);
        System.Console.WriteLine(v5.Item10);
        System.Console.WriteLine(v5.Item11);
        System.Console.WriteLine(v5.Item12);
        System.Console.WriteLine(v5.Item13);
        System.Console.WriteLine(v5.Item14);
        System.Console.WriteLine(v5.Item15);
        System.Console.WriteLine(v5.Item16);
        System.Console.WriteLine(v5.Rest.Item1);
        System.Console.WriteLine(v5.Rest.Item2);
        System.Console.WriteLine(v5.Rest.Item3);
        System.Console.WriteLine(v5.Rest.Item4);
        System.Console.WriteLine(v5.Rest.Item5);
        System.Console.WriteLine(v5.Rest.Item6);
        System.Console.WriteLine(v5.Rest.Item7);
        System.Console.WriteLine(v5.Rest.Item8);
        System.Console.WriteLine(v5.Rest.Item9);
        System.Console.WriteLine(v5.Rest.Rest.Item1);
        System.Console.WriteLine(v5.Rest.Rest.Item2);

        System.Console.WriteLine(v5.ToString());
    }

    static (int Item1, int Item2, int Item3, int Item4, int Item5, int Item6, int Item7, int Item8, 
            int Item9, int Item10, int Item11, int Item12, int Item13, int Item14, int Item15, int Item16) M5()
    {
        return (501, 502, 503, 504, 505, 506, 507, 508, 509, 510, 511, 512, 513, 514, 515, 516);
    }
}
" + trivial2uple + trivial3uple + trivalRemainingTuples;

            var comp = CompileAndVerify(source, parseOptions: TestOptions.Regular.WithTuplesFeature(), expectedOutput: @"501
502
503
504
505
506
507
508
509
510
511
512
513
514
515
516
508
509
510
511
512
513
514
515
516
515
516
System.ValueTuple`8[System.Int32,System.Int32,System.Int32,System.Int32,System.Int32,System.Int32,System.Int32,System.ValueTuple`8[System.Int32,System.Int32,System.Int32,System.Int32,System.Int32,System.Int32,System.Int32,System.ValueTuple`2[System.Int32,System.Int32]]]
");

            var c = ((CSharpCompilation)comp.Compilation).GetTypeByMetadataName("C");

            var m5Tuple = c.GetMember<MethodSymbol>("M5").ReturnType;
            AssertTupleTypeEquality(m5Tuple);

            AssertTestDisplayString(m5Tuple.GetMembers(),
                "System.Int32 (System.Int32 Item1, System.Int32 Item2, System.Int32 Item3, System.Int32 Item4, System.Int32 Item5, System.Int32 Item6, System.Int32 Item7, System.Int32 Item8, " +
                              "System.Int32 Item9, System.Int32 Item10, System.Int32 Item11, System.Int32 Item12, System.Int32 Item13, System.Int32 Item14, System.Int32 Item15, System.Int32 Item16)" +
                    ".Item1",
                "System.Int32 (System.Int32 Item1, System.Int32 Item2, System.Int32 Item3, System.Int32 Item4, System.Int32 Item5, System.Int32 Item6, System.Int32 Item7, System.Int32 Item8, " +
                              "System.Int32 Item9, System.Int32 Item10, System.Int32 Item11, System.Int32 Item12, System.Int32 Item13, System.Int32 Item14, System.Int32 Item15, System.Int32 Item16)" +
                    ".Item2",
                "System.Int32 (System.Int32 Item1, System.Int32 Item2, System.Int32 Item3, System.Int32 Item4, System.Int32 Item5, System.Int32 Item6, System.Int32 Item7, System.Int32 Item8, " +
                              "System.Int32 Item9, System.Int32 Item10, System.Int32 Item11, System.Int32 Item12, System.Int32 Item13, System.Int32 Item14, System.Int32 Item15, System.Int32 Item16)" +
                    ".Item3",
                "System.Int32 (System.Int32 Item1, System.Int32 Item2, System.Int32 Item3, System.Int32 Item4, System.Int32 Item5, System.Int32 Item6, System.Int32 Item7, System.Int32 Item8, " +
                              "System.Int32 Item9, System.Int32 Item10, System.Int32 Item11, System.Int32 Item12, System.Int32 Item13, System.Int32 Item14, System.Int32 Item15, System.Int32 Item16)" +
                    ".Item4",
                "System.Int32 (System.Int32 Item1, System.Int32 Item2, System.Int32 Item3, System.Int32 Item4, System.Int32 Item5, System.Int32 Item6, System.Int32 Item7, System.Int32 Item8, " +
                              "System.Int32 Item9, System.Int32 Item10, System.Int32 Item11, System.Int32 Item12, System.Int32 Item13, System.Int32 Item14, System.Int32 Item15, System.Int32 Item16)" +
                    ".Item5",
                "System.Int32 (System.Int32 Item1, System.Int32 Item2, System.Int32 Item3, System.Int32 Item4, System.Int32 Item5, System.Int32 Item6, System.Int32 Item7, System.Int32 Item8, " +
                              "System.Int32 Item9, System.Int32 Item10, System.Int32 Item11, System.Int32 Item12, System.Int32 Item13, System.Int32 Item14, System.Int32 Item15, System.Int32 Item16)" +
                    ".Item6",
                "System.Int32 (System.Int32 Item1, System.Int32 Item2, System.Int32 Item3, System.Int32 Item4, System.Int32 Item5, System.Int32 Item6, System.Int32 Item7, System.Int32 Item8, " +
                              "System.Int32 Item9, System.Int32 Item10, System.Int32 Item11, System.Int32 Item12, System.Int32 Item13, System.Int32 Item14, System.Int32 Item15, System.Int32 Item16)" +
                    ".Item7",
                "(System.Int32, System.Int32, System.Int32, System.Int32, System.Int32, System.Int32, System.Int32, System.Int32, System.Int32) " +
                             "(System.Int32 Item1, System.Int32 Item2, System.Int32 Item3, System.Int32 Item4, System.Int32 Item5, System.Int32 Item6, System.Int32 Item7, System.Int32 Item8, " +
                              "System.Int32 Item9, System.Int32 Item10, System.Int32 Item11, System.Int32 Item12, System.Int32 Item13, System.Int32 Item14, System.Int32 Item15, System.Int32 Item16)" +
                    ".Rest",
                "(System.Int32 Item1, System.Int32 Item2, System.Int32 Item3, System.Int32 Item4, System.Int32 Item5, System.Int32 Item6, System.Int32 Item7, System.Int32 Item8, " +
                              "System.Int32 Item9, System.Int32 Item10, System.Int32 Item11, System.Int32 Item12, System.Int32 Item13, System.Int32 Item14, System.Int32 Item15, System.Int32 Item16)" +
                    "..ctor" +
                        "(System.Int32 item1, System.Int32 item2, System.Int32 item3, System.Int32 item4, System.Int32 item5, System.Int32 item6, System.Int32 item7, " +
                            "(System.Int32, System.Int32, System.Int32, System.Int32, System.Int32, System.Int32, System.Int32, System.Int32, System.Int32) rest)",
                "System.String (System.Int32 Item1, System.Int32 Item2, System.Int32 Item3, System.Int32 Item4, System.Int32 Item5, System.Int32 Item6, System.Int32 Item7, System.Int32 Item8, " +
                              "System.Int32 Item9, System.Int32 Item10, System.Int32 Item11, System.Int32 Item12, System.Int32 Item13, System.Int32 Item14, System.Int32 Item15, System.Int32 Item16)" +
                    ".ToString()",
                "(System.Int32 Item1, System.Int32 Item2, System.Int32 Item3, System.Int32 Item4, System.Int32 Item5, System.Int32 Item6, System.Int32 Item7, System.Int32 Item8, " +
                              "System.Int32 Item9, System.Int32 Item10, System.Int32 Item11, System.Int32 Item12, System.Int32 Item13, System.Int32 Item14, System.Int32 Item15, System.Int32 Item16)" +
                    "..ctor()",
                "System.Int32 (System.Int32 Item1, System.Int32 Item2, System.Int32 Item3, System.Int32 Item4, System.Int32 Item5, System.Int32 Item6, System.Int32 Item7, System.Int32 Item8, " +
                              "System.Int32 Item9, System.Int32 Item10, System.Int32 Item11, System.Int32 Item12, System.Int32 Item13, System.Int32 Item14, System.Int32 Item15, System.Int32 Item16)" +
                    ".Item8",
                "System.Int32 (System.Int32 Item1, System.Int32 Item2, System.Int32 Item3, System.Int32 Item4, System.Int32 Item5, System.Int32 Item6, System.Int32 Item7, System.Int32 Item8, " +
                              "System.Int32 Item9, System.Int32 Item10, System.Int32 Item11, System.Int32 Item12, System.Int32 Item13, System.Int32 Item14, System.Int32 Item15, System.Int32 Item16)" +
                    ".Item9",
                "System.Int32 (System.Int32 Item1, System.Int32 Item2, System.Int32 Item3, System.Int32 Item4, System.Int32 Item5, System.Int32 Item6, System.Int32 Item7, System.Int32 Item8, " +
                              "System.Int32 Item9, System.Int32 Item10, System.Int32 Item11, System.Int32 Item12, System.Int32 Item13, System.Int32 Item14, System.Int32 Item15, System.Int32 Item16)" +
                    ".Item10",
                "System.Int32 (System.Int32 Item1, System.Int32 Item2, System.Int32 Item3, System.Int32 Item4, System.Int32 Item5, System.Int32 Item6, System.Int32 Item7, System.Int32 Item8, " +
                              "System.Int32 Item9, System.Int32 Item10, System.Int32 Item11, System.Int32 Item12, System.Int32 Item13, System.Int32 Item14, System.Int32 Item15, System.Int32 Item16)" +
                    ".Item11",
                "System.Int32 (System.Int32 Item1, System.Int32 Item2, System.Int32 Item3, System.Int32 Item4, System.Int32 Item5, System.Int32 Item6, System.Int32 Item7, System.Int32 Item8, " +
                              "System.Int32 Item9, System.Int32 Item10, System.Int32 Item11, System.Int32 Item12, System.Int32 Item13, System.Int32 Item14, System.Int32 Item15, System.Int32 Item16)" +
                    ".Item12",
                "System.Int32 (System.Int32 Item1, System.Int32 Item2, System.Int32 Item3, System.Int32 Item4, System.Int32 Item5, System.Int32 Item6, System.Int32 Item7, System.Int32 Item8, " +
                              "System.Int32 Item9, System.Int32 Item10, System.Int32 Item11, System.Int32 Item12, System.Int32 Item13, System.Int32 Item14, System.Int32 Item15, System.Int32 Item16)" +
                    ".Item13",
                "System.Int32 (System.Int32 Item1, System.Int32 Item2, System.Int32 Item3, System.Int32 Item4, System.Int32 Item5, System.Int32 Item6, System.Int32 Item7, System.Int32 Item8, " +
                              "System.Int32 Item9, System.Int32 Item10, System.Int32 Item11, System.Int32 Item12, System.Int32 Item13, System.Int32 Item14, System.Int32 Item15, System.Int32 Item16)" +
                    ".Item14",
                "System.Int32 (System.Int32 Item1, System.Int32 Item2, System.Int32 Item3, System.Int32 Item4, System.Int32 Item5, System.Int32 Item6, System.Int32 Item7, System.Int32 Item8, " +
                              "System.Int32 Item9, System.Int32 Item10, System.Int32 Item11, System.Int32 Item12, System.Int32 Item13, System.Int32 Item14, System.Int32 Item15, System.Int32 Item16)" +
                    ".Item15",
                "System.Int32 (System.Int32 Item1, System.Int32 Item2, System.Int32 Item3, System.Int32 Item4, System.Int32 Item5, System.Int32 Item6, System.Int32 Item7, System.Int32 Item8, " +
                              "System.Int32 Item9, System.Int32 Item10, System.Int32 Item11, System.Int32 Item12, System.Int32 Item13, System.Int32 Item14, System.Int32 Item15, System.Int32 Item16)" +
                    ".Item16"
                );

            var m5Item8 = (FieldSymbol)m5Tuple.GetMembers("Item8").Single();

            Assert.IsType<TupleRenamedElementFieldSymbol>(m5Item8);

            Assert.True(m5Item8.IsTupleField);
            Assert.Same(m5Item8, m5Item8.OriginalDefinition);
            Assert.True(m5Item8.Equals(m5Item8));
            Assert.Equal("System.Int32 System.ValueTuple<System.Int32, System.Int32, System.Int32, System.Int32, System.Int32, System.Int32, System.Int32, (System.Int32, System.Int32)>.Item1", 
                         m5Item8.TupleUnderlyingField.ToTestDisplayString());
            Assert.Null(m5Item8.AssociatedSymbol);
            Assert.Same(m5Tuple, m5Item8.ContainingSymbol);
            Assert.NotEqual(m5Tuple.TupleUnderlyingType, m5Item8.TupleUnderlyingField.ContainingSymbol);
            Assert.True(m5Item8.CustomModifiers.IsEmpty);
            Assert.True(m5Item8.GetAttributes().IsEmpty);
            Assert.Null(m5Item8.GetUseSiteDiagnostic());
            Assert.False(m5Item8.Locations.IsDefaultOrEmpty);
            Assert.Equal("Item8", m5Item8.DeclaringSyntaxReferences.Single().GetSyntax().ToString());
            Assert.Equal("Item1", m5Item8.TupleUnderlyingField.DeclaringSyntaxReferences.Single().GetSyntax().ToString());
            Assert.False(m5Item8.IsImplicitlyDeclared);
            Assert.Null(m5Item8.TypeLayoutOffset);

            var m5TupleRestTuple = ((FieldSymbol)m5Tuple.GetMembers("Rest").Single()).Type;
            AssertTupleTypeEquality(m5TupleRestTuple);

            AssertTestDisplayString(m5TupleRestTuple.GetMembers(),
                "System.Int32 (System.Int32, System.Int32, System.Int32, System.Int32, System.Int32, System.Int32, System.Int32, System.Int32, System.Int32).Item1",
                "System.Int32 (System.Int32, System.Int32, System.Int32, System.Int32, System.Int32, System.Int32, System.Int32, System.Int32, System.Int32).Item2",
                "System.Int32 (System.Int32, System.Int32, System.Int32, System.Int32, System.Int32, System.Int32, System.Int32, System.Int32, System.Int32).Item3",
                "System.Int32 (System.Int32, System.Int32, System.Int32, System.Int32, System.Int32, System.Int32, System.Int32, System.Int32, System.Int32).Item4",
                "System.Int32 (System.Int32, System.Int32, System.Int32, System.Int32, System.Int32, System.Int32, System.Int32, System.Int32, System.Int32).Item5",
                "System.Int32 (System.Int32, System.Int32, System.Int32, System.Int32, System.Int32, System.Int32, System.Int32, System.Int32, System.Int32).Item6",
                "System.Int32 (System.Int32, System.Int32, System.Int32, System.Int32, System.Int32, System.Int32, System.Int32, System.Int32, System.Int32).Item7",
                "(System.Int32, System.Int32) (System.Int32, System.Int32, System.Int32, System.Int32, System.Int32, System.Int32, System.Int32, System.Int32, System.Int32).Rest",
                "(System.Int32, System.Int32, System.Int32, System.Int32, System.Int32, System.Int32, System.Int32, System.Int32, System.Int32)..ctor" +
                        "(System.Int32 item1, System.Int32 item2, System.Int32 item3, System.Int32 item4, System.Int32 item5, System.Int32 item6, System.Int32 item7, (System.Int32, System.Int32) rest)",
                "System.String (System.Int32, System.Int32, System.Int32, System.Int32, System.Int32, System.Int32, System.Int32, System.Int32, System.Int32).ToString()",
                "(System.Int32, System.Int32, System.Int32, System.Int32, System.Int32, System.Int32, System.Int32, System.Int32, System.Int32)..ctor()",
                "System.Int32 (System.Int32, System.Int32, System.Int32, System.Int32, System.Int32, System.Int32, System.Int32, System.Int32, System.Int32).Item8",
                "System.Int32 (System.Int32, System.Int32, System.Int32, System.Int32, System.Int32, System.Int32, System.Int32, System.Int32, System.Int32).Item9"
                );

            foreach (var m in m5TupleRestTuple.GetMembers().OfType<FieldSymbol>())
            {
                if (m.Name != "Rest")
                {
                    Assert.True(m.Locations.IsEmpty);
                }
                else
                {
                    Assert.Equal("Rest", m.DeclaringSyntaxReferences.Single().GetSyntax().ToString());
                }
            }

            var m5TupleRestTupleRestTuple = ((FieldSymbol)m5TupleRestTuple.GetMembers("Rest").Single()).Type;
            AssertTupleTypeEquality(m5TupleRestTupleRestTuple);

            AssertTestDisplayString(m5TupleRestTupleRestTuple.GetMembers(),
                "System.Int32 (System.Int32, System.Int32).Item1",
                "System.Int32 (System.Int32, System.Int32).Item2",
                "(System.Int32, System.Int32)..ctor(System.Int32 item1, System.Int32 item2)",
                "System.String (System.Int32, System.Int32).ToString()",
                "(System.Int32, System.Int32)..ctor()");

            foreach (var m in m5TupleRestTupleRestTuple.GetMembers().OfType<FieldSymbol>())
            {
                Assert.True(m.Locations.IsEmpty);
            }
        }

        [Fact]
        public void DefaultAndFriendlyElementNames_06()
        {
            var source = @"

class C
{
    static void Main()
    {
        var v5 = M5();
        System.Console.WriteLine(v5.Rest.Item10);
        System.Console.WriteLine(v5.Rest.Item11);
        System.Console.WriteLine(v5.Rest.Item12);
        System.Console.WriteLine(v5.Rest.Item13);
        System.Console.WriteLine(v5.Rest.Item14);
        System.Console.WriteLine(v5.Rest.Item15);
        System.Console.WriteLine(v5.Rest.Item16);

        System.Console.WriteLine(v5.Rest.Rest.Item3);
        System.Console.WriteLine(v5.Rest.Rest.Item4);
        System.Console.WriteLine(v5.Rest.Rest.Item5);
        System.Console.WriteLine(v5.Rest.Rest.Item6);
        System.Console.WriteLine(v5.Rest.Rest.Item7);
        System.Console.WriteLine(v5.Rest.Rest.Item8);
        System.Console.WriteLine(v5.Rest.Rest.Item9);
        System.Console.WriteLine(v5.Rest.Rest.Item10);
        System.Console.WriteLine(v5.Rest.Rest.Item11);
        System.Console.WriteLine(v5.Rest.Rest.Item12);
        System.Console.WriteLine(v5.Rest.Rest.Item13);
        System.Console.WriteLine(v5.Rest.Rest.Item14);
        System.Console.WriteLine(v5.Rest.Rest.Item15);
        System.Console.WriteLine(v5.Rest.Rest.Item16);
    }

    static (int Item1, int Item2, int Item3, int Item4, int Item5, int Item6, int Item7, int Item8, 
            int Item9, int Item10, int Item11, int Item12, int Item13, int Item14, int Item15, int Item16) M5()
    {
        return (501, 502, 503, 504, 505, 506, 507, 508, 509, 510, 511, 512, 513, 514, 515, 516);
    }
}
" + trivial2uple + trivial3uple + trivalRemainingTuples;

            var comp = CreateCompilationWithMscorlib(source, parseOptions: TestOptions.Regular.WithTuplesFeature());
            comp.VerifyDiagnostics(
                // (8,42): error CS1061: '(int, int, int, int, int, int, int, int, int)' does not contain a definition for 'Item10' and no extension method 'Item10' accepting a first argument of type '(int, int, int, int, int, int, int, int, int)' could be found (are you missing a using directive or an assembly reference?)
                //         System.Console.WriteLine(v5.Rest.Item10);
                Diagnostic(ErrorCode.ERR_NoSuchMemberOrExtension, "Item10").WithArguments("(int, int, int, int, int, int, int, int, int)", "Item10").WithLocation(8, 42),
                // (9,42): error CS1061: '(int, int, int, int, int, int, int, int, int)' does not contain a definition for 'Item11' and no extension method 'Item11' accepting a first argument of type '(int, int, int, int, int, int, int, int, int)' could be found (are you missing a using directive or an assembly reference?)
                //         System.Console.WriteLine(v5.Rest.Item11);
                Diagnostic(ErrorCode.ERR_NoSuchMemberOrExtension, "Item11").WithArguments("(int, int, int, int, int, int, int, int, int)", "Item11").WithLocation(9, 42),
                // (10,42): error CS1061: '(int, int, int, int, int, int, int, int, int)' does not contain a definition for 'Item12' and no extension method 'Item12' accepting a first argument of type '(int, int, int, int, int, int, int, int, int)' could be found (are you missing a using directive or an assembly reference?)
                //         System.Console.WriteLine(v5.Rest.Item12);
                Diagnostic(ErrorCode.ERR_NoSuchMemberOrExtension, "Item12").WithArguments("(int, int, int, int, int, int, int, int, int)", "Item12").WithLocation(10, 42),
                // (11,42): error CS1061: '(int, int, int, int, int, int, int, int, int)' does not contain a definition for 'Item13' and no extension method 'Item13' accepting a first argument of type '(int, int, int, int, int, int, int, int, int)' could be found (are you missing a using directive or an assembly reference?)
                //         System.Console.WriteLine(v5.Rest.Item13);
                Diagnostic(ErrorCode.ERR_NoSuchMemberOrExtension, "Item13").WithArguments("(int, int, int, int, int, int, int, int, int)", "Item13").WithLocation(11, 42),
                // (12,42): error CS1061: '(int, int, int, int, int, int, int, int, int)' does not contain a definition for 'Item14' and no extension method 'Item14' accepting a first argument of type '(int, int, int, int, int, int, int, int, int)' could be found (are you missing a using directive or an assembly reference?)
                //         System.Console.WriteLine(v5.Rest.Item14);
                Diagnostic(ErrorCode.ERR_NoSuchMemberOrExtension, "Item14").WithArguments("(int, int, int, int, int, int, int, int, int)", "Item14").WithLocation(12, 42),
                // (13,42): error CS1061: '(int, int, int, int, int, int, int, int, int)' does not contain a definition for 'Item15' and no extension method 'Item15' accepting a first argument of type '(int, int, int, int, int, int, int, int, int)' could be found (are you missing a using directive or an assembly reference?)
                //         System.Console.WriteLine(v5.Rest.Item15);
                Diagnostic(ErrorCode.ERR_NoSuchMemberOrExtension, "Item15").WithArguments("(int, int, int, int, int, int, int, int, int)", "Item15").WithLocation(13, 42),
                // (14,42): error CS1061: '(int, int, int, int, int, int, int, int, int)' does not contain a definition for 'Item16' and no extension method 'Item16' accepting a first argument of type '(int, int, int, int, int, int, int, int, int)' could be found (are you missing a using directive or an assembly reference?)
                //         System.Console.WriteLine(v5.Rest.Item16);
                Diagnostic(ErrorCode.ERR_NoSuchMemberOrExtension, "Item16").WithArguments("(int, int, int, int, int, int, int, int, int)", "Item16").WithLocation(14, 42),
                // (16,47): error CS1061: '(int, int)' does not contain a definition for 'Item3' and no extension method 'Item3' accepting a first argument of type '(int, int)' could be found (are you missing a using directive or an assembly reference?)
                //         System.Console.WriteLine(v5.Rest.Rest.Item3);
                Diagnostic(ErrorCode.ERR_NoSuchMemberOrExtension, "Item3").WithArguments("(int, int)", "Item3").WithLocation(16, 47),
                // (17,47): error CS1061: '(int, int)' does not contain a definition for 'Item4' and no extension method 'Item4' accepting a first argument of type '(int, int)' could be found (are you missing a using directive or an assembly reference?)
                //         System.Console.WriteLine(v5.Rest.Rest.Item4);
                Diagnostic(ErrorCode.ERR_NoSuchMemberOrExtension, "Item4").WithArguments("(int, int)", "Item4").WithLocation(17, 47),
                // (18,47): error CS1061: '(int, int)' does not contain a definition for 'Item5' and no extension method 'Item5' accepting a first argument of type '(int, int)' could be found (are you missing a using directive or an assembly reference?)
                //         System.Console.WriteLine(v5.Rest.Rest.Item5);
                Diagnostic(ErrorCode.ERR_NoSuchMemberOrExtension, "Item5").WithArguments("(int, int)", "Item5").WithLocation(18, 47),
                // (19,47): error CS1061: '(int, int)' does not contain a definition for 'Item6' and no extension method 'Item6' accepting a first argument of type '(int, int)' could be found (are you missing a using directive or an assembly reference?)
                //         System.Console.WriteLine(v5.Rest.Rest.Item6);
                Diagnostic(ErrorCode.ERR_NoSuchMemberOrExtension, "Item6").WithArguments("(int, int)", "Item6").WithLocation(19, 47),
                // (20,47): error CS1061: '(int, int)' does not contain a definition for 'Item7' and no extension method 'Item7' accepting a first argument of type '(int, int)' could be found (are you missing a using directive or an assembly reference?)
                //         System.Console.WriteLine(v5.Rest.Rest.Item7);
                Diagnostic(ErrorCode.ERR_NoSuchMemberOrExtension, "Item7").WithArguments("(int, int)", "Item7").WithLocation(20, 47),
                // (21,47): error CS1061: '(int, int)' does not contain a definition for 'Item8' and no extension method 'Item8' accepting a first argument of type '(int, int)' could be found (are you missing a using directive or an assembly reference?)
                //         System.Console.WriteLine(v5.Rest.Rest.Item8);
                Diagnostic(ErrorCode.ERR_NoSuchMemberOrExtension, "Item8").WithArguments("(int, int)", "Item8").WithLocation(21, 47),
                // (22,47): error CS1061: '(int, int)' does not contain a definition for 'Item9' and no extension method 'Item9' accepting a first argument of type '(int, int)' could be found (are you missing a using directive or an assembly reference?)
                //         System.Console.WriteLine(v5.Rest.Rest.Item9);
                Diagnostic(ErrorCode.ERR_NoSuchMemberOrExtension, "Item9").WithArguments("(int, int)", "Item9").WithLocation(22, 47),
                // (23,47): error CS1061: '(int, int)' does not contain a definition for 'Item10' and no extension method 'Item10' accepting a first argument of type '(int, int)' could be found (are you missing a using directive or an assembly reference?)
                //         System.Console.WriteLine(v5.Rest.Rest.Item10);
                Diagnostic(ErrorCode.ERR_NoSuchMemberOrExtension, "Item10").WithArguments("(int, int)", "Item10").WithLocation(23, 47),
                // (24,47): error CS1061: '(int, int)' does not contain a definition for 'Item11' and no extension method 'Item11' accepting a first argument of type '(int, int)' could be found (are you missing a using directive or an assembly reference?)
                //         System.Console.WriteLine(v5.Rest.Rest.Item11);
                Diagnostic(ErrorCode.ERR_NoSuchMemberOrExtension, "Item11").WithArguments("(int, int)", "Item11").WithLocation(24, 47),
                // (25,47): error CS1061: '(int, int)' does not contain a definition for 'Item12' and no extension method 'Item12' accepting a first argument of type '(int, int)' could be found (are you missing a using directive or an assembly reference?)
                //         System.Console.WriteLine(v5.Rest.Rest.Item12);
                Diagnostic(ErrorCode.ERR_NoSuchMemberOrExtension, "Item12").WithArguments("(int, int)", "Item12").WithLocation(25, 47),
                // (26,47): error CS1061: '(int, int)' does not contain a definition for 'Item13' and no extension method 'Item13' accepting a first argument of type '(int, int)' could be found (are you missing a using directive or an assembly reference?)
                //         System.Console.WriteLine(v5.Rest.Rest.Item13);
                Diagnostic(ErrorCode.ERR_NoSuchMemberOrExtension, "Item13").WithArguments("(int, int)", "Item13").WithLocation(26, 47),
                // (27,47): error CS1061: '(int, int)' does not contain a definition for 'Item14' and no extension method 'Item14' accepting a first argument of type '(int, int)' could be found (are you missing a using directive or an assembly reference?)
                //         System.Console.WriteLine(v5.Rest.Rest.Item14);
                Diagnostic(ErrorCode.ERR_NoSuchMemberOrExtension, "Item14").WithArguments("(int, int)", "Item14").WithLocation(27, 47),
                // (28,47): error CS1061: '(int, int)' does not contain a definition for 'Item15' and no extension method 'Item15' accepting a first argument of type '(int, int)' could be found (are you missing a using directive or an assembly reference?)
                //         System.Console.WriteLine(v5.Rest.Rest.Item15);
                Diagnostic(ErrorCode.ERR_NoSuchMemberOrExtension, "Item15").WithArguments("(int, int)", "Item15").WithLocation(28, 47),
                // (29,47): error CS1061: '(int, int)' does not contain a definition for 'Item16' and no extension method 'Item16' accepting a first argument of type '(int, int)' could be found (are you missing a using directive or an assembly reference?)
                //         System.Console.WriteLine(v5.Rest.Rest.Item16);
                Diagnostic(ErrorCode.ERR_NoSuchMemberOrExtension, "Item16").WithArguments("(int, int)", "Item16").WithLocation(29, 47)
                );
        }

        [Fact]
        public void DefaultAndFriendlyElementNames_07()
        {
            var source = @"

class C
{
    static void Main()
    {
    }

    static (int Item9, int Item1, int Item2, int Item3, int Item4, int Item5, int Item6, int Item7, int Item8) M7()
    {
        return (701, 702, 703, 704, 705, 706, 707, 708, 709);
    }
}
" + trivial2uple + trivial3uple + trivalRemainingTuples;

            var comp = CreateCompilationWithMscorlib(source, parseOptions: TestOptions.Regular.WithTuplesFeature());
            comp.VerifyDiagnostics(
                // (9,17): error CS8201: Tuple member name 'Item9' is only allowed at position 9.
                //     static (int Item9, int Item1, int Item2, int Item3, int Item4, int Item5, int Item6, int Item7, int Item8) M7()
                Diagnostic(ErrorCode.ERR_TupleReservedMemberName, "Item9").WithArguments("Item9", "9").WithLocation(9, 17),
                // (9,28): error CS8201: Tuple member name 'Item1' is only allowed at position 1.
                //     static (int Item9, int Item1, int Item2, int Item3, int Item4, int Item5, int Item6, int Item7, int Item8) M7()
                Diagnostic(ErrorCode.ERR_TupleReservedMemberName, "Item1").WithArguments("Item1", "1").WithLocation(9, 28),
                // (9,39): error CS8201: Tuple member name 'Item2' is only allowed at position 2.
                //     static (int Item9, int Item1, int Item2, int Item3, int Item4, int Item5, int Item6, int Item7, int Item8) M7()
                Diagnostic(ErrorCode.ERR_TupleReservedMemberName, "Item2").WithArguments("Item2", "2").WithLocation(9, 39),
                // (9,50): error CS8201: Tuple member name 'Item3' is only allowed at position 3.
                //     static (int Item9, int Item1, int Item2, int Item3, int Item4, int Item5, int Item6, int Item7, int Item8) M7()
                Diagnostic(ErrorCode.ERR_TupleReservedMemberName, "Item3").WithArguments("Item3", "3").WithLocation(9, 50),
                // (9,61): error CS8201: Tuple member name 'Item4' is only allowed at position 4.
                //     static (int Item9, int Item1, int Item2, int Item3, int Item4, int Item5, int Item6, int Item7, int Item8) M7()
                Diagnostic(ErrorCode.ERR_TupleReservedMemberName, "Item4").WithArguments("Item4", "4").WithLocation(9, 61),
                // (9,72): error CS8201: Tuple member name 'Item5' is only allowed at position 5.
                //     static (int Item9, int Item1, int Item2, int Item3, int Item4, int Item5, int Item6, int Item7, int Item8) M7()
                Diagnostic(ErrorCode.ERR_TupleReservedMemberName, "Item5").WithArguments("Item5", "5").WithLocation(9, 72),
                // (9,83): error CS8201: Tuple member name 'Item6' is only allowed at position 6.
                //     static (int Item9, int Item1, int Item2, int Item3, int Item4, int Item5, int Item6, int Item7, int Item8) M7()
                Diagnostic(ErrorCode.ERR_TupleReservedMemberName, "Item6").WithArguments("Item6", "6").WithLocation(9, 83),
                // (9,94): error CS8201: Tuple member name 'Item7' is only allowed at position 7.
                //     static (int Item9, int Item1, int Item2, int Item3, int Item4, int Item5, int Item6, int Item7, int Item8) M7()
                Diagnostic(ErrorCode.ERR_TupleReservedMemberName, "Item7").WithArguments("Item7", "7").WithLocation(9, 94),
                // (9,105): error CS8201: Tuple member name 'Item8' is only allowed at position 8.
                //     static (int Item9, int Item1, int Item2, int Item3, int Item4, int Item5, int Item6, int Item7, int Item8) M7()
                Diagnostic(ErrorCode.ERR_TupleReservedMemberName, "Item8").WithArguments("Item8", "8").WithLocation(9, 105)
                );

            var c = comp.GetTypeByMetadataName("C");

            var m7Tuple = c.GetMember<MethodSymbol>("M7").ReturnType;
            AssertTupleTypeEquality(m7Tuple);

            AssertTestDisplayString(m7Tuple.GetMembers(),
                "System.Int32 (System.Int32 Item9, System.Int32 Item1, System.Int32 Item2, System.Int32 Item3, System.Int32 Item4, System.Int32 Item5, System.Int32 Item6, System.Int32 Item7, System.Int32 Item8)" +
                    ".Item1",
                "System.Int32 (System.Int32 Item9, System.Int32 Item1, System.Int32 Item2, System.Int32 Item3, System.Int32 Item4, System.Int32 Item5, System.Int32 Item6, System.Int32 Item7, System.Int32 Item8)" +
                    ".Item9",
                "System.Int32 (System.Int32 Item9, System.Int32 Item1, System.Int32 Item2, System.Int32 Item3, System.Int32 Item4, System.Int32 Item5, System.Int32 Item6, System.Int32 Item7, System.Int32 Item8)" +
                    ".Item2",
                "System.Int32 (System.Int32 Item9, System.Int32 Item1, System.Int32 Item2, System.Int32 Item3, System.Int32 Item4, System.Int32 Item5, System.Int32 Item6, System.Int32 Item7, System.Int32 Item8)" +
                    ".Item1",
                "System.Int32 (System.Int32 Item9, System.Int32 Item1, System.Int32 Item2, System.Int32 Item3, System.Int32 Item4, System.Int32 Item5, System.Int32 Item6, System.Int32 Item7, System.Int32 Item8)" +
                    ".Item3",
                "System.Int32 (System.Int32 Item9, System.Int32 Item1, System.Int32 Item2, System.Int32 Item3, System.Int32 Item4, System.Int32 Item5, System.Int32 Item6, System.Int32 Item7, System.Int32 Item8)" +
                    ".Item2",
                "System.Int32 (System.Int32 Item9, System.Int32 Item1, System.Int32 Item2, System.Int32 Item3, System.Int32 Item4, System.Int32 Item5, System.Int32 Item6, System.Int32 Item7, System.Int32 Item8)" +
                    ".Item4",
                "System.Int32 (System.Int32 Item9, System.Int32 Item1, System.Int32 Item2, System.Int32 Item3, System.Int32 Item4, System.Int32 Item5, System.Int32 Item6, System.Int32 Item7, System.Int32 Item8)" +
                    ".Item3",
                "System.Int32 (System.Int32 Item9, System.Int32 Item1, System.Int32 Item2, System.Int32 Item3, System.Int32 Item4, System.Int32 Item5, System.Int32 Item6, System.Int32 Item7, System.Int32 Item8)" +
                    ".Item5",
                "System.Int32 (System.Int32 Item9, System.Int32 Item1, System.Int32 Item2, System.Int32 Item3, System.Int32 Item4, System.Int32 Item5, System.Int32 Item6, System.Int32 Item7, System.Int32 Item8)" +
                    ".Item4",
                "System.Int32 (System.Int32 Item9, System.Int32 Item1, System.Int32 Item2, System.Int32 Item3, System.Int32 Item4, System.Int32 Item5, System.Int32 Item6, System.Int32 Item7, System.Int32 Item8)" +
                    ".Item6",
                "System.Int32 (System.Int32 Item9, System.Int32 Item1, System.Int32 Item2, System.Int32 Item3, System.Int32 Item4, System.Int32 Item5, System.Int32 Item6, System.Int32 Item7, System.Int32 Item8)" +
                    ".Item5",
                "System.Int32 (System.Int32 Item9, System.Int32 Item1, System.Int32 Item2, System.Int32 Item3, System.Int32 Item4, System.Int32 Item5, System.Int32 Item6, System.Int32 Item7, System.Int32 Item8)" +
                    ".Item7",
                "System.Int32 (System.Int32 Item9, System.Int32 Item1, System.Int32 Item2, System.Int32 Item3, System.Int32 Item4, System.Int32 Item5, System.Int32 Item6, System.Int32 Item7, System.Int32 Item8)" +
                    ".Item6",
                "(System.Int32, System.Int32) (System.Int32 Item9, System.Int32 Item1, System.Int32 Item2, System.Int32 Item3, System.Int32 Item4, System.Int32 Item5, System.Int32 Item6, System.Int32 Item7, System.Int32 Item8)" +
                    ".Rest",
                "(System.Int32 Item9, System.Int32 Item1, System.Int32 Item2, System.Int32 Item3, System.Int32 Item4, System.Int32 Item5, System.Int32 Item6, System.Int32 Item7, System.Int32 Item8)" +
                    "..ctor" +
                        "(System.Int32 item1, System.Int32 item2, System.Int32 item3, System.Int32 item4, System.Int32 item5, System.Int32 item6, System.Int32 item7, (System.Int32, System.Int32) rest)",
                "System.String (System.Int32 Item9, System.Int32 Item1, System.Int32 Item2, System.Int32 Item3, System.Int32 Item4, System.Int32 Item5, System.Int32 Item6, System.Int32 Item7, System.Int32 Item8)" +
                    ".ToString()",
                "(System.Int32 Item9, System.Int32 Item1, System.Int32 Item2, System.Int32 Item3, System.Int32 Item4, System.Int32 Item5, System.Int32 Item6, System.Int32 Item7, System.Int32 Item8)" +
                    "..ctor()",
                "System.Int32 (System.Int32 Item9, System.Int32 Item1, System.Int32 Item2, System.Int32 Item3, System.Int32 Item4, System.Int32 Item5, System.Int32 Item6, System.Int32 Item7, System.Int32 Item8)" +
                    ".Item8",
                "System.Int32 (System.Int32 Item9, System.Int32 Item1, System.Int32 Item2, System.Int32 Item3, System.Int32 Item4, System.Int32 Item5, System.Int32 Item6, System.Int32 Item7, System.Int32 Item8)" +
                    ".Item7",
                "System.Int32 (System.Int32 Item9, System.Int32 Item1, System.Int32 Item2, System.Int32 Item3, System.Int32 Item4, System.Int32 Item5, System.Int32 Item6, System.Int32 Item7, System.Int32 Item8)" +
                    ".Item9",
                "System.Int32 (System.Int32 Item9, System.Int32 Item1, System.Int32 Item2, System.Int32 Item3, System.Int32 Item4, System.Int32 Item5, System.Int32 Item6, System.Int32 Item7, System.Int32 Item8)" +
                    ".Item8"
                );
        }
        
        [Fact]
        public void DefaultAndFriendlyElementNames_08()
        {
            var source = @"

class C
{
    static void Main()
    {
    }

    static (int a1, int a2, int a3, int a4, int a5, int a6, int a7, int Item1) M8()
    {
        return (801, 802, 803, 804, 805, 806, 807, 808);
    }
}
" + trivial2uple + trivial3uple + trivalRemainingTuples;

            var comp = CreateCompilationWithMscorlib(source, parseOptions: TestOptions.Regular.WithTuplesFeature());
            comp.VerifyDiagnostics(
                // (9,73): error CS8201: Tuple member name 'Item1' is only allowed at position 1.
                //     static (int a1, int a2, int a3, int a4, int a5, int a6, int a7, int Item1) M8()
                Diagnostic(ErrorCode.ERR_TupleReservedMemberName, "Item1").WithArguments("Item1", "1").WithLocation(9, 73)
                );

            var c = comp.GetTypeByMetadataName("C");

            var m8Tuple = c.GetMember<MethodSymbol>("M8").ReturnType;
            AssertTupleTypeEquality(m8Tuple);

            AssertTestDisplayString(m8Tuple.GetMembers(),
                "System.Int32 (System.Int32 a1, System.Int32 a2, System.Int32 a3, System.Int32 a4, System.Int32 a5, System.Int32 a6, System.Int32 a7, System.Int32 Item1).Item1",
                "System.Int32 (System.Int32 a1, System.Int32 a2, System.Int32 a3, System.Int32 a4, System.Int32 a5, System.Int32 a6, System.Int32 a7, System.Int32 Item1).a1",
                "System.Int32 (System.Int32 a1, System.Int32 a2, System.Int32 a3, System.Int32 a4, System.Int32 a5, System.Int32 a6, System.Int32 a7, System.Int32 Item1).Item2",
                "System.Int32 (System.Int32 a1, System.Int32 a2, System.Int32 a3, System.Int32 a4, System.Int32 a5, System.Int32 a6, System.Int32 a7, System.Int32 Item1).a2",
                "System.Int32 (System.Int32 a1, System.Int32 a2, System.Int32 a3, System.Int32 a4, System.Int32 a5, System.Int32 a6, System.Int32 a7, System.Int32 Item1).Item3",
                "System.Int32 (System.Int32 a1, System.Int32 a2, System.Int32 a3, System.Int32 a4, System.Int32 a5, System.Int32 a6, System.Int32 a7, System.Int32 Item1).a3",
                "System.Int32 (System.Int32 a1, System.Int32 a2, System.Int32 a3, System.Int32 a4, System.Int32 a5, System.Int32 a6, System.Int32 a7, System.Int32 Item1).Item4",
                "System.Int32 (System.Int32 a1, System.Int32 a2, System.Int32 a3, System.Int32 a4, System.Int32 a5, System.Int32 a6, System.Int32 a7, System.Int32 Item1).a4",
                "System.Int32 (System.Int32 a1, System.Int32 a2, System.Int32 a3, System.Int32 a4, System.Int32 a5, System.Int32 a6, System.Int32 a7, System.Int32 Item1).Item5",
                "System.Int32 (System.Int32 a1, System.Int32 a2, System.Int32 a3, System.Int32 a4, System.Int32 a5, System.Int32 a6, System.Int32 a7, System.Int32 Item1).a5",
                "System.Int32 (System.Int32 a1, System.Int32 a2, System.Int32 a3, System.Int32 a4, System.Int32 a5, System.Int32 a6, System.Int32 a7, System.Int32 Item1).Item6",
                "System.Int32 (System.Int32 a1, System.Int32 a2, System.Int32 a3, System.Int32 a4, System.Int32 a5, System.Int32 a6, System.Int32 a7, System.Int32 Item1).a6",
                "System.Int32 (System.Int32 a1, System.Int32 a2, System.Int32 a3, System.Int32 a4, System.Int32 a5, System.Int32 a6, System.Int32 a7, System.Int32 Item1).Item7",
                "System.Int32 (System.Int32 a1, System.Int32 a2, System.Int32 a3, System.Int32 a4, System.Int32 a5, System.Int32 a6, System.Int32 a7, System.Int32 Item1).a7",
                "(System.Int32) (System.Int32 a1, System.Int32 a2, System.Int32 a3, System.Int32 a4, System.Int32 a5, System.Int32 a6, System.Int32 a7, System.Int32 Item1).Rest",
                "(System.Int32 a1, System.Int32 a2, System.Int32 a3, System.Int32 a4, System.Int32 a5, System.Int32 a6, System.Int32 a7, System.Int32 Item1)" +
                    "..ctor" +
                        "(System.Int32 item1, System.Int32 item2, System.Int32 item3, System.Int32 item4, System.Int32 item5, System.Int32 item6, System.Int32 item7, (System.Int32) rest)",
                "System.String (System.Int32 a1, System.Int32 a2, System.Int32 a3, System.Int32 a4, System.Int32 a5, System.Int32 a6, System.Int32 a7, System.Int32 Item1)" +
                    ".ToString()",
                "(System.Int32 a1, System.Int32 a2, System.Int32 a3, System.Int32 a4, System.Int32 a5, System.Int32 a6, System.Int32 a7, System.Int32 Item1)" +
                    "..ctor()",
                "System.Int32 (System.Int32 a1, System.Int32 a2, System.Int32 a3, System.Int32 a4, System.Int32 a5, System.Int32 a6, System.Int32 a7, System.Int32 Item1).Item8",
                "System.Int32 (System.Int32 a1, System.Int32 a2, System.Int32 a3, System.Int32 a4, System.Int32 a5, System.Int32 a6, System.Int32 a7, System.Int32 Item1).Item1"
                );

            var m8Item8 = (FieldSymbol)m8Tuple.GetMembers("Item8").Single();

            Assert.IsType<TupleRenamedElementFieldSymbol>(m8Item8);

            Assert.True(m8Item8.IsTupleField);
            Assert.Same(m8Item8, m8Item8.OriginalDefinition);
            Assert.True(m8Item8.Equals(m8Item8));
            Assert.Equal("System.Int32 System.ValueTuple<System.Int32>.Item1",
                         m8Item8.TupleUnderlyingField.ToTestDisplayString());
            Assert.Null(m8Item8.AssociatedSymbol);
            Assert.Same(m8Tuple, m8Item8.ContainingSymbol);
            Assert.NotEqual(m8Tuple.TupleUnderlyingType, m8Item8.TupleUnderlyingField.ContainingSymbol);
            Assert.True(m8Item8.CustomModifiers.IsEmpty);
            Assert.True(m8Item8.GetAttributes().IsEmpty);
            Assert.Null(m8Item8.GetUseSiteDiagnostic());
            Assert.True(m8Item8.Locations.IsDefaultOrEmpty);
            Assert.Equal("Item1", m8Item8.TupleUnderlyingField.DeclaringSyntaxReferences.Single().GetSyntax().ToString());
            Assert.False(m8Item8.IsImplicitlyDeclared);
            Assert.Null(m8Item8.TypeLayoutOffset);

            var m8Item1 = (FieldSymbol)m8Tuple.GetMembers("Item1").Last();

            Assert.IsType<TupleElementFieldSymbol>(m8Item1);

            Assert.True(m8Item1.IsTupleField);
            Assert.Same(m8Item1, m8Item1.OriginalDefinition);
            Assert.True(m8Item1.Equals(m8Item1));
            Assert.Equal("System.Int32 System.ValueTuple<System.Int32>.Item1",
                         m8Item1.TupleUnderlyingField.ToTestDisplayString());
            Assert.Null(m8Item1.AssociatedSymbol);
            Assert.Same(m8Tuple, m8Item1.ContainingSymbol);
            Assert.NotEqual(m8Tuple.TupleUnderlyingType, m8Item1.TupleUnderlyingField.ContainingSymbol);
            Assert.True(m8Item1.CustomModifiers.IsEmpty);
            Assert.True(m8Item1.GetAttributes().IsEmpty);
            Assert.Null(m8Item1.GetUseSiteDiagnostic());
            Assert.False(m8Item1.Locations.IsDefaultOrEmpty);
            Assert.Equal("Item1", m8Item1.DeclaringSyntaxReferences.Single().GetSyntax().ToString());
            Assert.Equal("Item1", m8Item1.TupleUnderlyingField.DeclaringSyntaxReferences.Single().GetSyntax().ToString());
            Assert.NotEqual(m8Item1.Locations.Single(), m8Item1.TupleUnderlyingField.Locations.Single());
            Assert.False(m8Item1.IsImplicitlyDeclared);
            Assert.Null(m8Item1.TypeLayoutOffset);

            var m8TupleRestTuple = ((FieldSymbol)m8Tuple.GetMembers("Rest").Single()).Type;
            AssertTupleTypeEquality(m8TupleRestTuple);

            AssertTestDisplayString(m8TupleRestTuple.GetMembers(),
                "System.Int32 (System.Int32).Item1",
                "(System.Int32)..ctor(System.Int32 item1)",
                "System.String (System.Int32).ToString()",
                "(System.Int32)..ctor()");
        }

        [Fact]
        public void DefaultAndFriendlyElementNames_09()
        {
            var source = @"
using System;
class C
{
    static void Main()
    {
        var v1 = (1, 11);
        System.Console.WriteLine(v1.Item1);
        System.Console.WriteLine(v1.Item2);

        var v2 =(a2: 2, b2: 22);
        System.Console.WriteLine(v2.Item1);
        System.Console.WriteLine(v2.Item2);
        System.Console.WriteLine(v2.a2);
        System.Console.WriteLine(v2.b2);

        var v6 = (item1: 6, item2: 66);
        System.Console.WriteLine(v6.Item1);
        System.Console.WriteLine(v6.Item2);
        System.Console.WriteLine(v6.item1);
        System.Console.WriteLine(v6.item2);

        System.Console.WriteLine(v1.ToString());
        System.Console.WriteLine(v2.ToString());
        System.Console.WriteLine(v6.ToString());
    }
}
" + trivial2uple;

            var comp = CompileAndVerify(source, parseOptions: TestOptions.Regular.WithTuplesFeature(), expectedOutput: @"1
11
2
22
2
22
6
66
6
66
{1, 11}
{2, 22}
{6, 66}
");

            var c = (CSharpCompilation)comp.Compilation;
            var tree = c.SyntaxTrees.Single();
            var model = c.GetSemanticModel(tree);

            var node = tree.GetRoot().DescendantNodes().OfType<TupleExpressionSyntax>().First();

            var m1Tuple = (NamedTypeSymbol)model.LookupSymbols(node.SpanStart, name: "v1").OfType<LocalSymbol>().Single().Type;
            var m2Tuple = (NamedTypeSymbol)model.LookupSymbols(node.SpanStart, name: "v2").OfType<LocalSymbol>().Single().Type;
            var m6Tuple = (NamedTypeSymbol)model.LookupSymbols(node.SpanStart, name: "v6").OfType<LocalSymbol>().Single().Type;

            AssertTestDisplayString(m1Tuple.GetMembers(),
                "System.Int32 (System.Int32, System.Int32).Item1",
                "System.Int32 (System.Int32, System.Int32).Item2",
                "(System.Int32, System.Int32)..ctor(System.Int32 item1, System.Int32 item2)",
                "System.String (System.Int32, System.Int32).ToString()",
                "(System.Int32, System.Int32)..ctor()");

            AssertTestDisplayString(m2Tuple.GetMembers(),
                "System.Int32 (System.Int32 a2, System.Int32 b2).Item1",
                "System.Int32 (System.Int32 a2, System.Int32 b2).a2",
                "System.Int32 (System.Int32 a2, System.Int32 b2).Item2",
                "System.Int32 (System.Int32 a2, System.Int32 b2).b2",
                "(System.Int32 a2, System.Int32 b2)..ctor(System.Int32 item1, System.Int32 item2)",
                "System.String (System.Int32 a2, System.Int32 b2).ToString()",
                "(System.Int32 a2, System.Int32 b2)..ctor()");

            AssertTestDisplayString(m6Tuple.GetMembers(),
                "System.Int32 (System.Int32 item1, System.Int32 item2).Item1",
                "System.Int32 (System.Int32 item1, System.Int32 item2).item1",
                "System.Int32 (System.Int32 item1, System.Int32 item2).Item2",
                "System.Int32 (System.Int32 item1, System.Int32 item2).item2",
                "(System.Int32 item1, System.Int32 item2)..ctor(System.Int32 item1, System.Int32 item2)",
                "System.String (System.Int32 item1, System.Int32 item2).ToString()",
                "(System.Int32 item1, System.Int32 item2)..ctor()"
                );

            Assert.Equal("", m1Tuple.Name);
            Assert.Equal(SymbolKind.NamedType, m1Tuple.Kind);
            Assert.Equal(TypeKind.Struct, m1Tuple.TypeKind);
            Assert.False(m1Tuple.IsImplicitlyDeclared);
            Assert.True(m1Tuple.IsTupleType);
            Assert.Equal("System.ValueTuple<System.Int32, System.Int32>", m1Tuple.TupleUnderlyingType.ToTestDisplayString());
            Assert.Same(m1Tuple, m1Tuple.ConstructedFrom);
            Assert.Same(m1Tuple, m1Tuple.OriginalDefinition);
            AssertTupleTypeEquality(m1Tuple);
            Assert.Same(m1Tuple.TupleUnderlyingType.ContainingSymbol, m1Tuple.ContainingSymbol);
            Assert.Null(m1Tuple.GetUseSiteDiagnostic());
            Assert.Null(m1Tuple.EnumUnderlyingType);
            Assert.Equal(new string[] { "Item1", "Item2", ".ctor", "ToString" },
                         m1Tuple.MemberNames.ToArray());
            Assert.Equal(new string[] { "Item1", "a2", "Item2", "b2", ".ctor", "ToString" },
                         m2Tuple.MemberNames.ToArray());
            Assert.Equal(0, m1Tuple.Arity);
            Assert.True(m1Tuple.TypeParameters.IsEmpty);
            Assert.Equal("System.ValueType", m1Tuple.BaseType.ToTestDisplayString());
            Assert.Null(m1Tuple.ComImportCoClass);
            Assert.False(m1Tuple.HasTypeArgumentsCustomModifiers);
            Assert.False(m1Tuple.IsComImport);
            Assert.True(m1Tuple.TypeArgumentsCustomModifiers.IsEmpty);
            Assert.True(m1Tuple.TypeArgumentsNoUseSiteDiagnostics.IsEmpty);
            Assert.True(m1Tuple.GetAttributes().IsEmpty);
            Assert.Equal("System.Int32 (System.Int32 a2, System.Int32 b2).Item1", m2Tuple.GetMembers("Item1").Single().ToTestDisplayString());
            Assert.Equal("System.Int32 (System.Int32 a2, System.Int32 b2).a2", m2Tuple.GetMembers("a2").Single().ToTestDisplayString());
            Assert.True(m1Tuple.GetTypeMembers().IsEmpty);
            Assert.True(m1Tuple.GetTypeMembers("C9").IsEmpty);
            Assert.True(m1Tuple.GetTypeMembers("C9", 0).IsEmpty);
            Assert.True(m1Tuple.Interfaces.IsEmpty);
            Assert.Equal(m1Tuple.TupleUnderlyingType.GetEarlyAttributeDecodingMembers().Select(m => m.Name).ToArray(),
                         m1Tuple.GetEarlyAttributeDecodingMembers().Select(m => m.Name).ToArray());
            Assert.Equal("System.Int32 (System.Int32, System.Int32).Item1", m1Tuple.GetEarlyAttributeDecodingMembers("Item1").Single().ToTestDisplayString());
            Assert.True(m1Tuple.GetTypeMembersUnordered().IsEmpty);
            Assert.Equal(1, m1Tuple.Locations.Length);
            Assert.Equal("(1, 11)", m1Tuple.DeclaringSyntaxReferences.Single().GetSyntax().ToString());
            Assert.Equal("(a2: 2, b2: 22)", m2Tuple.DeclaringSyntaxReferences.Single().GetSyntax().ToString());
            Assert.Equal("public struct ValueTuple<T1, T2>", m1Tuple.TupleUnderlyingType.DeclaringSyntaxReferences.Single().GetSyntax().ToString().Substring(0, 32));

            AssertTupleTypeEquality(m2Tuple);
            AssertTupleTypeEquality(m6Tuple);

            Assert.False(m1Tuple.Equals(m2Tuple));
            Assert.False(m1Tuple.Equals(m6Tuple));
            Assert.False(m6Tuple.Equals(m2Tuple));
            AssertTupleTypeMembersEquality(m1Tuple, m2Tuple);
            AssertTupleTypeMembersEquality(m1Tuple, m6Tuple);
            AssertTupleTypeMembersEquality(m2Tuple, m6Tuple);

            var m1Item1 = (FieldSymbol)m1Tuple.GetMembers()[0];
            var m2Item1 = (FieldSymbol)m2Tuple.GetMembers()[0];
            var m2a2 = (FieldSymbol)m2Tuple.GetMembers()[1];

            Assert.IsType<TupleElementFieldSymbol>(m1Item1);
            Assert.IsType<TupleFieldSymbol>(m2Item1);
            Assert.IsType<TupleRenamedElementFieldSymbol>(m2a2);

            Assert.True(m1Item1.IsTupleField);
            Assert.Same(m1Item1, m1Item1.OriginalDefinition);
            Assert.True(m1Item1.Equals(m1Item1));
            Assert.Equal("System.Int32 System.ValueTuple<System.Int32, System.Int32>.Item1", m1Item1.TupleUnderlyingField.ToTestDisplayString());
            Assert.Null(m1Item1.AssociatedSymbol);
            Assert.Same(m1Tuple, m1Item1.ContainingSymbol);
            Assert.Same(m1Tuple.TupleUnderlyingType, m1Item1.TupleUnderlyingField.ContainingSymbol);
            Assert.True(m1Item1.CustomModifiers.IsEmpty);
            Assert.True(m1Item1.GetAttributes().IsEmpty);
            Assert.Null(m1Item1.GetUseSiteDiagnostic());
            Assert.False(m1Item1.Locations.IsDefaultOrEmpty);
            Assert.Equal("1", m1Item1.DeclaringSyntaxReferences.Single().GetSyntax().ToString());
            Assert.Equal("Item1", m1Item1.TupleUnderlyingField.DeclaringSyntaxReferences.Single().GetSyntax().ToString());
            Assert.False(m1Item1.IsImplicitlyDeclared);
            Assert.Null(m1Item1.TypeLayoutOffset);

            Assert.True(m2Item1.IsTupleField);
            Assert.Same(m2Item1, m2Item1.OriginalDefinition);
            Assert.True(m2Item1.Equals(m2Item1));
            Assert.Equal("System.Int32 System.ValueTuple<System.Int32, System.Int32>.Item1", m2Item1.TupleUnderlyingField.ToTestDisplayString());
            Assert.Null(m2Item1.AssociatedSymbol);
            Assert.Same(m2Tuple, m2Item1.ContainingSymbol);
            Assert.Same(m2Tuple.TupleUnderlyingType, m2Item1.TupleUnderlyingField.ContainingSymbol);
            Assert.True(m2Item1.CustomModifiers.IsEmpty);
            Assert.True(m2Item1.GetAttributes().IsEmpty);
            Assert.Null(m2Item1.GetUseSiteDiagnostic());
            Assert.False(m2Item1.Locations.IsDefaultOrEmpty);
            Assert.Equal("Item1", m2Item1.DeclaringSyntaxReferences.Single().GetSyntax().ToString());
            Assert.Equal("Item1", m2Item1.TupleUnderlyingField.DeclaringSyntaxReferences.Single().GetSyntax().ToString());
            Assert.Equal(m2Item1.Locations.Single(), m2Item1.TupleUnderlyingField.Locations.Single());
            Assert.False(m2Item1.IsImplicitlyDeclared);
            Assert.Null(m2Item1.TypeLayoutOffset);

            Assert.True(m2a2.IsTupleField);
            Assert.Same(m2a2, m2a2.OriginalDefinition);
            Assert.True(m2a2.Equals(m2a2));
            Assert.Equal("System.Int32 System.ValueTuple<System.Int32, System.Int32>.Item1", m2a2.TupleUnderlyingField.ToTestDisplayString());
            Assert.Null(m2a2.AssociatedSymbol);
            Assert.Same(m2Tuple, m2a2.ContainingSymbol);
            Assert.Same(m2Tuple.TupleUnderlyingType, m2a2.TupleUnderlyingField.ContainingSymbol);
            Assert.True(m2a2.CustomModifiers.IsEmpty);
            Assert.True(m2a2.GetAttributes().IsEmpty);
            Assert.Null(m2a2.GetUseSiteDiagnostic());
            Assert.False(m2a2.Locations.IsDefaultOrEmpty);
            Assert.Equal("a2", m2a2.DeclaringSyntaxReferences.Single().GetSyntax().ToString());
            Assert.Equal("Item1", m2a2.TupleUnderlyingField.DeclaringSyntaxReferences.Single().GetSyntax().ToString());
            Assert.False(m2a2.IsImplicitlyDeclared);
            Assert.Null(m2a2.TypeLayoutOffset);

            var m1ToString = m1Tuple.GetMember<MethodSymbol>("ToString");

            Assert.True(m1ToString.IsTupleMethod);
            Assert.Same(m1ToString, m1ToString.OriginalDefinition);
            Assert.Same(m1ToString, m1ToString.ConstructedFrom);
            Assert.Equal("System.String System.ValueTuple<System.Int32, System.Int32>.ToString()", 
                         m1ToString.TupleUnderlyingMethod.ToTestDisplayString());
            Assert.Same(m1ToString.TupleUnderlyingMethod, m1ToString.TupleUnderlyingMethod.ConstructedFrom);
            Assert.Same(m1Tuple, m1ToString.ContainingSymbol);
            Assert.Same(m1Tuple.TupleUnderlyingType, m1ToString.TupleUnderlyingMethod.ContainingType);
            Assert.Null(m1ToString.AssociatedSymbol);
            Assert.False(m1ToString.IsExplicitInterfaceImplementation);
            Assert.True(m1ToString.ExplicitInterfaceImplementations.IsEmpty);
            Assert.False(m1ToString.ReturnsVoid);
            Assert.True(m1ToString.TypeArguments.IsEmpty);
            Assert.True(m1ToString.TypeParameters.IsEmpty);
            Assert.True(m1ToString.GetAttributes().IsEmpty);
            Assert.Null(m1ToString.GetUseSiteDiagnostic());
            Assert.Equal("System.String System.ValueType.ToString()",
                         m1ToString.OverriddenMethod.ToTestDisplayString());
            Assert.False(m1ToString.Locations.IsDefaultOrEmpty);
            Assert.Equal("public override string ToString()", m1ToString.DeclaringSyntaxReferences.Single().GetSyntax().ToString().Substring(0, 33));
            Assert.Equal(m1ToString.Locations.Single(), m1ToString.TupleUnderlyingMethod.Locations.Single());
        }

        [Fact]
        public void CustomValueTupleWithStrangeThings_01()
        {
            var source = @"

class C
{
    static void Main()
    {
        var x1 = M9().Item1;
        var x2 = M9().Item2;

        var y = (int, int).C9;

        System.ValueTuple<int, int>.C9 z = null; 
        System.Console.WriteLine(z);       
    }

    static (int, int) M9()
    {
        return (901, 902);
    }
}

namespace System
{
    
    public struct ValueTuple<T1, T2>
    {
        public T1 Item1;
        public T2 Item2;

        public ValueTuple(T1 item1, T2 item2)
        {
            this.Item1 = item1;
            this.Item2 = item2;
        }

        public override string ToString()
        {
            return '{' + Item1?.ToString() + "", "" + Item2?.ToString() + '}';
        }

        public class C9{}
    }
}
";

            var comp = CreateCompilationWithMscorlib(source, parseOptions: TestOptions.Regular.WithTuplesFeature());
            comp.VerifyDiagnostics(
                // (10,18): error CS1525: Invalid expression term 'int'
                //         var y = (int, int).C9;
                Diagnostic(ErrorCode.ERR_InvalidExprTerm, "int").WithArguments("int").WithLocation(10, 18),
                // (10,23): error CS1525: Invalid expression term 'int'
                //         var y = (int, int).C9;
                Diagnostic(ErrorCode.ERR_InvalidExprTerm, "int").WithArguments("int").WithLocation(10, 23),
                // (12,37): error CS0426: The type name 'C9' does not exist in the type '(int, int)'
                //         System.ValueTuple<int, int>.C9 z = null; 
                Diagnostic(ErrorCode.ERR_DottedTypeNameNotFoundInAgg, "C9").WithArguments("C9", "(int, int)").WithLocation(12, 37)
                );

            var c = comp.GetTypeByMetadataName("C");

            var m9Tuple = c.GetMember<MethodSymbol>("M9").ReturnType;
            AssertTupleTypeEquality(m9Tuple);

            AssertTestDisplayString(m9Tuple.GetMembers(),
                "System.Int32 (System.Int32, System.Int32).Item1",
                "System.Int32 (System.Int32, System.Int32).Item2",
                "(System.Int32, System.Int32)..ctor(System.Int32 item1, System.Int32 item2)",
                "System.String (System.Int32, System.Int32).ToString()",
                "(System.Int32, System.Int32)..ctor()");

            AssertTestDisplayString(m9Tuple.TupleUnderlyingType.GetMembers(),
                "System.Int32 System.ValueTuple<System.Int32, System.Int32>.Item1",
                "System.Int32 System.ValueTuple<System.Int32, System.Int32>.Item2",
                "System.ValueTuple<System.Int32, System.Int32>..ctor(System.Int32 item1, System.Int32 item2)",
                "System.String System.ValueTuple<System.Int32, System.Int32>.ToString()",
                "System.ValueTuple<System.Int32, System.Int32>.C9",
                "System.ValueTuple<System.Int32, System.Int32>..ctor()");

            Assert.True(m9Tuple.GetTypeMembers().IsEmpty);
            Assert.True(m9Tuple.GetTypeMembers("C9").IsEmpty);
            Assert.True(m9Tuple.GetTypeMembers("C9", 0).IsEmpty);
            Assert.True(m9Tuple.GetTypeMembersUnordered().IsEmpty);
        }

        [Fact]
        public void CustomValueTupleWithStrangeThings_02()
        {
            var source = @"
partial class C
{
    static void Main()
    {
    }

    public static (int, int) M10()
    {
        return (101, 102);
    }

    static (int, int, int, int, int, int, int, int, int) M101()
    {
        return (1, 1, 1, 1, 1, 1, 1, 1, 1);
    }

    I1 Test01()
    {
        return M10();
    }

    static (int a, int b) M102()
    {
        return (1, 1);
    }

    void Test02()
    {
        System.Console.WriteLine(M10().Item1);
        System.Console.WriteLine(M10().Item20);
        System.Console.WriteLine(M102().a);
    }

    static (int a, int b, int c, int d, int e, int f, int g, int h, int Item2) M103()
    {
        return (1, 1, 1, 1, 1, 1, 1, 1, 1);
    }
}

interface I1
{
    void M1();
    int P1 { get; set; }
    event System.Action E1;
}
namespace System
{
    [Obsolete]
    public struct ValueTuple<T1, T2> : I1
    {
        [Obsolete]
        public T1 Item1;

        [System.Runtime.InteropServices.FieldOffsetAttribute(20)]
        public T2 Item2;

        public ValueTuple(T1 item1, T2 item2)
        {
            this.Item1 = item1;
            this.Item2 = item2;
            this.Item20 = 0;
            this.Item21 = 0;
        }

        public override string ToString()
        {
            return '{' + Item1?.ToString() + "", "" + Item2?.ToString() + '}';
        }

        public class C9{}

        void I1.M1(){}

        [Obsolete]
        public byte Item20;

        [System.Runtime.InteropServices.FieldOffsetAttribute(21)]
        public byte Item21;

        [Obsolete]
        public void M2() {}

        int I1.P1 { get; set; }
        [Obsolete]
        public int P2 { get; set; } 

        event System.Action I1.E1 {add{} remove{}}
        [Obsolete]
        public event System.Action E2;
    }
}

partial class C
{
    static void Test03()
    {
        M10().M2();
        var x = M10().P2;
        M10().E2 += null;
    }
}
" + trivalRemainingTuples;

            var comp = CreateCompilationWithMscorlib(source, parseOptions: TestOptions.Regular.WithTuplesFeature());

            var c = comp.GetTypeByMetadataName("C");
            comp.VerifyDiagnostics(
                // (8,19): warning CS0612: '(int, int)' is obsolete
                //     public static (int, int) M10()
                Diagnostic(ErrorCode.WRN_DeprecatedSymbol, "(int, int)").WithArguments("(int, int)").WithLocation(8, 19),
                // (23,12): warning CS0612: '(int a, int b)' is obsolete
                //     static (int a, int b) M102()
                Diagnostic(ErrorCode.WRN_DeprecatedSymbol, "(int a, int b)").WithArguments("(int a, int b)").WithLocation(23, 12),
                // (35,73): error CS8201: Tuple member name 'Item2' is only allowed at position 2.
                //     static (int a, int b, int c, int d, int e, int f, int g, int h, int Item2) M103()
                Diagnostic(ErrorCode.ERR_TupleReservedMemberName, "Item2").WithArguments("Item2", "2").WithLocation(35, 73),
                // (55,10): error CS0636: The FieldOffset attribute can only be placed on members of types marked with the StructLayout(LayoutKind.Explicit)
                //         [System.Runtime.InteropServices.FieldOffsetAttribute(20)]
                Diagnostic(ErrorCode.ERR_StructOffsetOnBadStruct, "System.Runtime.InteropServices.FieldOffsetAttribute").WithLocation(55, 10),
                // (78,10): error CS0636: The FieldOffset attribute can only be placed on members of types marked with the StructLayout(LayoutKind.Explicit)
                //         [System.Runtime.InteropServices.FieldOffsetAttribute(21)]
                Diagnostic(ErrorCode.ERR_StructOffsetOnBadStruct, "System.Runtime.InteropServices.FieldOffsetAttribute").WithLocation(78, 10),
                // (58,16): error CS0843: Auto-implemented property 'ValueTuple<T1, T2>.I1.P1' must be fully assigned before control is returned to the caller.
                //         public ValueTuple(T1 item1, T2 item2)
                Diagnostic(ErrorCode.ERR_UnassignedThisAutoProperty, "ValueTuple").WithArguments("System.ValueTuple<T1, T2>.I1.P1").WithLocation(58, 16),
                // (58,16): error CS0843: Auto-implemented property 'ValueTuple<T1, T2>.P2' must be fully assigned before control is returned to the caller.
                //         public ValueTuple(T1 item1, T2 item2)
                Diagnostic(ErrorCode.ERR_UnassignedThisAutoProperty, "ValueTuple").WithArguments("System.ValueTuple<T1, T2>.P2").WithLocation(58, 16),
                // (58,16): error CS0171: Field 'ValueTuple<T1, T2>.E2' must be fully assigned before control is returned to the caller
                //         public ValueTuple(T1 item1, T2 item2)
                Diagnostic(ErrorCode.ERR_UnassignedThis, "ValueTuple").WithArguments("System.ValueTuple<T1, T2>.E2").WithLocation(58, 16),
                // (30,34): warning CS0612: '(int, int).Item1' is obsolete
                //         System.Console.WriteLine(M10().Item1);
                Diagnostic(ErrorCode.WRN_DeprecatedSymbol, "M10().Item1").WithArguments("(int, int).Item1").WithLocation(30, 34),
                // (31,34): warning CS0612: '(int, int).Item20' is obsolete
                //         System.Console.WriteLine(M10().Item20);
                Diagnostic(ErrorCode.WRN_DeprecatedSymbol, "M10().Item20").WithArguments("(int, int).Item20").WithLocation(31, 34),
                // (32,34): warning CS0612: '(int a, int b).a' is obsolete
                //         System.Console.WriteLine(M102().a);
                Diagnostic(ErrorCode.WRN_DeprecatedSymbol, "M102().a").WithArguments("(int a, int b).a").WithLocation(32, 34),
                // (98,9): warning CS0612: '(int, int).M2()' is obsolete
                //         M10().M2();
                Diagnostic(ErrorCode.WRN_DeprecatedSymbol, "M10().M2()").WithArguments("(int, int).M2()").WithLocation(98, 9),
                // (99,17): warning CS0612: '(int, int).P2' is obsolete
                //         var x = M10().P2;
                Diagnostic(ErrorCode.WRN_DeprecatedSymbol, "M10().P2").WithArguments("(int, int).P2").WithLocation(99, 17),
                // (100,9): warning CS0612: '(int, int).E2' is obsolete
                //         M10().E2 += null;
                Diagnostic(ErrorCode.WRN_DeprecatedSymbol, "M10().E2").WithArguments("(int, int).E2").WithLocation(100, 9),
                // (90,36): warning CS0067: The event 'ValueTuple<T1, T2>.E2' is never used
                //         public event System.Action E2;
                Diagnostic(ErrorCode.WRN_UnreferencedEvent, "E2").WithArguments("System.ValueTuple<T1, T2>.E2").WithLocation(90, 36)
                );

            var m10Tuple = (NamedTypeSymbol)c.GetMember<MethodSymbol>("M10").ReturnType;
            AssertTupleTypeEquality(m10Tuple);

            Assert.Equal("System.ObsoleteAttribute", m10Tuple.GetAttributes().Single().ToString());
            Assert.Equal("I1", m10Tuple.Interfaces.Single().ToTestDisplayString());

            var m102Tuple = (NamedTypeSymbol)c.GetMember<MethodSymbol>("M102").ReturnType;
            AssertTupleTypeEquality(m102Tuple);

            var m10Item1 = (FieldSymbol)m10Tuple.GetMembers("Item1").Single();
            var m102Item20 = (FieldSymbol)m102Tuple.GetMembers("Item20").Single();
            var m102a = (FieldSymbol)m102Tuple.GetMembers("a").Single();

            Assert.IsType<TupleElementFieldSymbol>(m10Item1);
            Assert.IsType<TupleFieldSymbol>(m102Item20);
            Assert.IsType<TupleRenamedElementFieldSymbol>(m102a);

            Assert.Equal("System.ObsoleteAttribute", m10Item1.GetAttributes().Single().ToString());
            Assert.Equal("System.ObsoleteAttribute", m102Item20.GetAttributes().Single().ToString());
            Assert.Equal("System.ObsoleteAttribute", m102a.GetAttributes().Single().ToString());

            var m10Item2 = (FieldSymbol)m10Tuple.GetMembers("Item2").Single();
            var m102Item21 = (FieldSymbol)m102Tuple.GetMembers("Item21").Single();
            var m102Item2 = (FieldSymbol)m102Tuple.GetMembers("Item2").Single();
            var m102b = (FieldSymbol)m102Tuple.GetMembers("b").Single();

            Assert.IsType<TupleElementFieldSymbol>(m10Item2);
            Assert.IsType<TupleFieldSymbol>(m102Item2);
            Assert.IsType<TupleFieldSymbol>(m102Item21);
            Assert.IsType<TupleRenamedElementFieldSymbol>(m102b);

            Assert.Equal(20, m10Item2.TypeLayoutOffset);
            Assert.Equal(20, m102Item2.TypeLayoutOffset);
            Assert.Equal(21, m102Item21.TypeLayoutOffset);
            Assert.Null(m102b.TypeLayoutOffset);
            Assert.Equal(20, m102b.TupleUnderlyingField.TypeLayoutOffset);

            var m103Tuple = (NamedTypeSymbol)c.GetMember<MethodSymbol>("M103").ReturnType;
            AssertTupleTypeEquality(m103Tuple);

            var m103Item2 = (FieldSymbol)m103Tuple.GetMembers("Item2").Last();
            var m103Item9 = (FieldSymbol)m103Tuple.GetMembers("Item9").Single();

            Assert.IsType<TupleElementFieldSymbol>(m103Item2);
            Assert.IsType<TupleRenamedElementFieldSymbol>(m103Item9);
            Assert.Null(m103Item2.TypeLayoutOffset);
            Assert.Equal(20, m103Item2.TupleUnderlyingField.TypeLayoutOffset);
            Assert.Null(m103Item9.TypeLayoutOffset);
            Assert.Equal(20, m103Item9.TupleUnderlyingField.TypeLayoutOffset);

            var m10I1M1 = m10Tuple.GetMember<MethodSymbol>("I1.M1");

            Assert.True(m10I1M1.IsExplicitInterfaceImplementation);
            Assert.Equal("void I1.M1()", m10I1M1.ExplicitInterfaceImplementations.Single().ToTestDisplayString());

            var m10M2 = m10Tuple.GetMember<MethodSymbol>("M2");
            Assert.Equal("System.ObsoleteAttribute", m10M2.GetAttributes().Single().ToString());

            var m10I1P1 = m10Tuple.GetMember<PropertySymbol>("I1.P1");

            Assert.True(m10I1P1.IsExplicitInterfaceImplementation);
            Assert.Equal("System.Int32 I1.P1 { get; set; }", m10I1P1.ExplicitInterfaceImplementations.Single().ToTestDisplayString());
            Assert.True(m10I1P1.GetMethod.IsExplicitInterfaceImplementation);
            Assert.Equal("System.Int32 I1.P1.get", m10I1P1.GetMethod.ExplicitInterfaceImplementations.Single().ToTestDisplayString());
            Assert.True(m10I1P1.SetMethod.IsExplicitInterfaceImplementation);
            Assert.Equal("void I1.P1.set", m10I1P1.SetMethod.ExplicitInterfaceImplementations.Single().ToTestDisplayString());

            var m10P2 = m10Tuple.GetMember<PropertySymbol>("P2");
            Assert.Equal("System.ObsoleteAttribute", m10P2.GetAttributes().Single().ToString());

            var m10I1E1 = m10Tuple.GetMember<EventSymbol>("I1.E1");

            Assert.True(m10I1E1.IsExplicitInterfaceImplementation);
            Assert.Equal("event System.Action I1.E1", m10I1E1.ExplicitInterfaceImplementations.Single().ToTestDisplayString());
            Assert.True(m10I1E1.AddMethod.IsExplicitInterfaceImplementation);
            Assert.Equal("void I1.E1.add", m10I1E1.AddMethod.ExplicitInterfaceImplementations.Single().ToTestDisplayString());
            Assert.True(m10I1E1.RemoveMethod.IsExplicitInterfaceImplementation);
            Assert.Equal("void I1.E1.remove", m10I1E1.RemoveMethod.ExplicitInterfaceImplementations.Single().ToTestDisplayString());

            var m10E2 = m10Tuple.GetMember<EventSymbol>("E2");
            Assert.Equal("System.ObsoleteAttribute", m10E2.GetAttributes().Single().ToString());
        }

        [Fact]
        public void CustomValueTupleWithGenericMethod()
        {
            var source = @"

class C
{
    static void Main()
    {
        M9().Test(""Yes"");
    }

    static (int, int) M9()
    {
        return (901, 902);
    }
}

namespace System
{
    
    public struct ValueTuple<T1, T2>
    {
        public T1 Item1;
        public T2 Item2;

        public ValueTuple(T1 item1, T2 item2)
        {
            this.Item1 = item1;
            this.Item2 = item2;
        }

        public void Test<U>(U val)
        {
            System.Console.WriteLine(typeof(U));
            System.Console.WriteLine(val);
        }
    }
}
";

            var comp = CreateCompilationWithMscorlib(source, options: TestOptions.ReleaseExe, parseOptions: TestOptions.Regular.WithTuplesFeature());
            comp.VerifyDiagnostics();

            CompileAndVerify(comp, expectedOutput:
@"System.String
Yes");

            var c = comp.GetTypeByMetadataName("C");

            var m9Tuple = c.GetMember<MethodSymbol>("M9").ReturnType;
            AssertTupleTypeEquality(m9Tuple);

            var m9Test = m9Tuple.GetMember<MethodSymbol>("Test");
            Assert.True(m9Test.IsTupleMethod);
            Assert.Same(m9Test, m9Test.OriginalDefinition);
            Assert.Same(m9Test, m9Test.ConstructedFrom);
            Assert.Equal("void System.ValueTuple<System.Int32, System.Int32>.Test<U>(U val)",
                         m9Test.TupleUnderlyingMethod.ToTestDisplayString());
            Assert.Same(m9Test.TupleUnderlyingMethod, m9Test.TupleUnderlyingMethod.ConstructedFrom);
            Assert.Same(m9Tuple.TupleUnderlyingType, m9Test.TupleUnderlyingMethod.ContainingType);
            Assert.Same(m9Test.TypeParameters.Single(), m9Test.TypeParameters.Single().OriginalDefinition);
            Assert.Same(m9Test, m9Test.TypeParameters.Single().ContainingSymbol);
            Assert.Same(m9Test, m9Test.Parameters.Single().ContainingSymbol);
            Assert.Equal(0, m9Test.TypeParameters.Single().Ordinal);
            Assert.Equal(1, m9Test.Arity);
        }

        [Fact]
        public void CreationOfTupleSymbols_01()
        {
            var source = @"
class C
{
    static void Main()
    {
    }

    static (int, int) M1()
    {
        return (101, 102);
    }

    static (int, int, int, int, int, int, int, int, int) M2()
    {
        return (1, 1, 1, 1, 1, 1, 1, 1, 1);
    }

    static (int, int, int) M3()
    {
        return (101, 102, 103);
    }
}

namespace System
{
    public struct ValueTuple<T1, T2, T3>
    {
        public T1 Item1;
        public T2 Item2;

        public ValueTuple(T1 item1, T2 item2, T3 item3)
        {
            this.Item1 = item1;
            this.Item2 = item2;
        }
    }
}
" + trivial2uple + trivalRemainingTuples;

            var comp = CreateCompilationWithMscorlib(source, parseOptions: TestOptions.Regular.WithTuplesFeature());

            var c = comp.GetTypeByMetadataName("C");
            comp.VerifyDiagnostics();

            var m1Tuple = (NamedTypeSymbol)c.GetMember<MethodSymbol>("M1").ReturnType;
            {
                var t1 = TupleTypeSymbol.Create(null, m1Tuple.TupleUnderlyingType, default(ImmutableArray<Location>), default(ImmutableArray<string>));
                var t2 = TupleTypeSymbol.Create(null, m1Tuple.TupleUnderlyingType, default(ImmutableArray<Location>), default(ImmutableArray<string>));

                Assert.True(t1.Equals(t2));
                AssertTupleTypeMembersEquality(t1, t2);

                var t3 = TupleTypeSymbol.Create(null, m1Tuple.TupleUnderlyingType, default(ImmutableArray<Location>), ImmutableArray.Create("a", "b"));
                var t4 = TupleTypeSymbol.Create(null, m1Tuple.TupleUnderlyingType, default(ImmutableArray<Location>), ImmutableArray.Create("a", "b"));
                var t5 = TupleTypeSymbol.Create(null, m1Tuple.TupleUnderlyingType, default(ImmutableArray<Location>), ImmutableArray.Create("b", "a"));

                Assert.False(t1.Equals(t3));
                Assert.True(t1.Equals(t3, false, true));
                Assert.True(t3.Equals(t1, false, true));
                AssertTupleTypeMembersEquality(t1, t3);

                Assert.True(t3.Equals(t4));
                AssertTupleTypeMembersEquality(t3, t4);

                Assert.False(t5.Equals(t3));
                Assert.True(t5.Equals(t3, false, true));
                Assert.True(t3.Equals(t5, false, true));
                AssertTupleTypeMembersEquality(t5, t3);

                var t6 = TupleTypeSymbol.Create(null, m1Tuple.TupleUnderlyingType, default(ImmutableArray<Location>), ImmutableArray.Create("Item1", "Item2"));
                var t7 = TupleTypeSymbol.Create(null, m1Tuple.TupleUnderlyingType, default(ImmutableArray<Location>), ImmutableArray.Create("Item1", "Item2"));

                Assert.True(t6.Equals(t7));
                AssertTupleTypeMembersEquality(t6, t7);

                Assert.False(t1.Equals(t6));
                Assert.True(t1.Equals(t6, false, true));
                Assert.True(t6.Equals(t1, false, true));
                AssertTupleTypeMembersEquality(t1, t6);

                var t8 = TupleTypeSymbol.Create(null, m1Tuple.TupleUnderlyingType, default(ImmutableArray<Location>), ImmutableArray.Create("Item2", "Item1"));

                Assert.False(t1.Equals(t8));
                Assert.True(t1.Equals(t8, false, true));
                Assert.True(t8.Equals(t1, false, true));
                AssertTupleTypeMembersEquality(t1, t8);

                Assert.False(t6.Equals(t8));
                Assert.True(t6.Equals(t8, false, true));
                Assert.True(t8.Equals(t6, false, true));
                AssertTupleTypeMembersEquality(t6, t8);
            }

            var m2Tuple = (NamedTypeSymbol)c.GetMember<MethodSymbol>("M2").ReturnType;
            {
                var t1 = TupleTypeSymbol.Create(null, m2Tuple.TupleUnderlyingType, default(ImmutableArray<Location>), default(ImmutableArray<string>));
                var t2 = TupleTypeSymbol.Create(null, m2Tuple.TupleUnderlyingType, default(ImmutableArray<Location>), default(ImmutableArray<string>));

                Assert.True(t1.Equals(t2));
                AssertTupleTypeMembersEquality(t1, t2);

                var t3 = TupleTypeSymbol.Create(null, m2Tuple.TupleUnderlyingType, default(ImmutableArray<Location>), 
                                                  ImmutableArray.Create("a", "b", "c", "d", "e", "f", "g", "h", "i"));
                var t4 = TupleTypeSymbol.Create(null, m2Tuple.TupleUnderlyingType, default(ImmutableArray<Location>),
                                                  ImmutableArray.Create("a", "b", "c", "d", "e", "f", "g", "h", "i"));
                var t5 = TupleTypeSymbol.Create(null, m2Tuple.TupleUnderlyingType, default(ImmutableArray<Location>),
                                                  ImmutableArray.Create("a", "b", "c", "d", "e", "f", "g", "i", "h"));

                Assert.False(t1.Equals(t3));
                Assert.True(t1.Equals(t3, false, true));
                Assert.True(t3.Equals(t1, false, true));
                AssertTupleTypeMembersEquality(t1, t3);

                Assert.True(t3.Equals(t4));
                AssertTupleTypeMembersEquality(t3, t4);

                Assert.False(t5.Equals(t3));
                Assert.True(t5.Equals(t3, false, true));
                Assert.True(t3.Equals(t5, false, true));
                AssertTupleTypeMembersEquality(t5, t3);

                var t6 = TupleTypeSymbol.Create(null, m2Tuple.TupleUnderlyingType, default(ImmutableArray<Location>), 
                                    ImmutableArray.Create("Item1", "Item2", "Item3", "Item4", "Item5", "Item6", "Item7", "Item8", "Item9"));
                var t7 = TupleTypeSymbol.Create(null, m2Tuple.TupleUnderlyingType, default(ImmutableArray<Location>),
                                    ImmutableArray.Create("Item1", "Item2", "Item3", "Item4", "Item5", "Item6", "Item7", "Item8", "Item9"));

                Assert.True(t6.Equals(t7));
                AssertTupleTypeMembersEquality(t6, t7);

                Assert.False(t1.Equals(t6));
                Assert.True(t1.Equals(t6, false, true));
                Assert.True(t6.Equals(t1, false, true));
                AssertTupleTypeMembersEquality(t1, t6);

                var t8 = TupleTypeSymbol.Create(null, m2Tuple.TupleUnderlyingType, default(ImmutableArray<Location>),
                                    ImmutableArray.Create("Item1", "Item2", "Item3", "Item4", "Item5", "Item6", "Item7", "Item9", "Item8"));

                Assert.False(t1.Equals(t8));
                Assert.True(t1.Equals(t8, false, true));
                Assert.True(t8.Equals(t1, false, true));
                AssertTupleTypeMembersEquality(t1, t8);

                Assert.False(t6.Equals(t8));
                Assert.True(t6.Equals(t8, false, true));
                Assert.True(t8.Equals(t6, false, true));
                AssertTupleTypeMembersEquality(t6, t8);

                var t9 = TupleTypeSymbol.Create(null, m2Tuple.TupleUnderlyingType, default(ImmutableArray<Location>),
                                                  ImmutableArray.Create("a", "b", "c", "d", "e", "f", "g", "Item1", "Item2"));
                var t10 = TupleTypeSymbol.Create(null, m2Tuple.TupleUnderlyingType, default(ImmutableArray<Location>),
                                                  ImmutableArray.Create("a", "b", "c", "d", "e", "f", "g", "Item1", "Item2"));

                Assert.True(t9.Equals(t10));
                AssertTupleTypeMembersEquality(t9, t10);

                var t11 = TupleTypeSymbol.Create(null, m2Tuple.TupleUnderlyingType.OriginalDefinition.Construct(
                                                                    m2Tuple.TupleUnderlyingType.TypeArgumentsNoUseSiteDiagnostics.RemoveAt(7).
                                                                    Add(TupleTypeSymbol.Create(null, m1Tuple.TupleUnderlyingType, 
                                                                                default(ImmutableArray<Location>), 
                                                                                ImmutableArray.Create("a", "b")))
                                                                    ), 
                                                          default(ImmutableArray<Location>),
                                                          default(ImmutableArray<string>));

                Assert.False(t1.Equals(t11));
                AssertTupleTypeMembersEquality(t1, t11);
                Assert.True(t1.Equals(t11, false, true));
                Assert.True(t11.Equals(t1, false, true));
                Assert.False(t1.TupleUnderlyingType.Equals(t11.TupleUnderlyingType));
                Assert.True(t1.TupleUnderlyingType.Equals(t11.TupleUnderlyingType, false, true));
                Assert.False(t11.TupleUnderlyingType.Equals(t1.TupleUnderlyingType));
                Assert.True(t11.TupleUnderlyingType.Equals(t1.TupleUnderlyingType, false, true));

                AssertTestDisplayString(t11.GetMembers(),
                    "System.Int32 ValueTuple<System.Int32, System.Int32, System.Int32, System.Int32, System.Int32, System.Int32, System.Int32, (System.Int32 a, System.Int32 b)>.Item1",
                    "System.Int32 ValueTuple<System.Int32, System.Int32, System.Int32, System.Int32, System.Int32, System.Int32, System.Int32, (System.Int32 a, System.Int32 b)>.Item2",
                    "System.Int32 ValueTuple<System.Int32, System.Int32, System.Int32, System.Int32, System.Int32, System.Int32, System.Int32, (System.Int32 a, System.Int32 b)>.Item3",
                    "System.Int32 ValueTuple<System.Int32, System.Int32, System.Int32, System.Int32, System.Int32, System.Int32, System.Int32, (System.Int32 a, System.Int32 b)>.Item4",
                    "System.Int32 ValueTuple<System.Int32, System.Int32, System.Int32, System.Int32, System.Int32, System.Int32, System.Int32, (System.Int32 a, System.Int32 b)>.Item5",
                    "System.Int32 ValueTuple<System.Int32, System.Int32, System.Int32, System.Int32, System.Int32, System.Int32, System.Int32, (System.Int32 a, System.Int32 b)>.Item6",
                    "System.Int32 ValueTuple<System.Int32, System.Int32, System.Int32, System.Int32, System.Int32, System.Int32, System.Int32, (System.Int32 a, System.Int32 b)>.Item7",
                    "(System.Int32 a, System.Int32 b) ValueTuple<System.Int32, System.Int32, System.Int32, System.Int32, System.Int32, System.Int32, System.Int32, (System.Int32 a, System.Int32 b)>.Rest",
                    "ValueTuple<System.Int32, System.Int32, System.Int32, System.Int32, System.Int32, System.Int32, System.Int32, (System.Int32 a, System.Int32 b)>..ctor" +
                            "(System.Int32 item1, System.Int32 item2, System.Int32 item3, System.Int32 item4, System.Int32 item5, System.Int32 item6, System.Int32 item7, " +
                                    "(System.Int32 a, System.Int32 b) rest)",
                    "System.String ValueTuple<System.Int32, System.Int32, System.Int32, System.Int32, System.Int32, System.Int32, System.Int32, (System.Int32 a, System.Int32 b)>.ToString()",
                    "ValueTuple<System.Int32, System.Int32, System.Int32, System.Int32, System.Int32, System.Int32, System.Int32, (System.Int32 a, System.Int32 b)>..ctor()",
                    "System.Int32 ValueTuple<System.Int32, System.Int32, System.Int32, System.Int32, System.Int32, System.Int32, System.Int32, (System.Int32 a, System.Int32 b)>.Item8",
                    "System.Int32 ValueTuple<System.Int32, System.Int32, System.Int32, System.Int32, System.Int32, System.Int32, System.Int32, (System.Int32 a, System.Int32 b)>.Item9"
                    );

                var t12 = TupleTypeSymbol.Create(null, m2Tuple.TupleUnderlyingType.OriginalDefinition.Construct(
                                                                    m2Tuple.TupleUnderlyingType.TypeArgumentsNoUseSiteDiagnostics.RemoveAt(7).
                                                                    Add(TupleTypeSymbol.Create(null, m1Tuple.TupleUnderlyingType,
                                                                                default(ImmutableArray<Location>),
                                                                                ImmutableArray.Create("Item1", "Item2")))
                                                                    ),
                                                          default(ImmutableArray<Location>),
                                                          ImmutableArray.Create("Item1", "Item2", "Item3", "Item4", "Item5", "Item6", "Item7", "Item8", "Item9"));

                Assert.False(t1.Equals(t12));
                AssertTupleTypeMembersEquality(t1, t12);
                Assert.True(t1.Equals(t12, false, true));
                Assert.True(t12.Equals(t1, false, true));
                Assert.False(t1.TupleUnderlyingType.Equals(t12.TupleUnderlyingType));
                Assert.True(t1.TupleUnderlyingType.Equals(t12.TupleUnderlyingType, false, true));
                Assert.False(t12.TupleUnderlyingType.Equals(t1.TupleUnderlyingType));
                Assert.True(t12.TupleUnderlyingType.Equals(t1.TupleUnderlyingType, false, true));

                AssertTestDisplayString(t12.GetMembers(),
                    "System.Int32 (System.Int32 Item1, System.Int32 Item2, System.Int32 Item3, System.Int32 Item4, System.Int32 Item5, System.Int32 Item6, System.Int32 Item7, System.Int32 Item8, System.Int32 Item9).Item1",
                    "System.Int32 (System.Int32 Item1, System.Int32 Item2, System.Int32 Item3, System.Int32 Item4, System.Int32 Item5, System.Int32 Item6, System.Int32 Item7, System.Int32 Item8, System.Int32 Item9).Item2",
                    "System.Int32 (System.Int32 Item1, System.Int32 Item2, System.Int32 Item3, System.Int32 Item4, System.Int32 Item5, System.Int32 Item6, System.Int32 Item7, System.Int32 Item8, System.Int32 Item9).Item3",
                    "System.Int32 (System.Int32 Item1, System.Int32 Item2, System.Int32 Item3, System.Int32 Item4, System.Int32 Item5, System.Int32 Item6, System.Int32 Item7, System.Int32 Item8, System.Int32 Item9).Item4",
                    "System.Int32 (System.Int32 Item1, System.Int32 Item2, System.Int32 Item3, System.Int32 Item4, System.Int32 Item5, System.Int32 Item6, System.Int32 Item7, System.Int32 Item8, System.Int32 Item9).Item5",
                    "System.Int32 (System.Int32 Item1, System.Int32 Item2, System.Int32 Item3, System.Int32 Item4, System.Int32 Item5, System.Int32 Item6, System.Int32 Item7, System.Int32 Item8, System.Int32 Item9).Item6",
                    "System.Int32 (System.Int32 Item1, System.Int32 Item2, System.Int32 Item3, System.Int32 Item4, System.Int32 Item5, System.Int32 Item6, System.Int32 Item7, System.Int32 Item8, System.Int32 Item9).Item7",
                    "(System.Int32 Item1, System.Int32 Item2) (System.Int32 Item1, System.Int32 Item2, System.Int32 Item3, System.Int32 Item4, System.Int32 Item5, System.Int32 Item6, System.Int32 Item7, System.Int32 Item8, System.Int32 Item9).Rest",
                    "(System.Int32 Item1, System.Int32 Item2, System.Int32 Item3, System.Int32 Item4, System.Int32 Item5, System.Int32 Item6, System.Int32 Item7, System.Int32 Item8, System.Int32 Item9)..ctor" +
                            "(System.Int32 item1, System.Int32 item2, System.Int32 item3, System.Int32 item4, System.Int32 item5, System.Int32 item6, System.Int32 item7, " +
                                    "(System.Int32 Item1, System.Int32 Item2) rest)",
                    "System.String (System.Int32 Item1, System.Int32 Item2, System.Int32 Item3, System.Int32 Item4, System.Int32 Item5, System.Int32 Item6, System.Int32 Item7, System.Int32 Item8, System.Int32 Item9).ToString()",
                    "(System.Int32 Item1, System.Int32 Item2, System.Int32 Item3, System.Int32 Item4, System.Int32 Item5, System.Int32 Item6, System.Int32 Item7, System.Int32 Item8, System.Int32 Item9)..ctor()",
                    "System.Int32 (System.Int32 Item1, System.Int32 Item2, System.Int32 Item3, System.Int32 Item4, System.Int32 Item5, System.Int32 Item6, System.Int32 Item7, System.Int32 Item8, System.Int32 Item9).Item8",
                    "System.Int32 (System.Int32 Item1, System.Int32 Item2, System.Int32 Item3, System.Int32 Item4, System.Int32 Item5, System.Int32 Item6, System.Int32 Item7, System.Int32 Item8, System.Int32 Item9).Item9"
                    );

                var t13 = TupleTypeSymbol.Create(null, m2Tuple.TupleUnderlyingType.OriginalDefinition.Construct(
                                                                    m2Tuple.TupleUnderlyingType.TypeArgumentsNoUseSiteDiagnostics.RemoveAt(7).
                                                                    Add(TupleTypeSymbol.Create(null, m1Tuple.TupleUnderlyingType,
                                                                                default(ImmutableArray<Location>),
                                                                                ImmutableArray.Create("a", "b")))
                                                                    ),
                                                          default(ImmutableArray<Location>),
                                                          ImmutableArray.Create("Item1", "Item2", "Item3", "Item4", "Item5", "Item6", "Item7", "Item8", "item9"));

                Assert.Equal("(System.Int32 Item1, System.Int32 Item2, System.Int32 Item3, System.Int32 Item4, System.Int32 Item5, System.Int32 Item6, System.Int32 Item7, System.Int32 Item8, System.Int32 item9)", 
                             t13.ToTestDisplayString());
            }

            var m3Tuple = (NamedTypeSymbol)c.GetMember<MethodSymbol>("M3").ReturnType;       
            {
                var t1 = TupleTypeSymbol.Create(null, m3Tuple.TupleUnderlyingType, default(ImmutableArray<Location>), default(ImmutableArray<string>));
                var t2 = TupleTypeSymbol.Create(null, m3Tuple.TupleUnderlyingType, default(ImmutableArray<Location>), default(ImmutableArray<string>));

                Assert.True(t1.Equals(t2));
                AssertTupleTypeMembersEquality(t1, t2);

                var t3 = TupleTypeSymbol.Create(null, m3Tuple.TupleUnderlyingType, default(ImmutableArray<Location>), ImmutableArray.Create("a", "b", "c"));
                var t4 = TupleTypeSymbol.Create(null, m3Tuple.TupleUnderlyingType, default(ImmutableArray<Location>), ImmutableArray.Create("a", "b", "c"));
                var t5 = TupleTypeSymbol.Create(null, m3Tuple.TupleUnderlyingType, default(ImmutableArray<Location>), ImmutableArray.Create("c", "b", "a"));

                Assert.False(t1.Equals(t3));
                Assert.True(t1.Equals(t3, false, true));
                Assert.True(t3.Equals(t1, false, true));
                AssertTupleTypeMembersEquality(t1, t3);

                Assert.True(t3.Equals(t4));
                AssertTupleTypeMembersEquality(t3, t4);

                Assert.False(t5.Equals(t3));
                Assert.True(t5.Equals(t3, false, true));
                Assert.True(t3.Equals(t5, false, true));
                AssertTupleTypeMembersEquality(t5, t3);

                var t6 = TupleTypeSymbol.Create(null, m3Tuple.TupleUnderlyingType, default(ImmutableArray<Location>), ImmutableArray.Create("Item1", "Item2", "Item3"));
                var t7 = TupleTypeSymbol.Create(null, m3Tuple.TupleUnderlyingType, default(ImmutableArray<Location>), ImmutableArray.Create("Item1", "Item2", "Item3"));

                Assert.True(t6.Equals(t7));
                AssertTupleTypeMembersEquality(t6, t7);

                Assert.False(t1.Equals(t6));
                Assert.True(t1.Equals(t6, false, true));
                Assert.True(t6.Equals(t1, false, true));
                AssertTupleTypeMembersEquality(t1, t6);

                var t8 = TupleTypeSymbol.Create(null, m3Tuple.TupleUnderlyingType, default(ImmutableArray<Location>), ImmutableArray.Create("Item2", "Item3", "Item1"));

                Assert.False(t1.Equals(t8));
                Assert.True(t1.Equals(t8, false, true));
                Assert.True(t8.Equals(t1, false, true));
                AssertTupleTypeMembersEquality(t1, t8);

                Assert.False(t6.Equals(t8));
                Assert.True(t6.Equals(t8, false, true));
                Assert.True(t8.Equals(t6, false, true));
                AssertTupleTypeMembersEquality(t6, t8);
            }
        }

        private static void AssertTestDisplayString(ImmutableArray<Symbol> symbols, params string[] baseLine)
        {
            int common = Math.Min(symbols.Length, baseLine.Length);
            for (int i = 0; i < common; i++)
            {
                Assert.Equal(baseLine[i], symbols[i].ToTestDisplayString());
            }

            Assert.Equal(new string[] { }, symbols.Skip(common).Select(s => s.ToTestDisplayString()).ToArray());
            Assert.Equal(baseLine.Length, symbols.Length);
        }

        [Fact]
        public void UnifyUnderlyingWithTuple_01()
        {
            var source1 = @"
class C
{
    static void Main()
    {
        var v1 = Test.M1();
        System.Console.WriteLine(v1.Item8);
        System.Console.WriteLine(v1.Item9);
    }
}
";

            var source2 = @"
using System;
public class Test
{
    public static ValueTuple<int, int, int, int, int, int, int, ValueTuple<int, int>> M1()
    {
        return (1, 2, 3, 4, 5, 6, 7, 8, 9);
    }
}
";

            var comp1 = CreateCompilationWithMscorlib(source2 + source1, references: new[] { ValueTupleRef, SystemRuntimeFacadeRef },
                                                     options: TestOptions.ReleaseExe,
                                                     parseOptions: TestOptions.Regular.WithTuplesFeature());

            UnifyUnderlyingWithTuple_01_AssertCompilation(comp1);

            var comp2 = CreateCompilationWithMscorlib(source2, references: new[] { ValueTupleRef, SystemRuntimeFacadeRef },
                                                     options: TestOptions.ReleaseDll,
                                                     parseOptions: TestOptions.Regular.WithTuplesFeature());

            var comp2CompilationRef = comp2.ToMetadataReference();
            var comp3 = CreateCompilationWithMscorlib45(source1, references: new[] { ValueTupleRef, SystemRuntimeFacadeRef, comp2CompilationRef },
                                                     options: TestOptions.ReleaseExe,
                                                     parseOptions: TestOptions.Regular.WithTuplesFeature());

            Assert.NotSame(comp2.Assembly, (AssemblySymbol)comp3.GetAssemblyOrModuleSymbol(comp2CompilationRef)); // We are interested in retargeting scenario
            UnifyUnderlyingWithTuple_01_AssertCompilation(comp3);

            var comp4 = CreateCompilationWithMscorlib(source1, references: new[] { ValueTupleRef, SystemRuntimeFacadeRef, comp2.EmitToImageReference() },
                                                     options: TestOptions.ReleaseExe,
                                                     parseOptions: TestOptions.Regular.WithTuplesFeature());
            UnifyUnderlyingWithTuple_01_AssertCompilation(comp4);
        }

        private void UnifyUnderlyingWithTuple_01_AssertCompilation(CSharpCompilation comp)
        {
            CompileAndVerify(comp, expectedOutput:
@"8
9
");
            var test = comp.GetTypeByMetadataName("Test");

            var m1Tuple = (NamedTypeSymbol)test.GetMember<MethodSymbol>("M1").ReturnType;
            Assert.True(m1Tuple.IsTupleType);
            Assert.Equal("(System.Int32, System.Int32, System.Int32, System.Int32, System.Int32, System.Int32, System.Int32, System.Int32, System.Int32)",
                         m1Tuple.ToTestDisplayString());
        }

        [Fact]
        public void UnifyUnderlyingWithTuple_02()
        {
            var source = @"
using System;
class C
{
    static void Main()
    {
        System.Console.WriteLine(nameof(ValueTuple<int, int, int, int, int, int, int, ValueTuple<int, int>>));
        System.Console.WriteLine(typeof(ValueTuple<int, int, int, int, int, int, int, ValueTuple<int, int>>));
        System.Console.WriteLine(typeof((int, int, int, int, int, int, int, int, int)));
        System.Console.WriteLine(typeof((int a, int b, int c, int d, int e, int f, int g, int h, int i)));
        System.Console.WriteLine(typeof(ValueTuple<,>));
        System.Console.WriteLine(typeof(ValueTuple<,,,,,,,>));
    }
}
";

            var comp = CompileAndVerify(source, parseOptions: TestOptions.Regular.WithTuplesFeature(),
                                        additionalRefs: new[] { ValueTupleRef, SystemRuntimeFacadeRef },
                                        expectedOutput:
@"ValueTuple
System.ValueTuple`8[System.Int32,System.Int32,System.Int32,System.Int32,System.Int32,System.Int32,System.Int32,System.ValueTuple`2[System.Int32,System.Int32]]
System.ValueTuple`8[System.Int32,System.Int32,System.Int32,System.Int32,System.Int32,System.Int32,System.Int32,System.ValueTuple`2[System.Int32,System.Int32]]
System.ValueTuple`8[System.Int32,System.Int32,System.Int32,System.Int32,System.Int32,System.Int32,System.Int32,System.ValueTuple`2[System.Int32,System.Int32]]
System.ValueTuple`2[T1,T2]
System.ValueTuple`8[T1,T2,T3,T4,T5,T6,T7,TRest]
");

            var c = (CSharpCompilation)comp.Compilation;
            var tree = c.SyntaxTrees.Single();
            var model = c.GetSemanticModel(tree);

            var nameofNode = tree.GetRoot().DescendantNodes().OfType<IdentifierNameSyntax>().Where(id => id.Identifier.ValueText == "nameof").Single();
            var nameofArg = ((InvocationExpressionSyntax)nameofNode.Parent).ArgumentList.Arguments.Single().Expression;
            var nameofArgSymbolInfo = model.GetSymbolInfo(nameofArg);
            Assert.True(((TypeSymbol)nameofArgSymbolInfo.Symbol).IsTupleType);
            Assert.Equal("(System.Int32, System.Int32, System.Int32, System.Int32, System.Int32, System.Int32, System.Int32, System.Int32, System.Int32)", 
                         nameofArgSymbolInfo.Symbol.ToTestDisplayString());

            var typeofNodes = tree.GetRoot().DescendantNodes().OfType<TypeOfExpressionSyntax>().ToArray();
            Assert.Equal(5, typeofNodes.Length);
            for (int i = 0; i < typeofNodes.Length; i++)
            {
                var t = typeofNodes[i];
                var typeInfo = model.GetTypeInfo(t.Type);
                var symbolInfo = model.GetSymbolInfo(t.Type);
                Assert.Same(typeInfo.Type, symbolInfo.Symbol);

                switch (i)
                {
                    case 0:
                    case 1:
                        Assert.True(typeInfo.Type.IsTupleType);
                        Assert.Equal("(System.Int32, System.Int32, System.Int32, System.Int32, System.Int32, System.Int32, System.Int32, System.Int32, System.Int32)",
                                     typeInfo.Type.ToTestDisplayString());
                        break;
                    case 2:
                        Assert.True(typeInfo.Type.IsTupleType);
                        Assert.Equal("(System.Int32 a, System.Int32 b, System.Int32 c, System.Int32 d, System.Int32 e, System.Int32 f, System.Int32 g, System.Int32 h, System.Int32 i)",
                                     typeInfo.Type.ToTestDisplayString());
                        break;

                    default:
                        Assert.False(typeInfo.Type.IsTupleType);
                        Assert.True(((NamedTypeSymbol)typeInfo.Type).IsUnboundGenericType);
                        break;
                }
            }
        }

        [Fact]
        public void UnifyUnderlyingWithTuple_03()
        {
            var source = @"
class C
{
    static void Main()
    {
        System.Console.WriteLine(nameof((int, int)));
        System.Console.WriteLine(nameof((int a, int b)));
    }
}
";

            var comp = CreateCompilationWithMscorlib(source, references: new[] { ValueTupleRef, SystemRuntimeFacadeRef }, 
                                                     parseOptions: TestOptions.Regular.WithTuplesFeature());
            comp.VerifyDiagnostics(
                // (6,42): error CS1525: Invalid expression term 'int'
                //         System.Console.WriteLine(nameof((int, int)));
                Diagnostic(ErrorCode.ERR_InvalidExprTerm, "int").WithArguments("int").WithLocation(6, 42),
                // (6,47): error CS1525: Invalid expression term 'int'
                //         System.Console.WriteLine(nameof((int, int)));
                Diagnostic(ErrorCode.ERR_InvalidExprTerm, "int").WithArguments("int").WithLocation(6, 47),
                // (7,55): error CS1003: Syntax error, '=>' expected
                //         System.Console.WriteLine(nameof((int a, int b)));
                Diagnostic(ErrorCode.ERR_SyntaxError, ")").WithArguments("=>", ")").WithLocation(7, 55),
                // (7,55): error CS1525: Invalid expression term ')'
                //         System.Console.WriteLine(nameof((int a, int b)));
                Diagnostic(ErrorCode.ERR_InvalidExprTerm, ")").WithArguments(")").WithLocation(7, 55)
                );
        }

        [Fact]
        public void UnifyUnderlyingWithTuple_04()
        {
            var source1 = @"
class C
{
    static void Main()
    {
        var v1 = Test.M1();
        System.Console.WriteLine(v1.Rest.a);
        System.Console.WriteLine(v1.Rest.b);
    }
}
";

            var source2 = @"
using System;
public class Test
{
    public static ValueTuple<int, int, int, int, int, int, int, (int a, int b)> M1()
    {
        return (1, 2, 3, 4, 5, 6, 7, 8, 9);
    }
}
";

            var comp1 = CreateCompilationWithMscorlib(source2 + source1, references: new[] { ValueTupleRef, SystemRuntimeFacadeRef },
                                                     options: TestOptions.ReleaseExe,
                                                     parseOptions: TestOptions.Regular.WithTuplesFeature());

            UnifyUnderlyingWithTuple_04_AssertCompilation(comp1);

            var comp2 = CreateCompilationWithMscorlib(source2, references: new[] { ValueTupleRef, SystemRuntimeFacadeRef },
                                                     options: TestOptions.ReleaseDll,
                                                     parseOptions: TestOptions.Regular.WithTuplesFeature());

            var comp2CompilationRef = comp2.ToMetadataReference();
            var comp3 = CreateCompilationWithMscorlib45(source1, references: new[] { ValueTupleRef, SystemRuntimeFacadeRef, comp2CompilationRef },
                                                     options: TestOptions.ReleaseExe,
                                                     parseOptions: TestOptions.Regular.WithTuplesFeature());

            Assert.NotSame(comp2.Assembly, (AssemblySymbol)comp3.GetAssemblyOrModuleSymbol(comp2CompilationRef)); // We are interested in retargeting scenario
            UnifyUnderlyingWithTuple_04_AssertCompilation(comp3);

            // Uncomment this part once tuple names can round-trip through metadata (https://github.com/dotnet/roslyn/issues/11119)
            //var comp4 = CreateCompilationWithMscorlib(source1, references: new[] { ValueTupleRef, SystemRuntimeFacadeRef, comp2.EmitToImageReference() },
            //                                         options: TestOptions.ReleaseExe,
            //                                         parseOptions: TestOptions.Regular.WithTuplesFeature());
            //UnifyUnderlyingWithTuple_04_AssertCompilation(comp4);
        }

        private void UnifyUnderlyingWithTuple_04_AssertCompilation(CSharpCompilation comp)
        {
            CompileAndVerify(comp, expectedOutput:
@"8
9
");
            var test = comp.GetTypeByMetadataName("Test");

            var m1Tuple = (NamedTypeSymbol)test.GetMember<MethodSymbol>("M1").ReturnType;
            Assert.True(m1Tuple.IsTupleType);
            Assert.Equal("ValueTuple<System.Int32, System.Int32, System.Int32, System.Int32, System.Int32, System.Int32, System.Int32, (System.Int32 a, System.Int32 b)>",
                         m1Tuple.ToTestDisplayString());
        }

        [Fact]
        public void UnifyUnderlyingWithTuple_05()
        {
            var source = @"
using System;
using System.Collections.Generic;

class C
{
    static void Main()
    {
        var v1 = Test<ValueTuple<int, int>>.M1((1, 2, 3, 4, 5, 6, 7, 8, 9));
        System.Console.WriteLine(v1.Item8);
        System.Console.WriteLine(v1.Item9);

        var v2 = Test<(int a, int b)>.M2((1, 2, 3, 4, 5, 6, 7, 10, 11));
        System.Console.WriteLine(v2.Item8);
        System.Console.WriteLine(v2.Item9);
        System.Console.WriteLine(v2.Rest.a);
        System.Console.WriteLine(v2.Rest.b);

        Test<ValueTuple<int, int>>.F1 = (1, 2, 3, 4, 5, 6, 7, 12, 13);
        var v3 = Test<ValueTuple<int, int>>.F1;
        System.Console.WriteLine(v3.Item8);
        System.Console.WriteLine(v3.Item9);

        Test<ValueTuple<int, int>>.P1 = (1, 2, 3, 4, 5, 6, 7, 14, 15);
        var v4 = Test<ValueTuple<int, int>>.P1;
        System.Console.WriteLine(v4.Item8);
        System.Console.WriteLine(v4.Item9);

        var v5 = Test<ValueTuple<int, int>>.M3((1, 2, 3, 4, 5, 6, 7, 16, 17));
        System.Console.WriteLine(v5[0].Item8);
        System.Console.WriteLine(v5[0].Item9);

        var v6 = Test<ValueTuple<int, int>>.M4((1, 2, 3, 4, 5, 6, 7, 18, 19));
        System.Console.WriteLine(v6[0].Item8);
        System.Console.WriteLine(v6[0].Item9);

        var v7 = (new Test33()).M5((1, 2, 3, 4, 5, 6, 7, 20, 21));
        System.Console.WriteLine(v7.Item8);
        System.Console.WriteLine(v7.Item9);

        var v8 = (1, 2).M6((1, 2, 3, 4, 5, 6, 7, 22, 23));
        System.Console.WriteLine(v8.Item8);
        System.Console.WriteLine(v8.Item9);
    }
}

class Test<T> where T : struct
{
    public static ValueTuple<int, int, int, int, int, int, int, T> M1(ValueTuple<int, int, int, int, int, int, int, T> val)
    {
        return val;
    }

    public static ValueTuple<int, int, int, int, int, int, int, T> M2(ValueTuple<int, int, int, int, int, int, int, T> val)
    {
        return val;
    }

    public static ValueTuple<int, int, int, int, int, int, int, T> F1;

    public static ValueTuple<int, int, int, int, int, int, int, T> P1 {get; set;}

    public static ValueTuple<int, int, int, int, int, int, int, T>[] M3(ValueTuple<int, int, int, int, int, int, int, T> val)
    {
        return new [] {val};
    }

    public static List<ValueTuple<int, int, int, int, int, int, int, T>> M4(ValueTuple<int, int, int, int, int, int, int, T> val)
    {
        return new List<ValueTuple<int, int, int, int, int, int, int, T>>() {val};
    }
}

abstract class Test31<T>
{
    public abstract U M5<U>(U val) where U : T;
}

abstract class Test32<T> : Test31<ValueTuple<int, int, int, int, int, int, int, T>>  where T : struct { }

class Test33 : Test32<ValueTuple<int, int>>
{
    public override U M5<U>(U val)
    {
        return val;
    }
}

static class Test4
{
    public static ValueTuple<int, int, int, int, int, int, int, T> M6<T>(this T target, ValueTuple<int, int, int, int, int, int, int, T> val) where T : struct
    {
        return val;
    }
}
";

            var comp = CompileAndVerify(source, parseOptions: TestOptions.Regular.WithTuplesFeature(),
                                        additionalRefs: new[] { ValueTupleRef, SystemRuntimeFacadeRef, SystemCoreRef },
                                        options: TestOptions.ReleaseExe.WithAllowUnsafe(true),
                                        expectedOutput:
@"8
9
10
11
10
11
12
13
14
15
16
17
18
19
20
21
22
23
");
<<<<<<< HEAD

            var test = ((CSharpCompilation)comp.Compilation).GetTypeByMetadataName("Test`1");

            var m1Tuple = (NamedTypeSymbol)test.GetMember<MethodSymbol>("M1").ReturnType;
            Assert.False(m1Tuple.IsTupleType);
            Assert.Equal("System.ValueTuple<System.Int32, System.Int32, System.Int32, System.Int32, System.Int32, System.Int32, System.Int32, T>",
                         m1Tuple.ToTestDisplayString());

            m1Tuple = (NamedTypeSymbol)test.GetMember<MethodSymbol>("M1").Parameters[0].Type;
            Assert.False(m1Tuple.IsTupleType);
            Assert.Equal("System.ValueTuple<System.Int32, System.Int32, System.Int32, System.Int32, System.Int32, System.Int32, System.Int32, T>",
                         m1Tuple.ToTestDisplayString());

            var c = (CSharpCompilation)comp.Compilation;
            var tree = c.SyntaxTrees.Single();
            var model = c.GetSemanticModel(tree);

            var m1 = tree.GetRoot().DescendantNodes().OfType<IdentifierNameSyntax>().Where(id => id.Identifier.ValueText == "M1").Single();
            var symbolInfo = model.GetSymbolInfo(m1);
            m1Tuple = (NamedTypeSymbol)((MethodSymbol)symbolInfo.Symbol).ReturnType;
            Assert.True(m1Tuple.IsTupleType);
            Assert.Equal("(System.Int32, System.Int32, System.Int32, System.Int32, System.Int32, System.Int32, System.Int32, System.Int32, System.Int32)",
                         m1Tuple.ToTestDisplayString());
            Assert.Equal("(System.Int32, System.Int32)",
                         m1Tuple.GetMember<FieldSymbol>("Rest").Type.ToTestDisplayString());

            m1Tuple = (NamedTypeSymbol)((MethodSymbol)symbolInfo.Symbol).Parameters[0].Type;
            Assert.True(m1Tuple.IsTupleType);
            Assert.Equal("(System.Int32, System.Int32, System.Int32, System.Int32, System.Int32, System.Int32, System.Int32, System.Int32, System.Int32)",
                         m1Tuple.ToTestDisplayString());
            Assert.Equal("(System.Int32, System.Int32)",
                         m1Tuple.GetMember<FieldSymbol>("Rest").Type.ToTestDisplayString());

            var m2 = tree.GetRoot().DescendantNodes().OfType<IdentifierNameSyntax>().Where(id => id.Identifier.ValueText == "M2").Single();
            symbolInfo = model.GetSymbolInfo(m2);
            var m2Tuple = (NamedTypeSymbol)((MethodSymbol)symbolInfo.Symbol).ReturnType;
            Assert.True(m2Tuple.IsTupleType);
            Assert.Equal("ValueTuple<System.Int32, System.Int32, System.Int32, System.Int32, System.Int32, System.Int32, System.Int32, (System.Int32 a, System.Int32 b)>",
                         m2Tuple.ToTestDisplayString());
            Assert.Equal("(System.Int32 a, System.Int32 b)",
                         m2Tuple.GetMember<FieldSymbol>("Rest").Type.ToTestDisplayString());

            var f1Tuple = (NamedTypeSymbol)test.GetMember<FieldSymbol>("F1").Type;
            Assert.False(f1Tuple.IsTupleType);
            Assert.Equal("System.ValueTuple<System.Int32, System.Int32, System.Int32, System.Int32, System.Int32, System.Int32, System.Int32, T>",
                         f1Tuple.ToTestDisplayString());

            var f1 = tree.GetRoot().DescendantNodes().OfType<IdentifierNameSyntax>().Where(id => id.Identifier.ValueText == "F1").First();
            symbolInfo = model.GetSymbolInfo(f1);
            f1Tuple = (NamedTypeSymbol)((FieldSymbol)symbolInfo.Symbol).Type;
            Assert.True(f1Tuple.IsTupleType);
            Assert.Equal("(System.Int32, System.Int32, System.Int32, System.Int32, System.Int32, System.Int32, System.Int32, System.Int32, System.Int32)",
                         f1Tuple.ToTestDisplayString());
            Assert.Equal("(System.Int32, System.Int32)",
                         f1Tuple.GetMember<FieldSymbol>("Rest").Type.ToTestDisplayString());

            var p1Tuple = (NamedTypeSymbol)test.GetMember<PropertySymbol>("P1").Type;
            Assert.False(p1Tuple.IsTupleType);
            Assert.Equal("System.ValueTuple<System.Int32, System.Int32, System.Int32, System.Int32, System.Int32, System.Int32, System.Int32, T>",
                         p1Tuple.ToTestDisplayString());

            var p1 = tree.GetRoot().DescendantNodes().OfType<IdentifierNameSyntax>().Where(id => id.Identifier.ValueText == "P1").First();
            symbolInfo = model.GetSymbolInfo(p1);
            p1Tuple = (NamedTypeSymbol)((PropertySymbol)symbolInfo.Symbol).Type;
            Assert.True(p1Tuple.IsTupleType);
            Assert.Equal("(System.Int32, System.Int32, System.Int32, System.Int32, System.Int32, System.Int32, System.Int32, System.Int32, System.Int32)",
                         p1Tuple.ToTestDisplayString());
            Assert.Equal("(System.Int32, System.Int32)",
                         p1Tuple.GetMember<FieldSymbol>("Rest").Type.ToTestDisplayString());

            var m3TupleArray = (ArrayTypeSymbol)test.GetMember<MethodSymbol>("M3").ReturnType;
            Assert.False(m3TupleArray.ElementType.IsTupleType);
            Assert.Equal("System.ValueTuple<System.Int32, System.Int32, System.Int32, System.Int32, System.Int32, System.Int32, System.Int32, T>[]",
                         m3TupleArray.ToTestDisplayString());

            Assert.Equal("System.Collections.Generic.IList<System.ValueTuple<System.Int32, System.Int32, System.Int32, System.Int32, System.Int32, System.Int32, System.Int32, T>>",
                         m3TupleArray.Interfaces[0].ToTestDisplayString());

            var m3 = tree.GetRoot().DescendantNodes().OfType<IdentifierNameSyntax>().Where(id => id.Identifier.ValueText == "M3").Single();
            symbolInfo = model.GetSymbolInfo(m3);
            m3TupleArray = (ArrayTypeSymbol)((MethodSymbol)symbolInfo.Symbol).ReturnType;
            Assert.True(m3TupleArray.ElementType.IsTupleType);
            Assert.Equal("(System.Int32, System.Int32, System.Int32, System.Int32, System.Int32, System.Int32, System.Int32, System.Int32, System.Int32)[]",
                         m3TupleArray.ToTestDisplayString());

            Assert.Equal("System.Collections.Generic.IList<(System.Int32, System.Int32, System.Int32, System.Int32, System.Int32, System.Int32, System.Int32, System.Int32, System.Int32)>",
                         m3TupleArray.Interfaces[0].ToTestDisplayString());

            var m4TupleList = (NamedTypeSymbol)test.GetMember<MethodSymbol>("M4").ReturnType;
            Assert.False(m4TupleList.TypeArguments[0].IsTupleType);
            Assert.Equal("System.Collections.Generic.List<System.ValueTuple<System.Int32, System.Int32, System.Int32, System.Int32, System.Int32, System.Int32, System.Int32, T>>",
                         m4TupleList.ToTestDisplayString());

            Assert.Equal("System.Collections.Generic.IList<System.ValueTuple<System.Int32, System.Int32, System.Int32, System.Int32, System.Int32, System.Int32, System.Int32, T>>",
                         m4TupleList.Interfaces[0].ToTestDisplayString());

            var m4 = tree.GetRoot().DescendantNodes().OfType<IdentifierNameSyntax>().Where(id => id.Identifier.ValueText == "M4").Single();
            symbolInfo = model.GetSymbolInfo(m4);
            m4TupleList = (NamedTypeSymbol)((MethodSymbol)symbolInfo.Symbol).ReturnType;
            Assert.True(m4TupleList.TypeArguments[0].IsTupleType);
            Assert.Equal("System.Collections.Generic.List<(System.Int32, System.Int32, System.Int32, System.Int32, System.Int32, System.Int32, System.Int32, System.Int32, System.Int32)>",
                         m4TupleList.ToTestDisplayString());

            var m5 = tree.GetRoot().DescendantNodes().OfType<IdentifierNameSyntax>().Where(id => id.Identifier.ValueText == "M5").Single();
            symbolInfo = model.GetSymbolInfo(m5);
            var m5Tuple = ((MethodSymbol)symbolInfo.Symbol).TypeParameters[0].ConstraintTypes.Single();
            Assert.True(m5Tuple.IsTupleType);
            Assert.Equal("(System.Int32, System.Int32, System.Int32, System.Int32, System.Int32, System.Int32, System.Int32, System.Int32, System.Int32)",
                         m5Tuple.ToTestDisplayString());

            var m6 = tree.GetRoot().DescendantNodes().OfType<IdentifierNameSyntax>().Where(id => id.Identifier.ValueText == "M6").Single();
            symbolInfo = model.GetSymbolInfo(m6);
            var m6Method = (MethodSymbol)symbolInfo.Symbol;
            Assert.Equal(MethodKind.ReducedExtension, m6Method.MethodKind);

            var m6Tuple = m6Method.ReturnType;
            Assert.True(m6Tuple.IsTupleType);
            Assert.Equal("(System.Int32, System.Int32, System.Int32, System.Int32, System.Int32, System.Int32, System.Int32, System.Int32, System.Int32)",
                         m6Tuple.ToTestDisplayString());

            m6Tuple = m6Method.Parameters.Last().Type;
            Assert.True(m6Tuple.IsTupleType);
            Assert.Equal("(System.Int32, System.Int32, System.Int32, System.Int32, System.Int32, System.Int32, System.Int32, System.Int32, System.Int32)",
                         m6Tuple.ToTestDisplayString());
        }

        [Fact]
        public void UnifyUnderlyingWithTuple_06()
=======
        }

        [Fact]
        public void RestrictedTypes1()
>>>>>>> 54e46b63
        {
            var source = @"
using System;
unsafe class C
{
    static void Main()
    {
        var x = Test<ValueTuple<int, int>>.E1;

        var v7 = Test<ValueTuple<int, int>>.M5();
        System.Console.WriteLine(v7->Item8);
        System.Console.WriteLine(v7->Item9);

        Test1<ValueTuple<int, int>> v1 = null;
        System.Console.WriteLine(v1.Item8);

        ITest2<ValueTuple<int, int>> v2 = null;
        System.Console.WriteLine(v2.Item8);
    }
}

unsafe class Test<T> where T : struct
{
    public static event ValueTuple<int, int, int, int, int, int, int, T> E1;

    public static ValueTuple<int, int, int, int, int, int, int, T>* M5()
    {
        return null;
    }
}

class Test1<T> : ValueTuple<int, int, int, int, int, int, int, T> where T : struct
{
}

interface ITest2<T> : ValueTuple<int, int, int, int, int, int, int, T> where T : struct
{
}
";

            var comp = CreateCompilationWithMscorlib(source, references: new[] { ValueTupleRef, SystemRuntimeFacadeRef },
                                                     options: TestOptions.ReleaseExe.WithAllowUnsafe(true),
                                                     parseOptions: TestOptions.Regular.WithTuplesFeature());

            comp.VerifyDiagnostics(
                // (31,7): error CS0509: 'Test1<T>': cannot derive from sealed type 'ValueTuple<int, int, int, int, int, int, int, T>'
                // class Test1<T> : ValueTuple<int, int, int, int, int, int, int, T>
                Diagnostic(ErrorCode.ERR_CantDeriveFromSealedType, "Test1").WithArguments("Test1<T>", "System.ValueTuple<int, int, int, int, int, int, int, T>").WithLocation(31, 7),
                // (35,23): error CS0527: Type 'ValueTuple<int, int, int, int, int, int, int, T>' in interface list is not an interface
                // interface ITest2<T> : ValueTuple<int, int, int, int, int, int, int, T>
                Diagnostic(ErrorCode.ERR_NonInterfaceInInterfaceList, "ValueTuple<int, int, int, int, int, int, int, T>").WithArguments("System.ValueTuple<int, int, int, int, int, int, int, T>").WithLocation(35, 23),
                // (25,19): error CS0208: Cannot take the address of, get the size of, or declare a pointer to a managed type ('ValueTuple<int, int, int, int, int, int, int, T>')
                //     public static ValueTuple<int, int, int, int, int, int, int, T>* M5()
                Diagnostic(ErrorCode.ERR_ManagedAddr, "ValueTuple<int, int, int, int, int, int, int, T>*").WithArguments("System.ValueTuple<int, int, int, int, int, int, int, T>").WithLocation(25, 19),
                // (23,74): error CS0066: 'Test<T>.E1': event must be of a delegate type
                //     public static event ValueTuple<int, int, int, int, int, int, int, T> E1;
                Diagnostic(ErrorCode.ERR_EventNotDelegate, "E1").WithArguments("Test<T>.E1").WithLocation(23, 74),
                // (7,44): error CS0070: The event 'Test<(int, int)>.E1' can only appear on the left hand side of += or -= (except when used from within the type 'Test<(int, int)>')
                //         var x = Test<ValueTuple<int, int>>.E1;
                Diagnostic(ErrorCode.ERR_BadEventUsage, "E1").WithArguments("Test<(int, int)>.E1", "Test<(int, int)>").WithLocation(7, 44),
                // (14,37): error CS1061: 'Test1<(int, int)>' does not contain a definition for 'Item8' and no extension method 'Item8' accepting a first argument of type 'Test1<(int, int)>' could be found (are you missing a using directive or an assembly reference?)
                //         System.Console.WriteLine(v1.Item8);
                Diagnostic(ErrorCode.ERR_NoSuchMemberOrExtension, "Item8").WithArguments("Test1<(int, int)>", "Item8").WithLocation(14, 37),
                // (17,37): error CS1061: 'ITest2<(int, int)>' does not contain a definition for 'Item8' and no extension method 'Item8' accepting a first argument of type 'ITest2<(int, int)>' could be found (are you missing a using directive or an assembly reference?)
                //         System.Console.WriteLine(v2.Item8);
                Diagnostic(ErrorCode.ERR_NoSuchMemberOrExtension, "Item8").WithArguments("ITest2<(int, int)>", "Item8").WithLocation(17, 37)
                );

            var test = comp.GetTypeByMetadataName("Test`1");

            var e1Tuple = (NamedTypeSymbol)test.GetMember<EventSymbol>("E1").Type;
            Assert.False(e1Tuple.IsTupleType);
            Assert.Equal("System.ValueTuple<System.Int32, System.Int32, System.Int32, System.Int32, System.Int32, System.Int32, System.Int32, T>",
                         e1Tuple.ToTestDisplayString());

            var tree = comp.SyntaxTrees.Single();
            var model = comp.GetSemanticModel(tree);

            var e1 = tree.GetRoot().DescendantNodes().OfType<IdentifierNameSyntax>().Where(id => id.Identifier.ValueText == "E1").Single();
            var symbolInfo = model.GetSymbolInfo(e1);
            e1Tuple = (NamedTypeSymbol)((EventSymbol)symbolInfo.CandidateSymbols.Single()).Type;
            Assert.True(e1Tuple.IsTupleType);
            Assert.Equal("(System.Int32, System.Int32, System.Int32, System.Int32, System.Int32, System.Int32, System.Int32, System.Int32, System.Int32)",
                         e1Tuple.ToTestDisplayString());
            Assert.Equal("(System.Int32, System.Int32)",
                         e1Tuple.GetMember<FieldSymbol>("Rest").Type.ToTestDisplayString());

            var m5TuplePointer = (PointerTypeSymbol)test.GetMember<MethodSymbol>("M5").ReturnType;
            Assert.False(m5TuplePointer.PointedAtType.IsTupleType);
            Assert.Equal("System.ValueTuple<System.Int32, System.Int32, System.Int32, System.Int32, System.Int32, System.Int32, System.Int32, T>*",
                         m5TuplePointer.ToTestDisplayString());

            var m5 = tree.GetRoot().DescendantNodes().OfType<IdentifierNameSyntax>().Where(id => id.Identifier.ValueText == "M5").Single();
            symbolInfo = model.GetSymbolInfo(m5);
            m5TuplePointer = (PointerTypeSymbol)((MethodSymbol)symbolInfo.Symbol).ReturnType;
            Assert.True(m5TuplePointer.PointedAtType.IsTupleType);
            Assert.Equal("(System.Int32, System.Int32, System.Int32, System.Int32, System.Int32, System.Int32, System.Int32, System.Int32, System.Int32)*",
                         m5TuplePointer.ToTestDisplayString());

            var v1 = tree.GetRoot().DescendantNodes().OfType<IdentifierNameSyntax>().Where(id => id.Identifier.ValueText == "v1").Single();
            symbolInfo = model.GetSymbolInfo(v1);
            var v1Type = ((LocalSymbol)symbolInfo.Symbol).Type;
            Assert.Equal("Test1<(System.Int32, System.Int32)>", v1Type.ToTestDisplayString());

            var v1Tuple = v1Type.BaseType;
            Assert.False(v1Tuple.IsTupleType);
            Assert.Equal("System.Object",
                         v1Tuple.ToTestDisplayString());

            var v2 = tree.GetRoot().DescendantNodes().OfType<IdentifierNameSyntax>().Where(id => id.Identifier.ValueText == "v2").Single();
            symbolInfo = model.GetSymbolInfo(v2);
            var v2Type = ((LocalSymbol)symbolInfo.Symbol).Type;
            Assert.Equal("ITest2<(System.Int32, System.Int32)>", v2Type.ToTestDisplayString());
            Assert.True(v2Type.Interfaces.IsEmpty);
        }

        [Fact]
        public void UnifyUnderlyingWithTuple_07()
        {
            var source1 = @"
using System;
public class Test<T>
{
    public static ValueTuple<int, int, int, int, int, int, int, T> M1()
    {
       throw new NotImplementedException();
    }
}
" + trivalRemainingTuples;

            var source2 = @"
class C
{
    static void Main()
    {
        var v1 = Test<(int, int, int, int, int, int, int, int, int)>.M1();
        System.Console.WriteLine(v1.Item8);
        System.Console.WriteLine(v1.Item9);
        System.Console.WriteLine(v1.Rest.Item8);
        System.Console.WriteLine(v1.Rest.Item9);
    }
}
" + trivial2uple + trivalRemainingTuples;

            var comp1 = CreateCompilationWithMscorlib(source1, 
                                                     options: TestOptions.ReleaseDll,
                                                     parseOptions: TestOptions.Regular.WithTuplesFeature());

            comp1.VerifyDiagnostics();

            var comp2 = CreateCompilationWithMscorlib(source2, references: new[] { comp1.ToMetadataReference() },
                                                     options: TestOptions.ReleaseExe,
                                                     parseOptions: TestOptions.Regular.WithTuplesFeature());

            comp2.VerifyDiagnostics(
                // (7,37): error CS1061: 'ValueTuple<int, int, int, int, int, int, int, (int, int, int, int, int, int, int, int, int)>' does not contain a definition for 'Item8' and no extension method 'Item8' accepting a first argument of type 'ValueTuple<int, int, int, int, int, int, int, (int, int, int, int, int, int, int, int, int)>' could be found (are you missing a using directive or an assembly reference?)
                //         System.Console.WriteLine(v1.Item8);
                Diagnostic(ErrorCode.ERR_NoSuchMemberOrExtension, "Item8").WithArguments("System.ValueTuple<int, int, int, int, int, int, int, (int, int, int, int, int, int, int, int, int)>", "Item8").WithLocation(7, 37),
                // (8,37): error CS1061: 'ValueTuple<int, int, int, int, int, int, int, (int, int, int, int, int, int, int, int, int)>' does not contain a definition for 'Item9' and no extension method 'Item9' accepting a first argument of type 'ValueTuple<int, int, int, int, int, int, int, (int, int, int, int, int, int, int, int, int)>' could be found (are you missing a using directive or an assembly reference?)
                //         System.Console.WriteLine(v1.Item9);
                Diagnostic(ErrorCode.ERR_NoSuchMemberOrExtension, "Item9").WithArguments("System.ValueTuple<int, int, int, int, int, int, int, (int, int, int, int, int, int, int, int, int)>", "Item9").WithLocation(8, 37)
                );
        }

        [Fact]
        public void ConstructorInvocation_01()
        {
            var source = @"
using System;
using System.Collections.Generic;

class C
{
    static void Main()
    {
        var v1 = new ValueTuple<int, int>(1, 2);
        System.Console.WriteLine(v1.ToString());

        var v2 = new ValueTuple<int, int, int, int, int, int, int, ValueTuple<int, int>> (10, 20, 30, 40, 50, 60, 70, new ValueTuple<int, int>(80, 90));
        System.Console.WriteLine(v2.ToString());

        var v3 = new ValueTuple<int, int, int, int, int, int, int, (int, int)> (100, 200, 300, 400, 500, 600, 700, (800, 900));
        System.Console.WriteLine(v3.ToString());
    }
}
";

            var comp = CompileAndVerify(source, parseOptions: TestOptions.Regular.WithTuplesFeature(),
                                        additionalRefs: new[] { ValueTupleRef, SystemRuntimeFacadeRef },
                                        options: TestOptions.ReleaseExe,
                                        expectedOutput:
@"(1, 2)
(10, 20, 30, 40, 50, 60, 70, 80, 90)
(100, 200, 300, 400, 500, 600, 700, 800, 900)
");
        }

        [Fact]
        public void PropertiesAsMembers_01()
        {
            var source = @"
using System;
class C
{
    static void Main()
    {
        var v1 = M1();
        v1.P1 = 33;
        System.Console.WriteLine(v1.P1);
        System.Console.WriteLine(v1[-1, -2]);
    }

    static (int, int) M1()
    {
        return (1, 11);
    }

    static (int a2, int b2) M2()
    {
        return (2, 22);
    }

    static (int, int) M3()
    {
        return (6, 66);
    }
}

namespace System
{
    public struct ValueTuple<T1, T2>
    {
        public T1 Item1;
        public T2 Item2;

        public ValueTuple(T1 item1, T2 item2)
        {
            this.Item1 = item1;
            this.Item2 = item2;
            this.P1 = 0;
        }

        public override string ToString()
        {
            return '{' + Item1?.ToString() + "", "" + Item2?.ToString() + '}';
        }

        public int P1 {get; set;}

        public int this[int a, int b]
        {
            get
            {
                return 44;
            }
        }
    }
}
";

            var comp = CompileAndVerify(source, parseOptions: TestOptions.Regular.WithTuplesFeature(), expectedOutput: 
@"33
44");

            var c = ((CSharpCompilation)comp.Compilation).GetTypeByMetadataName("C");

            var m1Tuple = (NamedTypeSymbol)c.GetMember<MethodSymbol>("M1").ReturnType;

            AssertTestDisplayString(m1Tuple.GetMembers(),
                "System.Int32 (System.Int32, System.Int32).Item1",
                "System.Int32 (System.Int32, System.Int32).Item2",
                "(System.Int32, System.Int32)..ctor(System.Int32 item1, System.Int32 item2)",
                "System.String (System.Int32, System.Int32).ToString()",
                "System.Int32 (System.Int32, System.Int32).<P1>k__BackingField",
                "System.Int32 (System.Int32, System.Int32).P1 { get; set; }",
                "System.Int32 (System.Int32, System.Int32).P1.get",
                "void (System.Int32, System.Int32).P1.set",
                "System.Int32 (System.Int32, System.Int32).this[System.Int32 a, System.Int32 b] { get; }",
                "System.Int32 (System.Int32, System.Int32).this[System.Int32 a, System.Int32 b].get",
                "(System.Int32, System.Int32)..ctor()");

            AssertTupleTypeEquality(m1Tuple);
            Assert.Equal(new string[] { "Item1", "Item2", ".ctor", "ToString",
                                        "<P1>k__BackingField", "P1", "get_P1", "set_P1",
                                        "this[]", "get_Item"},
                         m1Tuple.MemberNames.ToArray());
            Assert.Equal(m1Tuple.TupleUnderlyingType.GetEarlyAttributeDecodingMembers().Select(m => m.Name).ToArray(),
                         m1Tuple.GetEarlyAttributeDecodingMembers().Select(m => m.Name).ToArray());
            Assert.Equal("System.Int32 (System.Int32, System.Int32).P1 { get; set; }", m1Tuple.GetEarlyAttributeDecodingMembers("P1").Single().ToTestDisplayString());

            var m2Tuple = (NamedTypeSymbol)c.GetMember<MethodSymbol>("M2").ReturnType;
            var m3Tuple = (NamedTypeSymbol)c.GetMember<MethodSymbol>("M3").ReturnType;

            AssertTupleTypeMembersEquality(m1Tuple, m2Tuple);
            AssertTupleTypeMembersEquality(m1Tuple, m3Tuple);

            var m1P1 = m1Tuple.GetMember<PropertySymbol>("P1");
            var m1P1Get = m1Tuple.GetMember<MethodSymbol>("get_P1");
            var m1P1Set = m1Tuple.GetMember<MethodSymbol>("set_P1");

            Assert.True(m1P1.IsTupleProperty);
            Assert.Equal(SymbolKind.Property, m1P1.Kind);
            Assert.Same(m1P1, m1P1.OriginalDefinition);
            Assert.True(m1P1.Equals(m1P1));
            Assert.Equal("System.Int32 System.ValueTuple<System.Int32, System.Int32>.P1 { get; set; }", m1P1.TupleUnderlyingProperty.ToTestDisplayString());
            Assert.Same(m1Tuple, m1P1.ContainingSymbol);
            Assert.Same(m1Tuple.TupleUnderlyingType, m1P1.TupleUnderlyingProperty.ContainingSymbol);
            Assert.True(m1P1.TypeCustomModifiers.IsEmpty);
            Assert.True(m1P1.GetAttributes().IsEmpty);
            Assert.Null(m1P1.GetUseSiteDiagnostic());
            Assert.True(m1P1.TupleUnderlyingProperty.Locations.SequenceEqual(m1P1.Locations));
            Assert.True(m1P1.TupleUnderlyingProperty.DeclaringSyntaxReferences.SequenceEqual(m1P1.DeclaringSyntaxReferences, SyntaxReferenceEqualityComparer.Instance));
            Assert.False(m1P1.IsImplicitlyDeclared);
            Assert.True(m1P1.Parameters.IsEmpty);
            Assert.Same(m1P1Get, m1P1.GetMethod);
            Assert.Same(m1P1Set, m1P1.SetMethod);
            Assert.False(m1P1.IsExplicitInterfaceImplementation);
            Assert.True(m1P1.ExplicitInterfaceImplementations.IsEmpty);
            Assert.Equal(m1P1.TupleUnderlyingProperty.MustCallMethodsDirectly, m1P1.MustCallMethodsDirectly);
            Assert.False(m1P1.IsIndexer);
            Assert.Null(m1P1.OverriddenProperty);

            Assert.Equal(m1P1Get.TupleUnderlyingMethod.MethodKind, m1P1Get.MethodKind);
            Assert.Same(m1P1, m1P1Get.AssociatedSymbol);
            Assert.False(m1P1Get.IsImplicitlyDeclared);
            Assert.False(m1P1Get.TupleUnderlyingMethod.IsImplicitlyDeclared);

            Assert.Equal(m1P1Set.TupleUnderlyingMethod.MethodKind, m1P1Set.MethodKind);
            Assert.Same(m1P1, m1P1Set.AssociatedSymbol);
            Assert.False(m1P1Set.IsImplicitlyDeclared);
            Assert.False(m1P1Set.TupleUnderlyingMethod.IsImplicitlyDeclared);

            var m1P1BackingField = m1Tuple.GetMember<FieldSymbol>("<P1>k__BackingField");
            Assert.Same(m1P1, m1P1BackingField.AssociatedSymbol);
            Assert.Equal(m1P1.TupleUnderlyingProperty, m1P1BackingField.TupleUnderlyingField.AssociatedSymbol);
            Assert.True(m1P1BackingField.IsImplicitlyDeclared);
            Assert.True(m1P1BackingField.TupleUnderlyingField.IsImplicitlyDeclared);

            var m1this = m1Tuple.GetMember<PropertySymbol>("this[]");
            var m1thisGet = m1Tuple.GetMember<MethodSymbol>("get_Item");

            Assert.True(m1this.IsTupleProperty);
            Assert.Equal(SymbolKind.Property, m1this.Kind);
            Assert.Same(m1this, m1this.OriginalDefinition);
            Assert.True(m1this.Equals(m1this));
            Assert.Equal("System.Int32 System.ValueTuple<System.Int32, System.Int32>.this[System.Int32 a, System.Int32 b] { get; }", m1this.TupleUnderlyingProperty.ToTestDisplayString());
            Assert.Same(m1Tuple, m1this.ContainingSymbol);
            Assert.Same(m1Tuple.TupleUnderlyingType, m1this.TupleUnderlyingProperty.ContainingSymbol);
            Assert.True(m1this.TypeCustomModifiers.IsEmpty);
            Assert.True(m1this.GetAttributes().IsEmpty);
            Assert.Null(m1this.GetUseSiteDiagnostic());
            Assert.True(m1this.TupleUnderlyingProperty.Locations.SequenceEqual(m1this.Locations));
            Assert.True(m1this.TupleUnderlyingProperty.DeclaringSyntaxReferences.SequenceEqual(m1this.DeclaringSyntaxReferences, SyntaxReferenceEqualityComparer.Instance));
            Assert.False(m1this.IsImplicitlyDeclared);
            Assert.Equal(2, m1this.Parameters.Length);
            Assert.Same(m1thisGet, m1this.GetMethod);
            Assert.Null(m1this.SetMethod);
            Assert.False(m1this.IsExplicitInterfaceImplementation);
            Assert.True(m1this.ExplicitInterfaceImplementations.IsEmpty);
            Assert.Equal(m1this.TupleUnderlyingProperty.MustCallMethodsDirectly, m1this.MustCallMethodsDirectly);
            Assert.True(m1this.IsIndexer);
            Assert.Null(m1this.OverriddenProperty);

            var m1thisParam1 = (TupleParameterSymbol)m1this.Parameters[0];
            Assert.True(m1thisParam1.UnderlyingParameter.Locations.SequenceEqual(m1thisParam1.Locations));
            Assert.True(m1thisParam1.UnderlyingParameter.DeclaringSyntaxReferences.SequenceEqual(m1thisParam1.DeclaringSyntaxReferences, SyntaxReferenceEqualityComparer.Instance));

            var m1thisGetParam1 = (TupleParameterSymbol)m1thisGet.Parameters[0];
            Assert.True(m1thisGetParam1.UnderlyingParameter.Locations.SequenceEqual(m1thisGetParam1.Locations));
            Assert.True(m1thisGetParam1.UnderlyingParameter.DeclaringSyntaxReferences.SequenceEqual(m1thisGetParam1.DeclaringSyntaxReferences, SyntaxReferenceEqualityComparer.Instance));

            Assert.Equal(m1thisGet.TupleUnderlyingMethod.MethodKind, m1thisGet.MethodKind);
            Assert.Same(m1this, m1thisGet.AssociatedSymbol);
            Assert.False(m1thisGet.IsImplicitlyDeclared);
        }

        private class SyntaxReferenceEqualityComparer : IEqualityComparer<SyntaxReference>
        {
            public static readonly SyntaxReferenceEqualityComparer Instance = new SyntaxReferenceEqualityComparer();
            private SyntaxReferenceEqualityComparer() { }

            public bool Equals(SyntaxReference x, SyntaxReference y)
            {
                return x.GetSyntax().Equals(y.GetSyntax());
            }

            public int GetHashCode(SyntaxReference obj)
            {
                return obj.GetHashCode();
            }
        }

        [Fact]
        public void EventsAsMembers_01()
        {
            var source = @"
using System;
class C
{
    static void Main()
    {
        var v1 = M1();
        System.Action<int> d1 = (int i1) => System.Console.WriteLine(i1); 
        v1.Test(v1, d1);
        System.Action<long> d2 = (long i2) => System.Console.WriteLine(i2); 
        v1.E1 += d1;
        v1.RaiseE1();
        v1.E1 -= d1;
        v1.RaiseE1();
        v1.E2 += d2;
        v1.RaiseE2();
        v1.E2 -= d2;
        v1.RaiseE2();
    }

    static (int, long) M1()
    {
        return (1, 11);
    }

    static (int a2, long b2) M2()
    {
        return (2, 22);
    }

    static (int, long) M3()
    {
        return (6, 66);
    }
}

namespace System
{
    public struct ValueTuple<T1, T2>
    {
        public T1 Item1;
        public T2 Item2;

        public ValueTuple(T1 item1, T2 item2)
        {
            this.Item1 = item1;
            this.Item2 = item2;
            this.E1 = null;
            this._e2 = null;
        }

        public event System.Action<T1> E1;

        private System.Action<T2> _e2;
        public event System.Action<T2> E2
        {
            add
            {
                _e2 += value;
            }
            remove
            {
                _e2 -= value;
            }
        }

        public void RaiseE1()
        {
            System.Console.WriteLine(""-"");
            if (E1 == null)
            {
                System.Console.WriteLine(""null"");
            }
            else
            {
                E1(Item1);
            }
            System.Console.WriteLine(""-"");
        }

        public void RaiseE2()
        {
            System.Console.WriteLine(""--"");
            if (_e2 == null)
            {
                System.Console.WriteLine(""null"");
            }
            else
            {
                _e2(Item2);
            }
            System.Console.WriteLine(""--"");
        }

        public void Test((T1, T2) val, System.Action<T1> d)
        {
            val.E1 += d;
            System.Console.WriteLine(val.E1);
            val.E1(val.Item1);
            val.E1 -= d;
            System.Console.WriteLine(val.E1 == null);
        }
    }
}
";

            var comp = CompileAndVerify(source, parseOptions: TestOptions.Regular.WithTuplesFeature(), expectedOutput:
@"System.Action`1[System.Int32]
1
True
-
1
-
-
null
-
--
11
--
--
null
--");

            var c = ((CSharpCompilation)comp.Compilation).GetTypeByMetadataName("C");

            var m1Tuple = (NamedTypeSymbol)c.GetMember<MethodSymbol>("M1").ReturnType;

            AssertTestDisplayString(m1Tuple.GetMembers(),
                "System.Int32 (System.Int32, System.Int64).Item1",
                "System.Int64 (System.Int32, System.Int64).Item2",
                "(System.Int32, System.Int64)..ctor(System.Int32 item1, System.Int64 item2)",
                "void (System.Int32, System.Int64).E1.add",
                "void (System.Int32, System.Int64).E1.remove",
                "event System.Action<System.Int32> (System.Int32, System.Int64).E1",
                "System.Action<System.Int64> (System.Int32, System.Int64)._e2",
                "event System.Action<System.Int64> (System.Int32, System.Int64).E2",
                "void (System.Int32, System.Int64).E2.add",
                "void (System.Int32, System.Int64).E2.remove",
                "void (System.Int32, System.Int64).RaiseE1()",
                "void (System.Int32, System.Int64).RaiseE2()",
                "void (System.Int32, System.Int64).Test((System.Int32, System.Int64) val, System.Action<System.Int32> d)",
                "(System.Int32, System.Int64)..ctor()");

            AssertTupleTypeEquality(m1Tuple);
            Assert.Equal(new string[] { "Item1", "Item2", ".ctor", "add_E1", "remove_E1", "E1", "_e2", "E2", "add_E2", "remove_E2", "RaiseE1", "RaiseE2", "Test" },
                         m1Tuple.MemberNames.ToArray());
            Assert.Equal(m1Tuple.TupleUnderlyingType.GetEarlyAttributeDecodingMembers().Select(m => m.Name).ToArray(),
                         m1Tuple.GetEarlyAttributeDecodingMembers().Select(m => m.Name).ToArray());
            Assert.Equal("event System.Action<System.Int32> (System.Int32, System.Int64).E1", m1Tuple.GetEarlyAttributeDecodingMembers("E1").Single().ToTestDisplayString());
            Assert.Equal("event System.Action<System.Int64> (System.Int32, System.Int64).E2", m1Tuple.GetEarlyAttributeDecodingMembers("E2").Single().ToTestDisplayString());

            var m2Tuple = (NamedTypeSymbol)c.GetMember<MethodSymbol>("M2").ReturnType;
            var m3Tuple = (NamedTypeSymbol)c.GetMember<MethodSymbol>("M3").ReturnType;

            AssertTupleTypeMembersEquality(m1Tuple, m2Tuple);
            AssertTupleTypeMembersEquality(m1Tuple, m3Tuple);

            var m1E1 = m1Tuple.GetMember<EventSymbol>("E1");
            var m1E1Add = m1Tuple.GetMember<MethodSymbol>("add_E1");
            var m1E1Remove = m1Tuple.GetMember<MethodSymbol>("remove_E1");

            Assert.True(m1E1.IsTupleEvent);
            Assert.Equal(SymbolKind.Event, m1E1.Kind);
            Assert.Same(m1E1, m1E1.OriginalDefinition);
            Assert.True(m1E1.Equals(m1E1));
            Assert.Equal("event System.Action<System.Int32> System.ValueTuple<System.Int32, System.Int64>.E1", m1E1.TupleUnderlyingEvent.ToTestDisplayString());
            Assert.Same(m1Tuple, m1E1.ContainingSymbol);
            Assert.Same(m1Tuple.TupleUnderlyingType, m1E1.TupleUnderlyingEvent.ContainingSymbol);
            Assert.True(m1E1.GetAttributes().IsEmpty);
            Assert.Null(m1E1.GetUseSiteDiagnostic());
            Assert.True(m1E1.TupleUnderlyingEvent.Locations.SequenceEqual(m1E1.Locations));
            Assert.True(m1E1.TupleUnderlyingEvent.DeclaringSyntaxReferences.SequenceEqual(m1E1.DeclaringSyntaxReferences, SyntaxReferenceEqualityComparer.Instance));
            Assert.False(m1E1.IsImplicitlyDeclared);
            Assert.Same(m1E1Add, m1E1.AddMethod);
            Assert.Same(m1E1Remove, m1E1.RemoveMethod);
            Assert.False(m1E1.IsExplicitInterfaceImplementation);
            Assert.True(m1E1.ExplicitInterfaceImplementations.IsEmpty);
            Assert.Equal(m1E1.TupleUnderlyingEvent.MustCallMethodsDirectly, m1E1.MustCallMethodsDirectly);
            Assert.Null(m1E1.OverriddenEvent);

            Assert.Equal(m1E1Add.TupleUnderlyingMethod.MethodKind, m1E1Add.MethodKind);
            Assert.Same(m1E1, m1E1Add.AssociatedSymbol);
            Assert.True(m1E1Add.IsImplicitlyDeclared);
            Assert.True(m1E1Add.TupleUnderlyingMethod.IsImplicitlyDeclared);

            Assert.Equal(m1E1Remove.TupleUnderlyingMethod.MethodKind, m1E1Remove.MethodKind);
            Assert.Same(m1E1, m1E1Remove.AssociatedSymbol);
            Assert.True(m1E1Remove.IsImplicitlyDeclared);
            Assert.True(m1E1Remove.TupleUnderlyingMethod.IsImplicitlyDeclared);

            var m1E1BackingField = m1E1.AssociatedField;
            Assert.Equal("System.Action<System.Int32> (System.Int32, System.Int64).E1", m1E1BackingField.ToTestDisplayString());
            Assert.Same(m1Tuple, m1E1BackingField.ContainingSymbol);
            Assert.Same(m1E1, m1E1BackingField.AssociatedSymbol);
            Assert.True(m1E1BackingField.IsImplicitlyDeclared);
            Assert.True(m1E1BackingField.TupleUnderlyingField.IsImplicitlyDeclared);
            Assert.Equal(m1E1.TupleUnderlyingEvent, m1E1BackingField.TupleUnderlyingField.AssociatedSymbol);

            var m1E2 = m1Tuple.GetMember<EventSymbol>("E2");
            var m1E2Add = m1Tuple.GetMember<MethodSymbol>("add_E2");
            var m1E2Remove = m1Tuple.GetMember<MethodSymbol>("remove_E2");

            Assert.True(m1E2.IsTupleEvent);
            Assert.Equal(SymbolKind.Event, m1E2.Kind);
            Assert.Same(m1E2, m1E2.OriginalDefinition);
            Assert.True(m1E2.Equals(m1E2));
            Assert.Equal("event System.Action<System.Int64> System.ValueTuple<System.Int32, System.Int64>.E2", m1E2.TupleUnderlyingEvent.ToTestDisplayString());
            Assert.Same(m1Tuple, m1E2.ContainingSymbol);
            Assert.Same(m1Tuple.TupleUnderlyingType, m1E2.TupleUnderlyingEvent.ContainingSymbol);
            Assert.True(m1E2.GetAttributes().IsEmpty);
            Assert.Null(m1E2.GetUseSiteDiagnostic());
            Assert.True(m1E2.TupleUnderlyingEvent.Locations.SequenceEqual(m1E2.Locations));
            Assert.True(m1E2.TupleUnderlyingEvent.DeclaringSyntaxReferences.SequenceEqual(m1E2.DeclaringSyntaxReferences, SyntaxReferenceEqualityComparer.Instance));
            Assert.False(m1E2.IsImplicitlyDeclared);
            Assert.Same(m1E2Add, m1E2.AddMethod);
            Assert.Same(m1E2Remove, m1E2.RemoveMethod);
            Assert.False(m1E2.IsExplicitInterfaceImplementation);
            Assert.True(m1E2.ExplicitInterfaceImplementations.IsEmpty);
            Assert.Equal(m1E2.TupleUnderlyingEvent.MustCallMethodsDirectly, m1E2.MustCallMethodsDirectly);
            Assert.Null(m1E2.OverriddenEvent);
            Assert.Null(m1E2.AssociatedField);

            Assert.Equal(m1E2Add.TupleUnderlyingMethod.MethodKind, m1E2Add.MethodKind);
            Assert.Same(m1E2, m1E2Add.AssociatedSymbol);
            Assert.False(m1E2Add.IsImplicitlyDeclared);
            Assert.False(m1E2Add.TupleUnderlyingMethod.IsImplicitlyDeclared);

            Assert.Equal(m1E2Remove.TupleUnderlyingMethod.MethodKind, m1E2Remove.MethodKind);
            Assert.Same(m1E2, m1E2Remove.AssociatedSymbol);
            Assert.False(m1E2Remove.IsImplicitlyDeclared);
            Assert.False(m1E2Remove.TupleUnderlyingMethod.IsImplicitlyDeclared);
        }

        [Fact]
        public void EventsAsMembers_02()
        {
            var source = @"
class C
{
    static void Main()
    {
        var v1 = M1();
        v1.E1();
    }

    static (int, long) M1()
    {
        return (1, 11);
    }
}

namespace System
{
    public struct ValueTuple<T1, T2>
    {
        public T1 Item1;
        public T2 Item2;

        public ValueTuple(T1 item1, T2 item2)
        {
            this.Item1 = item1;
            this.Item2 = item2;
            this.E1 = null;
            this.E1();
        }

        public event System.Action E1;
    }
}
";

            var comp = CreateCompilationWithMscorlib(source, parseOptions: TestOptions.Regular.WithTuplesFeature());
            comp.VerifyDiagnostics(
                // (7,12): error CS0070: The event '(int, long).E1' can only appear on the left hand side of += or -= (except when used from within the type '(int, long)')
                //         v1.E1();
                Diagnostic(ErrorCode.ERR_BadEventUsage, "E1").WithArguments("(int, long).E1", "(int, long)").WithLocation(7, 12)
                );
        }

        [Fact]
        public void TupleWithoutFeatureFlag()
        {
            var source = @"
class C
{
    static void Main()
    {
        (int, int) x = (1, 1);
    }
}
" + trivial2uple;

            var comp = CreateCompilationWithMscorlib(source);
            comp.VerifyDiagnostics(
                // (6,9): error CS8058: Feature 'tuples' is experimental and unsupported; use '/features:tuples' to enable.
                //         (int, int) x = (1, 1);
                Diagnostic(ErrorCode.ERR_FeatureIsExperimental, "(int, int)").WithArguments("tuples", "tuples").WithLocation(6, 9),
                // (6,24): error CS8058: Feature 'tuples' is experimental and unsupported; use '/features:tuples' to enable.
                //         (int, int) x = (1, 1);
                Diagnostic(ErrorCode.ERR_FeatureIsExperimental, "(1, 1)").WithArguments("tuples", "tuples").WithLocation(6, 24)
                );
        }

        [Fact]
    public void TupleTypeWithPatternIs()
    {
        var source = @"
class C
{
    void Match(object o)
    {
        if (o is (int, int) t) { }
    }
}
" + trivial2uple;

        var comp = CreateCompilationWithMscorlib(source, parseOptions: TestOptions.Regular.WithTuplesFeature().WithPatternsFeature());
            comp.VerifyDiagnostics(
                // (6,19): error CS1525: Invalid expression term 'int'
                //         if (o is (int, int) t)
                Diagnostic(ErrorCode.ERR_InvalidExprTerm, "int").WithArguments("int").WithLocation(6, 19),
                // (6,24): error CS1525: Invalid expression term 'int'
                //         if (o is (int, int) t)
                Diagnostic(ErrorCode.ERR_InvalidExprTerm, "int").WithArguments("int").WithLocation(6, 24),
                // (6,29): error CS1026: ) expected
                //         if (o is (int, int) t)
                Diagnostic(ErrorCode.ERR_CloseParenExpected, "t").WithLocation(6, 29),
                // (6,30): error CS1002: ; expected
                //         if (o is (int, int) t)
                Diagnostic(ErrorCode.ERR_SemicolonExpected, ")").WithLocation(6, 30),
                // (6,30): error CS1513: } expected
                //         if (o is (int, int) t)
                Diagnostic(ErrorCode.ERR_RbraceExpected, ")").WithLocation(6, 30),
                // (6,29): error CS0103: The name 't' does not exist in the current context
                //         if (o is (int, int) t)
                Diagnostic(ErrorCode.ERR_NameNotInContext, "t").WithArguments("t").WithLocation(6, 29)
                );
        }

        [Fact]
        public void TupleAsStatement()
        {
            var source = @"
class C
{
    void M(int x)
    {
        (x, x);
    }
}
" + trivial2uple;

            var comp = CreateCompilationWithMscorlib(source, parseOptions: TestOptions.Regular.WithTuplesFeature());
            comp.VerifyDiagnostics(
                // (6,15): error CS1001: Identifier expected
                //         (x, x);
                Diagnostic(ErrorCode.ERR_IdentifierExpected, ";").WithLocation(6, 15),
                // (6,10): error CS0118: 'x' is a variable but is used like a type
                //         (x, x);
                Diagnostic(ErrorCode.ERR_BadSKknown, "x").WithArguments("x", "variable", "type").WithLocation(6, 10),
                // (6,13): error CS0118: 'x' is a variable but is used like a type
                //         (x, x);
                Diagnostic(ErrorCode.ERR_BadSKknown, "x").WithArguments("x", "variable", "type").WithLocation(6, 13)
                );
        }

        [Fact]
        public void TupleTypeWithPatternIs2()
        {
            var source = @"
class C
{
    void Match(object o)
    {
        if (o is (int a, int b)) { }
    }
}
" + trivial2uple;


            var comp = CreateCompilationWithMscorlib(source, parseOptions: TestOptions.Regular.WithTuplesFeature().WithPatternsFeature());
            comp.VerifyDiagnostics(
                // (6,32): error CS1003: Syntax error, '=>' expected
                //         if (o is (int a, int b)) { }
                Diagnostic(ErrorCode.ERR_SyntaxError, ")").WithArguments("=>", ")").WithLocation(6, 32),
                // (6,32): error CS1525: Invalid expression term ')'
                //         if (o is (int a, int b)) { }
                Diagnostic(ErrorCode.ERR_InvalidExprTerm, ")").WithArguments(")").WithLocation(6, 32)
                );
        }

        [Fact]
        public void TupleDeclarationWithPatternIs()
        {
            var source = @"
class C
{
    void Match(object o)
    {
        if (o is (1, 2)) { }
    }
}
" + trivial2uple;

            var comp = CreateCompilationWithMscorlib(source, parseOptions: TestOptions.Regular.WithTuplesFeature().WithPatternsFeature());
            comp.VerifyDiagnostics(
                // (6,18): error CS0150: A constant value is expected
                //         if (o is (1, 2))
                Diagnostic(ErrorCode.ERR_ConstantExpected, "(1, 2)").WithLocation(6, 18)
                );
        }

        [Fact]
        public void TupleTypeWithPatternSwitch()
        {
            var source = @"
class C
{
    void Match(object o)
    {
        switch(o) {
            case (int, int) tuple: return;
        }
    }
}
" + trivial2uple;

            var comp = CreateCompilationWithMscorlib(source, parseOptions: TestOptions.Regular.WithTuplesFeature().WithPatternsFeature());
            comp.VerifyDiagnostics(
                // (7,19): error CS1525: Invalid expression term 'int'
                //             case (int, int) tuple: return;
                Diagnostic(ErrorCode.ERR_InvalidExprTerm, "int").WithArguments("int").WithLocation(7, 19),
                // (7,24): error CS1525: Invalid expression term 'int'
                //             case (int, int) tuple: return;
                Diagnostic(ErrorCode.ERR_InvalidExprTerm, "int").WithArguments("int").WithLocation(7, 24),
                // (7,29): error CS1003: Syntax error, ':' expected
                //             case (int, int) tuple: return;
                Diagnostic(ErrorCode.ERR_SyntaxError, "tuple").WithArguments(":", "").WithLocation(7, 29),
                // (7,29): warning CS0164: This label has not been referenced
                //             case (int, int) tuple: return;
                Diagnostic(ErrorCode.WRN_UnreferencedLabel, "tuple").WithLocation(7, 29)
               );
        }

        [Fact]
        public void TupleLiteralWithPatternSwitch()
        {
            var source = @"
class C
{
    void Match(object o)
    {
        switch(o) {
            case (1, 1): return;
        }
    }
}
" + trivial2uple;

            var comp = CreateCompilationWithMscorlib(source, parseOptions: TestOptions.Regular.WithTuplesFeature().WithPatternsFeature());
            comp.VerifyDiagnostics(
                // (7,18): error CS0150: A constant value is expected
                //             case (1, 1): return;
                Diagnostic(ErrorCode.ERR_ConstantExpected, "(1, 1)").WithLocation(7, 18)
               );
        }

        [Fact]
        public void TupleLiteralWithPatternSwitch2()
        {
            var source = @"
class C
{
    void Match(object o)
    {
        switch(o) {
            case (1, 1) t: return;
        }
    }
}
" + trivial2uple;

            var comp = CreateCompilationWithMscorlib(source, parseOptions: TestOptions.Regular.WithTuplesFeature().WithPatternsFeature());
            comp.VerifyDiagnostics(
                // (7,25): error CS1003: Syntax error, ':' expected
                //             case (1, 1) t: return;
                Diagnostic(ErrorCode.ERR_SyntaxError, "t").WithArguments(":", "").WithLocation(7, 25),
                // (7,25): warning CS0164: This label has not been referenced
                //             case (1, 1) t: return;
                Diagnostic(ErrorCode.WRN_UnreferencedLabel, "t").WithLocation(7, 25)
               );
        }

        [Fact]
        public void TupleAsStatement2()
        {
            var source = @"
class C
{
    void M()
    {
        (1, 1);
    }
}
" + trivial2uple;
            var comp = CreateCompilationWithMscorlib(source, parseOptions: TestOptions.Regular.WithTuplesFeature());
            comp.VerifyDiagnostics(
                // (6,9): error CS0201: Only assignment, call, increment, decrement, and new object expressions can be used as a statement
                //         (1, 1);
                Diagnostic(ErrorCode.ERR_IllegalStatement, "(1, 1)").WithLocation(6, 9)
                );
        }
    }
}<|MERGE_RESOLUTION|>--- conflicted
+++ resolved
@@ -5431,7 +5431,6 @@
 System.String
 w
 ");
-
         }
 
         [Fact]
@@ -5675,6 +5674,30 @@
 
             var comp = CompileAndVerify(source, expectedOutput: @"{1, 2} {3, 4}", sourceSymbolValidator: validator, parseOptions: TestOptions.Regular.WithTuplesFeature());
             comp.VerifyDiagnostics();
+        }
+
+        [Fact]
+        public void TupleWithoutFeatureFlag()
+        {
+            var source = @"
+class C
+{
+    static void Main()
+    {
+        (int, int) x = (1, 1);
+    }
+}
+" + trivial2uple;
+
+            var comp = CreateCompilationWithMscorlib(source);
+            comp.VerifyDiagnostics(
+                // (6,9): error CS8058: Feature 'tuples' is experimental and unsupported; use '/features:tuples' to enable.
+                //         (int, int) x = (1, 1);
+                Diagnostic(ErrorCode.ERR_FeatureIsExperimental, "(int, int)").WithArguments("tuples", "tuples").WithLocation(6, 9),
+                // (6,24): error CS8058: Feature 'tuples' is experimental and unsupported; use '/features:tuples' to enable.
+                //         (int, int) x = (1, 1);
+                Diagnostic(ErrorCode.ERR_FeatureIsExperimental, "(1, 1)").WithArguments("tuples", "tuples").WithLocation(6, 24)
+                );
         }
 
         [Fact]
@@ -8153,7 +8176,6 @@
 22
 23
 ");
-<<<<<<< HEAD
 
             var test = ((CSharpCompilation)comp.Compilation).GetTypeByMetadataName("Test`1");
 
@@ -8282,12 +8304,6 @@
 
         [Fact]
         public void UnifyUnderlyingWithTuple_06()
-=======
-        }
-
-        [Fact]
-        public void RestrictedTypes1()
->>>>>>> 54e46b63
         {
             var source = @"
 using System;
@@ -8963,43 +8979,19 @@
         }
 
         [Fact]
-        public void TupleWithoutFeatureFlag()
-        {
-            var source = @"
-class C
-{
-    static void Main()
-    {
-        (int, int) x = (1, 1);
+        public void TupleTypeWithPatternIs()
+        {
+            var source = @"
+class C
+{
+    void Match(object o)
+    {
+        if (o is (int, int) t) { }
     }
 }
 " + trivial2uple;
 
-            var comp = CreateCompilationWithMscorlib(source);
-            comp.VerifyDiagnostics(
-                // (6,9): error CS8058: Feature 'tuples' is experimental and unsupported; use '/features:tuples' to enable.
-                //         (int, int) x = (1, 1);
-                Diagnostic(ErrorCode.ERR_FeatureIsExperimental, "(int, int)").WithArguments("tuples", "tuples").WithLocation(6, 9),
-                // (6,24): error CS8058: Feature 'tuples' is experimental and unsupported; use '/features:tuples' to enable.
-                //         (int, int) x = (1, 1);
-                Diagnostic(ErrorCode.ERR_FeatureIsExperimental, "(1, 1)").WithArguments("tuples", "tuples").WithLocation(6, 24)
-                );
-        }
-
-        [Fact]
-    public void TupleTypeWithPatternIs()
-    {
-        var source = @"
-class C
-{
-    void Match(object o)
-    {
-        if (o is (int, int) t) { }
-    }
-}
-" + trivial2uple;
-
-        var comp = CreateCompilationWithMscorlib(source, parseOptions: TestOptions.Regular.WithTuplesFeature().WithPatternsFeature());
+            var comp = CreateCompilationWithMscorlib(source, parseOptions: TestOptions.Regular.WithTuplesFeature().WithPatternsFeature());
             comp.VerifyDiagnostics(
                 // (6,19): error CS1525: Invalid expression term 'int'
                 //         if (o is (int, int) t)
