﻿' Copyright (c) Microsoft.  All Rights Reserved.  Licensed under the Apache License, Version 2.0.  See License.txt in the project root for license information.

Imports Microsoft.CodeAnalysis.VisualBasic.Syntax
Imports Microsoft.CodeAnalysis.Test.Utilities
Imports Roslyn.Test.Utilities

Namespace Microsoft.CodeAnalysis.VisualBasic.UnitTests.Semantics

    Partial Public Class IOperationTests
        Inherits SemanticModelTestBase

        <CompilerTrait(CompilerFeature.IOperation)>
        <Fact(), WorkItem(17595, "https://github.com/dotnet/roslyn/issues/17591")>
        Public Sub Test_UnaryOperatorExpression_Type_Plus_System_SByte()
            Dim source = <![CDATA[
Class A
    Function Method() As System.SByte
        Dim i As System.SByte = Nothing
        Return +i'BIND:"+i"
    End Function
End Class

    ]]>.Value

            Dim expectedOperationTree = <![CDATA[
IUnaryOperation (UnaryOperatorKind.Plus, Checked) (OperationKind.UnaryOperator, Type: System.SByte) (Syntax: '+i')
  Operand: 
    ILocalReferenceOperation: i (OperationKind.LocalReference, Type: System.SByte) (Syntax: 'i')
]]>.Value

            VerifyOperationTreeForTest(Of UnaryExpressionSyntax)(source, expectedOperationTree)
        End Sub

        <CompilerTrait(CompilerFeature.IOperation)>
        <Fact()>
        Public Sub Test_UnaryOperatorExpression_Type_Plus_System_Byte()
            Dim source = <![CDATA[
Class A
    Function Method() As System.Byte
        Dim i As System.Byte = Nothing
        Return +i'BIND:"+i"
    End Function
End Class

    ]]>.Value

            Dim expectedOperationTree = <![CDATA[
IUnaryOperation (UnaryOperatorKind.Plus, Checked) (OperationKind.UnaryOperator, Type: System.Byte) (Syntax: '+i')
  Operand: 
    ILocalReferenceOperation: i (OperationKind.LocalReference, Type: System.Byte) (Syntax: 'i')
]]>.Value

            VerifyOperationTreeForTest(Of UnaryExpressionSyntax)(source, expectedOperationTree)
        End Sub

        <CompilerTrait(CompilerFeature.IOperation)>
        <Fact()>
        Public Sub Test_UnaryOperatorExpression_Type_Plus_System_Int16()
            Dim source = <![CDATA[
Class A
    Function Method() As System.Int16
        Dim i As System.Int16 = Nothing
        Return +i'BIND:"+i"
    End Function
End Class

    ]]>.Value

            Dim expectedOperationTree = <![CDATA[
IUnaryOperation (UnaryOperatorKind.Plus, Checked) (OperationKind.UnaryOperator, Type: System.Int16) (Syntax: '+i')
  Operand: 
    ILocalReferenceOperation: i (OperationKind.LocalReference, Type: System.Int16) (Syntax: 'i')
]]>.Value

            VerifyOperationTreeForTest(Of UnaryExpressionSyntax)(source, expectedOperationTree)
        End Sub

        <CompilerTrait(CompilerFeature.IOperation)>
        <Fact()>
        Public Sub Test_UnaryOperatorExpression_Type_Plus_System_UInt16()
            Dim source = <![CDATA[
Class A
    Function Method() As System.UInt16
        Dim i As System.UInt16 = Nothing
        Return +i'BIND:"+i"
    End Function
End Class

    ]]>.Value

            Dim expectedOperationTree = <![CDATA[
IUnaryOperation (UnaryOperatorKind.Plus, Checked) (OperationKind.UnaryOperator, Type: System.UInt16) (Syntax: '+i')
  Operand: 
    ILocalReferenceOperation: i (OperationKind.LocalReference, Type: System.UInt16) (Syntax: 'i')
]]>.Value

            VerifyOperationTreeForTest(Of UnaryExpressionSyntax)(source, expectedOperationTree)
        End Sub

        <CompilerTrait(CompilerFeature.IOperation)>
        <Fact()>
        Public Sub Test_UnaryOperatorExpression_Type_Plus_System_Int32()
            Dim source = <![CDATA[
Class A
    Function Method() As System.Int32
        Dim i As System.Int32 = Nothing
        Return +i'BIND:"+i"
    End Function
End Class

    ]]>.Value

            Dim expectedOperationTree = <![CDATA[
IUnaryOperation (UnaryOperatorKind.Plus, Checked) (OperationKind.UnaryOperator, Type: System.Int32) (Syntax: '+i')
  Operand: 
    ILocalReferenceOperation: i (OperationKind.LocalReference, Type: System.Int32) (Syntax: 'i')
]]>.Value

            VerifyOperationTreeForTest(Of UnaryExpressionSyntax)(source, expectedOperationTree)
        End Sub

        <CompilerTrait(CompilerFeature.IOperation)>
        <Fact()>
        Public Sub Test_UnaryOperatorExpression_Type_Plus_System_UInt32()
            Dim source = <![CDATA[
Class A
    Function Method() As System.UInt32
        Dim i As System.UInt32 = Nothing
        Return +i'BIND:"+i"
    End Function
End Class

    ]]>.Value

            Dim expectedOperationTree = <![CDATA[
IUnaryOperation (UnaryOperatorKind.Plus, Checked) (OperationKind.UnaryOperator, Type: System.UInt32) (Syntax: '+i')
  Operand: 
    ILocalReferenceOperation: i (OperationKind.LocalReference, Type: System.UInt32) (Syntax: 'i')
]]>.Value

            VerifyOperationTreeForTest(Of UnaryExpressionSyntax)(source, expectedOperationTree)
        End Sub

        <CompilerTrait(CompilerFeature.IOperation)>
        <Fact()>
        Public Sub Test_UnaryOperatorExpression_Type_Plus_System_Int64()
            Dim source = <![CDATA[
Class A
    Function Method() As System.Int64
        Dim i As System.Int64 = Nothing
        Return +i'BIND:"+i"
    End Function
End Class

    ]]>.Value

            Dim expectedOperationTree = <![CDATA[
IUnaryOperation (UnaryOperatorKind.Plus, Checked) (OperationKind.UnaryOperator, Type: System.Int64) (Syntax: '+i')
  Operand: 
    ILocalReferenceOperation: i (OperationKind.LocalReference, Type: System.Int64) (Syntax: 'i')
]]>.Value

            VerifyOperationTreeForTest(Of UnaryExpressionSyntax)(source, expectedOperationTree)
        End Sub

        <CompilerTrait(CompilerFeature.IOperation)>
        <Fact()>
        Public Sub Test_UnaryOperatorExpression_Type_Plus_System_UInt64()
            Dim source = <![CDATA[
Class A
    Function Method() As System.UInt64
        Dim i As System.UInt64 = Nothing
        Return +i'BIND:"+i"
    End Function
End Class

    ]]>.Value

            Dim expectedOperationTree = <![CDATA[
IUnaryOperation (UnaryOperatorKind.Plus, Checked) (OperationKind.UnaryOperator, Type: System.UInt64) (Syntax: '+i')
  Operand: 
    ILocalReferenceOperation: i (OperationKind.LocalReference, Type: System.UInt64) (Syntax: 'i')
]]>.Value

            VerifyOperationTreeForTest(Of UnaryExpressionSyntax)(source, expectedOperationTree)
        End Sub

        <CompilerTrait(CompilerFeature.IOperation)>
        <Fact()>
        Public Sub Test_UnaryOperatorExpression_Type_Plus_System_Decimal()
            Dim source = <![CDATA[
Class A
    Function Method() As System.Decimal
        Dim i As System.Decimal = Nothing
        Return +i'BIND:"+i"
    End Function
End Class

    ]]>.Value

            Dim expectedOperationTree = <![CDATA[
IUnaryOperation (UnaryOperatorKind.Plus, Checked) (OperationKind.UnaryOperator, Type: System.Decimal) (Syntax: '+i')
  Operand: 
    ILocalReferenceOperation: i (OperationKind.LocalReference, Type: System.Decimal) (Syntax: 'i')
]]>.Value

            VerifyOperationTreeForTest(Of UnaryExpressionSyntax)(source, expectedOperationTree)
        End Sub

        <CompilerTrait(CompilerFeature.IOperation)>
        <Fact()>
        Public Sub Test_UnaryOperatorExpression_Type_Plus_System_Single()
            Dim source = <![CDATA[
Class A
    Function Method() As System.Single
        Dim i As System.Single = Nothing
        Return +i'BIND:"+i"
    End Function
End Class

    ]]>.Value

            Dim expectedOperationTree = <![CDATA[
IUnaryOperation (UnaryOperatorKind.Plus, Checked) (OperationKind.UnaryOperator, Type: System.Single) (Syntax: '+i')
  Operand: 
    ILocalReferenceOperation: i (OperationKind.LocalReference, Type: System.Single) (Syntax: 'i')
]]>.Value

            VerifyOperationTreeForTest(Of UnaryExpressionSyntax)(source, expectedOperationTree)
        End Sub

        <CompilerTrait(CompilerFeature.IOperation)>
        <Fact()>
        Public Sub Test_UnaryOperatorExpression_Type_Plus_System_Double()
            Dim source = <![CDATA[
Class A
    Function Method() As System.Double
        Dim i As System.Double = Nothing
        Return +i'BIND:"+i"
    End Function
End Class

    ]]>.Value

            Dim expectedOperationTree = <![CDATA[
IUnaryOperation (UnaryOperatorKind.Plus, Checked) (OperationKind.UnaryOperator, Type: System.Double) (Syntax: '+i')
  Operand: 
    ILocalReferenceOperation: i (OperationKind.LocalReference, Type: System.Double) (Syntax: 'i')
]]>.Value

            VerifyOperationTreeForTest(Of UnaryExpressionSyntax)(source, expectedOperationTree)
        End Sub

        <CompilerTrait(CompilerFeature.IOperation)>
        <Fact()>
        Public Sub Test_UnaryOperatorExpression_Type_Plus_System_Object()
            Dim source = <![CDATA[
Class A
    Function Method() As System.Object
        Dim i As System.Object = Nothing
        Return +i'BIND:"+i"
    End Function
End Class

    ]]>.Value

            Dim expectedOperationTree = <![CDATA[
IUnaryOperation (UnaryOperatorKind.Plus, Checked) (OperationKind.UnaryOperator, Type: System.Object) (Syntax: '+i')
  Operand: 
    ILocalReferenceOperation: i (OperationKind.LocalReference, Type: System.Object) (Syntax: 'i')
]]>.Value

            VerifyOperationTreeForTest(Of UnaryExpressionSyntax)(source, expectedOperationTree)
        End Sub

        <CompilerTrait(CompilerFeature.IOperation)>
        <Fact()>
        Public Sub Test_UnaryOperatorExpression_Type_Minus_System_SByte()
            Dim source = <![CDATA[
Class A
    Function Method() As System.SByte
        Dim i As System.SByte = Nothing
        Return -i'BIND:"-i"
    End Function
End Class

    ]]>.Value

            Dim expectedOperationTree = <![CDATA[
IUnaryOperation (UnaryOperatorKind.Minus, Checked) (OperationKind.UnaryOperator, Type: System.SByte) (Syntax: '-i')
  Operand: 
    ILocalReferenceOperation: i (OperationKind.LocalReference, Type: System.SByte) (Syntax: 'i')
]]>.Value

            VerifyOperationTreeForTest(Of UnaryExpressionSyntax)(source, expectedOperationTree)
        End Sub

        <CompilerTrait(CompilerFeature.IOperation)>
        <Fact()>
        Public Sub Test_UnaryOperatorExpression_Type_Minus_System_Int16()
            Dim source = <![CDATA[
Class A
    Function Method() As System.Int16
        Dim i As System.Int16 = Nothing
        Return -i'BIND:"-i"
    End Function
End Class

    ]]>.Value

            Dim expectedOperationTree = <![CDATA[
IUnaryOperation (UnaryOperatorKind.Minus, Checked) (OperationKind.UnaryOperator, Type: System.Int16) (Syntax: '-i')
  Operand: 
    ILocalReferenceOperation: i (OperationKind.LocalReference, Type: System.Int16) (Syntax: 'i')
]]>.Value

            VerifyOperationTreeForTest(Of UnaryExpressionSyntax)(source, expectedOperationTree)
        End Sub

        <CompilerTrait(CompilerFeature.IOperation)>
        <Fact()>
        Public Sub Test_UnaryOperatorExpression_Type_Minus_System_Int32()
            Dim source = <![CDATA[
Class A
    Function Method() As System.Int32
        Dim i As System.Int32 = Nothing
        Return -i'BIND:"-i"
    End Function
End Class

    ]]>.Value

            Dim expectedOperationTree = <![CDATA[
IUnaryOperation (UnaryOperatorKind.Minus, Checked) (OperationKind.UnaryOperator, Type: System.Int32) (Syntax: '-i')
  Operand: 
    ILocalReferenceOperation: i (OperationKind.LocalReference, Type: System.Int32) (Syntax: 'i')
]]>.Value

            VerifyOperationTreeForTest(Of UnaryExpressionSyntax)(source, expectedOperationTree)
        End Sub

        <CompilerTrait(CompilerFeature.IOperation)>
        <Fact()>
        Public Sub Test_UnaryOperatorExpression_Type_Minus_System_Int64()
            Dim source = <![CDATA[
Class A
    Function Method() As System.Int64
        Dim i As System.Int64 = Nothing
        Return -i'BIND:"-i"
    End Function
End Class

    ]]>.Value

            Dim expectedOperationTree = <![CDATA[
IUnaryOperation (UnaryOperatorKind.Minus, Checked) (OperationKind.UnaryOperator, Type: System.Int64) (Syntax: '-i')
  Operand: 
    ILocalReferenceOperation: i (OperationKind.LocalReference, Type: System.Int64) (Syntax: 'i')
]]>.Value

            VerifyOperationTreeForTest(Of UnaryExpressionSyntax)(source, expectedOperationTree)
        End Sub

        <CompilerTrait(CompilerFeature.IOperation)>
        <Fact()>
        Public Sub Test_UnaryOperatorExpression_Type_Minus_System_Decimal()
            Dim source = <![CDATA[
Class A
    Function Method() As System.Decimal
        Dim i As System.Decimal = Nothing
        Return -i'BIND:"-i"
    End Function
End Class

    ]]>.Value

            Dim expectedOperationTree = <![CDATA[
IUnaryOperation (UnaryOperatorKind.Minus, Checked) (OperationKind.UnaryOperator, Type: System.Decimal) (Syntax: '-i')
  Operand: 
    ILocalReferenceOperation: i (OperationKind.LocalReference, Type: System.Decimal) (Syntax: 'i')
]]>.Value

            VerifyOperationTreeForTest(Of UnaryExpressionSyntax)(source, expectedOperationTree)
        End Sub

        <CompilerTrait(CompilerFeature.IOperation)>
        <Fact()>
        Public Sub Test_UnaryOperatorExpression_Type_Minus_System_Single()
            Dim source = <![CDATA[
Class A
    Function Method() As System.Single
        Dim i As System.Single = Nothing
        Return -i'BIND:"-i"
    End Function
End Class

    ]]>.Value

            Dim expectedOperationTree = <![CDATA[
IUnaryOperation (UnaryOperatorKind.Minus, Checked) (OperationKind.UnaryOperator, Type: System.Single) (Syntax: '-i')
  Operand: 
    ILocalReferenceOperation: i (OperationKind.LocalReference, Type: System.Single) (Syntax: 'i')
]]>.Value

            VerifyOperationTreeForTest(Of UnaryExpressionSyntax)(source, expectedOperationTree)
        End Sub

        <CompilerTrait(CompilerFeature.IOperation)>
        <Fact()>
        Public Sub Test_UnaryOperatorExpression_Type_Minus_System_Double()
            Dim source = <![CDATA[
Class A
    Function Method() As System.Double
        Dim i As System.Double = Nothing
        Return -i'BIND:"-i"
    End Function
End Class

    ]]>.Value

            Dim expectedOperationTree = <![CDATA[
IUnaryOperation (UnaryOperatorKind.Minus, Checked) (OperationKind.UnaryOperator, Type: System.Double) (Syntax: '-i')
  Operand: 
    ILocalReferenceOperation: i (OperationKind.LocalReference, Type: System.Double) (Syntax: 'i')
]]>.Value

            VerifyOperationTreeForTest(Of UnaryExpressionSyntax)(source, expectedOperationTree)
        End Sub

        <CompilerTrait(CompilerFeature.IOperation)>
        <Fact()>
        Public Sub Test_UnaryOperatorExpression_Type_Minus_System_Object()
            Dim source = <![CDATA[
Class A
    Function Method() As System.Object
        Dim i As System.Object = Nothing
        Return -i'BIND:"-i"
    End Function
End Class

    ]]>.Value

            Dim expectedOperationTree = <![CDATA[
IUnaryOperation (UnaryOperatorKind.Minus, Checked) (OperationKind.UnaryOperator, Type: System.Object) (Syntax: '-i')
  Operand: 
    ILocalReferenceOperation: i (OperationKind.LocalReference, Type: System.Object) (Syntax: 'i')
]]>.Value

            VerifyOperationTreeForTest(Of UnaryExpressionSyntax)(source, expectedOperationTree)
        End Sub

        <CompilerTrait(CompilerFeature.IOperation)>
        <Fact()>
        Public Sub Test_UnaryOperatorExpression_Type_Not_System_SByte()
            Dim source = <![CDATA[
Class A
    Function Method() As System.SByte
        Dim i As System.SByte = Nothing
        Return Not i'BIND:"Not i"
    End Function
End Class

    ]]>.Value

            Dim expectedOperationTree = <![CDATA[
IUnaryOperation (UnaryOperatorKind.Not, Checked) (OperationKind.UnaryOperator, Type: System.SByte) (Syntax: 'Not i')
  Operand: 
    ILocalReferenceOperation: i (OperationKind.LocalReference, Type: System.SByte) (Syntax: 'i')
]]>.Value

            VerifyOperationTreeForTest(Of UnaryExpressionSyntax)(source, expectedOperationTree)
        End Sub

        <CompilerTrait(CompilerFeature.IOperation)>
        <Fact()>
        Public Sub Test_UnaryOperatorExpression_Type_Not_System_Byte()
            Dim source = <![CDATA[
Class A
    Function Method() As System.Byte
        Dim i As System.Byte = Nothing
        Return Not i'BIND:"Not i"
    End Function
End Class

    ]]>.Value

            Dim expectedOperationTree = <![CDATA[
IUnaryOperation (UnaryOperatorKind.Not, Checked) (OperationKind.UnaryOperator, Type: System.Byte) (Syntax: 'Not i')
  Operand: 
    ILocalReferenceOperation: i (OperationKind.LocalReference, Type: System.Byte) (Syntax: 'i')
]]>.Value

            VerifyOperationTreeForTest(Of UnaryExpressionSyntax)(source, expectedOperationTree)
        End Sub

        <CompilerTrait(CompilerFeature.IOperation)>
        <Fact()>
        Public Sub Test_UnaryOperatorExpression_Type_Not_System_Int16()
            Dim source = <![CDATA[
Class A
    Function Method() As System.Int16
        Dim i As System.Int16 = Nothing
        Return Not i'BIND:"Not i"
    End Function
End Class

    ]]>.Value

            Dim expectedOperationTree = <![CDATA[
IUnaryOperation (UnaryOperatorKind.Not, Checked) (OperationKind.UnaryOperator, Type: System.Int16) (Syntax: 'Not i')
  Operand: 
    ILocalReferenceOperation: i (OperationKind.LocalReference, Type: System.Int16) (Syntax: 'i')
]]>.Value

            VerifyOperationTreeForTest(Of UnaryExpressionSyntax)(source, expectedOperationTree)
        End Sub

        <CompilerTrait(CompilerFeature.IOperation)>
        <Fact()>
        Public Sub Test_UnaryOperatorExpression_Type_Not_System_UInt16()
            Dim source = <![CDATA[
Class A
    Function Method() As System.UInt16
        Dim i As System.UInt16 = Nothing
        Return Not i'BIND:"Not i"
    End Function
End Class

    ]]>.Value

            Dim expectedOperationTree = <![CDATA[
IUnaryOperation (UnaryOperatorKind.Not, Checked) (OperationKind.UnaryOperator, Type: System.UInt16) (Syntax: 'Not i')
  Operand: 
    ILocalReferenceOperation: i (OperationKind.LocalReference, Type: System.UInt16) (Syntax: 'i')
]]>.Value

            VerifyOperationTreeForTest(Of UnaryExpressionSyntax)(source, expectedOperationTree)
        End Sub

        <CompilerTrait(CompilerFeature.IOperation)>
        <Fact()>
        Public Sub Test_UnaryOperatorExpression_Type_Not_System_Int32()
            Dim source = <![CDATA[
Class A
    Function Method() As System.Int32
        Dim i As System.Int32 = Nothing
        Return Not i'BIND:"Not i"
    End Function
End Class

    ]]>.Value

            Dim expectedOperationTree = <![CDATA[
IUnaryOperation (UnaryOperatorKind.Not, Checked) (OperationKind.UnaryOperator, Type: System.Int32) (Syntax: 'Not i')
  Operand: 
    ILocalReferenceOperation: i (OperationKind.LocalReference, Type: System.Int32) (Syntax: 'i')
]]>.Value

            VerifyOperationTreeForTest(Of UnaryExpressionSyntax)(source, expectedOperationTree)
        End Sub

        <CompilerTrait(CompilerFeature.IOperation)>
        <Fact()>
        Public Sub Test_UnaryOperatorExpression_Type_Not_System_UInt32()
            Dim source = <![CDATA[
Class A
    Function Method() As System.UInt32
        Dim i As System.UInt32 = Nothing
        Return Not i'BIND:"Not i"
    End Function
End Class

    ]]>.Value

            Dim expectedOperationTree = <![CDATA[
IUnaryOperation (UnaryOperatorKind.Not, Checked) (OperationKind.UnaryOperator, Type: System.UInt32) (Syntax: 'Not i')
  Operand: 
    ILocalReferenceOperation: i (OperationKind.LocalReference, Type: System.UInt32) (Syntax: 'i')
]]>.Value

            VerifyOperationTreeForTest(Of UnaryExpressionSyntax)(source, expectedOperationTree)
        End Sub

        <CompilerTrait(CompilerFeature.IOperation)>
        <Fact()>
        Public Sub Test_UnaryOperatorExpression_Type_Not_System_Int64()
            Dim source = <![CDATA[
Class A
    Function Method() As System.Int64
        Dim i As System.Int64 = Nothing
        Return Not i'BIND:"Not i"
    End Function
End Class

    ]]>.Value

            Dim expectedOperationTree = <![CDATA[
IUnaryOperation (UnaryOperatorKind.Not, Checked) (OperationKind.UnaryOperator, Type: System.Int64) (Syntax: 'Not i')
  Operand: 
    ILocalReferenceOperation: i (OperationKind.LocalReference, Type: System.Int64) (Syntax: 'i')
]]>.Value

            VerifyOperationTreeForTest(Of UnaryExpressionSyntax)(source, expectedOperationTree)
        End Sub

        <CompilerTrait(CompilerFeature.IOperation)>
        <Fact()>
        Public Sub Test_UnaryOperatorExpression_Type_Not_System_UInt64()
            Dim source = <![CDATA[
Class A
    Function Method() As System.UInt64
        Dim i As System.UInt64 = Nothing
        Return Not i'BIND:"Not i"
    End Function
End Class

    ]]>.Value

            Dim expectedOperationTree = <![CDATA[
IUnaryOperation (UnaryOperatorKind.Not, Checked) (OperationKind.UnaryOperator, Type: System.UInt64) (Syntax: 'Not i')
  Operand: 
    ILocalReferenceOperation: i (OperationKind.LocalReference, Type: System.UInt64) (Syntax: 'i')
]]>.Value

            VerifyOperationTreeForTest(Of UnaryExpressionSyntax)(source, expectedOperationTree)
        End Sub

        <CompilerTrait(CompilerFeature.IOperation)>
        <Fact()>
        Public Sub Test_UnaryOperatorExpression_Type_Not_System_Boolean()
            Dim source = <![CDATA[
Class A
    Function Method() As System.Boolean
        Dim i As System.Boolean = Nothing
        Return Not i'BIND:"Not i"
    End Function
End Class

    ]]>.Value

            Dim expectedOperationTree = <![CDATA[
IUnaryOperation (UnaryOperatorKind.Not, Checked) (OperationKind.UnaryOperator, Type: System.Boolean) (Syntax: 'Not i')
  Operand: 
    ILocalReferenceOperation: i (OperationKind.LocalReference, Type: System.Boolean) (Syntax: 'i')
]]>.Value

            VerifyOperationTreeForTest(Of UnaryExpressionSyntax)(source, expectedOperationTree)
        End Sub

        <CompilerTrait(CompilerFeature.IOperation)>
        <Fact()>
        Public Sub Test_UnaryOperatorExpression_Type_Not_System_Object()
            Dim source = <![CDATA[
Class A
    Function Method() As System.Object
        Dim i As System.Object = Nothing
        Return Not i'BIND:"Not i"
    End Function
End Class

    ]]>.Value

            Dim expectedOperationTree = <![CDATA[
IUnaryOperation (UnaryOperatorKind.Not, Checked) (OperationKind.UnaryOperator, Type: System.Object) (Syntax: 'Not i')
  Operand: 
    ILocalReferenceOperation: i (OperationKind.LocalReference, Type: System.Object) (Syntax: 'i')
]]>.Value

            VerifyOperationTreeForTest(Of UnaryExpressionSyntax)(source, expectedOperationTree)
        End Sub

        <CompilerTrait(CompilerFeature.IOperation)>
        <Fact()>
        Public Sub Test_UnaryOperatorExpression_Method_Plus_System_SByte()
            Dim source = <![CDATA[
Class A
    Function Method() As System.SByte
        Dim i As System.SByte = Nothing
        Return +Method()'BIND:"+Method()"
    End Function
End Class

    ]]>.Value

            Dim expectedOperationTree = <![CDATA[
IUnaryOperation (UnaryOperatorKind.Plus, Checked) (OperationKind.UnaryOperator, Type: System.SByte) (Syntax: '+Method()')
  Operand: 
    IInvocationOperation ( Function A.Method() As System.SByte) (OperationKind.Invocation, Type: System.SByte) (Syntax: 'Method()')
      Instance Receiver: 
        IInstanceReferenceOperation (OperationKind.InstanceReference, Type: A, IsImplicit) (Syntax: 'Method')
      Arguments(0)
]]>.Value

            VerifyOperationTreeForTest(Of UnaryExpressionSyntax)(source, expectedOperationTree)
        End Sub

        <CompilerTrait(CompilerFeature.IOperation)>
        <Fact()>
        Public Sub Test_UnaryOperatorExpression_Method_Plus_System_Byte()
            Dim source = <![CDATA[
Class A
    Function Method() As System.Byte
        Dim i As System.Byte = Nothing
        Return +Method()'BIND:"+Method()"
    End Function
End Class

    ]]>.Value

            Dim expectedOperationTree = <![CDATA[
IUnaryOperation (UnaryOperatorKind.Plus, Checked) (OperationKind.UnaryOperator, Type: System.Byte) (Syntax: '+Method()')
  Operand: 
    IInvocationOperation ( Function A.Method() As System.Byte) (OperationKind.Invocation, Type: System.Byte) (Syntax: 'Method()')
      Instance Receiver: 
        IInstanceReferenceOperation (OperationKind.InstanceReference, Type: A, IsImplicit) (Syntax: 'Method')
      Arguments(0)
]]>.Value

            VerifyOperationTreeForTest(Of UnaryExpressionSyntax)(source, expectedOperationTree)
        End Sub

        <CompilerTrait(CompilerFeature.IOperation)>
        <Fact()>
        Public Sub Test_UnaryOperatorExpression_Method_Plus_System_Int16()
            Dim source = <![CDATA[
Class A
    Function Method() As System.Int16
        Dim i As System.Int16 = Nothing
        Return +Method()'BIND:"+Method()"
    End Function
End Class

    ]]>.Value

            Dim expectedOperationTree = <![CDATA[
IUnaryOperation (UnaryOperatorKind.Plus, Checked) (OperationKind.UnaryOperator, Type: System.Int16) (Syntax: '+Method()')
  Operand: 
    IInvocationOperation ( Function A.Method() As System.Int16) (OperationKind.Invocation, Type: System.Int16) (Syntax: 'Method()')
      Instance Receiver: 
        IInstanceReferenceOperation (OperationKind.InstanceReference, Type: A, IsImplicit) (Syntax: 'Method')
      Arguments(0)
]]>.Value

            VerifyOperationTreeForTest(Of UnaryExpressionSyntax)(source, expectedOperationTree)
        End Sub

        <CompilerTrait(CompilerFeature.IOperation)>
        <Fact()>
        Public Sub Test_UnaryOperatorExpression_Method_Plus_System_UInt16()
            Dim source = <![CDATA[
Class A
    Function Method() As System.UInt16
        Dim i As System.UInt16 = Nothing
        Return +Method()'BIND:"+Method()"
    End Function
End Class

    ]]>.Value

            Dim expectedOperationTree = <![CDATA[
IUnaryOperation (UnaryOperatorKind.Plus, Checked) (OperationKind.UnaryOperator, Type: System.UInt16) (Syntax: '+Method()')
  Operand: 
    IInvocationOperation ( Function A.Method() As System.UInt16) (OperationKind.Invocation, Type: System.UInt16) (Syntax: 'Method()')
      Instance Receiver: 
        IInstanceReferenceOperation (OperationKind.InstanceReference, Type: A, IsImplicit) (Syntax: 'Method')
      Arguments(0)
]]>.Value

            VerifyOperationTreeForTest(Of UnaryExpressionSyntax)(source, expectedOperationTree)
        End Sub

        <CompilerTrait(CompilerFeature.IOperation)>
        <Fact()>
        Public Sub Test_UnaryOperatorExpression_Method_Plus_System_Int32()
            Dim source = <![CDATA[
Class A
    Function Method() As System.Int32
        Dim i As System.Int32 = Nothing
        Return +Method()'BIND:"+Method()"
    End Function
End Class

    ]]>.Value

            Dim expectedOperationTree = <![CDATA[
IUnaryOperation (UnaryOperatorKind.Plus, Checked) (OperationKind.UnaryOperator, Type: System.Int32) (Syntax: '+Method()')
  Operand: 
    IInvocationOperation ( Function A.Method() As System.Int32) (OperationKind.Invocation, Type: System.Int32) (Syntax: 'Method()')
      Instance Receiver: 
        IInstanceReferenceOperation (OperationKind.InstanceReference, Type: A, IsImplicit) (Syntax: 'Method')
      Arguments(0)
]]>.Value

            VerifyOperationTreeForTest(Of UnaryExpressionSyntax)(source, expectedOperationTree)
        End Sub

        <CompilerTrait(CompilerFeature.IOperation)>
        <Fact()>
        Public Sub Test_UnaryOperatorExpression_Method_Plus_System_UInt32()
            Dim source = <![CDATA[
Class A
    Function Method() As System.UInt32
        Dim i As System.UInt32 = Nothing
        Return +Method()'BIND:"+Method()"
    End Function
End Class

    ]]>.Value

            Dim expectedOperationTree = <![CDATA[
IUnaryOperation (UnaryOperatorKind.Plus, Checked) (OperationKind.UnaryOperator, Type: System.UInt32) (Syntax: '+Method()')
  Operand: 
    IInvocationOperation ( Function A.Method() As System.UInt32) (OperationKind.Invocation, Type: System.UInt32) (Syntax: 'Method()')
      Instance Receiver: 
        IInstanceReferenceOperation (OperationKind.InstanceReference, Type: A, IsImplicit) (Syntax: 'Method')
      Arguments(0)
]]>.Value

            VerifyOperationTreeForTest(Of UnaryExpressionSyntax)(source, expectedOperationTree)
        End Sub

        <CompilerTrait(CompilerFeature.IOperation)>
        <Fact()>
        Public Sub Test_UnaryOperatorExpression_Method_Plus_System_Int64()
            Dim source = <![CDATA[
Class A
    Function Method() As System.Int64
        Dim i As System.Int64 = Nothing
        Return +Method()'BIND:"+Method()"
    End Function
End Class

    ]]>.Value

            Dim expectedOperationTree = <![CDATA[
IUnaryOperation (UnaryOperatorKind.Plus, Checked) (OperationKind.UnaryOperator, Type: System.Int64) (Syntax: '+Method()')
  Operand: 
    IInvocationOperation ( Function A.Method() As System.Int64) (OperationKind.Invocation, Type: System.Int64) (Syntax: 'Method()')
      Instance Receiver: 
        IInstanceReferenceOperation (OperationKind.InstanceReference, Type: A, IsImplicit) (Syntax: 'Method')
      Arguments(0)
]]>.Value

            VerifyOperationTreeForTest(Of UnaryExpressionSyntax)(source, expectedOperationTree)
        End Sub

        <CompilerTrait(CompilerFeature.IOperation)>
        <Fact()>
        Public Sub Test_UnaryOperatorExpression_Method_Plus_System_UInt64()
            Dim source = <![CDATA[
Class A
    Function Method() As System.UInt64
        Dim i As System.UInt64 = Nothing
        Return +Method()'BIND:"+Method()"
    End Function
End Class

    ]]>.Value

            Dim expectedOperationTree = <![CDATA[
IUnaryOperation (UnaryOperatorKind.Plus, Checked) (OperationKind.UnaryOperator, Type: System.UInt64) (Syntax: '+Method()')
  Operand: 
    IInvocationOperation ( Function A.Method() As System.UInt64) (OperationKind.Invocation, Type: System.UInt64) (Syntax: 'Method()')
      Instance Receiver: 
        IInstanceReferenceOperation (OperationKind.InstanceReference, Type: A, IsImplicit) (Syntax: 'Method')
      Arguments(0)
]]>.Value

            VerifyOperationTreeForTest(Of UnaryExpressionSyntax)(source, expectedOperationTree)
        End Sub

        <CompilerTrait(CompilerFeature.IOperation)>
        <Fact()>
        Public Sub Test_UnaryOperatorExpression_Method_Plus_System_Decimal()
            Dim source = <![CDATA[
Class A
    Function Method() As System.Decimal
        Dim i As System.Decimal = Nothing
        Return +Method()'BIND:"+Method()"
    End Function
End Class

    ]]>.Value

            Dim expectedOperationTree = <![CDATA[
IUnaryOperation (UnaryOperatorKind.Plus, Checked) (OperationKind.UnaryOperator, Type: System.Decimal) (Syntax: '+Method()')
  Operand: 
    IInvocationOperation ( Function A.Method() As System.Decimal) (OperationKind.Invocation, Type: System.Decimal) (Syntax: 'Method()')
      Instance Receiver: 
        IInstanceReferenceOperation (OperationKind.InstanceReference, Type: A, IsImplicit) (Syntax: 'Method')
      Arguments(0)
]]>.Value

            VerifyOperationTreeForTest(Of UnaryExpressionSyntax)(source, expectedOperationTree)
        End Sub

        <CompilerTrait(CompilerFeature.IOperation)>
        <Fact()>
        Public Sub Test_UnaryOperatorExpression_Method_Plus_System_Single()
            Dim source = <![CDATA[
Class A
    Function Method() As System.Single
        Dim i As System.Single = Nothing
        Return +Method()'BIND:"+Method()"
    End Function
End Class

    ]]>.Value

            Dim expectedOperationTree = <![CDATA[
IUnaryOperation (UnaryOperatorKind.Plus, Checked) (OperationKind.UnaryOperator, Type: System.Single) (Syntax: '+Method()')
  Operand: 
    IInvocationOperation ( Function A.Method() As System.Single) (OperationKind.Invocation, Type: System.Single) (Syntax: 'Method()')
      Instance Receiver: 
        IInstanceReferenceOperation (OperationKind.InstanceReference, Type: A, IsImplicit) (Syntax: 'Method')
      Arguments(0)
]]>.Value

            VerifyOperationTreeForTest(Of UnaryExpressionSyntax)(source, expectedOperationTree)
        End Sub

        <CompilerTrait(CompilerFeature.IOperation)>
        <Fact()>
        Public Sub Test_UnaryOperatorExpression_Method_Plus_System_Double()
            Dim source = <![CDATA[
Class A
    Function Method() As System.Double
        Dim i As System.Double = Nothing
        Return +Method()'BIND:"+Method()"
    End Function
End Class

    ]]>.Value

            Dim expectedOperationTree = <![CDATA[
IUnaryOperation (UnaryOperatorKind.Plus, Checked) (OperationKind.UnaryOperator, Type: System.Double) (Syntax: '+Method()')
  Operand: 
    IInvocationOperation ( Function A.Method() As System.Double) (OperationKind.Invocation, Type: System.Double) (Syntax: 'Method()')
      Instance Receiver: 
        IInstanceReferenceOperation (OperationKind.InstanceReference, Type: A, IsImplicit) (Syntax: 'Method')
      Arguments(0)
]]>.Value

            VerifyOperationTreeForTest(Of UnaryExpressionSyntax)(source, expectedOperationTree)
        End Sub

        <CompilerTrait(CompilerFeature.IOperation)>
        <Fact()>
        Public Sub Test_UnaryOperatorExpression_Method_Plus_System_Object()
            Dim source = <![CDATA[
Class A
    Function Method() As System.Object
        Dim i As System.Object = Nothing
        Return +Method()'BIND:"+Method()"
    End Function
End Class

    ]]>.Value

            Dim expectedOperationTree = <![CDATA[
IUnaryOperation (UnaryOperatorKind.Plus, Checked) (OperationKind.UnaryOperator, Type: System.Object) (Syntax: '+Method()')
  Operand: 
    IInvocationOperation ( Function A.Method() As System.Object) (OperationKind.Invocation, Type: System.Object) (Syntax: 'Method()')
      Instance Receiver: 
        IInstanceReferenceOperation (OperationKind.InstanceReference, Type: A, IsImplicit) (Syntax: 'Method')
      Arguments(0)
]]>.Value

            VerifyOperationTreeForTest(Of UnaryExpressionSyntax)(source, expectedOperationTree)
        End Sub

        <CompilerTrait(CompilerFeature.IOperation)>
        <Fact()>
        Public Sub Test_UnaryOperatorExpression_Method_Minus_System_SByte()
            Dim source = <![CDATA[
Class A
    Function Method() As System.SByte
        Dim i As System.SByte = Nothing
        Return -Method()'BIND:"-Method()"
    End Function
End Class

    ]]>.Value

            Dim expectedOperationTree = <![CDATA[
IUnaryOperation (UnaryOperatorKind.Minus, Checked) (OperationKind.UnaryOperator, Type: System.SByte) (Syntax: '-Method()')
  Operand: 
    IInvocationOperation ( Function A.Method() As System.SByte) (OperationKind.Invocation, Type: System.SByte) (Syntax: 'Method()')
      Instance Receiver: 
        IInstanceReferenceOperation (OperationKind.InstanceReference, Type: A, IsImplicit) (Syntax: 'Method')
      Arguments(0)
]]>.Value

            VerifyOperationTreeForTest(Of UnaryExpressionSyntax)(source, expectedOperationTree)
        End Sub

        <CompilerTrait(CompilerFeature.IOperation)>
        <Fact()>
        Public Sub Test_UnaryOperatorExpression_Method_Minus_System_Int16()
            Dim source = <![CDATA[
Class A
    Function Method() As System.Int16
        Dim i As System.Int16 = Nothing
        Return -Method()'BIND:"-Method()"
    End Function
End Class

    ]]>.Value

            Dim expectedOperationTree = <![CDATA[
IUnaryOperation (UnaryOperatorKind.Minus, Checked) (OperationKind.UnaryOperator, Type: System.Int16) (Syntax: '-Method()')
  Operand: 
    IInvocationOperation ( Function A.Method() As System.Int16) (OperationKind.Invocation, Type: System.Int16) (Syntax: 'Method()')
      Instance Receiver: 
        IInstanceReferenceOperation (OperationKind.InstanceReference, Type: A, IsImplicit) (Syntax: 'Method')
      Arguments(0)
]]>.Value

            VerifyOperationTreeForTest(Of UnaryExpressionSyntax)(source, expectedOperationTree)
        End Sub

        <CompilerTrait(CompilerFeature.IOperation)>
        <Fact()>
        Public Sub Test_UnaryOperatorExpression_Method_Minus_System_Int32()
            Dim source = <![CDATA[
Class A
    Function Method() As System.Int32
        Dim i As System.Int32 = Nothing
        Return -Method()'BIND:"-Method()"
    End Function
End Class

    ]]>.Value

            Dim expectedOperationTree = <![CDATA[
IUnaryOperation (UnaryOperatorKind.Minus, Checked) (OperationKind.UnaryOperator, Type: System.Int32) (Syntax: '-Method()')
  Operand: 
    IInvocationOperation ( Function A.Method() As System.Int32) (OperationKind.Invocation, Type: System.Int32) (Syntax: 'Method()')
      Instance Receiver: 
        IInstanceReferenceOperation (OperationKind.InstanceReference, Type: A, IsImplicit) (Syntax: 'Method')
      Arguments(0)
]]>.Value

            VerifyOperationTreeForTest(Of UnaryExpressionSyntax)(source, expectedOperationTree)
        End Sub

        <CompilerTrait(CompilerFeature.IOperation)>
        <Fact()>
        Public Sub Test_UnaryOperatorExpression_Method_Minus_System_Int64()
            Dim source = <![CDATA[
Class A
    Function Method() As System.Int64
        Dim i As System.Int64 = Nothing
        Return -Method()'BIND:"-Method()"
    End Function
End Class

    ]]>.Value

            Dim expectedOperationTree = <![CDATA[
IUnaryOperation (UnaryOperatorKind.Minus, Checked) (OperationKind.UnaryOperator, Type: System.Int64) (Syntax: '-Method()')
  Operand: 
    IInvocationOperation ( Function A.Method() As System.Int64) (OperationKind.Invocation, Type: System.Int64) (Syntax: 'Method()')
      Instance Receiver: 
        IInstanceReferenceOperation (OperationKind.InstanceReference, Type: A, IsImplicit) (Syntax: 'Method')
      Arguments(0)
]]>.Value

            VerifyOperationTreeForTest(Of UnaryExpressionSyntax)(source, expectedOperationTree)
        End Sub

        <CompilerTrait(CompilerFeature.IOperation)>
        <Fact()>
        Public Sub Test_UnaryOperatorExpression_Method_Minus_System_Decimal()
            Dim source = <![CDATA[
Class A
    Function Method() As System.Decimal
        Dim i As System.Decimal = Nothing
        Return -Method()'BIND:"-Method()"
    End Function
End Class

    ]]>.Value

            Dim expectedOperationTree = <![CDATA[
IUnaryOperation (UnaryOperatorKind.Minus, Checked) (OperationKind.UnaryOperator, Type: System.Decimal) (Syntax: '-Method()')
  Operand: 
    IInvocationOperation ( Function A.Method() As System.Decimal) (OperationKind.Invocation, Type: System.Decimal) (Syntax: 'Method()')
      Instance Receiver: 
        IInstanceReferenceOperation (OperationKind.InstanceReference, Type: A, IsImplicit) (Syntax: 'Method')
      Arguments(0)
]]>.Value

            VerifyOperationTreeForTest(Of UnaryExpressionSyntax)(source, expectedOperationTree)
        End Sub

        <CompilerTrait(CompilerFeature.IOperation)>
        <Fact()>
        Public Sub Test_UnaryOperatorExpression_Method_Minus_System_Single()
            Dim source = <![CDATA[
Class A
    Function Method() As System.Single
        Dim i As System.Single = Nothing
        Return -Method()'BIND:"-Method()"
    End Function
End Class

    ]]>.Value

            Dim expectedOperationTree = <![CDATA[
IUnaryOperation (UnaryOperatorKind.Minus, Checked) (OperationKind.UnaryOperator, Type: System.Single) (Syntax: '-Method()')
  Operand: 
    IInvocationOperation ( Function A.Method() As System.Single) (OperationKind.Invocation, Type: System.Single) (Syntax: 'Method()')
      Instance Receiver: 
        IInstanceReferenceOperation (OperationKind.InstanceReference, Type: A, IsImplicit) (Syntax: 'Method')
      Arguments(0)
]]>.Value

            VerifyOperationTreeForTest(Of UnaryExpressionSyntax)(source, expectedOperationTree)
        End Sub

        <CompilerTrait(CompilerFeature.IOperation)>
        <Fact()>
        Public Sub Test_UnaryOperatorExpression_Method_Minus_System_Double()
            Dim source = <![CDATA[
Class A
    Function Method() As System.Double
        Dim i As System.Double = Nothing
        Return -Method()'BIND:"-Method()"
    End Function
End Class

    ]]>.Value

            Dim expectedOperationTree = <![CDATA[
IUnaryOperation (UnaryOperatorKind.Minus, Checked) (OperationKind.UnaryOperator, Type: System.Double) (Syntax: '-Method()')
  Operand: 
    IInvocationOperation ( Function A.Method() As System.Double) (OperationKind.Invocation, Type: System.Double) (Syntax: 'Method()')
      Instance Receiver: 
        IInstanceReferenceOperation (OperationKind.InstanceReference, Type: A, IsImplicit) (Syntax: 'Method')
      Arguments(0)
]]>.Value

            VerifyOperationTreeForTest(Of UnaryExpressionSyntax)(source, expectedOperationTree)
        End Sub

        <CompilerTrait(CompilerFeature.IOperation)>
        <Fact()>
        Public Sub Test_UnaryOperatorExpression_Method_Minus_System_Object()
            Dim source = <![CDATA[
Class A
    Function Method() As System.Object
        Dim i As System.Object = Nothing
        Return -Method()'BIND:"-Method()"
    End Function
End Class

    ]]>.Value

            Dim expectedOperationTree = <![CDATA[
IUnaryOperation (UnaryOperatorKind.Minus, Checked) (OperationKind.UnaryOperator, Type: System.Object) (Syntax: '-Method()')
  Operand: 
    IInvocationOperation ( Function A.Method() As System.Object) (OperationKind.Invocation, Type: System.Object) (Syntax: 'Method()')
      Instance Receiver: 
        IInstanceReferenceOperation (OperationKind.InstanceReference, Type: A, IsImplicit) (Syntax: 'Method')
      Arguments(0)
]]>.Value

            VerifyOperationTreeForTest(Of UnaryExpressionSyntax)(source, expectedOperationTree)
        End Sub

        <CompilerTrait(CompilerFeature.IOperation)>
        <Fact()>
        Public Sub Test_UnaryOperatorExpression_Method_Not_System_SByte()
            Dim source = <![CDATA[
Class A
    Function Method() As System.SByte
        Dim i As System.SByte = Nothing
        Return Not Method()'BIND:"Not Method()"
    End Function
End Class

    ]]>.Value

            Dim expectedOperationTree = <![CDATA[
IUnaryOperation (UnaryOperatorKind.Not, Checked) (OperationKind.UnaryOperator, Type: System.SByte) (Syntax: 'Not Method()')
  Operand: 
    IInvocationOperation ( Function A.Method() As System.SByte) (OperationKind.Invocation, Type: System.SByte) (Syntax: 'Method()')
      Instance Receiver: 
        IInstanceReferenceOperation (OperationKind.InstanceReference, Type: A, IsImplicit) (Syntax: 'Method')
      Arguments(0)
]]>.Value

            VerifyOperationTreeForTest(Of UnaryExpressionSyntax)(source, expectedOperationTree)
        End Sub

        <CompilerTrait(CompilerFeature.IOperation)>
        <Fact()>
        Public Sub Test_UnaryOperatorExpression_Method_Not_System_Byte()
            Dim source = <![CDATA[
Class A
    Function Method() As System.Byte
        Dim i As System.Byte = Nothing
        Return Not Method()'BIND:"Not Method()"
    End Function
End Class

    ]]>.Value

            Dim expectedOperationTree = <![CDATA[
IUnaryOperation (UnaryOperatorKind.Not, Checked) (OperationKind.UnaryOperator, Type: System.Byte) (Syntax: 'Not Method()')
  Operand: 
    IInvocationOperation ( Function A.Method() As System.Byte) (OperationKind.Invocation, Type: System.Byte) (Syntax: 'Method()')
      Instance Receiver: 
        IInstanceReferenceOperation (OperationKind.InstanceReference, Type: A, IsImplicit) (Syntax: 'Method')
      Arguments(0)
]]>.Value

            VerifyOperationTreeForTest(Of UnaryExpressionSyntax)(source, expectedOperationTree)
        End Sub

        <CompilerTrait(CompilerFeature.IOperation)>
        <Fact()>
        Public Sub Test_UnaryOperatorExpression_Method_Not_System_Int16()
            Dim source = <![CDATA[
Class A
    Function Method() As System.Int16
        Dim i As System.Int16 = Nothing
        Return Not Method()'BIND:"Not Method()"
    End Function
End Class

    ]]>.Value

            Dim expectedOperationTree = <![CDATA[
IUnaryOperation (UnaryOperatorKind.Not, Checked) (OperationKind.UnaryOperator, Type: System.Int16) (Syntax: 'Not Method()')
  Operand: 
    IInvocationOperation ( Function A.Method() As System.Int16) (OperationKind.Invocation, Type: System.Int16) (Syntax: 'Method()')
      Instance Receiver: 
        IInstanceReferenceOperation (OperationKind.InstanceReference, Type: A, IsImplicit) (Syntax: 'Method')
      Arguments(0)
]]>.Value

            VerifyOperationTreeForTest(Of UnaryExpressionSyntax)(source, expectedOperationTree)
        End Sub

        <CompilerTrait(CompilerFeature.IOperation)>
        <Fact()>
        Public Sub Test_UnaryOperatorExpression_Method_Not_System_UInt16()
            Dim source = <![CDATA[
Class A
    Function Method() As System.UInt16
        Dim i As System.UInt16 = Nothing
        Return Not Method()'BIND:"Not Method()"
    End Function
End Class

    ]]>.Value

            Dim expectedOperationTree = <![CDATA[
IUnaryOperation (UnaryOperatorKind.Not, Checked) (OperationKind.UnaryOperator, Type: System.UInt16) (Syntax: 'Not Method()')
  Operand: 
    IInvocationOperation ( Function A.Method() As System.UInt16) (OperationKind.Invocation, Type: System.UInt16) (Syntax: 'Method()')
      Instance Receiver: 
        IInstanceReferenceOperation (OperationKind.InstanceReference, Type: A, IsImplicit) (Syntax: 'Method')
      Arguments(0)
]]>.Value

            VerifyOperationTreeForTest(Of UnaryExpressionSyntax)(source, expectedOperationTree)
        End Sub

        <CompilerTrait(CompilerFeature.IOperation)>
        <Fact()>
        Public Sub Test_UnaryOperatorExpression_Method_Not_System_Int32()
            Dim source = <![CDATA[
Class A
    Function Method() As System.Int32
        Dim i As System.Int32 = Nothing
        Return Not Method()'BIND:"Not Method()"
    End Function
End Class

    ]]>.Value

            Dim expectedOperationTree = <![CDATA[
IUnaryOperation (UnaryOperatorKind.Not, Checked) (OperationKind.UnaryOperator, Type: System.Int32) (Syntax: 'Not Method()')
  Operand: 
    IInvocationOperation ( Function A.Method() As System.Int32) (OperationKind.Invocation, Type: System.Int32) (Syntax: 'Method()')
      Instance Receiver: 
        IInstanceReferenceOperation (OperationKind.InstanceReference, Type: A, IsImplicit) (Syntax: 'Method')
      Arguments(0)
]]>.Value

            VerifyOperationTreeForTest(Of UnaryExpressionSyntax)(source, expectedOperationTree)
        End Sub

        <CompilerTrait(CompilerFeature.IOperation)>
        <Fact()>
        Public Sub Test_UnaryOperatorExpression_Method_Not_System_UInt32()
            Dim source = <![CDATA[
Class A
    Function Method() As System.UInt32
        Dim i As System.UInt32 = Nothing
        Return Not Method()'BIND:"Not Method()"
    End Function
End Class

    ]]>.Value

            Dim expectedOperationTree = <![CDATA[
IUnaryOperation (UnaryOperatorKind.Not, Checked) (OperationKind.UnaryOperator, Type: System.UInt32) (Syntax: 'Not Method()')
  Operand: 
    IInvocationOperation ( Function A.Method() As System.UInt32) (OperationKind.Invocation, Type: System.UInt32) (Syntax: 'Method()')
      Instance Receiver: 
        IInstanceReferenceOperation (OperationKind.InstanceReference, Type: A, IsImplicit) (Syntax: 'Method')
      Arguments(0)
]]>.Value

            VerifyOperationTreeForTest(Of UnaryExpressionSyntax)(source, expectedOperationTree)
        End Sub

        <CompilerTrait(CompilerFeature.IOperation)>
        <Fact()>
        Public Sub Test_UnaryOperatorExpression_Method_Not_System_Int64()
            Dim source = <![CDATA[
Class A
    Function Method() As System.Int64
        Dim i As System.Int64 = Nothing
        Return Not Method()'BIND:"Not Method()"
    End Function
End Class

    ]]>.Value

            Dim expectedOperationTree = <![CDATA[
IUnaryOperation (UnaryOperatorKind.Not, Checked) (OperationKind.UnaryOperator, Type: System.Int64) (Syntax: 'Not Method()')
  Operand: 
    IInvocationOperation ( Function A.Method() As System.Int64) (OperationKind.Invocation, Type: System.Int64) (Syntax: 'Method()')
      Instance Receiver: 
        IInstanceReferenceOperation (OperationKind.InstanceReference, Type: A, IsImplicit) (Syntax: 'Method')
      Arguments(0)
]]>.Value

            VerifyOperationTreeForTest(Of UnaryExpressionSyntax)(source, expectedOperationTree)
        End Sub

        <CompilerTrait(CompilerFeature.IOperation)>
        <Fact()>
        Public Sub Test_UnaryOperatorExpression_Method_Not_System_UInt64()
            Dim source = <![CDATA[
Class A
    Function Method() As System.UInt64
        Dim i As System.UInt64 = Nothing
        Return Not Method()'BIND:"Not Method()"
    End Function
End Class

    ]]>.Value

            Dim expectedOperationTree = <![CDATA[
IUnaryOperation (UnaryOperatorKind.Not, Checked) (OperationKind.UnaryOperator, Type: System.UInt64) (Syntax: 'Not Method()')
  Operand: 
    IInvocationOperation ( Function A.Method() As System.UInt64) (OperationKind.Invocation, Type: System.UInt64) (Syntax: 'Method()')
      Instance Receiver: 
        IInstanceReferenceOperation (OperationKind.InstanceReference, Type: A, IsImplicit) (Syntax: 'Method')
      Arguments(0)
]]>.Value

            VerifyOperationTreeForTest(Of UnaryExpressionSyntax)(source, expectedOperationTree)
        End Sub

        <CompilerTrait(CompilerFeature.IOperation)>
        <Fact()>
        Public Sub Test_UnaryOperatorExpression_Method_Not_System_Boolean()
            Dim source = <![CDATA[
Class A
    Function Method() As System.Boolean
        Dim i As System.Boolean = Nothing
        Return Not Method()'BIND:"Not Method()"
    End Function
End Class

    ]]>.Value

            Dim expectedOperationTree = <![CDATA[
IUnaryOperation (UnaryOperatorKind.Not, Checked) (OperationKind.UnaryOperator, Type: System.Boolean) (Syntax: 'Not Method()')
  Operand: 
    IInvocationOperation ( Function A.Method() As System.Boolean) (OperationKind.Invocation, Type: System.Boolean) (Syntax: 'Method()')
      Instance Receiver: 
        IInstanceReferenceOperation (OperationKind.InstanceReference, Type: A, IsImplicit) (Syntax: 'Method')
      Arguments(0)
]]>.Value

            VerifyOperationTreeForTest(Of UnaryExpressionSyntax)(source, expectedOperationTree)
        End Sub

        <CompilerTrait(CompilerFeature.IOperation)>
        <Fact()>
        Public Sub Test_UnaryOperatorExpression_Method_Not_System_Object()
            Dim source = <![CDATA[
Class A
    Function Method() As System.Object
        Dim i As System.Object = Nothing
        Return Not Method()'BIND:"Not Method()"
    End Function
End Class

    ]]>.Value

            Dim expectedOperationTree = <![CDATA[
IUnaryOperation (UnaryOperatorKind.Not, Checked) (OperationKind.UnaryOperator, Type: System.Object) (Syntax: 'Not Method()')
  Operand: 
    IInvocationOperation ( Function A.Method() As System.Object) (OperationKind.Invocation, Type: System.Object) (Syntax: 'Method()')
      Instance Receiver: 
        IInstanceReferenceOperation (OperationKind.InstanceReference, Type: A, IsImplicit) (Syntax: 'Method')
      Arguments(0)
]]>.Value

            VerifyOperationTreeForTest(Of UnaryExpressionSyntax)(source, expectedOperationTree)
        End Sub

        <CompilerTrait(CompilerFeature.IOperation)>
        <Fact()>
        Public Sub Test_UnaryOperatorExpression_Type_Plus_E()
            Dim source = <![CDATA[
Class A
    Function Method() As E
        Dim i As E = Nothing
        Return +i'BIND:"+i"
    End Function
End Class
Enum E
A
B
End Enum
    ]]>.Value

            Dim expectedOperationTree = <![CDATA[
IUnaryOperation (UnaryOperatorKind.Plus, Checked) (OperationKind.UnaryOperator, Type: System.Int32) (Syntax: '+i')
  Operand: 
    IConversionOperation (Implicit, TryCast: False, Unchecked) (OperationKind.Conversion, Type: System.Int32, IsImplicit) (Syntax: 'i')
      Conversion: CommonConversion (Exists: True, IsIdentity: False, IsNumeric: True, IsReference: False, IsUserDefined: False) (MethodSymbol: null)
      Operand: 
        ILocalReferenceOperation: i (OperationKind.LocalReference, Type: E) (Syntax: 'i')
]]>.Value

            VerifyOperationTreeForTest(Of UnaryExpressionSyntax)(source, expectedOperationTree)
        End Sub

        <CompilerTrait(CompilerFeature.IOperation)>
        <Fact()>
        Public Sub Test_UnaryOperatorExpression_Type_Minus_E()
            Dim source = <![CDATA[
Class A
    Function Method() As E
        Dim i As E = Nothing
        Return -i'BIND:"-i"
    End Function
End Class
Enum E
A
B
End Enum
    ]]>.Value

            Dim expectedOperationTree = <![CDATA[
IUnaryOperation (UnaryOperatorKind.Minus, Checked) (OperationKind.UnaryOperator, Type: System.Int32) (Syntax: '-i')
  Operand: 
    IConversionOperation (Implicit, TryCast: False, Unchecked) (OperationKind.Conversion, Type: System.Int32, IsImplicit) (Syntax: 'i')
      Conversion: CommonConversion (Exists: True, IsIdentity: False, IsNumeric: True, IsReference: False, IsUserDefined: False) (MethodSymbol: null)
      Operand: 
        ILocalReferenceOperation: i (OperationKind.LocalReference, Type: E) (Syntax: 'i')
]]>.Value

            VerifyOperationTreeForTest(Of UnaryExpressionSyntax)(source, expectedOperationTree)
        End Sub

        <CompilerTrait(CompilerFeature.IOperation)>
        <Fact()>
        Public Sub Test_UnaryOperatorExpression_Type_Not_E()
            Dim source = <![CDATA[
Class A
    Function Method() As E
        Dim i As E = Nothing
        Return Not i'BIND:"Not i"
    End Function
End Class
Enum E
A
B
End Enum
    ]]>.Value

            Dim expectedOperationTree = <![CDATA[
IUnaryOperation (UnaryOperatorKind.Not, Checked) (OperationKind.UnaryOperator, Type: E) (Syntax: 'Not i')
  Operand: 
    ILocalReferenceOperation: i (OperationKind.LocalReference, Type: E) (Syntax: 'i')
]]>.Value

            VerifyOperationTreeForTest(Of UnaryExpressionSyntax)(source, expectedOperationTree)
        End Sub

        <CompilerTrait(CompilerFeature.IOperation)>
        <Fact()>
        Public Sub Test_UnaryOperatorExpression_Method_Plus_E()
            Dim source = <![CDATA[
Class A
    Function Method() As E
        Dim i As E = Nothing
        Return +Method()'BIND:"+Method()"
    End Function
End Class
Enum E
A
B
End Enum
    ]]>.Value

            Dim expectedOperationTree = <![CDATA[
IUnaryOperation (UnaryOperatorKind.Plus, Checked) (OperationKind.UnaryOperator, Type: System.Int32) (Syntax: '+Method()')
  Operand: 
    IConversionOperation (Implicit, TryCast: False, Unchecked) (OperationKind.Conversion, Type: System.Int32, IsImplicit) (Syntax: 'Method()')
      Conversion: CommonConversion (Exists: True, IsIdentity: False, IsNumeric: True, IsReference: False, IsUserDefined: False) (MethodSymbol: null)
      Operand: 
        IInvocationOperation ( Function A.Method() As E) (OperationKind.Invocation, Type: E) (Syntax: 'Method()')
          Instance Receiver: 
            IInstanceReferenceOperation (OperationKind.InstanceReference, Type: A, IsImplicit) (Syntax: 'Method')
          Arguments(0)
]]>.Value

            VerifyOperationTreeForTest(Of UnaryExpressionSyntax)(source, expectedOperationTree)
        End Sub

        <CompilerTrait(CompilerFeature.IOperation)>
        <Fact()>
        Public Sub Test_UnaryOperatorExpression_Method_Minus_E()
            Dim source = <![CDATA[
Class A
    Function Method() As E
        Dim i As E = Nothing
        Return -Method()'BIND:"-Method()"
    End Function
End Class
Enum E
A
B
End Enum
    ]]>.Value

            Dim expectedOperationTree = <![CDATA[
IUnaryOperation (UnaryOperatorKind.Minus, Checked) (OperationKind.UnaryOperator, Type: System.Int32) (Syntax: '-Method()')
  Operand: 
    IConversionOperation (Implicit, TryCast: False, Unchecked) (OperationKind.Conversion, Type: System.Int32, IsImplicit) (Syntax: 'Method()')
      Conversion: CommonConversion (Exists: True, IsIdentity: False, IsNumeric: True, IsReference: False, IsUserDefined: False) (MethodSymbol: null)
      Operand: 
        IInvocationOperation ( Function A.Method() As E) (OperationKind.Invocation, Type: E) (Syntax: 'Method()')
          Instance Receiver: 
            IInstanceReferenceOperation (OperationKind.InstanceReference, Type: A, IsImplicit) (Syntax: 'Method')
          Arguments(0)
]]>.Value

            VerifyOperationTreeForTest(Of UnaryExpressionSyntax)(source, expectedOperationTree)
        End Sub

        <CompilerTrait(CompilerFeature.IOperation)>
        <Fact()>
        Public Sub Test_UnaryOperatorExpression_Method_Not_E()
            Dim source = <![CDATA[
Class A
    Function Method() As E
        Dim i As E = Nothing
        Return Not Method()'BIND:"Not Method()"
    End Function
End Class
Enum E
A
B
End Enum
    ]]>.Value

            Dim expectedOperationTree = <![CDATA[
IUnaryOperation (UnaryOperatorKind.Not, Checked) (OperationKind.UnaryOperator, Type: E) (Syntax: 'Not Method()')
  Operand: 
    IInvocationOperation ( Function A.Method() As E) (OperationKind.Invocation, Type: E) (Syntax: 'Method()')
      Instance Receiver: 
        IInstanceReferenceOperation (OperationKind.InstanceReference, Type: A, IsImplicit) (Syntax: 'Method')
      Arguments(0)
]]>.Value

            VerifyOperationTreeForTest(Of UnaryExpressionSyntax)(source, expectedOperationTree)
        End Sub

        <CompilerTrait(CompilerFeature.IOperation)>
        <Fact()>
        Public Sub Test_UnaryOperatorExpression_Type_Plus_CustomType()
            Dim source = <![CDATA[
Class A
    Function Method() As CustomType
        Dim i As CustomType = Nothing
        Return +i'BIND:"+i"
    End Function
End Class

Public Class CustomType
    Public Shared Operator -(x As CustomType) As CustomType
        Return x
    End Operator

    Public Shared operator +(x As CustomType) As CustomType
        return x
    End Operator

    Public Shared operator Not(x As CustomType) As CustomType
        return x
    End Operator
End CLass

    ]]>.Value

            Dim expectedOperationTree = <![CDATA[
IUnaryOperation (UnaryOperatorKind.Plus) (OperatorMethod: Function CustomType.op_UnaryPlus(x As CustomType) As CustomType) (OperationKind.UnaryOperator, Type: CustomType) (Syntax: '+i')
  Operand: 
    ILocalReferenceOperation: i (OperationKind.LocalReference, Type: CustomType) (Syntax: 'i')
]]>.Value

            VerifyOperationTreeForTest(Of UnaryExpressionSyntax)(source, expectedOperationTree)
        End Sub

        <CompilerTrait(CompilerFeature.IOperation)>
        <Fact()>
        Public Sub Test_UnaryOperatorExpression_Type_Minus_CustomType()
            Dim source = <![CDATA[
Class A
    Function Method() As CustomType
        Dim i As CustomType = Nothing
        Return -i'BIND:"-i"
    End Function
End Class

Public Class CustomType
    Public Shared Operator -(x As CustomType) As CustomType
        Return x
    End Operator

    Public Shared operator +(x As CustomType) As CustomType
        return x
    End Operator

    Public Shared operator Not(x As CustomType) As CustomType
        return x
    End Operator
End CLass

    ]]>.Value

            Dim expectedOperationTree = <![CDATA[
IUnaryOperation (UnaryOperatorKind.Minus) (OperatorMethod: Function CustomType.op_UnaryNegation(x As CustomType) As CustomType) (OperationKind.UnaryOperator, Type: CustomType) (Syntax: '-i')
  Operand: 
    ILocalReferenceOperation: i (OperationKind.LocalReference, Type: CustomType) (Syntax: 'i')
]]>.Value

            VerifyOperationTreeForTest(Of UnaryExpressionSyntax)(source, expectedOperationTree)
        End Sub

        <CompilerTrait(CompilerFeature.IOperation)>
        <Fact()>
        Public Sub Test_UnaryOperatorExpression_Type_Not_CustomType()
            Dim source = <![CDATA[
Class A
    Function Method() As CustomType
        Dim i As CustomType = Nothing
        Return Not i'BIND:"Not i"
    End Function
End Class

Public Class CustomType
    Public Shared Operator -(x As CustomType) As CustomType
        Return x
    End Operator

    Public Shared operator +(x As CustomType) As CustomType
        return x
    End Operator

    Public Shared operator Not(x As CustomType) As CustomType
        return x
    End Operator
End CLass

    ]]>.Value

            Dim expectedOperationTree = <![CDATA[
IUnaryOperation (UnaryOperatorKind.Not) (OperatorMethod: Function CustomType.op_OnesComplement(x As CustomType) As CustomType) (OperationKind.UnaryOperator, Type: CustomType) (Syntax: 'Not i')
  Operand: 
    ILocalReferenceOperation: i (OperationKind.LocalReference, Type: CustomType) (Syntax: 'i')
]]>.Value

            VerifyOperationTreeForTest(Of UnaryExpressionSyntax)(source, expectedOperationTree)
        End Sub

        <CompilerTrait(CompilerFeature.IOperation)>
        <Fact()>
        Public Sub Test_UnaryOperatorExpression_Method_Plus_CustomType()
            Dim source = <![CDATA[
Class A
    Function Method() As CustomType
        Dim i As CustomType = Nothing
        Return +Method()'BIND:"+Method()"
    End Function
End Class

Public Class CustomType
    Public Shared Operator -(x As CustomType) As CustomType
        Return x
    End Operator

    Public Shared operator +(x As CustomType) As CustomType
        return x
    End Operator

    Public Shared operator Not(x As CustomType) As CustomType
        return x
    End Operator
End CLass

    ]]>.Value

            Dim expectedOperationTree = <![CDATA[
IUnaryOperation (UnaryOperatorKind.Plus) (OperatorMethod: Function CustomType.op_UnaryPlus(x As CustomType) As CustomType) (OperationKind.UnaryOperator, Type: CustomType) (Syntax: '+Method()')
  Operand: 
    IInvocationOperation ( Function A.Method() As CustomType) (OperationKind.Invocation, Type: CustomType) (Syntax: 'Method()')
      Instance Receiver: 
        IInstanceReferenceOperation (OperationKind.InstanceReference, Type: A, IsImplicit) (Syntax: 'Method')
      Arguments(0)
]]>.Value

            VerifyOperationTreeForTest(Of UnaryExpressionSyntax)(source, expectedOperationTree)
        End Sub

        <CompilerTrait(CompilerFeature.IOperation)>
        <Fact()>
        Public Sub Test_UnaryOperatorExpression_Method_Minus_CustomType()
            Dim source = <![CDATA[
Class A
    Function Method() As CustomType
        Dim i As CustomType = Nothing
        Return -Method()'BIND:"-Method()"
    End Function
End Class

Public Class CustomType
    Public Shared Operator -(x As CustomType) As CustomType
        Return x
    End Operator

    Public Shared operator +(x As CustomType) As CustomType
        return x
    End Operator

    Public Shared operator Not(x As CustomType) As CustomType
        return x
    End Operator
End CLass

    ]]>.Value

            Dim expectedOperationTree = <![CDATA[
IUnaryOperation (UnaryOperatorKind.Minus) (OperatorMethod: Function CustomType.op_UnaryNegation(x As CustomType) As CustomType) (OperationKind.UnaryOperator, Type: CustomType) (Syntax: '-Method()')
  Operand: 
    IInvocationOperation ( Function A.Method() As CustomType) (OperationKind.Invocation, Type: CustomType) (Syntax: 'Method()')
      Instance Receiver: 
        IInstanceReferenceOperation (OperationKind.InstanceReference, Type: A, IsImplicit) (Syntax: 'Method')
      Arguments(0)
]]>.Value

            VerifyOperationTreeForTest(Of UnaryExpressionSyntax)(source, expectedOperationTree)
        End Sub

        <CompilerTrait(CompilerFeature.IOperation)>
        <Fact()>
        Public Sub Test_UnaryOperatorExpression_Method_Not_CustomType()
            Dim source = <![CDATA[
Class A
    Function Method() As CustomType
        Dim i As CustomType = Nothing
        Return Not Method()'BIND:"Not Method()"
    End Function
End Class

Public Class CustomType
    Public Shared Operator -(x As CustomType) As CustomType
        Return x
    End Operator

    Public Shared operator +(x As CustomType) As CustomType
        return x
    End Operator

    Public Shared operator Not(x As CustomType) As CustomType
        return x
    End Operator
End CLass

    ]]>.Value

            Dim expectedOperationTree = <![CDATA[
IUnaryOperation (UnaryOperatorKind.Not) (OperatorMethod: Function CustomType.op_OnesComplement(x As CustomType) As CustomType) (OperationKind.UnaryOperator, Type: CustomType) (Syntax: 'Not Method()')
  Operand: 
    IInvocationOperation ( Function A.Method() As CustomType) (OperationKind.Invocation, Type: CustomType) (Syntax: 'Method()')
      Instance Receiver: 
        IInstanceReferenceOperation (OperationKind.InstanceReference, Type: A, IsImplicit) (Syntax: 'Method')
      Arguments(0)
]]>.Value

            VerifyOperationTreeForTest(Of UnaryExpressionSyntax)(source, expectedOperationTree)
        End Sub

        <CompilerTrait(CompilerFeature.IOperation)>
        <Fact(), WorkItem(18135, "https://github.com/dotnet/roslyn/issues/18135")>
        Public Sub Test_UnaryOperatorExpression_Type_And_TrueFalse()
            Dim source = <![CDATA[

Public Class CustomType
    Public Shared Operator IsTrue(x As CustomType) As Boolean
        Return True
    End Operator

    Public Shared Operator IsFalse(x As CustomType) As Boolean
        Return False
    End Operator

    Public Shared Operator And(x As CustomType, y As CustomType) As CustomType
        Return x
    End Operator

    Public Shared Operator Or(x As CustomType, y As CustomType) As CustomType
        Return x
    End Operator
End Class

Class A
    Sub Method()
        Dim x As CustomType = New CustomType()
        Dim y As CustomType = New CustomType()
        If x AndAlso y Then'BIND:"If x AndAlso y Then"
        End If
    End Sub
End Class

    ]]>.Value

            Dim expectedOperationTree = <![CDATA[
IConditionalOperation (OperationKind.Conditional, Type: null) (Syntax: 'If x AndAls ... End If')
  Condition: 
    IUnaryOperation (UnaryOperatorKind.True) (OperatorMethod: Function CustomType.op_True(x As CustomType) As System.Boolean) (OperationKind.UnaryOperator, Type: System.Boolean, IsImplicit) (Syntax: 'x AndAlso y')
      Operand: 
        IBinaryOperation (BinaryOperatorKind.ConditionalAnd) (OperatorMethod: Function CustomType.op_BitwiseAnd(x As CustomType, y As CustomType) As CustomType) (OperationKind.BinaryOperator, Type: CustomType) (Syntax: 'x AndAlso y')
          Left: 
            ILocalReferenceOperation: x (OperationKind.LocalReference, Type: CustomType) (Syntax: 'x')
          Right: 
<<<<<<< HEAD
            ILocalReferenceOperation: y (OperationKind.LocalReference, Type: CustomType) (Syntax: 'y')
  WhenTrue: 
    IBlockOperation (0 statements) (OperationKind.Block, Type: null) (Syntax: 'If x AndAls ... End If')
  WhenFalse: 
=======
            ILocalReferenceExpression: y (OperationKind.LocalReferenceExpression, Type: CustomType) (Syntax: 'y')
  IfTrue: 
    IBlockStatement (0 statements) (OperationKind.BlockStatement, IsImplicit) (Syntax: 'If x AndAls ... End If')
  IfFalse: 
>>>>>>> 7cdd69e7
    null
]]>.Value

            VerifyOperationTreeForTest(Of MultiLineIfBlockSyntax)(source, expectedOperationTree)
        End Sub

        <CompilerTrait(CompilerFeature.IOperation)>
        <Fact(), WorkItem(18135, "https://github.com/dotnet/roslyn/issues/18135")>
        Public Sub Test_UnaryOperatorExpression_Type_Or_TrueFalse()
            Dim source = <![CDATA[

Public Class CustomType
    Public Shared Operator IsTrue(x As CustomType) As Boolean
        Return True
    End Operator

    Public Shared Operator IsFalse(x As CustomType) As Boolean
        Return False
    End Operator

    Public Shared Operator And(x As CustomType, y As CustomType) As CustomType
        Return x
    End Operator

    Public Shared Operator Or(x As CustomType, y As CustomType) As CustomType
        Return x
    End Operator
End Class

Class A
    Sub Method()
        Dim x As CustomType = New CustomType()
        Dim y As CustomType = New CustomType()
        If x OrElse y Then'BIND:"If x OrElse y Then"
        End If
    End Sub
End Class

    ]]>.Value

            Dim expectedOperationTree = <![CDATA[
IConditionalOperation (OperationKind.Conditional, Type: null) (Syntax: 'If x OrElse ... End If')
  Condition: 
    IUnaryOperation (UnaryOperatorKind.True) (OperatorMethod: Function CustomType.op_True(x As CustomType) As System.Boolean) (OperationKind.UnaryOperator, Type: System.Boolean, IsImplicit) (Syntax: 'x OrElse y')
      Operand: 
        IBinaryOperation (BinaryOperatorKind.ConditionalAnd) (OperatorMethod: Function CustomType.op_BitwiseOr(x As CustomType, y As CustomType) As CustomType) (OperationKind.BinaryOperator, Type: CustomType) (Syntax: 'x OrElse y')
          Left: 
            ILocalReferenceOperation: x (OperationKind.LocalReference, Type: CustomType) (Syntax: 'x')
          Right: 
<<<<<<< HEAD
            ILocalReferenceOperation: y (OperationKind.LocalReference, Type: CustomType) (Syntax: 'y')
  WhenTrue: 
    IBlockOperation (0 statements) (OperationKind.Block, Type: null) (Syntax: 'If x OrElse ... End If')
  WhenFalse: 
=======
            ILocalReferenceExpression: y (OperationKind.LocalReferenceExpression, Type: CustomType) (Syntax: 'y')
  IfTrue: 
    IBlockStatement (0 statements) (OperationKind.BlockStatement, IsImplicit) (Syntax: 'If x OrElse ... End If')
  IfFalse: 
>>>>>>> 7cdd69e7
    null
]]>.Value

            VerifyOperationTreeForTest(Of MultiLineIfBlockSyntax)(source, expectedOperationTree)
        End Sub

        <CompilerTrait(CompilerFeature.IOperation)>
        <Fact()>
        Public Sub Test_UnaryOperatorExpression_With_CustomType_NoRightOperator()
            Dim source = <![CDATA[
Class A
    Function Method() As CustomType
        Dim i As CustomType = Nothing
        Return +i'BIND:"+i"
    End Function
End Class

Public Class CustomType
End CLass

    ]]>.Value

            Dim expectedOperationTree = <![CDATA[
IUnaryOperation (UnaryOperatorKind.Plus, Checked) (OperationKind.UnaryOperator, Type: ?, IsInvalid) (Syntax: '+i')
  Operand: 
    ILocalReferenceOperation: i (OperationKind.LocalReference, Type: CustomType, IsInvalid) (Syntax: 'i')
]]>.Value

            VerifyOperationTreeForTest(Of UnaryExpressionSyntax)(source, expectedOperationTree)
        End Sub

        <CompilerTrait(CompilerFeature.IOperation)>
        <Fact()>
        Public Sub Test_UnaryOperatorExpression_With_CustomType_DerivedTypes()
            Dim source = <![CDATA[
Class A
    Function Method() As BaseType
        Dim i As DerivedType = Nothing
        Return +i 'BIND:"+i"
    End Function
End Class

Public Class BaseType
    Public Shared Operator +(x As BaseType) As BaseType
        Return x
    End Operator
End Class

Public Class DerivedType
    Inherits BaseType
End Class]]>.Value

            Dim expectedOperationTree = <![CDATA[
IUnaryOperation (UnaryOperatorKind.Plus) (OperatorMethod: Function BaseType.op_UnaryPlus(x As BaseType) As BaseType) (OperationKind.UnaryOperator, Type: BaseType) (Syntax: '+i')
  Operand: 
    IConversionOperation (Implicit, TryCast: False, Unchecked) (OperationKind.Conversion, Type: BaseType, IsImplicit) (Syntax: 'i')
      Conversion: CommonConversion (Exists: True, IsIdentity: False, IsNumeric: False, IsReference: True, IsUserDefined: False) (MethodSymbol: null)
      Operand: 
        ILocalReferenceOperation: i (OperationKind.LocalReference, Type: DerivedType) (Syntax: 'i')
]]>.Value

            VerifyOperationTreeForTest(Of UnaryExpressionSyntax)(source, expectedOperationTree)
        End Sub

        <CompilerTrait(CompilerFeature.IOperation)>
        <Fact()>
        Public Sub Test_UnaryOperatorExpression_With_CustomType_ImplicitConversion()
            Dim source = <![CDATA[
Class A
    Function Method() As BaseType
        Dim i As DerivedType = Nothing
        Return +i 'BIND:"+i"
    End Function
End Class

Public Class BaseType
    Public Shared Operator +(x As BaseType) As BaseType
        Return x
    End Operator
End Class

Public Class DerivedType
    Public Shared Narrowing Operator CType(ByVal x As DerivedType) As BaseType
        Return New BaseType()
    End Operator
End Class]]>.Value

            Dim expectedOperationTree = <![CDATA[
IUnaryOperation (UnaryOperatorKind.Plus, Checked) (OperationKind.UnaryOperator, Type: ?, IsInvalid) (Syntax: '+i')
  Operand: 
    ILocalReferenceOperation: i (OperationKind.LocalReference, Type: DerivedType, IsInvalid) (Syntax: 'i')
]]>.Value

            VerifyOperationTreeForTest(Of UnaryExpressionSyntax)(source, expectedOperationTree)
        End Sub

        <CompilerTrait(CompilerFeature.IOperation)>
        <Fact()>
        Public Sub Test_UnaryOperatorExpression_With_CustomType_ExplicitConversion()
            Dim source = <![CDATA[
Class A
    Function Method() As BaseType
        Dim i As DerivedType = Nothing
        Return +i 'BIND:"+i"
    End Function
End Class

Public Class BaseType
    Public Shared Operator +(x As BaseType) As BaseType
        Return x
    End Operator
End Class

Public Class DerivedType
    Public Shared Widening Operator CType(ByVal x As DerivedType) As BaseType
        Return New BaseType()
    End Operator
End Class]]>.Value

            Dim expectedOperationTree = <![CDATA[
IUnaryOperation (UnaryOperatorKind.Plus, Checked) (OperationKind.UnaryOperator, Type: ?, IsInvalid) (Syntax: '+i')
  Operand: 
    ILocalReferenceOperation: i (OperationKind.LocalReference, Type: DerivedType, IsInvalid) (Syntax: 'i')
]]>.Value

            VerifyOperationTreeForTest(Of UnaryExpressionSyntax)(source, expectedOperationTree)
        End Sub

        <CompilerTrait(CompilerFeature.IOperation)>
        <Fact()>
        Public Sub Test_UnaryOperatorExpression_With_CustomType_Malformed_Operator()
            Dim source = <![CDATA[
Class A
    Function Method() As BaseType
        Dim i As BaseType = Nothing
        Return +i 'BIND:"+i"
    End Function
End Class

Public Class BaseType
    Public Shared Operator +(x As Integer) As BaseType
        Return New BaseType()
    End Operator
End Class]]>.Value

            Dim expectedOperationTree = <![CDATA[
IUnaryOperation (UnaryOperatorKind.Plus, Checked) (OperationKind.UnaryOperator, Type: ?, IsInvalid) (Syntax: '+i')
  Operand: 
    ILocalReferenceOperation: i (OperationKind.LocalReference, Type: BaseType, IsInvalid) (Syntax: 'i')
]]>.Value

            VerifyOperationTreeForTest(Of UnaryExpressionSyntax)(source, expectedOperationTree)
        End Sub

        <CompilerTrait(CompilerFeature.IOperation)>
        <Fact>
        Public Sub VerifyLiftedUnaryOperators1()
            Dim source = <![CDATA[
Class C
    Sub F(x as Integer?)
        dim y = -x 'BIND:"-x"
    End Sub
End Class
]]>.Value

            Dim expectedOperationTree = <![CDATA[
IUnaryOperation (UnaryOperatorKind.Minus, IsLifted, Checked) (OperationKind.UnaryOperator, Type: System.Nullable(Of System.Int32)) (Syntax: '-x')
  Operand: 
    IParameterReferenceOperation: x (OperationKind.ParameterReference, Type: System.Nullable(Of System.Int32)) (Syntax: 'x')
]]>.Value

            VerifyOperationTreeForTest(Of UnaryExpressionSyntax)(source, expectedOperationTree)
        End Sub

        <CompilerTrait(CompilerFeature.IOperation)>
        <Fact>
        Public Sub VerifyNonLiftedUnaryOperators1()
            Dim source = <![CDATA[
Class C
    Sub F(x as Integer)
        dim y = -x 'BIND:"-x"
    End Sub
End Class
]]>.Value

            Dim expectedOperationTree = <![CDATA[
IUnaryOperation (UnaryOperatorKind.Minus, Checked) (OperationKind.UnaryOperator, Type: System.Int32) (Syntax: '-x')
  Operand: 
    IParameterReferenceOperation: x (OperationKind.ParameterReference, Type: System.Int32) (Syntax: 'x')
]]>.Value

            VerifyOperationTreeForTest(Of UnaryExpressionSyntax)(source, expectedOperationTree)
        End Sub

        <CompilerTrait(CompilerFeature.IOperation)>
        <Fact>
        Public Sub VerifyUncheckedLiftedUnaryOperators1()
            Dim source = <![CDATA[
Class C
    Sub F(x as Integer?)
        dim y = -x 'BIND:"-x"
    End Sub
End Class
]]>.Value

            Dim expectedOperationTree = <![CDATA[
IUnaryOperation (UnaryOperatorKind.Minus, IsLifted) (OperationKind.UnaryOperator, Type: System.Nullable(Of System.Int32)) (Syntax: '-x')
  Operand: 
    IParameterReferenceOperation: x (OperationKind.ParameterReference, Type: System.Nullable(Of System.Int32)) (Syntax: 'x')
]]>.Value

            Dim expectedDiagnostics = String.Empty

            Dim fileName = "a.vb"
            Dim syntaxTree = Parse(source, fileName)
            Dim references = DefaultVbReferences.Concat({ValueTupleRef, SystemRuntimeFacadeRef})
            Dim compilation = CreateCompilationWithMscorlib45AndVBRuntime({syntaxTree}, references:=references, options:=TestOptions.ReleaseDll.WithOverflowChecks(False))

            VerifyOperationTreeAndDiagnosticsForTest(Of UnaryExpressionSyntax)(compilation, fileName, expectedOperationTree, expectedDiagnostics)
        End Sub

        <CompilerTrait(CompilerFeature.IOperation)>
        <Fact>
        Public Sub VerifyUncheckedNonLiftedUnaryOperators1()
            Dim source = <![CDATA[
Class C
    Sub F(x as Integer)
        dim y = -x 'BIND:"-x"
    End Sub
End Class
]]>.Value

            Dim expectedOperationTree = <![CDATA[
IUnaryOperation (UnaryOperatorKind.Minus) (OperationKind.UnaryOperator, Type: System.Int32) (Syntax: '-x')
  Operand: 
    IParameterReferenceOperation: x (OperationKind.ParameterReference, Type: System.Int32) (Syntax: 'x')
]]>.Value

            Dim expectedDiagnostics = String.Empty

            Dim fileName = "a.vb"
            Dim syntaxTree = Parse(source, fileName)
            Dim references = DefaultVbReferences.Concat({ValueTupleRef, SystemRuntimeFacadeRef})
            Dim compilation = CreateCompilationWithMscorlib45AndVBRuntime({syntaxTree}, references:=references, options:=TestOptions.ReleaseDll.WithOverflowChecks(False))

            VerifyOperationTreeAndDiagnosticsForTest(Of UnaryExpressionSyntax)(compilation, fileName, expectedOperationTree, expectedDiagnostics)
        End Sub

        <CompilerTrait(CompilerFeature.IOperation)>
        <Fact>
        Public Sub VerifyLiftedUserDefinedUnaryOperators1()
            Dim source = <![CDATA[
Structure C
    Public Shared Operator -(c as C) as C
    End Operator

    Sub F(x as C?)
        dim y = -x 'BIND:"-x"
    End Sub
End Structure
]]>.Value

            Dim expectedOperationTree = <![CDATA[
IUnaryOperation (UnaryOperatorKind.Minus, IsLifted) (OperatorMethod: Function C.op_UnaryNegation(c As C) As C) (OperationKind.UnaryOperator, Type: System.Nullable(Of C)) (Syntax: '-x')
  Operand: 
    IParameterReferenceOperation: x (OperationKind.ParameterReference, Type: System.Nullable(Of C)) (Syntax: 'x')
]]>.Value

            VerifyOperationTreeForTest(Of UnaryExpressionSyntax)(source, expectedOperationTree)
        End Sub

        <CompilerTrait(CompilerFeature.IOperation)>
        <Fact>
        Public Sub VerifyNonLiftedUserDefinedUnaryOperators1()
            Dim source = <![CDATA[
Structure C
    Public Shared Operator -(c as C) as C
    End Operator

    Sub F(x as C)
        dim y = -x 'BIND:"-x"
    End Sub
End Structure
]]>.Value

            Dim expectedOperationTree = <![CDATA[
IUnaryOperation (UnaryOperatorKind.Minus) (OperatorMethod: Function C.op_UnaryNegation(c As C) As C) (OperationKind.UnaryOperator, Type: C) (Syntax: '-x')
  Operand: 
    IParameterReferenceOperation: x (OperationKind.ParameterReference, Type: C) (Syntax: 'x')
]]>.Value

            VerifyOperationTreeForTest(Of UnaryExpressionSyntax)(source, expectedOperationTree)
        End Sub
    End Class
End Namespace<|MERGE_RESOLUTION|>--- conflicted
+++ resolved
@@ -1858,17 +1858,10 @@
           Left: 
             ILocalReferenceOperation: x (OperationKind.LocalReference, Type: CustomType) (Syntax: 'x')
           Right: 
-<<<<<<< HEAD
             ILocalReferenceOperation: y (OperationKind.LocalReference, Type: CustomType) (Syntax: 'y')
   WhenTrue: 
-    IBlockOperation (0 statements) (OperationKind.Block, Type: null) (Syntax: 'If x AndAls ... End If')
+    IBlockOperation (0 statements) (OperationKind.Block, Type: null, IsImplicit) (Syntax: 'If x AndAls ... End If')
   WhenFalse: 
-=======
-            ILocalReferenceExpression: y (OperationKind.LocalReferenceExpression, Type: CustomType) (Syntax: 'y')
-  IfTrue: 
-    IBlockStatement (0 statements) (OperationKind.BlockStatement, IsImplicit) (Syntax: 'If x AndAls ... End If')
-  IfFalse: 
->>>>>>> 7cdd69e7
     null
 ]]>.Value
 
@@ -1918,17 +1911,10 @@
           Left: 
             ILocalReferenceOperation: x (OperationKind.LocalReference, Type: CustomType) (Syntax: 'x')
           Right: 
-<<<<<<< HEAD
             ILocalReferenceOperation: y (OperationKind.LocalReference, Type: CustomType) (Syntax: 'y')
   WhenTrue: 
-    IBlockOperation (0 statements) (OperationKind.Block, Type: null) (Syntax: 'If x OrElse ... End If')
+    IBlockOperation (0 statements) (OperationKind.Block, Type: null, IsImplicit) (Syntax: 'If x OrElse ... End If')
   WhenFalse: 
-=======
-            ILocalReferenceExpression: y (OperationKind.LocalReferenceExpression, Type: CustomType) (Syntax: 'y')
-  IfTrue: 
-    IBlockStatement (0 statements) (OperationKind.BlockStatement, IsImplicit) (Syntax: 'If x OrElse ... End If')
-  IfFalse: 
->>>>>>> 7cdd69e7
     null
 ]]>.Value
 
