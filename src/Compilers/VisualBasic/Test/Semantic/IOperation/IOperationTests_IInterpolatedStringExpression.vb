--- conflicted
+++ resolved
@@ -25,8 +25,8 @@
 IArgument (ArgumentKind.Explicit, Matching Parameter: value) (OperationKind.Argument) (Syntax: '$""')
   IInterpolatedStringExpression (OperationKind.InterpolatedStringExpression, Type: System.String) (Syntax: '$""')
     Parts(0)
-  InConversion: null
-  OutConversion: null
+  InConversion: CommonConversion (Exists: True, IsIdentity: True, IsNumeric: False, IsReference: False, IsUserDefined: False) (MethodSymbol: null)
+  OutConversion: CommonConversion (Exists: True, IsIdentity: True, IsNumeric: False, IsReference: False, IsUserDefined: False) (MethodSymbol: null)
 ]]>.Value
 
             Dim expectedDiagnostics = String.Empty
@@ -52,8 +52,8 @@
     Parts(1):
         IInterpolatedStringText (OperationKind.InterpolatedStringText) (Syntax: 'Only text part')
           Text: ILiteralExpression (OperationKind.LiteralExpression, Type: System.String, Constant: "Only text part") (Syntax: 'Only text part')
-  InConversion: null
-  OutConversion: null
+  InConversion: CommonConversion (Exists: True, IsIdentity: True, IsNumeric: False, IsReference: False, IsUserDefined: False) (MethodSymbol: null)
+  OutConversion: CommonConversion (Exists: True, IsIdentity: True, IsNumeric: False, IsReference: False, IsUserDefined: False) (MethodSymbol: null)
 ]]>.Value
 
             Dim expectedDiagnostics = String.Empty
@@ -81,8 +81,8 @@
           Expression: ILiteralExpression (OperationKind.LiteralExpression, Type: System.Int32, Constant: 1) (Syntax: '1')
           Alignment: null
           FormatString: null
-  InConversion: null
-  OutConversion: null
+  InConversion: CommonConversion (Exists: True, IsIdentity: True, IsNumeric: False, IsReference: False, IsUserDefined: False) (MethodSymbol: null)
+  OutConversion: CommonConversion (Exists: True, IsIdentity: True, IsNumeric: False, IsReference: False, IsUserDefined: False) (MethodSymbol: null)
 ]]>.Value
 
             Dim expectedDiagnostics = String.Empty
@@ -149,8 +149,8 @@
           Expression: ILiteralExpression (OperationKind.LiteralExpression, Type: System.Int32, Constant: 1) (Syntax: '1')
           Alignment: null
           FormatString: null
-  InConversion: null
-  OutConversion: null
+  InConversion: CommonConversion (Exists: True, IsIdentity: True, IsNumeric: False, IsReference: False, IsUserDefined: False) (MethodSymbol: null)
+  OutConversion: CommonConversion (Exists: True, IsIdentity: True, IsNumeric: False, IsReference: False, IsUserDefined: False) (MethodSymbol: null)
 ]]>.Value
 
             Dim expectedDiagnostics = String.Empty
@@ -197,8 +197,8 @@
           Expression: ILiteralExpression (OperationKind.LiteralExpression, Type: System.Int32, Constant: 1) (Syntax: '1')
           Alignment: null
           FormatString: null
-  InConversion: null
-  OutConversion: null
+  InConversion: CommonConversion (Exists: True, IsIdentity: True, IsNumeric: False, IsReference: False, IsUserDefined: False) (MethodSymbol: null)
+  OutConversion: CommonConversion (Exists: True, IsIdentity: True, IsNumeric: False, IsReference: False, IsUserDefined: False) (MethodSymbol: null)
 ]]>.Value
 
             Dim expectedDiagnostics = String.Empty
@@ -231,8 +231,8 @@
               Instance Receiver: IInstanceReferenceExpression (OperationKind.InstanceReferenceExpression, Type: [Class]) (Syntax: 'x')
           Alignment: ILiteralExpression (OperationKind.LiteralExpression, Type: System.Int32, Constant: 20) (Syntax: '20')
           FormatString: ILiteralExpression (OperationKind.LiteralExpression, Type: System.String, Constant: "D3") (Syntax: ':D3')
-  InConversion: null
-  OutConversion: null
+  InConversion: CommonConversion (Exists: True, IsIdentity: True, IsNumeric: False, IsReference: False, IsUserDefined: False) (MethodSymbol: null)
+  OutConversion: CommonConversion (Exists: True, IsIdentity: True, IsNumeric: False, IsReference: False, IsUserDefined: False) (MethodSymbol: null)
 ]]>.Value
 
             Dim expectedDiagnostics = String.Empty
@@ -259,7 +259,6 @@
 End Class]]>.Value
 
             Dim expectedOperationTree = <![CDATA[
-<<<<<<< HEAD
 IArgument (ArgumentKind.Explicit, Matching Parameter: value) (OperationKind.Argument) (Syntax: '$"String {x ... nstant {1}"')
   IInterpolatedStringExpression (OperationKind.InterpolatedStringExpression, Type: System.String) (Syntax: '$"String {x ... nstant {1}"')
     Parts(6):
@@ -277,8 +276,8 @@
               Arguments(1):
                   IArgument (ArgumentKind.Explicit, Matching Parameter: z) (OperationKind.Argument) (Syntax: 'y')
                     ILocalReferenceExpression: y (OperationKind.LocalReferenceExpression, Type: System.Int32) (Syntax: 'y')
-                    InConversion: null
-                    OutConversion: null
+                    InConversion: CommonConversion (Exists: True, IsIdentity: True, IsNumeric: False, IsReference: False, IsUserDefined: False) (MethodSymbol: null)
+                    OutConversion: CommonConversion (Exists: True, IsIdentity: True, IsNumeric: False, IsReference: False, IsUserDefined: False) (MethodSymbol: null)
           Alignment: null
           FormatString: null
         IInterpolatedStringText (OperationKind.InterpolatedStringText) (Syntax: ' and constant ')
@@ -287,36 +286,8 @@
           Expression: ILiteralExpression (OperationKind.LiteralExpression, Type: System.Int32, Constant: 1) (Syntax: '1')
           Alignment: null
           FormatString: null
-  InConversion: null
-  OutConversion: null
-=======
-IInterpolatedStringExpression (OperationKind.InterpolatedStringExpression, Type: System.String) (Syntax: '$"String {x ... nstant {1}"')
-  Parts(6):
-      IInterpolatedStringText (OperationKind.InterpolatedStringText) (Syntax: 'String ')
-        Text: ILiteralExpression (OperationKind.LiteralExpression, Type: System.String, Constant: "String ") (Syntax: 'String ')
-      IInterpolation (OperationKind.Interpolation) (Syntax: '{x}')
-        Expression: ILocalReferenceExpression: x (OperationKind.LocalReferenceExpression, Type: System.String) (Syntax: 'x')
-        Alignment: null
-        FormatString: null
-      IInterpolatedStringText (OperationKind.InterpolatedStringText) (Syntax: ' and ')
-        Text: ILiteralExpression (OperationKind.LiteralExpression, Type: System.String, Constant: " and ") (Syntax: ' and ')
-      IInterpolation (OperationKind.Interpolation) (Syntax: '{M2(y)}')
-        Expression: IInvocationExpression ( Function [Class].M2(z As System.Int32) As System.String) (OperationKind.InvocationExpression, Type: System.String) (Syntax: 'M2(y)')
-            Instance Receiver: IInstanceReferenceExpression (OperationKind.InstanceReferenceExpression, Type: [Class]) (Syntax: 'M2')
-            Arguments(1):
-                IArgument (ArgumentKind.Explicit, Matching Parameter: z) (OperationKind.Argument) (Syntax: 'y')
-                  ILocalReferenceExpression: y (OperationKind.LocalReferenceExpression, Type: System.Int32) (Syntax: 'y')
-                  InConversion: CommonConversion (Exists: True, IsIdentity: True, IsNumeric: False, IsReference: False, IsUserDefined: False) (MethodSymbol: null)
-                  OutConversion: CommonConversion (Exists: True, IsIdentity: True, IsNumeric: False, IsReference: False, IsUserDefined: False) (MethodSymbol: null)
-        Alignment: null
-        FormatString: null
-      IInterpolatedStringText (OperationKind.InterpolatedStringText) (Syntax: ' and constant ')
-        Text: ILiteralExpression (OperationKind.LiteralExpression, Type: System.String, Constant: " and constant ") (Syntax: ' and constant ')
-      IInterpolation (OperationKind.Interpolation) (Syntax: '{1}')
-        Expression: ILiteralExpression (OperationKind.LiteralExpression, Type: System.Int32, Constant: 1) (Syntax: '1')
-        Alignment: null
-        FormatString: null
->>>>>>> 98075e1b
+  InConversion: CommonConversion (Exists: True, IsIdentity: True, IsNumeric: False, IsReference: False, IsUserDefined: False) (MethodSymbol: null)
+  OutConversion: CommonConversion (Exists: True, IsIdentity: True, IsNumeric: False, IsReference: False, IsUserDefined: False) (MethodSymbol: null)
 ]]>.Value
 
             Dim expectedDiagnostics = String.Empty
@@ -343,7 +314,6 @@
 End Class]]>.Value
 
             Dim expectedOperationTree = <![CDATA[
-<<<<<<< HEAD
 IArgument (ArgumentKind.Explicit, Matching Parameter: value) (OperationKind.Argument) (Syntax: '$"String {M2($"{y}")}"')
   IInterpolatedStringExpression (OperationKind.InterpolatedStringExpression, Type: System.String) (Syntax: '$"String {M2($"{y}")}"')
     Parts(2):
@@ -360,33 +330,12 @@
                             Expression: ILocalReferenceExpression: y (OperationKind.LocalReferenceExpression, Type: System.Int32) (Syntax: 'y')
                             Alignment: null
                             FormatString: null
-                    InConversion: null
-                    OutConversion: null
-          Alignment: null
-          FormatString: null
-  InConversion: null
-  OutConversion: null
-=======
-IInterpolatedStringExpression (OperationKind.InterpolatedStringExpression, Type: System.String) (Syntax: '$"String {M2($"{y}")}"')
-  Parts(2):
-      IInterpolatedStringText (OperationKind.InterpolatedStringText) (Syntax: 'String ')
-        Text: ILiteralExpression (OperationKind.LiteralExpression, Type: System.String, Constant: "String ") (Syntax: 'String ')
-      IInterpolation (OperationKind.Interpolation) (Syntax: '{M2($"{y}")}')
-        Expression: IInvocationExpression ( Function [Class].M2(z As System.String) As System.Int32) (OperationKind.InvocationExpression, Type: System.Int32) (Syntax: 'M2($"{y}")')
-            Instance Receiver: IInstanceReferenceExpression (OperationKind.InstanceReferenceExpression, Type: [Class]) (Syntax: 'M2')
-            Arguments(1):
-                IArgument (ArgumentKind.Explicit, Matching Parameter: z) (OperationKind.Argument) (Syntax: '$"{y}"')
-                  IInterpolatedStringExpression (OperationKind.InterpolatedStringExpression, Type: System.String) (Syntax: '$"{y}"')
-                    Parts(1):
-                        IInterpolation (OperationKind.Interpolation) (Syntax: '{y}')
-                          Expression: ILocalReferenceExpression: y (OperationKind.LocalReferenceExpression, Type: System.Int32) (Syntax: 'y')
-                          Alignment: null
-                          FormatString: null
-                  InConversion: CommonConversion (Exists: True, IsIdentity: True, IsNumeric: False, IsReference: False, IsUserDefined: False) (MethodSymbol: null)
-                  OutConversion: CommonConversion (Exists: True, IsIdentity: True, IsNumeric: False, IsReference: False, IsUserDefined: False) (MethodSymbol: null)
-        Alignment: null
-        FormatString: null
->>>>>>> 98075e1b
+                    InConversion: CommonConversion (Exists: True, IsIdentity: True, IsNumeric: False, IsReference: False, IsUserDefined: False) (MethodSymbol: null)
+                    OutConversion: CommonConversion (Exists: True, IsIdentity: True, IsNumeric: False, IsReference: False, IsUserDefined: False) (MethodSymbol: null)
+          Alignment: null
+          FormatString: null
+  InConversion: CommonConversion (Exists: True, IsIdentity: True, IsNumeric: False, IsReference: False, IsUserDefined: False) (MethodSymbol: null)
+  OutConversion: CommonConversion (Exists: True, IsIdentity: True, IsNumeric: False, IsReference: False, IsUserDefined: False) (MethodSymbol: null)
 ]]>.Value
 
             Dim expectedDiagnostics = String.Empty
