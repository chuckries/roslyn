--- conflicted
+++ resolved
@@ -474,7 +474,6 @@
   <data name="Option_Never_add_new_line_on_enter" xml:space="preserve">
     <value>_Never add new line on enter</value>
   </data>
-<<<<<<< HEAD
   <data name="Option_Always_include_snippets" xml:space="preserve">
     <value>Always include snippets</value>
   </data>
@@ -486,9 +485,8 @@
   </data>
   <data name="Snippets_behavior" xml:space="preserve">
     <value>Snippets behavior</value>
-=======
+  </data>
   <data name="Option_Show_completion_list_after_a_character_is_deleted" xml:space="preserve">
     <value>Show completion list after a character is _deleted</value>
->>>>>>> ac8f350e
   </data>
 </root>