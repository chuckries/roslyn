--- conflicted
+++ resolved
@@ -1173,18 +1173,7 @@
             return this.State.IsAssigned(unassignedSlot);
         }
 
-<<<<<<< HEAD
-        /// <summary>
-        /// Report a given variable as not definitely assigned.  Once a variable has been so
-        /// reported, we suppress further reports of that variable.
-        /// </summary>
-        protected virtual void ReportUnassigned(FieldSymbol fieldSymbol, int unassignedSlot, SyntaxNode node) =>
-            ReportUnassigned(fieldSymbol, node, slotOpt: unassignedSlot);
-
-        protected Symbol GetNonMemberSymbol(int slot)
-=======
         protected Symbol GetNonFieldSymbol(int slot)
->>>>>>> 16ea9949
         {
             VariableIdentifier variableId = variableBySlot[slot];
             while (variableId.ContainingSlot > 0)
@@ -4296,9 +4285,6 @@
             if (_performStaticNullChecks && this.State.Reachable &&
                 receiverOpt != null && (object)receiverOpt.Type != null && receiverOpt.Type.IsReferenceType && this.State.ResultIsNotNull == false)
             {
-<<<<<<< HEAD
-                ReportStaticNullCheckingDiagnostics(ErrorCode.WRN_NullReferenceReceiver, receiverOpt.Syntax);
-=======
                 var property = node.PropertySymbol;
                 var backingField = (property as SourcePropertySymbol)?.BackingField;
                 if (backingField != null)
@@ -4313,7 +4299,6 @@
                         }
                     }
                 }
->>>>>>> 16ea9949
             }
         }
 
