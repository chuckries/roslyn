--- conflicted
+++ resolved
@@ -531,8 +531,6 @@
         End Function
 
         Private Function CreateBoundConversionOperation(boundConversion As BoundConversion) As IOperation
-<<<<<<< HEAD
-=======
             Dim syntax As SyntaxNode = boundConversion.Syntax
 
             If syntax.IsMissing Then
@@ -548,9 +546,7 @@
                 Return Create(boundConversion.Operand)
             End If
 
->>>>>>> 1f6ae4ab
             Dim operand As Lazy(Of IOperation)
-            Dim syntax As SyntaxNode = boundConversion.Syntax
             Dim type As ITypeSymbol = boundConversion.Type
             Dim constantValue As [Optional](Of Object) = ConvertToOptional(boundConversion.ConstantValueOpt)
             Dim isImplicit As Boolean = boundConversion.WasCompilerGenerated
@@ -573,7 +569,6 @@
                 operand = New Lazy(Of IOperation)(Function() Create(boundConversion.Operand))
             End If
 
-<<<<<<< HEAD
             If (boundConversion.Operand.Kind = BoundKind.Lambda OrElse
                 boundConversion.Operand.Kind = BoundKind.QueryLambda OrElse
                 boundConversion.Operand.Kind = BoundKind.RelaxationLambda OrElse
@@ -586,9 +581,6 @@
             End If
 
             Dim conversion = New Conversion(New KeyValuePair(Of VisualBasic.ConversionKind, MethodSymbol)(boundConversion.ConversionKind, methodSymbol))
-=======
-            Dim conversion = New Conversion(New KeyValuePair(Of ConversionKind, MethodSymbol)(boundConversion.ConversionKind, methodSymbol))
->>>>>>> 1f6ae4ab
             Dim isExplicit As Boolean = boundConversion.ExplicitCastInCode
             Dim isTryCast As Boolean = False
             Dim isChecked As Boolean = False
@@ -1155,7 +1147,7 @@
 
         Private Function CreateBoundGotoStatementOperation(boundGotoStatement As BoundGotoStatement) As IBranchStatement
             Dim target As ILabelSymbol = boundGotoStatement.Label
-            Dim branchKind As BranchKind = BranchKind.GoTo
+            Dim branchKind As BranchKind = branchKind.GoTo
             Dim syntax As SyntaxNode = boundGotoStatement.Syntax
             Dim type As ITypeSymbol = Nothing
             Dim constantValue As [Optional](Of Object) = New [Optional](Of Object)()
@@ -1165,7 +1157,7 @@
 
         Private Function CreateBoundContinueStatementOperation(boundContinueStatement As BoundContinueStatement) As IBranchStatement
             Dim target As ILabelSymbol = boundContinueStatement.Label
-            Dim branchKind As BranchKind = BranchKind.Continue
+            Dim branchKind As BranchKind = branchKind.Continue
             Dim syntax As SyntaxNode = boundContinueStatement.Syntax
             Dim type As ITypeSymbol = Nothing
             Dim constantValue As [Optional](Of Object) = New [Optional](Of Object)()
@@ -1175,7 +1167,7 @@
 
         Private Function CreateBoundExitStatementOperation(boundExitStatement As BoundExitStatement) As IBranchStatement
             Dim target As ILabelSymbol = boundExitStatement.Label
-            Dim branchKind As BranchKind = BranchKind.Break
+            Dim branchKind As BranchKind = branchKind.Break
             Dim syntax As SyntaxNode = boundExitStatement.Syntax
             Dim type As ITypeSymbol = Nothing
             Dim constantValue As [Optional](Of Object) = New [Optional](Of Object)()
