--- conflicted
+++ resolved
@@ -382,13 +382,9 @@
 
         public BoundAssignmentOperator AssignmentExpression(BoundExpression left, BoundExpression right, RefKind refKind = RefKind.None)
         {
-<<<<<<< HEAD
-            Debug.Assert(left.Type.Equals(right.Type, TypeSymbolEqualityOptions.IgnoreDynamic) || right.Type.IsErrorType() || left.Type.IsErrorType());
-=======
-            Debug.Assert(left.Type.Equals(right.Type, TypeCompareKind.IgnoreDynamicAndTupleNames) ||
+            Debug.Assert(left.Type.Equals(right.Type, TypeSymbolEqualityOptions.IgnoreDynamicAndTupleNames) ||
                     right.Type.IsErrorType() || left.Type.IsErrorType());
 
->>>>>>> c28d8bac
             return new BoundAssignmentOperator(Syntax, left, right, left.Type, refKind: refKind) { WasCompilerGenerated = true };
         }
 
@@ -636,10 +632,6 @@
             Debug.Assert(method.ParameterCount == args.Length);
             return new BoundCall(
                 Syntax, receiver, method, args,
-<<<<<<< HEAD
-                default(ImmutableArray<String>), default(ImmutableArray<RefKind>), false, false, false,
-                default(ImmutableArray<int>), LookupResultKind.Viable, method.ReturnType.TypeSymbol)
-=======
                 ImmutableArray<String>.Empty, ImmutableArray<RefKind>.Empty, false, false, false,
                 default(ImmutableArray<int>), LookupResultKind.Viable, method.ReturnType.TypeSymbol,
                 hasErrors:method.OriginalDefinition is ErrorMethodSymbol)
@@ -653,7 +645,6 @@
                 Syntax, receiver, method, args,
                 ImmutableArray<String>.Empty, refKinds, false, false, false,
                 ImmutableArray<int>.Empty, LookupResultKind.Viable, method.ReturnType.TypeSymbol)
->>>>>>> c28d8bac
             { WasCompilerGenerated = true };
         }
 
@@ -670,11 +661,7 @@
 
         public BoundExpression Coalesce(BoundExpression left, BoundExpression right)
         {
-<<<<<<< HEAD
             Debug.Assert(left.Type.Equals(right.Type, TypeSymbolEqualityOptions.IgnoreCustomModifiersAndArraySizesAndLowerBounds));
-=======
-            Debug.Assert(left.Type.Equals(right.Type, TypeCompareKind.IgnoreCustomModifiersAndArraySizesAndLowerBounds));
->>>>>>> c28d8bac
             Debug.Assert(left.Type.IsReferenceType);
 
             return new BoundNullCoalescingOperator(Syntax, left, right, Conversion.Identity, left.Type) { WasCompilerGenerated = true };
@@ -990,23 +977,13 @@
                 WellKnownType(CodeAnalysis.WellKnownType.System_Type))
             { WasCompilerGenerated = true };
         }
-<<<<<<< HEAD
 
         public BoundExpression Typeof(TypeSymbolWithAnnotations type)
         {
-            return new BoundTypeOfOperator(
-                Syntax,
-                Type(type.TypeSymbol),
-                WellKnownMethod(CodeAnalysis.WellKnownMember.System_Type__GetTypeFromHandle),
-                WellKnownType(CodeAnalysis.WellKnownType.System_Type))
-            { WasCompilerGenerated = true };
+            return Typeof(type.TypeSymbol);
         }
 
         public ImmutableArray<BoundExpression> TypeOfs(ImmutableArray<TypeSymbolWithAnnotations> typeArguments)
-=======
-        
-        public ImmutableArray<BoundExpression> TypeOfs(ImmutableArray<TypeSymbol> typeArguments)
->>>>>>> c28d8bac
         {
             return typeArguments.SelectAsArray(Typeof);
         }
