--- conflicted
+++ resolved
@@ -313,13 +313,8 @@
                   InConversion: CommonConversion (Exists: True, IsIdentity: True, IsNumeric: False, IsReference: False, IsUserDefined: False) (MethodSymbol: null)
                   OutConversion: CommonConversion (Exists: True, IsIdentity: True, IsNumeric: False, IsReference: False, IsUserDefined: False) (MethodSymbol: null)
       IExpressionStatement (OperationKind.ExpressionStatement) (Syntax: 'value--;')
-<<<<<<< HEAD
-        Expression: IIncrementExpression (UnaryOperandKind.IntegerPostfixDecrement) (OperationKind.IncrementExpression, Type: System.Int32) (Syntax: 'value--')
-            Left: ILocalReferenceExpression: value (OperationKind.LocalReferenceExpression, Type: System.Int32) (Syntax: 'value')
-=======
         Expression: IIncrementExpression (PostfixDecrement) (OperationKind.IncrementExpression, Type: System.Int32) (Syntax: 'value--')
             Target: ILocalReferenceExpression: value (OperationKind.LocalReferenceExpression, Type: System.Int32) (Syntax: 'value')
->>>>>>> 6ea94ada
 ";
             VerifyOperationTreeForTest<WhileStatementSyntax>(source, expectedOperationTree);
         }
