﻿' Copyright (c) Microsoft.  All Rights Reserved.  Licensed under the Apache License, Version 2.0.  See License.txt in the project root for license information.

Imports Microsoft.CodeAnalysis.Semantics
Imports Microsoft.CodeAnalysis.Test.Utilities
Imports Microsoft.CodeAnalysis.VisualBasic.Syntax
Imports Roslyn.Test.Utilities

Namespace Microsoft.CodeAnalysis.VisualBasic.UnitTests.Semantics

    Partial Public Class IOperationTests
        Inherits SemanticModelTestBase

        <CompilerTrait(CompilerFeature.IOperation)>
        <Fact, WorkItem(8884, "https://github.com/dotnet/roslyn/issues/8884")>
        Public Sub ParameterReference_TupleExpression()
            Dim source = <![CDATA[
Class Class1
    Public Sub M(x As Integer, y As Integer)
        Dim tuple = (x, x + y)'BIND:"(x, x + y)"
    End Sub
End Class]]>.Value

            Dim expectedOperationTree = <![CDATA[
ITupleExpression (OperationKind.TupleExpression, Type: (x As System.Int32, System.Int32)) (Syntax: '(x, x + y)')
  Elements(2):
      IParameterReferenceExpression: x (OperationKind.ParameterReferenceExpression, Type: System.Int32) (Syntax: 'x')
      IBinaryOperatorExpression (BinaryOperationKind.IntegerAdd) (OperationKind.BinaryOperatorExpression, Type: System.Int32) (Syntax: 'x + y')
        Left: IParameterReferenceExpression: x (OperationKind.ParameterReferenceExpression, Type: System.Int32) (Syntax: 'x')
        Right: IParameterReferenceExpression: y (OperationKind.ParameterReferenceExpression, Type: System.Int32) (Syntax: 'y')
]]>.Value

            Dim expectedDiagnostics = String.Empty

            VerifyOperationTreeAndDiagnosticsForTest(Of TupleExpressionSyntax)(source, expectedOperationTree, expectedDiagnostics)
        End Sub

        <CompilerTrait(CompilerFeature.IOperation)>
        <Fact, WorkItem(8884, "https://github.com/dotnet/roslyn/issues/8884")>
        Public Sub ParameterReference_AnonymousObjectCreation()
            Dim source = <![CDATA[
Class Class1
    Public Sub M(x As Integer, y As String)
        Dim v = New With {'BIND:"New With {"'BIND:"New With {'BIND:"New With {""
            Key .Amount = x,
            Key .Message = "Hello" + y
        }
    End Sub
End Class]]>.Value

            Dim expectedOperationTree = <![CDATA[
IAnonymousObjectCreationExpression (OperationKind.AnonymousObjectCreationExpression, Type: <anonymous type: Key Amount As System.Int32, Key Message As System.String>) (Syntax: 'New With {' ... }')
  Initializers(2):
      ISimpleAssignmentExpression (OperationKind.SimpleAssignmentExpression, Type: System.Int32) (Syntax: 'Key .Amount = x')
        Left: IPropertyReferenceExpression: ReadOnly Property <anonymous type: Key Amount As System.Int32, Key Message As System.String>.Amount As System.Int32 (Static) (OperationKind.PropertyReferenceExpression, Type: System.Int32) (Syntax: 'Amount')
            Instance Receiver: null
        Right: IParameterReferenceExpression: x (OperationKind.ParameterReferenceExpression, Type: System.Int32) (Syntax: 'x')
      ISimpleAssignmentExpression (OperationKind.SimpleAssignmentExpression, Type: System.String) (Syntax: 'Key .Messag ... "Hello" + y')
        Left: IPropertyReferenceExpression: ReadOnly Property <anonymous type: Key Amount As System.Int32, Key Message As System.String>.Message As System.String (Static) (OperationKind.PropertyReferenceExpression, Type: System.String) (Syntax: 'Message')
            Instance Receiver: null
        Right: IBinaryOperatorExpression (BinaryOperationKind.StringConcatenate) (OperationKind.BinaryOperatorExpression, Type: System.String) (Syntax: '"Hello" + y')
            Left: ILiteralExpression (OperationKind.LiteralExpression, Type: System.String, Constant: "Hello") (Syntax: '"Hello"')
            Right: IParameterReferenceExpression: y (OperationKind.ParameterReferenceExpression, Type: System.String) (Syntax: 'y')
]]>.Value

            Dim expectedDiagnostics = String.Empty

            VerifyOperationTreeAndDiagnosticsForTest(Of AnonymousObjectCreationExpressionSyntax)(source, expectedOperationTree, expectedDiagnostics)
        End Sub

        <CompilerTrait(CompilerFeature.IOperation)>
        <Fact, WorkItem(8884, "https://github.com/dotnet/roslyn/issues/8884")>
        Public Sub ParameterReference_QueryExpression()
            Dim source = <![CDATA[
Imports System.Linq
Imports System.Collections.Generic

Structure Customer
    Public Property Name As String
    Public Property Address As String
End Structure

Class Class1
    Public Sub M(customers As List(Of Customer))
        Dim result = From cust In customers'BIND:"From cust In customers"
                     Select cust.Name
    End Sub
End Class

]]>.Value

            Dim expectedOperationTree = <![CDATA[
<<<<<<< HEAD
IQueryExpression (OperationKind.QueryExpression, Type: System.Collections.Generic.IEnumerable(Of System.String)) (Syntax: 'From cust I ... t cust.Name')
  LastClauseOrContinuation: ISelectQueryClause (Clause kind: SelectClause) (OperationKind.QueryClause) (Syntax: 'Select cust.Name')
      ReducedExpression: IInvocationExpression ( Function System.Collections.Generic.IEnumerable(Of Customer).Select(Of System.String)(selector As System.Func(Of Customer, System.String)) As System.Collections.Generic.IEnumerable(Of System.String)) (OperationKind.InvocationExpression, Type: System.Collections.Generic.IEnumerable(Of System.String)) (Syntax: 'Select cust.Name')
          Instance Receiver: IConversionExpression (ConversionKind.Cast, Implicit) (OperationKind.ConversionExpression, Type: System.Collections.Generic.IEnumerable(Of Customer)) (Syntax: 'cust In customers')
              Operand: IFromQueryClause (Clause kind: FromClause) (OperationKind.QueryClause) (Syntax: 'From cust In customers')
                  ReducedExpression: IParameterReferenceExpression: customers (OperationKind.ParameterReferenceExpression, Type: System.Collections.Generic.List(Of Customer)) (Syntax: 'customers')
          Arguments(1):
              IArgument (ArgumentKind.DefaultValue, Matching Parameter: selector) (OperationKind.Argument) (Syntax: 'cust.Name')
                IConversionExpression (ConversionKind.Basic, Implicit) (OperationKind.ConversionExpression, Type: System.Func(Of Customer, System.String)) (Syntax: 'cust.Name')
                  Operand: IPropertyReferenceExpression: Property Customer.Name As System.String (OperationKind.PropertyReferenceExpression, Type: System.String) (Syntax: 'cust.Name')
                      Instance Receiver: IOperation:  (OperationKind.None) (Syntax: 'cust')
                InConversion: null
                OutConversion: null
=======
IOperation:  (OperationKind.None) (Syntax: 'From cust I ... t cust.Name')
  Children(1):
      IOperation:  (OperationKind.None) (Syntax: 'Select cust.Name')
        Children(1):
            IInvocationExpression ( Function System.Collections.Generic.IEnumerable(Of Customer).Select(Of System.String)(selector As System.Func(Of Customer, System.String)) As System.Collections.Generic.IEnumerable(Of System.String)) (OperationKind.InvocationExpression, Type: System.Collections.Generic.IEnumerable(Of System.String)) (Syntax: 'Select cust.Name')
              Instance Receiver: IConversionExpression (Implicit, TryCast: False, Unchecked) (OperationKind.ConversionExpression, Type: System.Collections.Generic.IEnumerable(Of Customer)) (Syntax: 'cust In customers')
                  Conversion: CommonConversion (Exists: False, IsIdentity: False, IsNumeric: False, IsReference: False, IsUserDefined: False) (MethodSymbol: null)
                  Operand: IOperation:  (OperationKind.None) (Syntax: 'cust In customers')
                      Children(1):
                          IOperation:  (OperationKind.None) (Syntax: 'customers')
                            Children(1):
                                IParameterReferenceExpression: customers (OperationKind.ParameterReferenceExpression, Type: System.Collections.Generic.List(Of Customer)) (Syntax: 'customers')
              Arguments(1):
                  IArgument (ArgumentKind.DefaultValue, Matching Parameter: selector) (OperationKind.Argument) (Syntax: 'cust.Name')
                    IConversionExpression (Implicit, TryCast: False, Unchecked) (OperationKind.ConversionExpression, Type: System.Func(Of Customer, System.String)) (Syntax: 'cust.Name')
                      Conversion: CommonConversion (Exists: False, IsIdentity: False, IsNumeric: False, IsReference: False, IsUserDefined: False) (MethodSymbol: null)
                      Operand: IOperation:  (OperationKind.None) (Syntax: 'cust.Name')
                          Children(1):
                              IOperation:  (OperationKind.None) (Syntax: 'cust.Name')
                                Children(1):
                                    IPropertyReferenceExpression: Property Customer.Name As System.String (OperationKind.PropertyReferenceExpression, Type: System.String) (Syntax: 'cust.Name')
                                      Instance Receiver: IOperation:  (OperationKind.None) (Syntax: 'cust')
                    InConversion: null
                    OutConversion: null
>>>>>>> 6693d8ab
]]>.Value

            Dim expectedDiagnostics = String.Empty

            VerifyOperationTreeAndDiagnosticsForTest(Of QueryExpressionSyntax)(source, expectedOperationTree, expectedDiagnostics)
        End Sub

        <CompilerTrait(CompilerFeature.IOperation)>
        <Fact, WorkItem(8884, "https://github.com/dotnet/roslyn/issues/8884")>
        Public Sub ParameterReference_QueryExpressionAggregateClause()
            Dim source = <![CDATA[
Option Strict Off
Option Infer On

Imports System
Imports System.Collections
Imports System.Linq


Class C
    Public Sub Method(x As Integer)
        Console.WriteLine(Aggregate y In New Integer() {x} Into Count())'BIND:"Aggregate y In New Integer() {x} Into Count()"
    End Sub
End Class]]>.Value

            Dim expectedOperationTree = <![CDATA[
<<<<<<< HEAD
IQueryExpression (OperationKind.QueryExpression, Type: System.Int32) (Syntax: 'Aggregate y ... nto Count()')
  LastClauseOrContinuation: IAggregateQueryClause (Clause kind: AggregateClause) (OperationKind.QueryClause) (Syntax: 'Aggregate y ... nto Count()')
      ReducedExpression: IAggregationExpression (Aggregation Kind: Function) (OperationKind.AggregationExpression, Type: System.Int32) (Syntax: 'Count()')
          Expression: IInvocationExpression ( Function System.Collections.Generic.IEnumerable(Of System.Int32).Count() As System.Int32) (OperationKind.InvocationExpression, Type: System.Int32) (Syntax: 'Count()')
              Instance Receiver: IConversionExpression (ConversionKind.Cast, Implicit) (OperationKind.ConversionExpression, Type: System.Collections.Generic.IEnumerable(Of System.Int32)) (Syntax: 'y In New Integer() {x}')
                  Operand: IArrayCreationExpression (Element Type: System.Int32) (OperationKind.ArrayCreationExpression, Type: System.Int32()) (Syntax: 'New Integer() {x}')
                      Dimension Sizes(1):
                          ILiteralExpression (OperationKind.LiteralExpression, Type: System.Int32, Constant: 1) (Syntax: 'New Integer() {x}')
                      Initializer: IArrayInitializer (1 elements) (OperationKind.ArrayInitializer) (Syntax: '{x}')
                          Element Values(1):
                              IParameterReferenceExpression: x (OperationKind.ParameterReferenceExpression, Type: System.Int32) (Syntax: 'x')
              Arguments(0)
=======
IOperation:  (OperationKind.None) (Syntax: 'Aggregate y ... nto Count()')
  Children(1):
      IOperation:  (OperationKind.None) (Syntax: 'Aggregate y ... nto Count()')
        Children(1):
            IOperation:  (OperationKind.None) (Syntax: 'Count()')
              Children(1):
                  IOperation:  (OperationKind.None) (Syntax: 'Count()')
                    Children(1):
                        IInvocationExpression ( Function System.Collections.Generic.IEnumerable(Of System.Int32).Count() As System.Int32) (OperationKind.InvocationExpression, Type: System.Int32) (Syntax: 'Count()')
                          Instance Receiver: IConversionExpression (Implicit, TryCast: False, Unchecked) (OperationKind.ConversionExpression, Type: System.Collections.Generic.IEnumerable(Of System.Int32)) (Syntax: 'y In New Integer() {x}')
                              Conversion: CommonConversion (Exists: False, IsIdentity: False, IsNumeric: False, IsReference: False, IsUserDefined: False) (MethodSymbol: null)
                              Operand: IOperation:  (OperationKind.None) (Syntax: 'y In New Integer() {x}')
                                  Children(1):
                                      IOperation:  (OperationKind.None) (Syntax: 'New Integer() {x}')
                                        Children(1):
                                            IArrayCreationExpression (Element Type: System.Int32) (OperationKind.ArrayCreationExpression, Type: System.Int32()) (Syntax: 'New Integer() {x}')
                                              Dimension Sizes(1):
                                                  ILiteralExpression (OperationKind.LiteralExpression, Type: System.Int32, Constant: 1) (Syntax: 'New Integer() {x}')
                                              Initializer: IArrayInitializer (1 elements) (OperationKind.ArrayInitializer) (Syntax: '{x}')
                                                  Element Values(1):
                                                      IParameterReferenceExpression: x (OperationKind.ParameterReferenceExpression, Type: System.Int32) (Syntax: 'x')
                          Arguments(0)
>>>>>>> 6693d8ab
]]>.Value

            Dim expectedDiagnostics = String.Empty

            VerifyOperationTreeAndDiagnosticsForTest(Of QueryExpressionSyntax)(source, expectedOperationTree, expectedDiagnostics)
        End Sub

        <CompilerTrait(CompilerFeature.IOperation)>
        <Fact, WorkItem(8884, "https://github.com/dotnet/roslyn/issues/8884")>
        Public Sub ParameterReference_QueryExpressionOrderByClause()
            Dim source = <![CDATA[
Option Strict Off
Option Infer On

Imports System
Imports System.Collections
Imports System.Linq


Class C
    Public Sub Method(x As String())
        Console.WriteLine(From y In x Order By y.Length)'BIND:"From y In x Order By y.Length"
    End Sub
End Class]]>.Value

            Dim expectedOperationTree = <![CDATA[
<<<<<<< HEAD
IConversionExpression (ConversionKind.Cast, Implicit) (OperationKind.ConversionExpression, Type: System.Object) (Syntax: 'From y In x ... By y.Length')
  Operand: IQueryExpression (OperationKind.QueryExpression, Type: System.Linq.IOrderedEnumerable(Of System.String)) (Syntax: 'From y In x ... By y.Length')
      LastClauseOrContinuation: IOrderByQueryClause (Clause kind: OrderByClause) (OperationKind.QueryClause) (Syntax: 'Order By y.Length')
          ReducedExpression: IOrderingExpression (Order kind: Ascending) (OperationKind.OrderingExpression, Type: System.Linq.IOrderedEnumerable(Of System.String)) (Syntax: 'y.Length')
              Expression: IInvocationExpression ( Function System.Collections.Generic.IEnumerable(Of System.String).OrderBy(Of System.Int32)(keySelector As System.Func(Of System.String, System.Int32)) As System.Linq.IOrderedEnumerable(Of System.String)) (OperationKind.InvocationExpression, Type: System.Linq.IOrderedEnumerable(Of System.String)) (Syntax: 'y.Length')
                  Instance Receiver: IConversionExpression (ConversionKind.Cast, Implicit) (OperationKind.ConversionExpression, Type: System.Collections.Generic.IEnumerable(Of System.String)) (Syntax: 'y In x')
                      Operand: IFromQueryClause (Clause kind: FromClause) (OperationKind.QueryClause) (Syntax: 'From y In x')
                          ReducedExpression: IParameterReferenceExpression: x (OperationKind.ParameterReferenceExpression, Type: System.String()) (Syntax: 'x')
                  Arguments(1):
                      IArgument (ArgumentKind.DefaultValue, Matching Parameter: keySelector) (OperationKind.Argument) (Syntax: 'y.Length')
                        IConversionExpression (ConversionKind.Basic, Implicit) (OperationKind.ConversionExpression, Type: System.Func(Of System.String, System.Int32)) (Syntax: 'y.Length')
                          Operand: IPropertyReferenceExpression: ReadOnly Property System.String.Length As System.Int32 (OperationKind.PropertyReferenceExpression, Type: System.Int32) (Syntax: 'y.Length')
                              Instance Receiver: IOperation:  (OperationKind.None) (Syntax: 'y')
                        InConversion: null
                        OutConversion: null
=======
IConversionExpression (Implicit, TryCast: False, Unchecked) (OperationKind.ConversionExpression, Type: System.Object) (Syntax: 'From y In x ... By y.Length')
  Conversion: CommonConversion (Exists: False, IsIdentity: False, IsNumeric: False, IsReference: False, IsUserDefined: False) (MethodSymbol: null)
  Operand: IOperation:  (OperationKind.None) (Syntax: 'From y In x ... By y.Length')
      Children(1):
          IOperation:  (OperationKind.None) (Syntax: 'Order By y.Length')
            Children(1):
                IOperation:  (OperationKind.None) (Syntax: 'y.Length')
                  Children(1):
                      IInvocationExpression ( Function System.Collections.Generic.IEnumerable(Of System.String).OrderBy(Of System.Int32)(keySelector As System.Func(Of System.String, System.Int32)) As System.Linq.IOrderedEnumerable(Of System.String)) (OperationKind.InvocationExpression, Type: System.Linq.IOrderedEnumerable(Of System.String)) (Syntax: 'y.Length')
                        Instance Receiver: IConversionExpression (Implicit, TryCast: False, Unchecked) (OperationKind.ConversionExpression, Type: System.Collections.Generic.IEnumerable(Of System.String)) (Syntax: 'y In x')
                            Conversion: CommonConversion (Exists: False, IsIdentity: False, IsNumeric: False, IsReference: False, IsUserDefined: False) (MethodSymbol: null)
                            Operand: IOperation:  (OperationKind.None) (Syntax: 'y In x')
                                Children(1):
                                    IOperation:  (OperationKind.None) (Syntax: 'x')
                                      Children(1):
                                          IParameterReferenceExpression: x (OperationKind.ParameterReferenceExpression, Type: System.String()) (Syntax: 'x')
                        Arguments(1):
                            IArgument (ArgumentKind.DefaultValue, Matching Parameter: keySelector) (OperationKind.Argument) (Syntax: 'y.Length')
                              IConversionExpression (Implicit, TryCast: False, Unchecked) (OperationKind.ConversionExpression, Type: System.Func(Of System.String, System.Int32)) (Syntax: 'y.Length')
                                Conversion: CommonConversion (Exists: False, IsIdentity: False, IsNumeric: False, IsReference: False, IsUserDefined: False) (MethodSymbol: null)
                                Operand: IOperation:  (OperationKind.None) (Syntax: 'y.Length')
                                    Children(1):
                                        IPropertyReferenceExpression: ReadOnly Property System.String.Length As System.Int32 (OperationKind.PropertyReferenceExpression, Type: System.Int32) (Syntax: 'y.Length')
                                          Instance Receiver: IOperation:  (OperationKind.None) (Syntax: 'y')
                              InConversion: null
                              OutConversion: null
>>>>>>> 6693d8ab
]]>.Value

            Dim expectedDiagnostics = String.Empty

            VerifyOperationTreeAndDiagnosticsForTest(Of QueryExpressionSyntax)(source, expectedOperationTree, expectedDiagnostics)
        End Sub

        <CompilerTrait(CompilerFeature.IOperation)>
        <Fact, WorkItem(8884, "https://github.com/dotnet/roslyn/issues/8884")>
        Public Sub ParameterReference_QueryExpressionGroupByClause()
            Dim source = <![CDATA[
Option Strict Off
Option Infer On

Imports System
Imports System.Collections
Imports System.Linq


Class C
    Public Sub Method(x As String())
        Dim c = From y In x Group By w = x, z = y Into Count()'BIND:"From y In x Group By w = x, z = y Into Count()"
    End Sub
End Class]]>.Value

            Dim expectedOperationTree = <![CDATA[
<<<<<<< HEAD
IQueryExpression (OperationKind.QueryExpression, Type: System.Collections.Generic.IEnumerable(Of <anonymous type: Key w As System.String(), Key z As System.String, Key Count As System.Int32>)) (Syntax: 'From y In x ... nto Count()')
  LastClauseOrContinuation: IGroupByQueryClause (Clause kind: GroupByClause) (OperationKind.QueryClause) (Syntax: 'Group By w  ... nto Count()')
      ReducedExpression: IInvocationExpression ( Function System.Collections.Generic.IEnumerable(Of System.String).GroupBy(Of <anonymous type: Key w As System.String(), Key z As System.String>, <anonymous type: Key w As System.String(), Key z As System.String, Key Count As System.Int32>)(keySelector As System.Func(Of System.String, <anonymous type: Key w As System.String(), Key z As System.String>), resultSelector As System.Func(Of <anonymous type: Key w As System.String(), Key z As System.String>, System.Collections.Generic.IEnumerable(Of System.String), <anonymous type: Key w As System.String(), Key z As System.String, Key Count As System.Int32>)) As System.Collections.Generic.IEnumerable(Of <anonymous type: Key w As System.String(), Key z As System.String, Key Count As System.Int32>)) (OperationKind.InvocationExpression, Type: System.Collections.Generic.IEnumerable(Of <anonymous type: Key w As System.String(), Key z As System.String, Key Count As System.Int32>)) (Syntax: 'Group By w  ... nto Count()')
          Instance Receiver: IConversionExpression (ConversionKind.Cast, Implicit) (OperationKind.ConversionExpression, Type: System.Collections.Generic.IEnumerable(Of System.String)) (Syntax: 'y In x')
              Operand: IFromQueryClause (Clause kind: FromClause) (OperationKind.QueryClause) (Syntax: 'From y In x')
                  ReducedExpression: IParameterReferenceExpression: x (OperationKind.ParameterReferenceExpression, Type: System.String()) (Syntax: 'x')
          Arguments(2):
              IArgument (ArgumentKind.DefaultValue, Matching Parameter: keySelector) (OperationKind.Argument) (Syntax: 'x')
                IConversionExpression (ConversionKind.Basic, Implicit) (OperationKind.ConversionExpression, Type: System.Func(Of System.String, <anonymous type: Key w As System.String(), Key z As System.String>)) (Syntax: 'x')
                  Operand: IAnonymousObjectCreationExpression (OperationKind.AnonymousObjectCreationExpression, Type: <anonymous type: Key w As System.String(), Key z As System.String>) (Syntax: 'Group By w  ... nto Count()')
                      Initializers(2):
                          IParameterReferenceExpression: x (OperationKind.ParameterReferenceExpression, Type: System.String()) (Syntax: 'x')
                          IOperation:  (OperationKind.None) (Syntax: 'y')
                InConversion: null
                OutConversion: null
              IArgument (ArgumentKind.DefaultValue, Matching Parameter: resultSelector) (OperationKind.Argument) (Syntax: 'Group By w  ... nto Count()')
                IConversionExpression (ConversionKind.Basic, Implicit) (OperationKind.ConversionExpression, Type: System.Func(Of <anonymous type: Key w As System.String(), Key z As System.String>, System.Collections.Generic.IEnumerable(Of System.String), <anonymous type: Key w As System.String(), Key z As System.String, Key Count As System.Int32>)) (Syntax: 'Group By w  ... nto Count()')
                  Operand: IAnonymousObjectCreationExpression (OperationKind.AnonymousObjectCreationExpression, Type: <anonymous type: Key w As System.String(), Key z As System.String, Key Count As System.Int32>) (Syntax: 'Group By w  ... nto Count()')
                      Initializers(3):
                          IOperation:  (OperationKind.None) (Syntax: 'w')
                          IOperation:  (OperationKind.None) (Syntax: 'z')
                          IAggregationExpression (Aggregation Kind: Function) (OperationKind.AggregationExpression, Type: System.Int32) (Syntax: 'Count()')
                            Expression: IInvocationExpression ( Function System.Collections.Generic.IEnumerable(Of System.String).Count() As System.Int32) (OperationKind.InvocationExpression, Type: System.Int32) (Syntax: 'Count()')
                                Instance Receiver: IParameterReferenceExpression: $VB$ItAnonymous (OperationKind.ParameterReferenceExpression, Type: System.Collections.Generic.IEnumerable(Of System.String)) (Syntax: 'Group By w  ... nto Count()')
                                Arguments(0)
                InConversion: null
                OutConversion: null
=======
IOperation:  (OperationKind.None) (Syntax: 'From y In x ... nto Count()')
  Children(1):
      IOperation:  (OperationKind.None) (Syntax: 'Group By w  ... nto Count()')
        Children(1):
            IInvocationExpression ( Function System.Collections.Generic.IEnumerable(Of System.String).GroupBy(Of <anonymous type: Key w As System.String(), Key z As System.String>, <anonymous type: Key w As System.String(), Key z As System.String, Key Count As System.Int32>)(keySelector As System.Func(Of System.String, <anonymous type: Key w As System.String(), Key z As System.String>), resultSelector As System.Func(Of <anonymous type: Key w As System.String(), Key z As System.String>, System.Collections.Generic.IEnumerable(Of System.String), <anonymous type: Key w As System.String(), Key z As System.String, Key Count As System.Int32>)) As System.Collections.Generic.IEnumerable(Of <anonymous type: Key w As System.String(), Key z As System.String, Key Count As System.Int32>)) (OperationKind.InvocationExpression, Type: System.Collections.Generic.IEnumerable(Of <anonymous type: Key w As System.String(), Key z As System.String, Key Count As System.Int32>)) (Syntax: 'Group By w  ... nto Count()')
              Instance Receiver: IConversionExpression (Implicit, TryCast: False, Unchecked) (OperationKind.ConversionExpression, Type: System.Collections.Generic.IEnumerable(Of System.String)) (Syntax: 'y In x')
                  Conversion: CommonConversion (Exists: False, IsIdentity: False, IsNumeric: False, IsReference: False, IsUserDefined: False) (MethodSymbol: null)
                  Operand: IOperation:  (OperationKind.None) (Syntax: 'y In x')
                      Children(1):
                          IOperation:  (OperationKind.None) (Syntax: 'x')
                            Children(1):
                                IParameterReferenceExpression: x (OperationKind.ParameterReferenceExpression, Type: System.String()) (Syntax: 'x')
              Arguments(2):
                  IArgument (ArgumentKind.DefaultValue, Matching Parameter: keySelector) (OperationKind.Argument) (Syntax: 'x')
                    IConversionExpression (Implicit, TryCast: False, Unchecked) (OperationKind.ConversionExpression, Type: System.Func(Of System.String, <anonymous type: Key w As System.String(), Key z As System.String>)) (Syntax: 'x')
                      Conversion: CommonConversion (Exists: False, IsIdentity: False, IsNumeric: False, IsReference: False, IsUserDefined: False) (MethodSymbol: null)
                      Operand: IOperation:  (OperationKind.None) (Syntax: 'x')
                          Children(1):
                              IAnonymousObjectCreationExpression (OperationKind.AnonymousObjectCreationExpression, Type: <anonymous type: Key w As System.String(), Key z As System.String>) (Syntax: 'Group By w  ... nto Count()')
                                Initializers(2):
                                    IOperation:  (OperationKind.None) (Syntax: 'w = x')
                                      Children(1):
                                          IParameterReferenceExpression: x (OperationKind.ParameterReferenceExpression, Type: System.String()) (Syntax: 'x')
                                    IOperation:  (OperationKind.None) (Syntax: 'z = y')
                                      Children(1):
                                          IOperation:  (OperationKind.None) (Syntax: 'y')
                    InConversion: null
                    OutConversion: null
                  IArgument (ArgumentKind.DefaultValue, Matching Parameter: resultSelector) (OperationKind.Argument) (Syntax: 'Group By w  ... nto Count()')
                    IConversionExpression (Implicit, TryCast: False, Unchecked) (OperationKind.ConversionExpression, Type: System.Func(Of <anonymous type: Key w As System.String(), Key z As System.String>, System.Collections.Generic.IEnumerable(Of System.String), <anonymous type: Key w As System.String(), Key z As System.String, Key Count As System.Int32>)) (Syntax: 'Group By w  ... nto Count()')
                      Conversion: CommonConversion (Exists: False, IsIdentity: False, IsNumeric: False, IsReference: False, IsUserDefined: False) (MethodSymbol: null)
                      Operand: IOperation:  (OperationKind.None) (Syntax: 'Group By w  ... nto Count()')
                          Children(1):
                              IAnonymousObjectCreationExpression (OperationKind.AnonymousObjectCreationExpression, Type: <anonymous type: Key w As System.String(), Key z As System.String, Key Count As System.Int32>) (Syntax: 'Group By w  ... nto Count()')
                                Initializers(3):
                                    IOperation:  (OperationKind.None) (Syntax: 'w')
                                    IOperation:  (OperationKind.None) (Syntax: 'z')
                                    IOperation:  (OperationKind.None) (Syntax: 'Count()')
                                      Children(1):
                                          IOperation:  (OperationKind.None) (Syntax: 'Count()')
                                            Children(1):
                                                IInvocationExpression ( Function System.Collections.Generic.IEnumerable(Of System.String).Count() As System.Int32) (OperationKind.InvocationExpression, Type: System.Int32) (Syntax: 'Count()')
                                                  Instance Receiver: IParameterReferenceExpression: $VB$ItAnonymous (OperationKind.ParameterReferenceExpression, Type: System.Collections.Generic.IEnumerable(Of System.String)) (Syntax: 'Group By w  ... nto Count()')
                                                  Arguments(0)
                    InConversion: null
                    OutConversion: null
>>>>>>> 6693d8ab
]]>.Value

            Dim expectedDiagnostics = String.Empty

            VerifyOperationTreeAndDiagnosticsForTest(Of QueryExpressionSyntax)(source, expectedOperationTree, expectedDiagnostics)
        End Sub

        <CompilerTrait(CompilerFeature.IOperation)>
        <Fact, WorkItem(8884, "https://github.com/dotnet/roslyn/issues/8884")>
        Public Sub ParameterReference_ObjectAndCollectionInitializer()
            Dim source = <![CDATA[
Imports System.Collections.Generic

Friend Class [Class]
    Public Property X As Integer
    Public Property Y As Integer()
    Public Property Z As Dictionary(Of Integer, Integer)
    Public Property C As [Class]

    Public Sub M(x As Integer, y As Integer, z As Integer)
        Dim c = New [Class]() With {'BIND:"New [Class]() With {"'BIND:"New [Class]() With {'BIND:"New [Class]() With {""
            .X = x,
            .Y = {x, y, 3},
            .Z = New Dictionary(Of Integer, Integer) From {{x, y}},
            .C = New [Class]() With {.X = z}
        }
    End Sub
End Class]]>.Value

            Dim expectedOperationTree = <![CDATA[
IObjectCreationExpression (Constructor: Sub [Class]..ctor()) (OperationKind.ObjectCreationExpression, Type: [Class]) (Syntax: 'New [Class] ... }')
  Arguments(0)
  Initializer: IObjectOrCollectionInitializerExpression (OperationKind.ObjectOrCollectionInitializerExpression, Type: [Class]) (Syntax: 'With {'BIND ... }')
      Initializers(4):
          ISimpleAssignmentExpression (OperationKind.SimpleAssignmentExpression, Type: System.Void) (Syntax: '.X = x')
            Left: IPropertyReferenceExpression: Property [Class].X As System.Int32 (OperationKind.PropertyReferenceExpression, Type: System.Int32) (Syntax: 'X')
                Instance Receiver: IOperation:  (OperationKind.None) (Syntax: 'New [Class] ... }')
            Right: IParameterReferenceExpression: x (OperationKind.ParameterReferenceExpression, Type: System.Int32) (Syntax: 'x')
          ISimpleAssignmentExpression (OperationKind.SimpleAssignmentExpression, Type: System.Void) (Syntax: '.Y = {x, y, 3}')
            Left: IPropertyReferenceExpression: Property [Class].Y As System.Int32() (OperationKind.PropertyReferenceExpression, Type: System.Int32()) (Syntax: 'Y')
                Instance Receiver: IOperation:  (OperationKind.None) (Syntax: 'New [Class] ... }')
            Right: IArrayCreationExpression (Element Type: System.Int32) (OperationKind.ArrayCreationExpression, Type: System.Int32()) (Syntax: '{x, y, 3}')
                Dimension Sizes(1):
                    ILiteralExpression (OperationKind.LiteralExpression, Type: System.Int32, Constant: 3) (Syntax: '{x, y, 3}')
                Initializer: IArrayInitializer (3 elements) (OperationKind.ArrayInitializer) (Syntax: '{x, y, 3}')
                    Element Values(3):
                        IParameterReferenceExpression: x (OperationKind.ParameterReferenceExpression, Type: System.Int32) (Syntax: 'x')
                        IParameterReferenceExpression: y (OperationKind.ParameterReferenceExpression, Type: System.Int32) (Syntax: 'y')
                        ILiteralExpression (Text: 3) (OperationKind.LiteralExpression, Type: System.Int32, Constant: 3) (Syntax: '3')
          ISimpleAssignmentExpression (OperationKind.SimpleAssignmentExpression, Type: System.Void) (Syntax: '.Z = New Di ... om {{x, y}}')
            Left: IPropertyReferenceExpression: Property [Class].Z As System.Collections.Generic.Dictionary(Of System.Int32, System.Int32) (OperationKind.PropertyReferenceExpression, Type: System.Collections.Generic.Dictionary(Of System.Int32, System.Int32)) (Syntax: 'Z')
                Instance Receiver: IOperation:  (OperationKind.None) (Syntax: 'New [Class] ... }')
            Right: IObjectCreationExpression (Constructor: Sub System.Collections.Generic.Dictionary(Of System.Int32, System.Int32)..ctor()) (OperationKind.ObjectCreationExpression, Type: System.Collections.Generic.Dictionary(Of System.Int32, System.Int32)) (Syntax: 'New Diction ... om {{x, y}}')
                Arguments(0)
                Initializer: IObjectOrCollectionInitializerExpression (OperationKind.ObjectOrCollectionInitializerExpression, Type: System.Collections.Generic.Dictionary(Of System.Int32, System.Int32)) (Syntax: 'From {{x, y}}')
                    Initializers(1):
                        ICollectionElementInitializerExpression (AddMethod: Sub System.Collections.Generic.Dictionary(Of System.Int32, System.Int32).Add(key As System.Int32, value As System.Int32)) (IsDynamic: False) (OperationKind.CollectionElementInitializerExpression, Type: System.Void) (Syntax: '{x, y}')
                          Arguments(2):
                              IParameterReferenceExpression: x (OperationKind.ParameterReferenceExpression, Type: System.Int32) (Syntax: 'x')
                              IParameterReferenceExpression: y (OperationKind.ParameterReferenceExpression, Type: System.Int32) (Syntax: 'y')
          ISimpleAssignmentExpression (OperationKind.SimpleAssignmentExpression, Type: System.Void) (Syntax: '.C = New [C ... th {.X = z}')
            Left: IPropertyReferenceExpression: Property [Class].C As [Class] (OperationKind.PropertyReferenceExpression, Type: [Class]) (Syntax: 'C')
                Instance Receiver: IOperation:  (OperationKind.None) (Syntax: 'New [Class] ... }')
            Right: IObjectCreationExpression (Constructor: Sub [Class]..ctor()) (OperationKind.ObjectCreationExpression, Type: [Class]) (Syntax: 'New [Class] ... th {.X = z}')
                Arguments(0)
                Initializer: IObjectOrCollectionInitializerExpression (OperationKind.ObjectOrCollectionInitializerExpression, Type: [Class]) (Syntax: 'With {.X = z}')
                    Initializers(1):
                        ISimpleAssignmentExpression (OperationKind.SimpleAssignmentExpression, Type: System.Void) (Syntax: '.X = z')
                          Left: IPropertyReferenceExpression: Property [Class].X As System.Int32 (OperationKind.PropertyReferenceExpression, Type: System.Int32) (Syntax: 'X')
                              Instance Receiver: IOperation:  (OperationKind.None) (Syntax: 'New [Class] ... th {.X = z}')
                          Right: IParameterReferenceExpression: z (OperationKind.ParameterReferenceExpression, Type: System.Int32) (Syntax: 'z')
]]>.Value

            Dim expectedDiagnostics = String.Empty

            VerifyOperationTreeAndDiagnosticsForTest(Of ObjectCreationExpressionSyntax)(source, expectedOperationTree, expectedDiagnostics)
        End Sub

        <CompilerTrait(CompilerFeature.IOperation)>
        <Fact, WorkItem(8884, "https://github.com/dotnet/roslyn/issues/8884")>
        Public Sub ParameterReference_DelegateCreationExpressionWithLambdaArgument()
            Dim source = <![CDATA[
Option Strict Off
Imports System

Class Class1
    Delegate Sub DelegateType()
    Public Sub M(x As Object, y As EventArgs)
        Dim eventHandler As New EventHandler(Function() x)'BIND:"New EventHandler(Function() x)"
    End Sub
End Class]]>.Value

            Dim expectedOperationTree = <![CDATA[
IConversionExpression (Implicit, TryCast: False, Unchecked) (OperationKind.ConversionExpression, Type: System.EventHandler) (Syntax: 'New EventHa ... nction() x)')
  Conversion: CommonConversion (Exists: False, IsIdentity: False, IsNumeric: False, IsReference: False, IsUserDefined: False) (MethodSymbol: null)
  Operand: ILambdaExpression (Signature: Function () As System.Object) (OperationKind.LambdaExpression, Type: null) (Syntax: 'Function() x')
      IBlockStatement (3 statements, 1 locals) (OperationKind.BlockStatement) (Syntax: 'Function() x')
        Locals: Local_1: <anonymous local> As System.Object
        IReturnStatement (OperationKind.ReturnStatement) (Syntax: 'x')
          ReturnedValue: IParameterReferenceExpression: x (OperationKind.ParameterReferenceExpression, Type: System.Object) (Syntax: 'x')
        ILabelStatement (Label: exit) (OperationKind.LabelStatement) (Syntax: 'Function() x')
          LabeledStatement: null
        IReturnStatement (OperationKind.ReturnStatement) (Syntax: 'Function() x')
          ReturnedValue: ILocalReferenceExpression:  (OperationKind.LocalReferenceExpression, Type: System.Object) (Syntax: 'Function() x')
]]>.Value

            Dim expectedDiagnostics = String.Empty

            VerifyOperationTreeAndDiagnosticsForTest(Of ObjectCreationExpressionSyntax)(source, expectedOperationTree, expectedDiagnostics)
        End Sub

        <CompilerTrait(CompilerFeature.IOperation)>
        <Fact, WorkItem(8884, "https://github.com/dotnet/roslyn/issues/8884")>
        Public Sub ParameterReference_DelegateCreationExpressionWithMethodArgument()
            Dim source = <![CDATA[
Imports System

Class Class1
    Public Sub M(x As Object, y As EventArgs)
        Dim eventHandler As New EventHandler(AddressOf Me.M)'BIND:"New EventHandler(AddressOf Me.M)"
    End Sub
End Class]]>.Value

            Dim expectedOperationTree = <![CDATA[
IConversionExpression (Explicit, TryCast: False, Unchecked) (OperationKind.ConversionExpression, Type: System.EventHandler) (Syntax: 'New EventHa ... essOf Me.M)')
  Conversion: CommonConversion (Exists: False, IsIdentity: False, IsNumeric: False, IsReference: False, IsUserDefined: False) (MethodSymbol: null)
  Operand: IOperation:  (OperationKind.None) (Syntax: 'AddressOf Me.M')
      Children(1):
          IInstanceReferenceExpression (InstanceReferenceKind.Explicit) (OperationKind.InstanceReferenceExpression, Type: Class1) (Syntax: 'Me')
]]>.Value

            Dim expectedDiagnostics = String.Empty

            VerifyOperationTreeAndDiagnosticsForTest(Of ObjectCreationExpressionSyntax)(source, expectedOperationTree, expectedDiagnostics)
        End Sub

        <CompilerTrait(CompilerFeature.IOperation)>
        <Fact, WorkItem(8884, "https://github.com/dotnet/roslyn/issues/8884")>
        Public Sub ParameterReference_DelegateCreationExpressionWithInvalidArgument()
            Dim source = <![CDATA[
Option Strict Off
Imports System

Class Class1
    Delegate Sub DelegateType()
    Public Sub M(x As Object, y As EventArgs)
        Dim eventHandler As New EventHandler(x)'BIND:"New EventHandler(x)"
    End Sub
End Class]]>.Value

            Dim expectedOperationTree = <![CDATA[
IInvalidExpression (OperationKind.InvalidExpression, Type: System.EventHandler, IsInvalid) (Syntax: 'New EventHandler(x)')
  Children(1):
      IParameterReferenceExpression: x (OperationKind.ParameterReferenceExpression, Type: System.Object, IsInvalid) (Syntax: 'x')
]]>.Value

            Dim expectedDiagnostics = <![CDATA[
BC32008: Delegate 'EventHandler' requires an 'AddressOf' expression or lambda expression as the only argument to its constructor.
        Dim eventHandler As New EventHandler(x)'BIND:"New EventHandler(x)"
                                            ~~~
]]>.Value

            VerifyOperationTreeAndDiagnosticsForTest(Of ObjectCreationExpressionSyntax)(source, expectedOperationTree, expectedDiagnostics)
        End Sub

        <CompilerTrait(CompilerFeature.IOperation)>
        <Fact, WorkItem(8884, "https://github.com/dotnet/roslyn/issues/8884")>
        Public Sub ParameterReference_NameOfExpression()
            Dim source = <![CDATA[
Class Class1
    Public Function M(x As Integer) As String
        Return NameOf(x)'BIND:"NameOf(x)"
    End Function
End Class]]>.Value

            Dim expectedOperationTree = <![CDATA[
INameOfExpression (OperationKind.NameOfExpression, Type: System.String, Constant: "x") (Syntax: 'NameOf(x)')
  IParameterReferenceExpression: x (OperationKind.ParameterReferenceExpression, Type: System.Int32) (Syntax: 'x')
]]>.Value

            Dim expectedDiagnostics = String.Empty

            VerifyOperationTreeAndDiagnosticsForTest(Of NameOfExpressionSyntax)(source, expectedOperationTree, expectedDiagnostics)
        End Sub

        <CompilerTrait(CompilerFeature.IOperation)>
        <Fact, WorkItem(8884, "https://github.com/dotnet/roslyn/issues/8884")>
        Public Sub ParameterReference_NameOfExpression_ErrorCase()
            Dim source = <![CDATA[
Class Class1
    Public Function M(x As Integer, y As Integer) As String
        Return NameOf(x + y)'BIND:"NameOf(x + y)"
    End Function
End Class]]>.Value

            Dim expectedOperationTree = <![CDATA[
INameOfExpression (OperationKind.NameOfExpression, Type: System.String, Constant: null, IsInvalid) (Syntax: 'NameOf(x + y)')
  IBinaryOperatorExpression (BinaryOperationKind.IntegerAdd) (OperationKind.BinaryOperatorExpression, Type: System.Int32, IsInvalid) (Syntax: 'x + y')
    Left: IParameterReferenceExpression: x (OperationKind.ParameterReferenceExpression, Type: System.Int32, IsInvalid) (Syntax: 'x')
    Right: IParameterReferenceExpression: y (OperationKind.ParameterReferenceExpression, Type: System.Int32, IsInvalid) (Syntax: 'y')
]]>.Value

            Dim expectedDiagnostics = <![CDATA[
BC37244: This expression does not have a name.
        Return NameOf(x + y)'BIND:"NameOf(x + y)"
                      ~~~~~
]]>.Value

            VerifyOperationTreeAndDiagnosticsForTest(Of NameOfExpressionSyntax)(source, expectedOperationTree, expectedDiagnostics)
        End Sub

        <CompilerTrait(CompilerFeature.IOperation)>
        <Fact, WorkItem(8884, "https://github.com/dotnet/roslyn/issues/8884")>
        Public Sub ParameterReference_LateBoundIndexerAccess()
            Dim source = <![CDATA[
Option Strict Off

Class Class1
    Public Sub M(d As Object, x As Integer)
        Dim y = d(x)'BIND:"d(x)"
    End Sub
End Class
]]>.Value

            Dim expectedOperationTree = <![CDATA[
IOperation:  (OperationKind.None) (Syntax: 'd(x)')
  Children(2):
      IParameterReferenceExpression: d (OperationKind.ParameterReferenceExpression, Type: System.Object) (Syntax: 'd')
      IConversionExpression (Implicit, TryCast: False, Unchecked) (OperationKind.ConversionExpression, Type: System.Object) (Syntax: 'x')
        Conversion: CommonConversion (Exists: False, IsIdentity: False, IsNumeric: False, IsReference: False, IsUserDefined: False) (MethodSymbol: null)
        Operand: IParameterReferenceExpression: x (OperationKind.ParameterReferenceExpression, Type: System.Int32) (Syntax: 'x')
]]>.Value

            Dim expectedDiagnostics = String.Empty

            VerifyOperationTreeAndDiagnosticsForTest(Of InvocationExpressionSyntax)(source, expectedOperationTree, expectedDiagnostics)
        End Sub

        <CompilerTrait(CompilerFeature.IOperation)>
        <Fact, WorkItem(8884, "https://github.com/dotnet/roslyn/issues/8884")>
        Public Sub ParameterReference_LateBoundMemberAccess()
            Dim source = <![CDATA[
Option Strict Off

Class Class1
    Public Sub M(x As Object, y As Integer)
        Dim z = x.M(y)'BIND:"x.M(y)"
    End Sub
End Class
]]>.Value

            Dim expectedOperationTree = <![CDATA[
IOperation:  (OperationKind.None) (Syntax: 'x.M(y)')
  Children(2):
      IDynamicMemberReferenceExpression (Member Name: "M", Containing Type: null) (OperationKind.DynamicMemberReferenceExpression, Type: System.Object) (Syntax: 'x.M')
        Type Arguments(0)
        Instance Receiver: IParameterReferenceExpression: x (OperationKind.ParameterReferenceExpression, Type: System.Object) (Syntax: 'x')
      IParameterReferenceExpression: y (OperationKind.ParameterReferenceExpression, Type: System.Int32) (Syntax: 'y')
]]>.Value

            Dim expectedDiagnostics = String.Empty

            VerifyOperationTreeAndDiagnosticsForTest(Of InvocationExpressionSyntax)(source, expectedOperationTree, expectedDiagnostics)
        End Sub

        <CompilerTrait(CompilerFeature.IOperation)>
        <Fact, WorkItem(8884, "https://github.com/dotnet/roslyn/issues/8884")>
        Public Sub ParameterReference_LateBoundInvocation()
            Dim source = <![CDATA[
Option Strict Off

Class Class1
    Public Sub M(x As Object, y As Integer)
        Dim z = x(y)'BIND:"x(y)"
    End Sub
End Class
]]>.Value

            Dim expectedOperationTree = <![CDATA[
IOperation:  (OperationKind.None) (Syntax: 'x(y)')
  Children(2):
      IParameterReferenceExpression: x (OperationKind.ParameterReferenceExpression, Type: System.Object) (Syntax: 'x')
      IConversionExpression (Implicit, TryCast: False, Unchecked) (OperationKind.ConversionExpression, Type: System.Object) (Syntax: 'y')
        Conversion: CommonConversion (Exists: False, IsIdentity: False, IsNumeric: False, IsReference: False, IsUserDefined: False) (MethodSymbol: null)
        Operand: IParameterReferenceExpression: y (OperationKind.ParameterReferenceExpression, Type: System.Int32) (Syntax: 'y')
]]>.Value

            Dim expectedDiagnostics = String.Empty

            VerifyOperationTreeAndDiagnosticsForTest(Of InvocationExpressionSyntax)(source, expectedOperationTree, expectedDiagnostics)
        End Sub

        <CompilerTrait(CompilerFeature.IOperation)>
        <Fact, WorkItem(8884, "https://github.com/dotnet/roslyn/issues/8884")>
        Public Sub ParameterReference_InterpolatedStringExpression()
            Dim source = <![CDATA[
Imports System

Friend Class [Class]
    Public Sub M(x As String, y As Integer)
        Console.WriteLine($"String {x,20} and {y:D3} and constant {1}")'BIND:"$"String {x,20} and {y:D3} and constant {1}""
    End Sub
End Class]]>.Value

            Dim expectedOperationTree = <![CDATA[
IInterpolatedStringExpression (OperationKind.InterpolatedStringExpression, Type: System.String) (Syntax: '$"String {x ... nstant {1}"')
  Parts(6):
      IInterpolatedStringText (OperationKind.InterpolatedStringText) (Syntax: 'String ')
        Text: ILiteralExpression (Text: String ) (OperationKind.LiteralExpression, Type: System.String, Constant: "String ") (Syntax: 'String ')
      IInterpolation (OperationKind.Interpolation) (Syntax: '{x,20}')
        Expression: IParameterReferenceExpression: x (OperationKind.ParameterReferenceExpression, Type: System.String) (Syntax: 'x')
        Alignment: ILiteralExpression (Text: 20) (OperationKind.LiteralExpression, Type: System.Int32, Constant: 20) (Syntax: '20')
        FormatString: null
      IInterpolatedStringText (OperationKind.InterpolatedStringText) (Syntax: ' and ')
        Text: ILiteralExpression (Text:  and ) (OperationKind.LiteralExpression, Type: System.String, Constant: " and ") (Syntax: ' and ')
      IInterpolation (OperationKind.Interpolation) (Syntax: '{y:D3}')
        Expression: IParameterReferenceExpression: y (OperationKind.ParameterReferenceExpression, Type: System.Int32) (Syntax: 'y')
        Alignment: null
        FormatString: ILiteralExpression (OperationKind.LiteralExpression, Type: System.String, Constant: "D3") (Syntax: ':D3')
      IInterpolatedStringText (OperationKind.InterpolatedStringText) (Syntax: ' and constant ')
        Text: ILiteralExpression (Text:  and constant ) (OperationKind.LiteralExpression, Type: System.String, Constant: " and constant ") (Syntax: ' and constant ')
      IInterpolation (OperationKind.Interpolation) (Syntax: '{1}')
        Expression: ILiteralExpression (Text: 1) (OperationKind.LiteralExpression, Type: System.Int32, Constant: 1) (Syntax: '1')
        Alignment: null
        FormatString: null
]]>.Value

            Dim expectedDiagnostics = String.Empty

            VerifyOperationTreeAndDiagnosticsForTest(Of InterpolatedStringExpressionSyntax)(source, expectedOperationTree, expectedDiagnostics)
        End Sub

        <CompilerTrait(CompilerFeature.IOperation)>
        <Fact, WorkItem(8884, "https://github.com/dotnet/roslyn/issues/8884")>
        Public Sub ParameterReference_MidAssignmentStatement()
            Dim source = <![CDATA[
Imports System

Friend Class [Class]
    Public Sub M(str As String, start As Integer, length As Integer)
        Mid(str, start, length) = str'BIND:"Mid(str, start, length) = str"
    End Sub
End Class]]>.Value

            Dim expectedOperationTree = <![CDATA[
IExpressionStatement (OperationKind.ExpressionStatement) (Syntax: 'Mid(str, st ... ngth) = str')
  Expression: ISimpleAssignmentExpression (OperationKind.SimpleAssignmentExpression, Type: System.Void) (Syntax: 'Mid(str, st ... ngth) = str')
      Left: IParameterReferenceExpression: str (OperationKind.ParameterReferenceExpression, Type: System.String) (Syntax: 'str')
      Right: IOperation:  (OperationKind.None) (Syntax: 'Mid(str, st ... ngth) = str')
          Children(4):
              IParenthesizedExpression (OperationKind.ParenthesizedExpression, Type: System.String) (Syntax: 'Mid(str, start, length)')
                Operand: IOperation:  (OperationKind.None) (Syntax: 'str')
              IParameterReferenceExpression: start (OperationKind.ParameterReferenceExpression, Type: System.Int32) (Syntax: 'start')
              IParameterReferenceExpression: length (OperationKind.ParameterReferenceExpression, Type: System.Int32) (Syntax: 'length')
              IParameterReferenceExpression: str (OperationKind.ParameterReferenceExpression, Type: System.String) (Syntax: 'str')
]]>.Value

            Dim expectedDiagnostics = String.Empty

            VerifyOperationTreeAndDiagnosticsForTest(Of AssignmentStatementSyntax)(source, expectedOperationTree, expectedDiagnostics)
        End Sub

        <CompilerTrait(CompilerFeature.IOperation)>
        <Fact, WorkItem(8884, "https://github.com/dotnet/roslyn/issues/8884")>
        Public Sub ParameterReference_MisplacedCaseStatement()
            Dim source = <![CDATA[
Imports System

Friend Class [Class]
    Public Sub M(x As Integer)
        Case x'BIND:"Case x"
    End Sub
End Class]]>.Value

            Dim expectedOperationTree = <![CDATA[
IInvalidStatement (OperationKind.InvalidStatement, IsInvalid) (Syntax: 'Case x')
  Children(0)
]]>.Value

            Dim expectedDiagnostics = <![CDATA[
BC30072: 'Case' can only appear inside a 'Select Case' statement.
        Case x'BIND:"Case x"
        ~~~~~~
]]>.Value

            VerifyOperationTreeAndDiagnosticsForTest(Of CaseStatementSyntax)(source, expectedOperationTree, expectedDiagnostics)
        End Sub

        <CompilerTrait(CompilerFeature.IOperation)>
        <Fact, WorkItem(8884, "https://github.com/dotnet/roslyn/issues/8884")>
        Public Sub ParameterReference_RedimStatement()
            Dim source = <![CDATA[
Imports System

Friend Class [Class]
    Public Sub M(x As Integer)
        Dim intArray(10, 10, 10) As Integer
        ReDim intArray(x, x, x)'BIND:"ReDim intArray(x, x, x)"
    End Sub
End Class]]>.Value

            Dim expectedOperationTree = <![CDATA[
IOperation:  (OperationKind.None) (Syntax: 'ReDim intArray(x, x, x)')
  Children(1):
      IOperation:  (OperationKind.None) (Syntax: 'intArray(x, x, x)')
        Children(4):
            ILocalReferenceExpression: intArray (OperationKind.LocalReferenceExpression, Type: System.Int32(,,)) (Syntax: 'intArray')
            IBinaryOperatorExpression (BinaryOperationKind.IntegerAdd) (OperationKind.BinaryOperatorExpression, Type: System.Int32) (Syntax: 'x')
              Left: IParameterReferenceExpression: x (OperationKind.ParameterReferenceExpression, Type: System.Int32) (Syntax: 'x')
              Right: ILiteralExpression (OperationKind.LiteralExpression, Type: System.Int32, Constant: 1) (Syntax: 'x')
            IBinaryOperatorExpression (BinaryOperationKind.IntegerAdd) (OperationKind.BinaryOperatorExpression, Type: System.Int32) (Syntax: 'x')
              Left: IParameterReferenceExpression: x (OperationKind.ParameterReferenceExpression, Type: System.Int32) (Syntax: 'x')
              Right: ILiteralExpression (OperationKind.LiteralExpression, Type: System.Int32, Constant: 1) (Syntax: 'x')
            IBinaryOperatorExpression (BinaryOperationKind.IntegerAdd) (OperationKind.BinaryOperatorExpression, Type: System.Int32) (Syntax: 'x')
              Left: IParameterReferenceExpression: x (OperationKind.ParameterReferenceExpression, Type: System.Int32) (Syntax: 'x')
              Right: ILiteralExpression (OperationKind.LiteralExpression, Type: System.Int32, Constant: 1) (Syntax: 'x')
]]>.Value

            Dim expectedDiagnostics = String.Empty

            VerifyOperationTreeAndDiagnosticsForTest(Of ReDimStatementSyntax)(source, expectedOperationTree, expectedDiagnostics)
        End Sub

        <CompilerTrait(CompilerFeature.IOperation)>
        <Fact, WorkItem(8884, "https://github.com/dotnet/roslyn/issues/8884")>
        Public Sub ParameterReference_EraseStatement()
            Dim source = <![CDATA[
Imports System

Friend Class [Class]
    Public Sub M(x As Integer())
        Erase x'BIND:"Erase x"
    End Sub
End Class]]>.Value

            Dim expectedOperationTree = <![CDATA[
IOperation:  (OperationKind.None) (Syntax: 'Erase x')
  Children(1):
      ISimpleAssignmentExpression (OperationKind.SimpleAssignmentExpression, Type: System.Int32()) (Syntax: 'x')
        Left: IParameterReferenceExpression: x (OperationKind.ParameterReferenceExpression, Type: System.Int32()) (Syntax: 'x')
        Right: IConversionExpression (Implicit, TryCast: False, Unchecked) (OperationKind.ConversionExpression, Type: System.Int32(), Constant: null) (Syntax: 'x')
            Conversion: CommonConversion (Exists: False, IsIdentity: False, IsNumeric: False, IsReference: False, IsUserDefined: False) (MethodSymbol: null)
            Operand: ILiteralExpression (OperationKind.LiteralExpression, Type: null, Constant: null) (Syntax: 'Erase x')
]]>.Value

            Dim expectedDiagnostics = String.Empty

            VerifyOperationTreeAndDiagnosticsForTest(Of EraseStatementSyntax)(source, expectedOperationTree, expectedDiagnostics)
        End Sub

        <CompilerTrait(CompilerFeature.IOperation)>
        <Fact(Skip:="https://github.com/dotnet/roslyn/issues/19024"), WorkItem(8884, "https://github.com/dotnet/roslyn/issues/8884")>
        Public Sub ParameterReference_UnstructuredExceptionHandlingStatement()
            Dim source = <![CDATA[
Imports System

Friend Class [Class]
    Public Sub M(x As Integer)'BIND:"Public Sub M(x As Integer)"
        Resume Next
        Console.Write(x)
    End Sub
End Class]]>.Value

            Dim expectedOperationTree = <![CDATA[
IBlockStatement (1 statements) (OperationKind.BlockStatement) (Syntax: 'Public Sub  ... End Sub')
  IReturnStatement (OperationKind.ReturnStatement) (Syntax: 'End Sub')
]]>.Value

            Dim expectedDiagnostics = String.Empty

            VerifyOperationTreeAndDiagnosticsForTest(Of MethodBlockSyntax)(source, expectedOperationTree, expectedDiagnostics)
        End Sub

        <CompilerTrait(CompilerFeature.IOperation)>
        <Fact, WorkItem(8884, "https://github.com/dotnet/roslyn/issues/8884")>
        Public Sub ParameterReference_LateAddressOfOperator()
            Dim source = <![CDATA[
Option Strict Off

Class Class1
    Public Sub M(x As Object)
        Dim y = AddressOf x.Method'BIND:"AddressOf x.Method"
    End Sub
    Public Sub M2(x As Boolean?)

    End Sub
End Class]]>.Value

            Dim expectedOperationTree = <![CDATA[
IOperation:  (OperationKind.None) (Syntax: 'AddressOf x.Method')
  Children(1):
      IDynamicMemberReferenceExpression (Member Name: "Method", Containing Type: null) (OperationKind.DynamicMemberReferenceExpression, Type: System.Object) (Syntax: 'x.Method')
        Type Arguments(0)
        Instance Receiver: IParameterReferenceExpression: x (OperationKind.ParameterReferenceExpression, Type: System.Object) (Syntax: 'x')
]]>.Value

            Dim expectedDiagnostics = String.Empty

            VerifyOperationTreeAndDiagnosticsForTest(Of UnaryExpressionSyntax)(source, expectedOperationTree, expectedDiagnostics)
        End Sub

        <CompilerTrait(CompilerFeature.IOperation)>
        <Fact, WorkItem(8884, "https://github.com/dotnet/roslyn/issues/8884")>
        Public Sub ParameterReference_NullableIsTrueOperator()
            Dim source = <![CDATA[
Option Strict Off

Class Class1
    Public Sub M(x As Boolean?)
        If x Then'BIND:"If x Then"
        End If
    End Sub
End Class]]>.Value

            Dim expectedOperationTree = <![CDATA[
IIfStatement (OperationKind.IfStatement) (Syntax: 'If x Then'B ... End If')
  Condition: IOperation:  (OperationKind.None) (Syntax: 'x')
      Children(1):
          IParameterReferenceExpression: x (OperationKind.ParameterReferenceExpression, Type: System.Nullable(Of System.Boolean)) (Syntax: 'x')
  IfTrue: IBlockStatement (0 statements) (OperationKind.BlockStatement) (Syntax: 'If x Then'B ... End If')
  IfFalse: null
]]>.Value

            Dim expectedDiagnostics = String.Empty

            VerifyOperationTreeAndDiagnosticsForTest(Of MultiLineIfBlockSyntax)(source, expectedOperationTree, expectedDiagnostics)
        End Sub

        <CompilerTrait(CompilerFeature.IOperation)>
        <Fact, WorkItem(8884, "https://github.com/dotnet/roslyn/issues/8884")>
        Public Sub ParameterReference_NoPiaObjectCreation()
            Dim sources0 = <compilation>
                               <file name="a.vb"><![CDATA[
Imports System.Runtime.InteropServices
<Assembly: ImportedFromTypeLib("_.dll")>
<Assembly: Guid("f9c2d51d-4f44-45f0-9eda-c9d599b58257")>
<ComImport()>
<Guid("f9c2d51d-4f44-45f0-9eda-c9d599b58277")>
<CoClass(GetType(C))>
Public Interface I
    Property P As Integer
End Interface
<Guid("f9c2d51d-4f44-45f0-9eda-c9d599b58278")>
Public Class C
    Public Sub New(o As Object)
    End Sub
End Class
]]></file>
                           </compilation>
            Dim sources1 = <compilation>
                               <file name="a.vb"><![CDATA[
Structure S
    Function F(x as Object) As I
        Return New I(x)'BIND:"New I(x)"
    End Function
End Structure
]]></file>
                           </compilation>
            Dim compilation0 = CreateCompilationWithMscorlib(sources0)
            compilation0.AssertTheseDiagnostics()

            ' No errors for /r:_.dll
            Dim compilation1 = CreateCompilationWithReferences(
                sources1,
                references:={MscorlibRef, SystemRef, compilation0.EmitToImageReference(embedInteropTypes:=True)})

            Dim expectedOperationTree = <![CDATA[
IInvalidExpression (OperationKind.InvalidExpression, Type: I, IsInvalid) (Syntax: 'New I(x)')
  Children(2):
      IParameterReferenceExpression: x (OperationKind.ParameterReferenceExpression, Type: System.Object, IsInvalid) (Syntax: 'x')
      IOperation:  (OperationKind.None, IsInvalid) (Syntax: 'New I(x)')
]]>.Value

            Dim expectedDiagnostics = <![CDATA[
BC30516: Overload resolution failed because no accessible 'New' accepts this number of arguments.
        Return New I(x)'BIND:"New I(x)"
               ~~~~~~~~
]]>.Value

            VerifyOperationTreeAndDiagnosticsForTest(Of ObjectCreationExpressionSyntax)(compilation1, "a.vb", expectedOperationTree, expectedDiagnostics)
        End Sub
    End Class
End Namespace<|MERGE_RESOLUTION|>--- conflicted
+++ resolved
@@ -89,46 +89,21 @@
 ]]>.Value
 
             Dim expectedOperationTree = <![CDATA[
-<<<<<<< HEAD
 IQueryExpression (OperationKind.QueryExpression, Type: System.Collections.Generic.IEnumerable(Of System.String)) (Syntax: 'From cust I ... t cust.Name')
   LastClauseOrContinuation: ISelectQueryClause (Clause kind: SelectClause) (OperationKind.QueryClause) (Syntax: 'Select cust.Name')
       ReducedExpression: IInvocationExpression ( Function System.Collections.Generic.IEnumerable(Of Customer).Select(Of System.String)(selector As System.Func(Of Customer, System.String)) As System.Collections.Generic.IEnumerable(Of System.String)) (OperationKind.InvocationExpression, Type: System.Collections.Generic.IEnumerable(Of System.String)) (Syntax: 'Select cust.Name')
-          Instance Receiver: IConversionExpression (ConversionKind.Cast, Implicit) (OperationKind.ConversionExpression, Type: System.Collections.Generic.IEnumerable(Of Customer)) (Syntax: 'cust In customers')
+          Instance Receiver: IConversionExpression (Implicit, TryCast: False, Unchecked) (OperationKind.ConversionExpression, Type: System.Collections.Generic.IEnumerable(Of Customer)) (Syntax: 'cust In customers')
+              Conversion: CommonConversion (Exists: False, IsIdentity: False, IsNumeric: False, IsReference: False, IsUserDefined: False) (MethodSymbol: null)
               Operand: IFromQueryClause (Clause kind: FromClause) (OperationKind.QueryClause) (Syntax: 'From cust In customers')
                   ReducedExpression: IParameterReferenceExpression: customers (OperationKind.ParameterReferenceExpression, Type: System.Collections.Generic.List(Of Customer)) (Syntax: 'customers')
           Arguments(1):
               IArgument (ArgumentKind.DefaultValue, Matching Parameter: selector) (OperationKind.Argument) (Syntax: 'cust.Name')
-                IConversionExpression (ConversionKind.Basic, Implicit) (OperationKind.ConversionExpression, Type: System.Func(Of Customer, System.String)) (Syntax: 'cust.Name')
+                IConversionExpression (Implicit, TryCast: False, Unchecked) (OperationKind.ConversionExpression, Type: System.Func(Of Customer, System.String)) (Syntax: 'cust.Name')
+                  Conversion: CommonConversion (Exists: False, IsIdentity: False, IsNumeric: False, IsReference: False, IsUserDefined: False) (MethodSymbol: null)
                   Operand: IPropertyReferenceExpression: Property Customer.Name As System.String (OperationKind.PropertyReferenceExpression, Type: System.String) (Syntax: 'cust.Name')
                       Instance Receiver: IOperation:  (OperationKind.None) (Syntax: 'cust')
                 InConversion: null
                 OutConversion: null
-=======
-IOperation:  (OperationKind.None) (Syntax: 'From cust I ... t cust.Name')
-  Children(1):
-      IOperation:  (OperationKind.None) (Syntax: 'Select cust.Name')
-        Children(1):
-            IInvocationExpression ( Function System.Collections.Generic.IEnumerable(Of Customer).Select(Of System.String)(selector As System.Func(Of Customer, System.String)) As System.Collections.Generic.IEnumerable(Of System.String)) (OperationKind.InvocationExpression, Type: System.Collections.Generic.IEnumerable(Of System.String)) (Syntax: 'Select cust.Name')
-              Instance Receiver: IConversionExpression (Implicit, TryCast: False, Unchecked) (OperationKind.ConversionExpression, Type: System.Collections.Generic.IEnumerable(Of Customer)) (Syntax: 'cust In customers')
-                  Conversion: CommonConversion (Exists: False, IsIdentity: False, IsNumeric: False, IsReference: False, IsUserDefined: False) (MethodSymbol: null)
-                  Operand: IOperation:  (OperationKind.None) (Syntax: 'cust In customers')
-                      Children(1):
-                          IOperation:  (OperationKind.None) (Syntax: 'customers')
-                            Children(1):
-                                IParameterReferenceExpression: customers (OperationKind.ParameterReferenceExpression, Type: System.Collections.Generic.List(Of Customer)) (Syntax: 'customers')
-              Arguments(1):
-                  IArgument (ArgumentKind.DefaultValue, Matching Parameter: selector) (OperationKind.Argument) (Syntax: 'cust.Name')
-                    IConversionExpression (Implicit, TryCast: False, Unchecked) (OperationKind.ConversionExpression, Type: System.Func(Of Customer, System.String)) (Syntax: 'cust.Name')
-                      Conversion: CommonConversion (Exists: False, IsIdentity: False, IsNumeric: False, IsReference: False, IsUserDefined: False) (MethodSymbol: null)
-                      Operand: IOperation:  (OperationKind.None) (Syntax: 'cust.Name')
-                          Children(1):
-                              IOperation:  (OperationKind.None) (Syntax: 'cust.Name')
-                                Children(1):
-                                    IPropertyReferenceExpression: Property Customer.Name As System.String (OperationKind.PropertyReferenceExpression, Type: System.String) (Syntax: 'cust.Name')
-                                      Instance Receiver: IOperation:  (OperationKind.None) (Syntax: 'cust')
-                    InConversion: null
-                    OutConversion: null
->>>>>>> 6693d8ab
 ]]>.Value
 
             Dim expectedDiagnostics = String.Empty
@@ -155,12 +130,12 @@
 End Class]]>.Value
 
             Dim expectedOperationTree = <![CDATA[
-<<<<<<< HEAD
 IQueryExpression (OperationKind.QueryExpression, Type: System.Int32) (Syntax: 'Aggregate y ... nto Count()')
   LastClauseOrContinuation: IAggregateQueryClause (Clause kind: AggregateClause) (OperationKind.QueryClause) (Syntax: 'Aggregate y ... nto Count()')
       ReducedExpression: IAggregationExpression (Aggregation Kind: Function) (OperationKind.AggregationExpression, Type: System.Int32) (Syntax: 'Count()')
           Expression: IInvocationExpression ( Function System.Collections.Generic.IEnumerable(Of System.Int32).Count() As System.Int32) (OperationKind.InvocationExpression, Type: System.Int32) (Syntax: 'Count()')
-              Instance Receiver: IConversionExpression (ConversionKind.Cast, Implicit) (OperationKind.ConversionExpression, Type: System.Collections.Generic.IEnumerable(Of System.Int32)) (Syntax: 'y In New Integer() {x}')
+              Instance Receiver: IConversionExpression (Implicit, TryCast: False, Unchecked) (OperationKind.ConversionExpression, Type: System.Collections.Generic.IEnumerable(Of System.Int32)) (Syntax: 'y In New Integer() {x}')
+                  Conversion: CommonConversion (Exists: False, IsIdentity: False, IsNumeric: False, IsReference: False, IsUserDefined: False) (MethodSymbol: null)
                   Operand: IArrayCreationExpression (Element Type: System.Int32) (OperationKind.ArrayCreationExpression, Type: System.Int32()) (Syntax: 'New Integer() {x}')
                       Dimension Sizes(1):
                           ILiteralExpression (OperationKind.LiteralExpression, Type: System.Int32, Constant: 1) (Syntax: 'New Integer() {x}')
@@ -168,30 +143,6 @@
                           Element Values(1):
                               IParameterReferenceExpression: x (OperationKind.ParameterReferenceExpression, Type: System.Int32) (Syntax: 'x')
               Arguments(0)
-=======
-IOperation:  (OperationKind.None) (Syntax: 'Aggregate y ... nto Count()')
-  Children(1):
-      IOperation:  (OperationKind.None) (Syntax: 'Aggregate y ... nto Count()')
-        Children(1):
-            IOperation:  (OperationKind.None) (Syntax: 'Count()')
-              Children(1):
-                  IOperation:  (OperationKind.None) (Syntax: 'Count()')
-                    Children(1):
-                        IInvocationExpression ( Function System.Collections.Generic.IEnumerable(Of System.Int32).Count() As System.Int32) (OperationKind.InvocationExpression, Type: System.Int32) (Syntax: 'Count()')
-                          Instance Receiver: IConversionExpression (Implicit, TryCast: False, Unchecked) (OperationKind.ConversionExpression, Type: System.Collections.Generic.IEnumerable(Of System.Int32)) (Syntax: 'y In New Integer() {x}')
-                              Conversion: CommonConversion (Exists: False, IsIdentity: False, IsNumeric: False, IsReference: False, IsUserDefined: False) (MethodSymbol: null)
-                              Operand: IOperation:  (OperationKind.None) (Syntax: 'y In New Integer() {x}')
-                                  Children(1):
-                                      IOperation:  (OperationKind.None) (Syntax: 'New Integer() {x}')
-                                        Children(1):
-                                            IArrayCreationExpression (Element Type: System.Int32) (OperationKind.ArrayCreationExpression, Type: System.Int32()) (Syntax: 'New Integer() {x}')
-                                              Dimension Sizes(1):
-                                                  ILiteralExpression (OperationKind.LiteralExpression, Type: System.Int32, Constant: 1) (Syntax: 'New Integer() {x}')
-                                              Initializer: IArrayInitializer (1 elements) (OperationKind.ArrayInitializer) (Syntax: '{x}')
-                                                  Element Values(1):
-                                                      IParameterReferenceExpression: x (OperationKind.ParameterReferenceExpression, Type: System.Int32) (Syntax: 'x')
-                          Arguments(0)
->>>>>>> 6693d8ab
 ]]>.Value
 
             Dim expectedDiagnostics = String.Empty
@@ -218,50 +169,24 @@
 End Class]]>.Value
 
             Dim expectedOperationTree = <![CDATA[
-<<<<<<< HEAD
-IConversionExpression (ConversionKind.Cast, Implicit) (OperationKind.ConversionExpression, Type: System.Object) (Syntax: 'From y In x ... By y.Length')
+IConversionExpression (Implicit, TryCast: False, Unchecked) (OperationKind.ConversionExpression, Type: System.Object) (Syntax: 'From y In x ... By y.Length')
+  Conversion: CommonConversion (Exists: False, IsIdentity: False, IsNumeric: False, IsReference: False, IsUserDefined: False) (MethodSymbol: null)
   Operand: IQueryExpression (OperationKind.QueryExpression, Type: System.Linq.IOrderedEnumerable(Of System.String)) (Syntax: 'From y In x ... By y.Length')
       LastClauseOrContinuation: IOrderByQueryClause (Clause kind: OrderByClause) (OperationKind.QueryClause) (Syntax: 'Order By y.Length')
           ReducedExpression: IOrderingExpression (Order kind: Ascending) (OperationKind.OrderingExpression, Type: System.Linq.IOrderedEnumerable(Of System.String)) (Syntax: 'y.Length')
               Expression: IInvocationExpression ( Function System.Collections.Generic.IEnumerable(Of System.String).OrderBy(Of System.Int32)(keySelector As System.Func(Of System.String, System.Int32)) As System.Linq.IOrderedEnumerable(Of System.String)) (OperationKind.InvocationExpression, Type: System.Linq.IOrderedEnumerable(Of System.String)) (Syntax: 'y.Length')
-                  Instance Receiver: IConversionExpression (ConversionKind.Cast, Implicit) (OperationKind.ConversionExpression, Type: System.Collections.Generic.IEnumerable(Of System.String)) (Syntax: 'y In x')
+                  Instance Receiver: IConversionExpression (Implicit, TryCast: False, Unchecked) (OperationKind.ConversionExpression, Type: System.Collections.Generic.IEnumerable(Of System.String)) (Syntax: 'y In x')
+                      Conversion: CommonConversion (Exists: False, IsIdentity: False, IsNumeric: False, IsReference: False, IsUserDefined: False) (MethodSymbol: null)
                       Operand: IFromQueryClause (Clause kind: FromClause) (OperationKind.QueryClause) (Syntax: 'From y In x')
                           ReducedExpression: IParameterReferenceExpression: x (OperationKind.ParameterReferenceExpression, Type: System.String()) (Syntax: 'x')
                   Arguments(1):
                       IArgument (ArgumentKind.DefaultValue, Matching Parameter: keySelector) (OperationKind.Argument) (Syntax: 'y.Length')
-                        IConversionExpression (ConversionKind.Basic, Implicit) (OperationKind.ConversionExpression, Type: System.Func(Of System.String, System.Int32)) (Syntax: 'y.Length')
+                        IConversionExpression (Implicit, TryCast: False, Unchecked) (OperationKind.ConversionExpression, Type: System.Func(Of System.String, System.Int32)) (Syntax: 'y.Length')
+                          Conversion: CommonConversion (Exists: False, IsIdentity: False, IsNumeric: False, IsReference: False, IsUserDefined: False) (MethodSymbol: null)
                           Operand: IPropertyReferenceExpression: ReadOnly Property System.String.Length As System.Int32 (OperationKind.PropertyReferenceExpression, Type: System.Int32) (Syntax: 'y.Length')
                               Instance Receiver: IOperation:  (OperationKind.None) (Syntax: 'y')
                         InConversion: null
                         OutConversion: null
-=======
-IConversionExpression (Implicit, TryCast: False, Unchecked) (OperationKind.ConversionExpression, Type: System.Object) (Syntax: 'From y In x ... By y.Length')
-  Conversion: CommonConversion (Exists: False, IsIdentity: False, IsNumeric: False, IsReference: False, IsUserDefined: False) (MethodSymbol: null)
-  Operand: IOperation:  (OperationKind.None) (Syntax: 'From y In x ... By y.Length')
-      Children(1):
-          IOperation:  (OperationKind.None) (Syntax: 'Order By y.Length')
-            Children(1):
-                IOperation:  (OperationKind.None) (Syntax: 'y.Length')
-                  Children(1):
-                      IInvocationExpression ( Function System.Collections.Generic.IEnumerable(Of System.String).OrderBy(Of System.Int32)(keySelector As System.Func(Of System.String, System.Int32)) As System.Linq.IOrderedEnumerable(Of System.String)) (OperationKind.InvocationExpression, Type: System.Linq.IOrderedEnumerable(Of System.String)) (Syntax: 'y.Length')
-                        Instance Receiver: IConversionExpression (Implicit, TryCast: False, Unchecked) (OperationKind.ConversionExpression, Type: System.Collections.Generic.IEnumerable(Of System.String)) (Syntax: 'y In x')
-                            Conversion: CommonConversion (Exists: False, IsIdentity: False, IsNumeric: False, IsReference: False, IsUserDefined: False) (MethodSymbol: null)
-                            Operand: IOperation:  (OperationKind.None) (Syntax: 'y In x')
-                                Children(1):
-                                    IOperation:  (OperationKind.None) (Syntax: 'x')
-                                      Children(1):
-                                          IParameterReferenceExpression: x (OperationKind.ParameterReferenceExpression, Type: System.String()) (Syntax: 'x')
-                        Arguments(1):
-                            IArgument (ArgumentKind.DefaultValue, Matching Parameter: keySelector) (OperationKind.Argument) (Syntax: 'y.Length')
-                              IConversionExpression (Implicit, TryCast: False, Unchecked) (OperationKind.ConversionExpression, Type: System.Func(Of System.String, System.Int32)) (Syntax: 'y.Length')
-                                Conversion: CommonConversion (Exists: False, IsIdentity: False, IsNumeric: False, IsReference: False, IsUserDefined: False) (MethodSymbol: null)
-                                Operand: IOperation:  (OperationKind.None) (Syntax: 'y.Length')
-                                    Children(1):
-                                        IPropertyReferenceExpression: ReadOnly Property System.String.Length As System.Int32 (OperationKind.PropertyReferenceExpression, Type: System.Int32) (Syntax: 'y.Length')
-                                          Instance Receiver: IOperation:  (OperationKind.None) (Syntax: 'y')
-                              InConversion: null
-                              OutConversion: null
->>>>>>> 6693d8ab
 ]]>.Value
 
             Dim expectedDiagnostics = String.Empty
@@ -288,16 +213,17 @@
 End Class]]>.Value
 
             Dim expectedOperationTree = <![CDATA[
-<<<<<<< HEAD
 IQueryExpression (OperationKind.QueryExpression, Type: System.Collections.Generic.IEnumerable(Of <anonymous type: Key w As System.String(), Key z As System.String, Key Count As System.Int32>)) (Syntax: 'From y In x ... nto Count()')
   LastClauseOrContinuation: IGroupByQueryClause (Clause kind: GroupByClause) (OperationKind.QueryClause) (Syntax: 'Group By w  ... nto Count()')
       ReducedExpression: IInvocationExpression ( Function System.Collections.Generic.IEnumerable(Of System.String).GroupBy(Of <anonymous type: Key w As System.String(), Key z As System.String>, <anonymous type: Key w As System.String(), Key z As System.String, Key Count As System.Int32>)(keySelector As System.Func(Of System.String, <anonymous type: Key w As System.String(), Key z As System.String>), resultSelector As System.Func(Of <anonymous type: Key w As System.String(), Key z As System.String>, System.Collections.Generic.IEnumerable(Of System.String), <anonymous type: Key w As System.String(), Key z As System.String, Key Count As System.Int32>)) As System.Collections.Generic.IEnumerable(Of <anonymous type: Key w As System.String(), Key z As System.String, Key Count As System.Int32>)) (OperationKind.InvocationExpression, Type: System.Collections.Generic.IEnumerable(Of <anonymous type: Key w As System.String(), Key z As System.String, Key Count As System.Int32>)) (Syntax: 'Group By w  ... nto Count()')
-          Instance Receiver: IConversionExpression (ConversionKind.Cast, Implicit) (OperationKind.ConversionExpression, Type: System.Collections.Generic.IEnumerable(Of System.String)) (Syntax: 'y In x')
+          Instance Receiver: IConversionExpression (Implicit, TryCast: False, Unchecked) (OperationKind.ConversionExpression, Type: System.Collections.Generic.IEnumerable(Of System.String)) (Syntax: 'y In x')
+              Conversion: CommonConversion (Exists: False, IsIdentity: False, IsNumeric: False, IsReference: False, IsUserDefined: False) (MethodSymbol: null)
               Operand: IFromQueryClause (Clause kind: FromClause) (OperationKind.QueryClause) (Syntax: 'From y In x')
                   ReducedExpression: IParameterReferenceExpression: x (OperationKind.ParameterReferenceExpression, Type: System.String()) (Syntax: 'x')
           Arguments(2):
               IArgument (ArgumentKind.DefaultValue, Matching Parameter: keySelector) (OperationKind.Argument) (Syntax: 'x')
-                IConversionExpression (ConversionKind.Basic, Implicit) (OperationKind.ConversionExpression, Type: System.Func(Of System.String, <anonymous type: Key w As System.String(), Key z As System.String>)) (Syntax: 'x')
+                IConversionExpression (Implicit, TryCast: False, Unchecked) (OperationKind.ConversionExpression, Type: System.Func(Of System.String, <anonymous type: Key w As System.String(), Key z As System.String>)) (Syntax: 'x')
+                  Conversion: CommonConversion (Exists: False, IsIdentity: False, IsNumeric: False, IsReference: False, IsUserDefined: False) (MethodSymbol: null)
                   Operand: IAnonymousObjectCreationExpression (OperationKind.AnonymousObjectCreationExpression, Type: <anonymous type: Key w As System.String(), Key z As System.String>) (Syntax: 'Group By w  ... nto Count()')
                       Initializers(2):
                           IParameterReferenceExpression: x (OperationKind.ParameterReferenceExpression, Type: System.String()) (Syntax: 'x')
@@ -305,7 +231,8 @@
                 InConversion: null
                 OutConversion: null
               IArgument (ArgumentKind.DefaultValue, Matching Parameter: resultSelector) (OperationKind.Argument) (Syntax: 'Group By w  ... nto Count()')
-                IConversionExpression (ConversionKind.Basic, Implicit) (OperationKind.ConversionExpression, Type: System.Func(Of <anonymous type: Key w As System.String(), Key z As System.String>, System.Collections.Generic.IEnumerable(Of System.String), <anonymous type: Key w As System.String(), Key z As System.String, Key Count As System.Int32>)) (Syntax: 'Group By w  ... nto Count()')
+                IConversionExpression (Implicit, TryCast: False, Unchecked) (OperationKind.ConversionExpression, Type: System.Func(Of <anonymous type: Key w As System.String(), Key z As System.String>, System.Collections.Generic.IEnumerable(Of System.String), <anonymous type: Key w As System.String(), Key z As System.String, Key Count As System.Int32>)) (Syntax: 'Group By w  ... nto Count()')
+                  Conversion: CommonConversion (Exists: False, IsIdentity: False, IsNumeric: False, IsReference: False, IsUserDefined: False) (MethodSymbol: null)
                   Operand: IAnonymousObjectCreationExpression (OperationKind.AnonymousObjectCreationExpression, Type: <anonymous type: Key w As System.String(), Key z As System.String, Key Count As System.Int32>) (Syntax: 'Group By w  ... nto Count()')
                       Initializers(3):
                           IOperation:  (OperationKind.None) (Syntax: 'w')
@@ -316,54 +243,6 @@
                                 Arguments(0)
                 InConversion: null
                 OutConversion: null
-=======
-IOperation:  (OperationKind.None) (Syntax: 'From y In x ... nto Count()')
-  Children(1):
-      IOperation:  (OperationKind.None) (Syntax: 'Group By w  ... nto Count()')
-        Children(1):
-            IInvocationExpression ( Function System.Collections.Generic.IEnumerable(Of System.String).GroupBy(Of <anonymous type: Key w As System.String(), Key z As System.String>, <anonymous type: Key w As System.String(), Key z As System.String, Key Count As System.Int32>)(keySelector As System.Func(Of System.String, <anonymous type: Key w As System.String(), Key z As System.String>), resultSelector As System.Func(Of <anonymous type: Key w As System.String(), Key z As System.String>, System.Collections.Generic.IEnumerable(Of System.String), <anonymous type: Key w As System.String(), Key z As System.String, Key Count As System.Int32>)) As System.Collections.Generic.IEnumerable(Of <anonymous type: Key w As System.String(), Key z As System.String, Key Count As System.Int32>)) (OperationKind.InvocationExpression, Type: System.Collections.Generic.IEnumerable(Of <anonymous type: Key w As System.String(), Key z As System.String, Key Count As System.Int32>)) (Syntax: 'Group By w  ... nto Count()')
-              Instance Receiver: IConversionExpression (Implicit, TryCast: False, Unchecked) (OperationKind.ConversionExpression, Type: System.Collections.Generic.IEnumerable(Of System.String)) (Syntax: 'y In x')
-                  Conversion: CommonConversion (Exists: False, IsIdentity: False, IsNumeric: False, IsReference: False, IsUserDefined: False) (MethodSymbol: null)
-                  Operand: IOperation:  (OperationKind.None) (Syntax: 'y In x')
-                      Children(1):
-                          IOperation:  (OperationKind.None) (Syntax: 'x')
-                            Children(1):
-                                IParameterReferenceExpression: x (OperationKind.ParameterReferenceExpression, Type: System.String()) (Syntax: 'x')
-              Arguments(2):
-                  IArgument (ArgumentKind.DefaultValue, Matching Parameter: keySelector) (OperationKind.Argument) (Syntax: 'x')
-                    IConversionExpression (Implicit, TryCast: False, Unchecked) (OperationKind.ConversionExpression, Type: System.Func(Of System.String, <anonymous type: Key w As System.String(), Key z As System.String>)) (Syntax: 'x')
-                      Conversion: CommonConversion (Exists: False, IsIdentity: False, IsNumeric: False, IsReference: False, IsUserDefined: False) (MethodSymbol: null)
-                      Operand: IOperation:  (OperationKind.None) (Syntax: 'x')
-                          Children(1):
-                              IAnonymousObjectCreationExpression (OperationKind.AnonymousObjectCreationExpression, Type: <anonymous type: Key w As System.String(), Key z As System.String>) (Syntax: 'Group By w  ... nto Count()')
-                                Initializers(2):
-                                    IOperation:  (OperationKind.None) (Syntax: 'w = x')
-                                      Children(1):
-                                          IParameterReferenceExpression: x (OperationKind.ParameterReferenceExpression, Type: System.String()) (Syntax: 'x')
-                                    IOperation:  (OperationKind.None) (Syntax: 'z = y')
-                                      Children(1):
-                                          IOperation:  (OperationKind.None) (Syntax: 'y')
-                    InConversion: null
-                    OutConversion: null
-                  IArgument (ArgumentKind.DefaultValue, Matching Parameter: resultSelector) (OperationKind.Argument) (Syntax: 'Group By w  ... nto Count()')
-                    IConversionExpression (Implicit, TryCast: False, Unchecked) (OperationKind.ConversionExpression, Type: System.Func(Of <anonymous type: Key w As System.String(), Key z As System.String>, System.Collections.Generic.IEnumerable(Of System.String), <anonymous type: Key w As System.String(), Key z As System.String, Key Count As System.Int32>)) (Syntax: 'Group By w  ... nto Count()')
-                      Conversion: CommonConversion (Exists: False, IsIdentity: False, IsNumeric: False, IsReference: False, IsUserDefined: False) (MethodSymbol: null)
-                      Operand: IOperation:  (OperationKind.None) (Syntax: 'Group By w  ... nto Count()')
-                          Children(1):
-                              IAnonymousObjectCreationExpression (OperationKind.AnonymousObjectCreationExpression, Type: <anonymous type: Key w As System.String(), Key z As System.String, Key Count As System.Int32>) (Syntax: 'Group By w  ... nto Count()')
-                                Initializers(3):
-                                    IOperation:  (OperationKind.None) (Syntax: 'w')
-                                    IOperation:  (OperationKind.None) (Syntax: 'z')
-                                    IOperation:  (OperationKind.None) (Syntax: 'Count()')
-                                      Children(1):
-                                          IOperation:  (OperationKind.None) (Syntax: 'Count()')
-                                            Children(1):
-                                                IInvocationExpression ( Function System.Collections.Generic.IEnumerable(Of System.String).Count() As System.Int32) (OperationKind.InvocationExpression, Type: System.Int32) (Syntax: 'Count()')
-                                                  Instance Receiver: IParameterReferenceExpression: $VB$ItAnonymous (OperationKind.ParameterReferenceExpression, Type: System.Collections.Generic.IEnumerable(Of System.String)) (Syntax: 'Group By w  ... nto Count()')
-                                                  Arguments(0)
-                    InConversion: null
-                    OutConversion: null
->>>>>>> 6693d8ab
 ]]>.Value
 
             Dim expectedDiagnostics = String.Empty
