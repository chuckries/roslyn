﻿// Copyright (c) Microsoft.  All Rights Reserved.  Licensed under the Apache License, Version 2.0.  See License.txt in the project root for license information.

using System.Threading;
using System.Threading.Tasks;
using Microsoft.CodeAnalysis.Host;
using Microsoft.CodeAnalysis.Options;
using Roslyn.Utilities;

namespace Microsoft.CodeAnalysis.Diagnostics
{
    /// <summary>
    /// Analyzer options with workspace.
    /// These are used to fetch the workspace options by our internal analyzers (e.g. simplification analyzer).
    /// </summary>
    internal sealed class WorkspaceAnalyzerOptions : AnalyzerOptions
    {
<<<<<<< HEAD
        private readonly Workspace _workspace;
        private readonly OptionSet _optionSet;

        public WorkspaceAnalyzerOptions(AnalyzerOptions options, OptionSet optionSet, Workspace workspace)
            : base(options.AdditionalFiles)
        {
            _workspace = workspace;
            _optionSet = optionSet;
        }

        public HostWorkspaceServices Services => _workspace.Services;

        public async Task<OptionSet> GetDocumentOptionSetAsync(SyntaxTree syntaxTree, CancellationToken cancellationToken)
        {
            var documentId = _workspace.CurrentSolution.GetDocumentId(syntaxTree);
=======
        private readonly Solution _solution;
        private readonly OptionSet _optionSet;

        public WorkspaceAnalyzerOptions(AnalyzerOptions options, OptionSet optionSet, Solution solution)
            : base(options.AdditionalFiles)
        {
            _solution = solution;
            _optionSet = optionSet;
        }

        public HostWorkspaceServices Services => _solution.Workspace.Services;

        public async Task<OptionSet> GetDocumentOptionSetAsync(SyntaxTree syntaxTree, CancellationToken cancellationToken)
        {
            var documentId = _solution.GetDocumentId(syntaxTree);
>>>>>>> ddd68b6e
            if (documentId == null)
            {
                return _optionSet;
            }

<<<<<<< HEAD
            var document = _workspace.CurrentSolution.GetDocument(documentId);
=======
            var document = _solution.GetDocument(documentId);
>>>>>>> ddd68b6e
            if (document == null)
            {
                return _optionSet;
            }

<<<<<<< HEAD
            var documentOptionSet = await document.GetOptionsAsync(_optionSet, cancellationToken).ConfigureAwait(false);
            return documentOptionSet ?? _optionSet;
=======
            return await document.GetOptionsAsync(_optionSet, cancellationToken).ConfigureAwait(false);
>>>>>>> ddd68b6e
        }

        public override bool Equals(object obj)
        {
            if (ReferenceEquals(this, obj))
            {
                return true;
            }

            var other = obj as WorkspaceAnalyzerOptions;
            return other != null &&
<<<<<<< HEAD
                _workspace == other._workspace &&
=======
                _solution.WorkspaceVersion == other._solution.WorkspaceVersion &&
                _solution.Workspace == other._solution.Workspace &&
>>>>>>> ddd68b6e
                base.Equals(other);
        }

        public override int GetHashCode()
        {
<<<<<<< HEAD
            return Hash.Combine(_workspace, base.GetHashCode());
=======
            return Hash.Combine(_solution.Workspace,
                Hash.Combine(_solution.WorkspaceVersion, base.GetHashCode()));
>>>>>>> ddd68b6e
        }
    }
}<|MERGE_RESOLUTION|>--- conflicted
+++ resolved
@@ -14,23 +14,6 @@
     /// </summary>
     internal sealed class WorkspaceAnalyzerOptions : AnalyzerOptions
     {
-<<<<<<< HEAD
-        private readonly Workspace _workspace;
-        private readonly OptionSet _optionSet;
-
-        public WorkspaceAnalyzerOptions(AnalyzerOptions options, OptionSet optionSet, Workspace workspace)
-            : base(options.AdditionalFiles)
-        {
-            _workspace = workspace;
-            _optionSet = optionSet;
-        }
-
-        public HostWorkspaceServices Services => _workspace.Services;
-
-        public async Task<OptionSet> GetDocumentOptionSetAsync(SyntaxTree syntaxTree, CancellationToken cancellationToken)
-        {
-            var documentId = _workspace.CurrentSolution.GetDocumentId(syntaxTree);
-=======
         private readonly Solution _solution;
         private readonly OptionSet _optionSet;
 
@@ -46,28 +29,18 @@
         public async Task<OptionSet> GetDocumentOptionSetAsync(SyntaxTree syntaxTree, CancellationToken cancellationToken)
         {
             var documentId = _solution.GetDocumentId(syntaxTree);
->>>>>>> ddd68b6e
             if (documentId == null)
             {
                 return _optionSet;
             }
 
-<<<<<<< HEAD
-            var document = _workspace.CurrentSolution.GetDocument(documentId);
-=======
             var document = _solution.GetDocument(documentId);
->>>>>>> ddd68b6e
             if (document == null)
             {
                 return _optionSet;
             }
 
-<<<<<<< HEAD
-            var documentOptionSet = await document.GetOptionsAsync(_optionSet, cancellationToken).ConfigureAwait(false);
-            return documentOptionSet ?? _optionSet;
-=======
             return await document.GetOptionsAsync(_optionSet, cancellationToken).ConfigureAwait(false);
->>>>>>> ddd68b6e
         }
 
         public override bool Equals(object obj)
@@ -79,23 +52,15 @@
 
             var other = obj as WorkspaceAnalyzerOptions;
             return other != null &&
-<<<<<<< HEAD
-                _workspace == other._workspace &&
-=======
                 _solution.WorkspaceVersion == other._solution.WorkspaceVersion &&
                 _solution.Workspace == other._solution.Workspace &&
->>>>>>> ddd68b6e
                 base.Equals(other);
         }
 
         public override int GetHashCode()
         {
-<<<<<<< HEAD
-            return Hash.Combine(_workspace, base.GetHashCode());
-=======
             return Hash.Combine(_solution.Workspace,
                 Hash.Combine(_solution.WorkspaceVersion, base.GetHashCode()));
->>>>>>> ddd68b6e
         }
     }
 }