--- conflicted
+++ resolved
@@ -573,49 +573,6 @@
             return rhs.IsDefaultValue();
         }
 
-<<<<<<< HEAD
-        /// <summary>
-        /// Receivers of struct methods are required to be at least RValues but can be assignable variables.
-        /// Whether the mutations from the method are propagated back to the 
-        /// receiver instance is conditional on whether the receiver is a variable that can be assigned. 
-        /// If not, then the invocation is performed on a copy.
-        /// 
-        /// An inconvenient situation may arise when the receiver is an RValue expression (like a ternary operator),
-        /// which is trivially reduced during lowering to one of its operands and 
-        /// such operand happens to be an assignable variable (like a local). That operation alone would 
-        /// expose the operand to mutations while it would not be exposed otherwise.
-        /// I.E. the transformation becomes semantically observable.
-        /// 
-        /// To prevent such situations, we will wrap the operand into a node whose only 
-        /// purpose is to never be an assignable expression.
-        /// </summary>
-        private static BoundExpression EnsureNotAssignableIfUsedAsMethodReceiver(BoundExpression expr)
-        {
-            // Leave as-is where receiver mutations cannot happen.
-            if (!WouldBeAssignableIfUsedAsMethodReceiver(expr))
-            {
-                return expr;
-            }
-
-            return new BoundConversion(
-                expr.Syntax,
-                expr,
-                Conversion.IdentityValue,
-                @checked: false,
-                explicitCastInCode: true,
-                isExplicitlyNullable: false,
-                constantValueOpt: null,
-                type: expr.Type)
-            { WasCompilerGenerated = true };
-        }
-
-        internal static bool WouldBeAssignableIfUsedAsMethodReceiver(BoundExpression receiver)
-        {
-            // - reference type receivers are byval
-            // - special value types (int32, Nullable<T>, . .) do not have mutating members
-            if (receiver.Type.IsReferenceType ||
-                receiver.Type.OriginalDefinition.SpecialType != SpecialType.None)
-=======
         // There are two situations in which the language permits passing rvalues by reference. 
         // (technically there are 4, but we can ignore COM and dynamic here, since that results in byval semantics regardless of the parameter ref kind)
         //
@@ -686,7 +643,6 @@
         internal static bool CanBePassedByReference(BoundExpression expr)
         {
             if (expr.ConstantValue != null)
->>>>>>> 79ae6bcf
             {
                 return false;
             }
