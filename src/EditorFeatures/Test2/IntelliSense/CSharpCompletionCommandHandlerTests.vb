﻿' Copyright (c) Microsoft.  All Rights Reserved.  Licensed under the Apache License, Version 2.0.  See License.txt in the project root for license information.

Imports System.Collections.Immutable
Imports System.Globalization
Imports System.Threading
Imports System.Threading.Tasks
Imports Microsoft.CodeAnalysis.Completion
Imports Microsoft.CodeAnalysis.CSharp
Imports Microsoft.CodeAnalysis.Editor.CSharp.Formatting
Imports Microsoft.CodeAnalysis.Editor.UnitTests.Extensions
Imports Microsoft.CodeAnalysis.Editor.UnitTests.Utilities
Imports Microsoft.CodeAnalysis.Options
Imports Microsoft.CodeAnalysis.Tags
Imports Microsoft.CodeAnalysis.Text
Imports Microsoft.VisualStudio.Text
Imports Microsoft.VisualStudio.Text.Editor
Imports Microsoft.VisualStudio.Text.Editor.Commanding.Commands
Imports Microsoft.VisualStudio.Text.Operations
Imports Microsoft.VisualStudio.Text.Projection
Imports Microsoft.VisualStudio.Utilities
Imports Roslyn.Utilities

Namespace Microsoft.CodeAnalysis.Editor.UnitTests.IntelliSense
    <[UseExportProvider]>
    Public Class CSharpCompletionCommandHandlerTests

        Public Shared ReadOnly Property AllCompletionImplementations() As IEnumerable(Of Object())
            Get
                Return TestStateFactory.GetAllCompletionImplementations()
            End Get
        End Property

        <WorkItem(541201, "http://vstfdevdiv:8080/DevDiv2/DevDiv/_workitems/edit/541201")>
        <MemberData(NameOf(AllCompletionImplementations))>
        <WpfTheory, Trait(Traits.Feature, Traits.Features.Completion)>
        Public Async Function TabCommitsWithoutAUniqueMatch(completionImplementation As CompletionImplementation) As Task
            Using state = TestStateFactory.CreateCSharpTestState(completionImplementation,
                              <Document>
                                  $$
                              </Document>)

                state.SendTypeChars("using System.Ne")
                Await state.WaitForAsynchronousOperationsAsync()
                Await state.AssertSelectedCompletionItem(displayText:="Net", isHardSelected:=True)
                state.SendTypeChars("x")
                Await state.WaitForAsynchronousOperationsAsync()
                Await state.AssertSelectedCompletionItem(displayText:="Net", isSoftSelected:=True)
                state.SendTab()
                Await state.AssertNoCompletionSession()
                Assert.Contains("using System.Net", state.GetLineTextFromCaretPosition(), StringComparison.Ordinal)
            End Using
        End Function

        <MemberData(NameOf(AllCompletionImplementations))>
        <WpfTheory, Trait(Traits.Feature, Traits.Features.Completion)>
        Public Async Function TestAtEndOfFile(completionImplementation As CompletionImplementation) As Task
            Using state = TestStateFactory.CreateCSharpTestState(completionImplementation,
                              <Document>$$</Document>)

                state.SendTypeChars("us")
                state.SendTab()
                Await state.AssertNoCompletionSession()
                Assert.Contains("using", state.GetLineTextFromCaretPosition(), StringComparison.Ordinal)
            End Using
        End Function

        <MemberData(NameOf(AllCompletionImplementations))>
        <WpfTheory, Trait(Traits.Feature, Traits.Features.Completion)>
        Public Async Function TestNotAtStartOfExistingWord(completionImplementation As CompletionImplementation) As Task
            Using state = TestStateFactory.CreateCSharpTestState(completionImplementation,
                              <Document>$$using</Document>)

                state.SendTypeChars("u")
                Await state.AssertNoCompletionSession()
                Assert.Contains("using", state.GetLineTextFromCaretPosition(), StringComparison.Ordinal)
            End Using
        End Function

        <MemberData(NameOf(AllCompletionImplementations))>
        <WpfTheory, Trait(Traits.Feature, Traits.Features.Completion)>
        Public Async Function TestMSCorLibTypes(completionImplementation As CompletionImplementation) As Task
            Using state = TestStateFactory.CreateCSharpTestState(completionImplementation,
                              <Document>
using System;

class c : $$
                              </Document>)

                state.SendTypeChars("A")
                Await state.AssertCompletionSession()

                Assert.True(state.CompletionItemsContainsAll(displayText:={"Attribute", "Exception", "IDisposable"}))
            End Using
        End Function

        <MemberData(NameOf(AllCompletionImplementations))>
        <WpfTheory, Trait(Traits.Feature, Traits.Features.Completion)>
        Public Async Function TestFiltering1(completionImplementation As CompletionImplementation) As Task
            Using state = TestStateFactory.CreateCSharpTestState(completionImplementation,
                              <Document>
using System;
      
class c { $$
                              </Document>)

                state.SendTypeChars("Sy")
                Await state.AssertCompletionSession()

                Assert.True(state.CompletionItemsContainsAll(displayText:={"OperatingSystem", "System", "SystemException"}))
                Assert.False(state.CompletionItemsContainsAny(displayText:={"Exception", "Activator"}))
            End Using
        End Function

        ' NOTE(cyrusn): This should just be a unit test for SymbolCompletionProvider.  However, I'm
        ' just porting the integration tests to here for now.
        <MemberData(NameOf(AllCompletionImplementations))>
        <WpfTheory, Trait(Traits.Feature, Traits.Features.Completion)>
        Public Async Function TestMultipleTypes(completionImplementation As CompletionImplementation) As Task
            Using state = TestStateFactory.CreateCSharpTestState(completionImplementation,
                              <Document>
class C { $$ } struct S { } enum E { } interface I { } delegate void D();
                              </Document>)

                state.SendTypeChars("C")
                Await state.AssertCompletionSession()
                Assert.True(state.CompletionItemsContainsAll(displayText:={"C", "S", "E", "I", "D"}))
            End Using
        End Function

        ' NOTE(cyrusn): This should just be a unit test for KeywordCompletionProvider.  However, I'm
        ' just porting the integration tests to here for now.
        <MemberData(NameOf(AllCompletionImplementations))>
        <WpfTheory, Trait(Traits.Feature, Traits.Features.Completion)>
        Public Async Function TestInEmptyFile(completionImplementation As CompletionImplementation) As Task
            Using state = TestStateFactory.CreateCSharpTestState(completionImplementation,
                              <Document>
$$
                              </Document>)

                state.SendInvokeCompletionList()
                Await state.AssertCompletionSession()
                Assert.True(state.CompletionItemsContainsAll(displayText:={"abstract", "class", "namespace"}))
            End Using
        End Function

        <MemberData(NameOf(AllCompletionImplementations))>
        <WpfTheory, Trait(Traits.Feature, Traits.Features.Completion)>
        Public Async Function TestNotAfterTypingDotAfterIntegerLiteral(completionImplementation As CompletionImplementation) As Task
            Using state = TestStateFactory.CreateCSharpTestState(completionImplementation,
                              <Document>
class c { void M() { 3$$ } }
                              </Document>)

                state.SendTypeChars(".")
                Await state.AssertNoCompletionSession()
            End Using
        End Function

        <MemberData(NameOf(AllCompletionImplementations))>
        <WpfTheory, Trait(Traits.Feature, Traits.Features.Completion)>
        Public Async Function TestAfterExplicitInvokeAfterDotAfterIntegerLiteral(completionImplementation As CompletionImplementation) As Task
            Using state = TestStateFactory.CreateCSharpTestState(completionImplementation,
                              <Document>
class c { void M() { 3.$$ } }
                              </Document>)

                state.SendInvokeCompletionList()
                Await state.AssertCompletionSession()
                Assert.True(state.CompletionItemsContainsAll({"ToString"}))
            End Using
        End Function

        <MemberData(NameOf(AllCompletionImplementations))>
        <WpfTheory, Trait(Traits.Feature, Traits.Features.Completion)>
        Public Async Function TestEnterIsConsumed(completionImplementation As CompletionImplementation) As Task
            Using state = TestStateFactory.CreateCSharpTestState(completionImplementation,
                  <Document>
class Class1
{
    void Main(string[] args)
    {
        $$
    }
}</Document>)

                state.SendTypeChars("System.TimeSpan.FromMin")
                state.SendReturn()
                Await state.WaitForAsynchronousOperationsAsync()
                Assert.Equal(<text>
class Class1
{
    void Main(string[] args)
    {
        System.TimeSpan.FromMinutes
    }
}</text>.NormalizedValue, state.GetDocumentText())
            End Using
        End Function

        <MemberData(NameOf(AllCompletionImplementations))>
        <WpfTheory, Trait(Traits.Feature, Traits.Features.Completion)>
        Public Async Function TestDescription1(completionImplementation As CompletionImplementation) As Task
            Using state = TestStateFactory.CreateCSharpTestState(completionImplementation,
                  <Document><![CDATA[
using System;

/// <summary>
/// TestDocComment
/// </summary>
class TestException : Exception { }

class MyException : $$]]></Document>)

                state.SendTypeChars("Test")
                Await state.WaitForAsynchronousOperationsAsync()
                Await state.AssertSelectedCompletionItem(description:="class TestException" & vbCrLf & "TestDocComment")
            End Using
        End Function

        <MemberData(NameOf(AllCompletionImplementations))>
        <WpfTheory, Trait(Traits.Feature, Traits.Features.Completion)>
        Public Async Function TestObjectCreationPreselection1(completionImplementation As CompletionImplementation) As Task
            Using state = TestStateFactory.CreateCSharpTestState(completionImplementation,
                  <Document><![CDATA[
using System.Collections.Generic;

class C
{
    public void Goo()
    {
        List<int> list = new$$
    }
}]]></Document>)

                state.SendTypeChars(" ")
                Await state.WaitForAsynchronousOperationsAsync()
                Await state.AssertSelectedCompletionItem(displayText:="List<int>", isHardSelected:=True)
                Assert.True(state.CompletionItemsContainsAll(displayText:={"LinkedList<>", "List<>", "System"}))
                state.SendTypeChars("Li")
                Await state.WaitForAsynchronousOperationsAsync()
                Await state.AssertSelectedCompletionItem(displayText:="List<int>", isHardSelected:=True)
                Assert.True(state.CompletionItemsContainsAll(displayText:={"LinkedList<>", "List<>"}))
                Assert.False(state.CompletionItemsContainsAny(displayText:={"System"}))
                state.SendTypeChars("n")
                Await state.WaitForAsynchronousOperationsAsync()
                Await state.AssertSelectedCompletionItem(displayText:="LinkedList<>", isHardSelected:=True)
                state.SendBackspace()
                Await state.WaitForAsynchronousOperationsAsync()
                Await state.AssertSelectedCompletionItem(displayText:="List<int>", isHardSelected:=True)
                state.SendTab()
                Assert.Contains("new List<int>", state.GetLineTextFromCaretPosition(), StringComparison.Ordinal)
            End Using
        End Function

        <MemberData(NameOf(AllCompletionImplementations))>
        <WpfTheory, Trait(Traits.Feature, Traits.Features.Completion)>
        Public Async Function TestDeconstructionDeclaration(completionImplementation As CompletionImplementation) As Task
            Using state = TestStateFactory.CreateCSharpTestState(completionImplementation,
                  <Document><![CDATA[
class C
{
    public void Goo()
    {
       var ($$
    }
}]]></Document>)

                state.SendTypeChars("i")
                Await state.AssertNoCompletionSession()
            End Using
        End Function

        <MemberData(NameOf(AllCompletionImplementations))>
        <WpfTheory, Trait(Traits.Feature, Traits.Features.Completion)>
        Public Async Function TestDeconstructionDeclaration2(completionImplementation As CompletionImplementation) As Task
            Using state = TestStateFactory.CreateCSharpTestState(completionImplementation,
                  <Document><![CDATA[
class C
{
    public void Goo()
    {
       var (a, $$
    }
}]]></Document>)

                state.SendTypeChars("i")
                Await state.AssertNoCompletionSession()
            End Using
        End Function

        <MemberData(NameOf(AllCompletionImplementations))>
        <WpfTheory, Trait(Traits.Feature, Traits.Features.Completion)>
        Public Async Function TestDeconstructionDeclaration3(completionImplementation As CompletionImplementation) As Task
            Using state = TestStateFactory.CreateCSharpTestState(completionImplementation,
                  <Document><![CDATA[
class C
{
    public void Goo()
    {
       var ($$) = (1, 2);
    }
}]]></Document>)

                state.SendTypeChars("i")
                Await state.AssertNoCompletionSession()
            End Using
        End Function

        <MemberData(NameOf(AllCompletionImplementations))>
        <WpfTheory, Trait(Traits.Feature, Traits.Features.Completion)>
        Public Async Function TestParenthesizedDeconstructionDeclarationWithVar(completionImplementation As CompletionImplementation) As Task
            Using state = TestStateFactory.CreateCSharpTestState(completionImplementation,
                  <Document><![CDATA[
class Variable
{
    public void Goo()
    {
       (var a$$) = (1, 2);
    }
}]]></Document>)

                state.SendInvokeCompletionList()
                Await state.AssertSelectedCompletionItem(displayText:="as", isHardSelected:=False)
            End Using
        End Function

        <MemberData(NameOf(AllCompletionImplementations))>
        <WpfTheory, Trait(Traits.Feature, Traits.Features.Completion)>
        Public Async Function TestParenthesizedDeconstructionDeclarationWithVarAfterComma(completionImplementation As CompletionImplementation) As Task
            Using state = TestStateFactory.CreateCSharpTestState(completionImplementation,
                  <Document><![CDATA[
class Variable
{
    public void Goo()
    {
       (var a, var a$$) = (1, 2);
    }
}]]></Document>)

                state.SendInvokeCompletionList()
                Await state.AssertSelectedCompletionItem(displayText:="as", isHardSelected:=False)
            End Using
        End Function

        <MemberData(NameOf(AllCompletionImplementations))>
        <WpfTheory, Trait(Traits.Feature, Traits.Features.Completion)>
        Public Async Function TestParenthesizedVarDeconstructionDeclarationWithVar(completionImplementation As CompletionImplementation) As Task
            Using state = TestStateFactory.CreateCSharpTestState(completionImplementation,
                  <Document><![CDATA[
class Variable
{
    public void Goo()
    {
       (var a, var ($$)) = (1, 2);
    }
}]]></Document>)


                state.SendTypeChars("a")
                Await state.AssertNoCompletionSession()

                state.SendTypeChars(", a")
                Await state.AssertNoCompletionSession()
                Assert.Contains("(var a, var (a, a)) = ", state.GetLineTextFromCaretPosition(), StringComparison.Ordinal)
            End Using
        End Function

        <MemberData(NameOf(AllCompletionImplementations))>
        <WpfTheory, Trait(Traits.Feature, Traits.Features.Completion)>
        Public Async Function TestVarDeconstructionDeclarationWithVar(completionImplementation As CompletionImplementation) As Task
            Using state = TestStateFactory.CreateCSharpTestState(completionImplementation,
                  <Document><![CDATA[
class Variable
{
    public void Goo()
    {
        $$
    }
}]]></Document>)

                state.SendTypeChars("va")
                Await state.AssertSelectedCompletionItem(displayText:="var", isHardSelected:=True)

                state.SendTypeChars(" (a")
                Await state.AssertNoCompletionSession()

                state.SendTypeChars(", a")
                Await state.AssertNoCompletionSession()
                Assert.Contains("var (a, a", state.GetLineTextFromCaretPosition(), StringComparison.Ordinal)
            End Using
        End Function

        <MemberData(NameOf(AllCompletionImplementations))>
        <WpfTheory, Trait(Traits.Feature, Traits.Features.Completion)>
        Public Async Function TestParenthesizedDeconstructionDeclarationWithSymbol(completionImplementation As CompletionImplementation) As Task
            Using state = TestStateFactory.CreateCSharpTestState(completionImplementation,
                  <Document><![CDATA[
class Variable
{
    public void Goo()
    {
       ($$) = (1, 2);
    }
}]]></Document>)

                state.SendTypeChars("vari")
                Await state.AssertSelectedCompletionItem(displayText:="Variable", isHardSelected:=True)
                state.SendTypeChars(" ")
                Assert.Contains("(Variable ", state.GetLineTextFromCaretPosition(), StringComparison.Ordinal)
                Await state.AssertNoCompletionSession()

                state.SendTypeChars("x, vari")
                Await state.AssertSelectedCompletionItem(displayText:="Variable", isHardSelected:=True)
                state.SendTypeChars(" ")
                Assert.Contains("(Variable x, Variable ", state.GetLineTextFromCaretPosition(), StringComparison.Ordinal)
                Await state.AssertSelectedCompletionItem(displayText:="Variable", isHardSelected:=False)
                Assert.True(state.CompletionItemsContainsAll({"variable"}))
            End Using
        End Function

        <MemberData(NameOf(AllCompletionImplementations))>
        <WpfTheory, Trait(Traits.Feature, Traits.Features.Completion)>
        Public Async Function TestParenthesizedDeconstructionDeclarationWithInt(completionImplementation As CompletionImplementation) As Task
            Using state = TestStateFactory.CreateCSharpTestState(completionImplementation,
                  <Document><![CDATA[
class Integer
{
    public void Goo()
    {
       ($$) = (1, 2);
    }
}]]></Document>)

                state.SendTypeChars("int")
                Await state.AssertSelectedCompletionItem(displayText:="int", isHardSelected:=True)
                state.SendTypeChars(" ")
                Assert.Contains("(int ", state.GetLineTextFromCaretPosition(), StringComparison.Ordinal)
                Await state.AssertNoCompletionSession()

                state.SendTypeChars("x, int")
                Await state.AssertSelectedCompletionItem(displayText:="int", isHardSelected:=True)
                state.SendTypeChars(" ")
                Assert.Contains("(int x, int ", state.GetLineTextFromCaretPosition(), StringComparison.Ordinal)
                Await state.AssertNoCompletionSession()
            End Using
        End Function

        <MemberData(NameOf(AllCompletionImplementations))>
        <WpfTheory, Trait(Traits.Feature, Traits.Features.Completion)>
        Public Async Function TestIncompleteParenthesizedDeconstructionDeclaration(completionImplementation As CompletionImplementation) As Task
            Using state = TestStateFactory.CreateCSharpTestState(completionImplementation,
                  <Document><![CDATA[
class Variable
{
    public void Goo()
    {
       ($$
    }
}]]></Document>)

                state.SendTypeChars("va")
                Await state.AssertSelectedCompletionItem(displayText:="var", isHardSelected:=True)
                state.SendTypeChars(" ")
                Await state.AssertNoCompletionSession()

                state.SendTypeChars("a")
                Await state.AssertSelectedCompletionItem(displayText:="as", isSoftSelected:=True)

                state.SendTypeChars(", va")
                Await state.AssertSelectedCompletionItem(displayText:="var", isHardSelected:=True)
                state.SendTypeChars(" ")
                Await state.AssertNoCompletionSession()

                state.SendTypeChars("a")
                Await state.AssertSelectedCompletionItem(displayText:="as", isSoftSelected:=True)
                state.SendTypeChars(")")
                Assert.Contains("(var a, var a)", state.GetLineTextFromCaretPosition(), StringComparison.Ordinal)
                Await state.AssertNoCompletionSession()
            End Using
        End Function

        <MemberData(NameOf(AllCompletionImplementations))>
        <WpfTheory, Trait(Traits.Feature, Traits.Features.Completion)>
        Public Async Function TestIncompleteParenthesizedDeconstructionDeclaration2(completionImplementation As CompletionImplementation) As Task
            Using state = TestStateFactory.CreateCSharpTestState(completionImplementation,
                  <Document><![CDATA[
class Variable
{
    public void Goo()
    {
       ($$)
    }
}]]></Document>)

                state.SendTypeChars("va")
                Await state.AssertSelectedCompletionItem(displayText:="var", isHardSelected:=True)
                state.SendTypeChars(" ")
                Await state.AssertNoCompletionSession()

                state.SendTypeChars("a")
                Await state.AssertSelectedCompletionItem(displayText:="as", isSoftSelected:=True)

                state.SendTypeChars(", va")
                Await state.AssertSelectedCompletionItem(displayText:="var", isHardSelected:=True)
                state.SendTypeChars(" ")
                Await state.AssertNoCompletionSession()

                state.SendTypeChars("a")
                Await state.AssertSelectedCompletionItem(displayText:="as", isSoftSelected:=True)
                state.SendReturn()
                Assert.Contains("(var a, var a", state.GetLineTextFromCaretPosition(), StringComparison.Ordinal)
            End Using
        End Function

        <MemberData(NameOf(AllCompletionImplementations))>
        <WpfTheory, Trait(Traits.Feature, Traits.Features.Completion)>
        Public Async Function TestBackspaceInIncompleteParenthesizedDeconstructionDeclaration(completionImplementation As CompletionImplementation) As Task
            Using state = TestStateFactory.CreateCSharpTestState(completionImplementation,
                  <Document><![CDATA[
class Variable
{
    public void Goo()
    {
       (var as$$
    }
}]]></Document>)

                state.Workspace.Options = state.Workspace.Options.WithChangedOption(
                    CompletionOptions.TriggerOnDeletion, LanguageNames.CSharp, True)

                state.SendBackspace()
                ' This completionImplementation is hard-selected because the suggestion mode never triggers on backspace
                ' See issue https://github.com/dotnet/roslyn/issues/15302
                Await state.AssertSelectedCompletionItem(displayText:="as", isHardSelected:=True)

                state.SendTypeChars(", var as")
                state.SendBackspace()
                Await state.AssertSelectedCompletionItem(displayText:="as", isSoftSelected:=True)

                state.SendTypeChars(")")
                Await state.AssertNoCompletionSession()
                Assert.Contains("(var as, var a)", state.GetLineTextFromCaretPosition(), StringComparison.Ordinal)
            End Using
        End Function

        <MemberData(NameOf(AllCompletionImplementations))>
        <WpfTheory, Trait(Traits.Feature, Traits.Features.Completion)>
        Public Async Function TestBackspaceInParenthesizedDeconstructionDeclaration(completionImplementation As CompletionImplementation) As Task
            Using state = TestStateFactory.CreateCSharpTestState(completionImplementation,
                  <Document><![CDATA[
class Variable
{
    public void Goo()
    {
       (var as$$)
    }
}]]></Document>)

                state.Workspace.Options = state.Workspace.Options.WithChangedOption(
                    CompletionOptions.TriggerOnDeletion, LanguageNames.CSharp, True)

                state.SendBackspace()
                ' This completionImplementation is hard-selected because the suggestion mode never triggers on backspace
                ' See issue https://github.com/dotnet/roslyn/issues/15302
                Await state.AssertSelectedCompletionItem(displayText:="as", isHardSelected:=True)

                state.SendTypeChars(", var as")
                state.SendBackspace()
                Await state.AssertSelectedCompletionItem(displayText:="as", isSoftSelected:=True)

                state.SendReturn()
                Await state.AssertNoCompletionSession()
                Assert.Contains("(var as, var a", state.GetLineTextFromCaretPosition(), StringComparison.Ordinal)
            End Using
        End Function

        <MemberData(NameOf(AllCompletionImplementations))>
        <WpfTheory, Trait(Traits.Feature, Traits.Features.Completion)>
        <WorkItem(17256, "https://github.com/dotnet/roslyn/issues/17256")>
        Public Async Function TestThrowExpression(completionImplementation As CompletionImplementation) As Task
            Using state = TestStateFactory.CreateCSharpTestState(completionImplementation,
                  <Document><![CDATA[
using System;
class C
{
    public object Goo()
    {
        return null ?? throw new$$
    }
}]]></Document>)

                state.SendTypeChars(" ")
                Await state.AssertSelectedCompletionItem(displayText:="Exception", isHardSelected:=True)
            End Using
        End Function

        <MemberData(NameOf(AllCompletionImplementations))>
        <WpfTheory, Trait(Traits.Feature, Traits.Features.Completion)>
        <WorkItem(17256, "https://github.com/dotnet/roslyn/issues/17256")>
        Public Async Function TestThrowStatement(completionImplementation As CompletionImplementation) As Task
            Using state = TestStateFactory.CreateCSharpTestState(completionImplementation,
                  <Document><![CDATA[
using System;
class C
{
    public object Goo()
    {
        throw new$$
    }
}]]></Document>)

                state.SendTypeChars(" ")
                Await state.AssertSelectedCompletionItem(displayText:="Exception", isHardSelected:=True)
            End Using
        End Function

        <MemberData(NameOf(AllCompletionImplementations))>
        <WpfTheory>
        Public Async Function TestNonTrailingNamedArgumentInCSharp7_1(completionImplementation As CompletionImplementation) As Task
            Using state = TestStateFactory.CreateTestStateFromWorkspace(completionImplementation,
                 <Workspace>
                     <Project Language="C#" LanguageVersion="CSharp7_1" CommonReferences="true" AssemblyName="CSProj">
                         <Document FilePath="C.cs">
class C
{
    public void M()
    {
        int better = 2;
        M(a: 1, $$)
    }
    public void M(int a, int bar, int c) { }
}
                         </Document>
                     </Project>
                 </Workspace>)

                state.SendTypeChars("b")
                Await state.AssertSelectedCompletionItem(displayText:="bar:", isHardSelected:=True)
                state.SendTypeChars("e")
                Await state.AssertSelectedCompletionItem(displayText:="bar:", isSoftSelected:=True)
            End Using
        End Function

        <MemberData(NameOf(AllCompletionImplementations))>
        <WpfTheory>
        Public Async Function TestNonTrailingNamedArgumentInCSharp7_2(completionImplementation As CompletionImplementation) As Task
            Using state = TestStateFactory.CreateTestStateFromWorkspace(completionImplementation,
                 <Workspace>
                     <Project Language="C#" LanguageVersion="CSharp7_2" CommonReferences="true" AssemblyName="CSProj">
                         <Document FilePath="C.cs">
class C
{
    public void M()
    {
        int better = 2;
        M(a: 1, $$)
    }
    public void M(int a, int bar, int c) { }
}
                         </Document>
                     </Project>
                 </Workspace>)

                state.SendTypeChars("b")
                Await state.AssertSelectedCompletionItem(displayText:="better", isHardSelected:=True)
                state.SendTypeChars("a")
                Await state.AssertSelectedCompletionItem(displayText:="bar:", isHardSelected:=True)
                state.SendBackspace()
                Await state.AssertSelectedCompletionItem(displayText:="better", isHardSelected:=True)
                state.SendTypeChars(", ")
                Assert.Contains("M(a: 1, better,", state.GetLineTextFromCaretPosition(), StringComparison.Ordinal)
            End Using
        End Function

        <MemberData(NameOf(AllCompletionImplementations))>
        <WpfTheory, Trait(Traits.Feature, Traits.Features.Completion)>
        <WorkItem(4677, "https://github.com/dotnet/roslyn/issues/4677")>
        Public Async Function TestDefaultSwitchLabel(completionImplementation As CompletionImplementation) As Task
            Using state = TestStateFactory.CreateCSharpTestState(completionImplementation,
                  <Document><![CDATA[
class C
{
    public void M(object o)
    {
        switch (o)
        {
            default:
                goto $$
        }
    }
}]]></Document>)

                state.SendTypeChars("d")
                Await state.AssertSelectedCompletionItem(displayText:="default", isHardSelected:=True)
                state.SendTypeChars(";")
                Assert.Contains("goto default;", state.GetLineTextFromCaretPosition(), StringComparison.Ordinal)
            End Using
        End Function

        <MemberData(NameOf(AllCompletionImplementations))>
        <WpfTheory, Trait(Traits.Feature, Traits.Features.Completion)>
        <WorkItem(4677, "https://github.com/dotnet/roslyn/issues/4677")>
        Public Async Function TestGotoOrdinaryLabel(completionImplementation As CompletionImplementation) As Task
            Using state = TestStateFactory.CreateCSharpTestState(completionImplementation,
                  <Document><![CDATA[
class C
{
    public void M(object o)
    {
label1:
        goto $$
    }
}]]></Document>)

                state.SendTypeChars("l")
                Await state.AssertSelectedCompletionItem(displayText:="label1", isHardSelected:=True)
                state.SendTypeChars(";")
                Assert.Contains("goto label1;", state.GetLineTextFromCaretPosition(), StringComparison.Ordinal)
            End Using
        End Function

        <MemberData(NameOf(AllCompletionImplementations))>
        <WpfTheory, Trait(Traits.Feature, Traits.Features.Completion)>
        <WorkItem(4677, "https://github.com/dotnet/roslyn/issues/4677")>
        Public Async Function TestEscapedDefaultLabel(completionImplementation As CompletionImplementation) As Task
            Using state = TestStateFactory.CreateCSharpTestState(completionImplementation,
                  <Document><![CDATA[
class C
{
    public void M(object o)
    {
@default:
        goto $$
    }
}]]></Document>)

                state.SendTypeChars("d")
                Await state.AssertSelectedCompletionItem(displayText:="@default", isHardSelected:=True)
                state.SendTypeChars(";")
                Assert.Contains("goto @default;", state.GetLineTextFromCaretPosition(), StringComparison.Ordinal)
            End Using
        End Function

        <MemberData(NameOf(AllCompletionImplementations))>
        <WpfTheory, Trait(Traits.Feature, Traits.Features.Completion)>
        <WorkItem(4677, "https://github.com/dotnet/roslyn/issues/4677")>
        Public Async Function TestEscapedDefaultLabel2(completionImplementation As CompletionImplementation) As Task
            Using state = TestStateFactory.CreateCSharpTestState(completionImplementation,
                  <Document><![CDATA[
class C
{
    public void M(object o)
    {
        switch (o)
        {
            default:
@default:
                goto $$
        }
    }
}]]></Document>)

                state.SendTypeChars("d")
                Await state.AssertSelectedCompletionItem(displayText:="default", isHardSelected:=True)
                state.SendTypeChars(";")
                Assert.Contains("goto default;", state.GetLineTextFromCaretPosition(), StringComparison.Ordinal)
            End Using
        End Function

        <MemberData(NameOf(AllCompletionImplementations))>
        <WpfTheory, Trait(Traits.Feature, Traits.Features.Completion)>
        <WorkItem(4677, "https://github.com/dotnet/roslyn/issues/4677")>
        Public Async Function TestEscapedDefaultLabelWithoutSwitch(completionImplementation As CompletionImplementation) As Task
            Using state = TestStateFactory.CreateCSharpTestState(completionImplementation,
                  <Document><![CDATA[
class C
{
    public void M(object o)
    {
@default:
        goto $$
    }
}]]></Document>)

                state.SendTypeChars("d")
                Await state.AssertSelectedCompletionItem(displayText:="@default", isHardSelected:=True)
                state.SendTypeChars(";")
                Assert.Contains("goto @default;", state.GetLineTextFromCaretPosition(), StringComparison.Ordinal)
            End Using
        End Function

        <MemberData(NameOf(AllCompletionImplementations))>
        <WpfTheory, Trait(Traits.Feature, Traits.Features.Completion)>
        <WorkItem(24432, "https://github.com/dotnet/roslyn/issues/24432")>
        Public Async Function TestArrayInitialization(completionImplementation As CompletionImplementation) As Task
            Using state = TestStateFactory.CreateCSharpTestState(completionImplementation,
                  <Document><![CDATA[
class Class
{
    public void M()
    {
        Class[] x = $$
    }
}]]></Document>)

                state.SendTypeChars("new ")
                Await state.AssertSelectedCompletionItem(displayText:="Class", isSoftSelected:=True)
                state.SendTypeChars("C")
                Await state.AssertSelectedCompletionItem(displayText:="Class", isHardSelected:=True)
                state.SendTypeChars("[")
                Assert.Contains("Class[] x = new Class[", state.GetLineTextFromCaretPosition(), StringComparison.Ordinal)
                state.SendTypeChars("] {")
                Assert.Contains("Class[] x = new Class[] {", state.GetLineTextFromCaretPosition(), StringComparison.Ordinal)
            End Using
        End Function

        <MemberData(NameOf(AllCompletionImplementations))>
        <WpfTheory, Trait(Traits.Feature, Traits.Features.Completion)>
        <WorkItem(24432, "https://github.com/dotnet/roslyn/issues/24432")>
        Public Async Function TestImplicitArrayInitialization(completionImplementation As CompletionImplementation) As Task
            Using state = TestStateFactory.CreateCSharpTestState(completionImplementation,
                  <Document><![CDATA[
class Class
{
    public void M()
    {
        Class[] x = $$
    }
}]]></Document>)

                state.SendTypeChars("n")
                Await state.AssertSelectedCompletionItem(displayText:="nameof", isHardSelected:=True)
                state.SendTypeChars("e")
                Await state.AssertSelectedCompletionItem(displayText:="new", isHardSelected:=True)
                state.SendTypeChars(" ")
                Await state.AssertSelectedCompletionItem(displayText:="Class", isSoftSelected:=True)
                state.SendTypeChars("[")
                Assert.Contains("Class[] x = new [", state.GetLineTextFromCaretPosition(), StringComparison.Ordinal)
                state.SendTypeChars("] {")
                Assert.Contains("Class[] x = new [] {", state.GetLineTextFromCaretPosition(), StringComparison.Ordinal)
            End Using
        End Function

        <MemberData(NameOf(AllCompletionImplementations))>
        <WpfTheory, Trait(Traits.Feature, Traits.Features.Completion)>
        <WorkItem(24432, "https://github.com/dotnet/roslyn/issues/24432")>
        Public Async Function TestImplicitArrayInitialization2(completionImplementation As CompletionImplementation) As Task
            Using state = TestStateFactory.CreateCSharpTestState(completionImplementation,
                  <Document><![CDATA[
class Class
{
    public void M()
    {
        Class[] x = $$
    }
}]]></Document>)

                state.SendTypeChars("ne")
                Await state.AssertSelectedCompletionItem(displayText:="new", isHardSelected:=True)
                state.SendTypeChars("[")
                Assert.Contains("Class[] x = new[", state.GetLineTextFromCaretPosition(), StringComparison.Ordinal)
            End Using
        End Function

        <MemberData(NameOf(AllCompletionImplementations))>
        <WpfTheory, Trait(Traits.Feature, Traits.Features.Completion)>
        <WorkItem(24432, "https://github.com/dotnet/roslyn/issues/24432")>
        Public Async Function TestImplicitArrayInitialization3(completionImplementation As CompletionImplementation) As Task
            Using state = TestStateFactory.CreateCSharpTestState(completionImplementation,
                  <Document><![CDATA[
class Class
{
    public void M()
    {
        Class[] x = $$
    }
}]]></Document>)

                state.SendTypeChars("ne")
                Await state.AssertSelectedCompletionItem(displayText:="new", isHardSelected:=True)
                state.SendTypeChars(" ")
                Await state.AssertSelectedCompletionItem(displayText:="Class", isSoftSelected:=True)
                Assert.Contains("Class[] x = new ", state.GetLineTextFromCaretPosition(), StringComparison.Ordinal)
                state.SendTypeChars("[")
                Assert.Contains("Class[] x = new [", state.GetLineTextFromCaretPosition(), StringComparison.Ordinal)
            End Using
        End Function

        <MemberData(NameOf(AllCompletionImplementations))>
        <WpfTheory, Trait(Traits.Feature, Traits.Features.Completion)>
        <WorkItem(24432, "https://github.com/dotnet/roslyn/issues/24432")>
        Public Async Function TestImplicitArrayInitialization4(completionImplementation As CompletionImplementation) As Task
            Using state = TestStateFactory.CreateCSharpTestState(completionImplementation,
                  <Document><![CDATA[
class Class
{
    public void M()
    {
        Class[] x =$$
    }
}]]></Document>)

                state.SendTypeChars(" ")
                Await state.AssertNoCompletionSession()
                state.SendTypeChars("{")
                Assert.Contains("Class[] x = {", state.GetLineTextFromCaretPosition(), StringComparison.Ordinal)
            End Using
        End Function

        <MemberData(NameOf(AllCompletionImplementations))>
        <WpfTheory, Trait(Traits.Feature, Traits.Features.Completion)>
        <WorkItem(24432, "https://github.com/dotnet/roslyn/issues/24432")>
        Public Async Function TestImplicitArrayInitialization_WithTab(completionImplementation As CompletionImplementation) As Task
            Using state = TestStateFactory.CreateCSharpTestState(completionImplementation,
                  <Document><![CDATA[
class Class
{
    public void M()
    {
        Class[] x = $$
    }
}]]></Document>)

                state.SendTypeChars("ne")
                Await state.AssertSelectedCompletionItem(displayText:="new", isHardSelected:=True)
                state.SendTypeChars(" ")
                Await state.AssertSelectedCompletionItem(displayText:="Class", isSoftSelected:=True)
                Assert.Contains("Class[] x = new ", state.GetLineTextFromCaretPosition(), StringComparison.Ordinal)
                state.SendTab()
                Assert.Contains("Class[] x = new Class", state.GetLineTextFromCaretPosition(), StringComparison.Ordinal)
            End Using
        End Function

        <MemberData(NameOf(AllCompletionImplementations))>
        <WpfTheory, Trait(Traits.Feature, Traits.Features.Completion)>
        <WorkItem(24432, "https://github.com/dotnet/roslyn/issues/24432")>
        Public Async Function TestTypelessImplicitArrayInitialization(completionImplementation As CompletionImplementation) As Task
            Using state = TestStateFactory.CreateCSharpTestState(completionImplementation,
                  <Document><![CDATA[
class Class
{
    public void M()
    {
        var x = $$
    }
}]]></Document>)

                state.SendTypeChars("ne")
                Await state.AssertSelectedCompletionItem(displayText:="new", isHardSelected:=True)
                state.SendTypeChars(" ")
                Await state.AssertNoCompletionSession()
                state.SendTypeChars("[")
                Assert.Contains("var x = new [", state.GetLineTextFromCaretPosition(), StringComparison.Ordinal)
                state.SendTypeChars("] {")
                Assert.Contains("var x = new [] {", state.GetLineTextFromCaretPosition(), StringComparison.Ordinal)
            End Using
        End Function

        <MemberData(NameOf(AllCompletionImplementations))>
        <WpfTheory, Trait(Traits.Feature, Traits.Features.Completion)>
        <WorkItem(24432, "https://github.com/dotnet/roslyn/issues/24432")>
        Public Async Function TestTypelessImplicitArrayInitialization2(completionImplementation As CompletionImplementation) As Task
            Using state = TestStateFactory.CreateCSharpTestState(completionImplementation,
                  <Document><![CDATA[
class Class
{
    public void M()
    {
        var x = $$
    }
}]]></Document>)

                state.SendTypeChars("ne")
                Await state.AssertSelectedCompletionItem(displayText:="new", isHardSelected:=True)
                state.SendTypeChars("[")
                Assert.Contains("var x = new[", state.GetLineTextFromCaretPosition(), StringComparison.Ordinal)
            End Using
        End Function

        <MemberData(NameOf(AllCompletionImplementations))>
        <WpfTheory, Trait(Traits.Feature, Traits.Features.Completion)>
        <WorkItem(24432, "https://github.com/dotnet/roslyn/issues/24432")>
        Public Async Function TestTypelessImplicitArrayInitialization3(completionImplementation As CompletionImplementation) As Task
            Using state = TestStateFactory.CreateCSharpTestState(completionImplementation,
                  <Document><![CDATA[
class Class
{
    public void M()
    {
        var x = $$
    }
}]]></Document>)

                state.SendTypeChars("ne")
                Await state.AssertSelectedCompletionItem(displayText:="new", isHardSelected:=True)
                state.SendTypeChars(" ")
                Assert.Contains("var x = new ", state.GetLineTextFromCaretPosition(), StringComparison.Ordinal)
                state.SendTypeChars("[")
                Assert.Contains("var x = new [", state.GetLineTextFromCaretPosition(), StringComparison.Ordinal)
            End Using
        End Function

        <MemberData(NameOf(AllCompletionImplementations))>
        <WpfTheory, Trait(Traits.Feature, Traits.Features.Completion)>
        <WorkItem(13527, "https://github.com/dotnet/roslyn/issues/13527")>
        Public Async Function TestSymbolInTupleLiteral(completionImplementation As CompletionImplementation) As Task
            Using state = TestStateFactory.CreateCSharpTestState(completionImplementation,
                  <Document><![CDATA[
class C
{
    public void Fo()
    {
        ($$)
    }
}]]></Document>)

                state.SendTypeChars("F")
                Await state.AssertSelectedCompletionItem(displayText:="Fo", isHardSelected:=True)
                state.SendTypeChars(":")
                Assert.Contains("(F:", state.GetLineTextFromCaretPosition(), StringComparison.Ordinal)
            End Using
        End Function

        <MemberData(NameOf(AllCompletionImplementations))>
        <WpfTheory, Trait(Traits.Feature, Traits.Features.Completion)>
        <WorkItem(13527, "https://github.com/dotnet/roslyn/issues/13527")>
        Public Async Function TestSymbolInTupleLiteralAfterComma(completionImplementation As CompletionImplementation) As Task
            Using state = TestStateFactory.CreateCSharpTestState(completionImplementation,
                  <Document><![CDATA[
class C
{
    public void Fo()
    {
        (x, $$)
    }
}]]></Document>)

                state.SendTypeChars("F")
                Await state.AssertSelectedCompletionItem(displayText:="Fo", isHardSelected:=True)
                state.SendTypeChars(":")
                Assert.Contains("(x, F:", state.GetLineTextFromCaretPosition(), StringComparison.Ordinal)
            End Using
        End Function

        <MemberData(NameOf(AllCompletionImplementations))>
        <WpfTheory, Trait(Traits.Feature, Traits.Features.Completion)>
        <WorkItem(19335, "https://github.com/dotnet/roslyn/issues/19335")>
        Public Async Function ColonInTupleNameInTupleLiteral(completionImplementation As CompletionImplementation) As Task
            Using state = TestStateFactory.CreateCSharpTestState(completionImplementation,
                  <Document><![CDATA[
class C
{
    public void M()
    {
        (int first, int second) t = ($$
    }
}]]></Document>)

                state.SendTypeChars("fi")
                Await state.AssertSelectedCompletionItem(displayText:="first:", isHardSelected:=True)
                Assert.Equal("first", state.GetSelectedItem().FilterText)
                state.SendTypeChars(":")
                Assert.Contains("(first:", state.GetLineTextFromCaretPosition(), StringComparison.Ordinal)
            End Using
        End Function

        <MemberData(NameOf(AllCompletionImplementations))>
        <WpfTheory, Trait(Traits.Feature, Traits.Features.Completion)>
        <WorkItem(19335, "https://github.com/dotnet/roslyn/issues/19335")>
        Public Async Function ColonInExactTupleNameInTupleLiteral(completionImplementation As CompletionImplementation) As Task
            Using state = TestStateFactory.CreateCSharpTestState(completionImplementation,
                  <Document><![CDATA[
class C
{
    public void M()
    {
        (int first, int second) t = ($$
    }
}]]></Document>)

                state.SendTypeChars("first")
                Await state.AssertSelectedCompletionItem(displayText:="first:", isHardSelected:=True)
                Assert.Equal("first", state.GetSelectedItem().FilterText)
                state.SendTypeChars(":")
                Assert.Contains("(first:", state.GetLineTextFromCaretPosition(), StringComparison.Ordinal)
            End Using
        End Function

        <MemberData(NameOf(AllCompletionImplementations))>
        <WpfTheory, Trait(Traits.Feature, Traits.Features.Completion)>
        <WorkItem(19335, "https://github.com/dotnet/roslyn/issues/19335")>
        Public Async Function ColonInTupleNameInTupleLiteralAfterComma(completionImplementation As CompletionImplementation) As Task
            Using state = TestStateFactory.CreateCSharpTestState(completionImplementation,
                  <Document><![CDATA[
class C
{
    public void M()
    {
        (int first, int second) t = (0, $$
    }
}]]></Document>)

                state.SendTypeChars("se")
                Await state.AssertSelectedCompletionItem(displayText:="second:", isHardSelected:=True)
                Assert.Equal("second", state.GetSelectedItem().FilterText)
                state.SendTypeChars(":")
                Assert.Contains("(0, second:", state.GetLineTextFromCaretPosition(), StringComparison.Ordinal)
            End Using
        End Function

        <MemberData(NameOf(AllCompletionImplementations))>
        <WpfTheory, Trait(Traits.Feature, Traits.Features.Completion)>
        <WorkItem(19335, "https://github.com/dotnet/roslyn/issues/19335")>
        Public Async Function TabInTupleNameInTupleLiteral(completionImplementation As CompletionImplementation) As Task
            Using state = TestStateFactory.CreateCSharpTestState(completionImplementation,
                  <Document><![CDATA[
class C
{
    public void M()
    {
        (int first, int second) t = ($$
    }
}]]></Document>)

                state.SendTypeChars("fi")
                Await state.AssertSelectedCompletionItem(displayText:="first:", isHardSelected:=True)
                Assert.Equal("first", state.GetSelectedItem().FilterText)
                state.SendTab()
                state.SendTypeChars(":")
                state.SendTypeChars("0")
                Assert.Contains("(first:0", state.GetLineTextFromCaretPosition(), StringComparison.Ordinal)
            End Using
        End Function

        <MemberData(NameOf(AllCompletionImplementations))>
        <WpfTheory, Trait(Traits.Feature, Traits.Features.Completion)>
        <WorkItem(19335, "https://github.com/dotnet/roslyn/issues/19335")>
        Public Async Function TabInExactTupleNameInTupleLiteral(completionImplementation As CompletionImplementation) As Task
            Using state = TestStateFactory.CreateCSharpTestState(completionImplementation,
                  <Document><![CDATA[
class C
{
    public void M()
    {
        (int first, int second) t = ($$
    }
}]]></Document>)

                state.SendTypeChars("first")
                Await state.AssertSelectedCompletionItem(displayText:="first:", isHardSelected:=True)
                Assert.Equal("first", state.GetSelectedItem().FilterText)
                state.SendTab()
                state.SendTypeChars(":")
                state.SendTypeChars("0")
                Assert.Contains("(first:0", state.GetLineTextFromCaretPosition(), StringComparison.Ordinal)
            End Using
        End Function

        <MemberData(NameOf(AllCompletionImplementations))>
        <WpfTheory, Trait(Traits.Feature, Traits.Features.Completion)>
        <WorkItem(19335, "https://github.com/dotnet/roslyn/issues/19335")>
        Public Async Function TabInTupleNameInTupleLiteralAfterComma(completionImplementation As CompletionImplementation) As Task
            Using state = TestStateFactory.CreateCSharpTestState(completionImplementation,
                  <Document><![CDATA[
class C
{
    public void M()
    {
        (int first, int second) t = (0, $$
    }
}]]></Document>)

                state.SendTypeChars("se")
                Await state.AssertSelectedCompletionItem(displayText:="second:", isHardSelected:=True)
                Assert.Equal("second", state.GetSelectedItem().FilterText)
                state.SendTab()
                state.SendTypeChars(":")
                state.SendTypeChars("1")
                Assert.Contains("(0, second:1", state.GetLineTextFromCaretPosition(), StringComparison.Ordinal)
            End Using
        End Function

        <MemberData(NameOf(AllCompletionImplementations))>
        <WpfTheory, Trait(Traits.Feature, Traits.Features.Completion)>
        <WorkItem(13527, "https://github.com/dotnet/roslyn/issues/13527")>
        Public Async Function TestKeywordInTupleLiteral(completionImplementation As CompletionImplementation) As Task
            Using state = TestStateFactory.CreateCSharpTestState(completionImplementation,
                  <Document><![CDATA[
class C
{
    public void Goo()
    {
        ($$)
    }
}]]></Document>)

                state.SendTypeChars("d")
                Await state.AssertSelectedCompletionItem(displayText:="decimal", isHardSelected:=True)
                state.SendTypeChars(":")
                Assert.Contains("(d:", state.GetLineTextFromCaretPosition(), StringComparison.Ordinal)
            End Using
        End Function

        <MemberData(NameOf(AllCompletionImplementations))>
        <WpfTheory, Trait(Traits.Feature, Traits.Features.Completion)>
        <WorkItem(13527, "https://github.com/dotnet/roslyn/issues/13527")>
        Public Async Function TestTupleType(completionImplementation As CompletionImplementation) As Task
            Using state = TestStateFactory.CreateCSharpTestState(completionImplementation,
                  <Document><![CDATA[
class C
{
    public void Goo()
    {
        ($$)
    }
}]]></Document>)

                state.SendTypeChars("d")
                Await state.AssertSelectedCompletionItem(displayText:="decimal", isHardSelected:=True)
                state.SendTypeChars(" ")
                Assert.Contains("(decimal ", state.GetLineTextFromCaretPosition(), StringComparison.Ordinal)
            End Using
        End Function

        <MemberData(NameOf(AllCompletionImplementations))>
        <WpfTheory, Trait(Traits.Feature, Traits.Features.Completion)>
        <WorkItem(13527, "https://github.com/dotnet/roslyn/issues/13527")>
        Public Async Function TestDefaultKeyword(completionImplementation As CompletionImplementation) As Task
            Using state = TestStateFactory.CreateCSharpTestState(completionImplementation,
                  <Document><![CDATA[
class C
{
    public void Goo()
    {
        switch(true)
        {
            $$
        }
    }
}]]></Document>)

                state.SendTypeChars("def")
                Await state.AssertSelectedCompletionItem(displayText:="default", isHardSelected:=True)
                state.SendTypeChars(":")
                Assert.Contains("default:", state.GetLineTextFromCaretPosition(), StringComparison.Ordinal)
            End Using
        End Function

        <MemberData(NameOf(AllCompletionImplementations))>
        <WpfTheory, Trait(Traits.Feature, Traits.Features.Completion)>
        <WorkItem(13527, "https://github.com/dotnet/roslyn/issues/13527")>
        Public Async Function TestParenthesizedExpression(completionImplementation As CompletionImplementation) As Task
            Using state = TestStateFactory.CreateCSharpTestState(completionImplementation,
                  <Document><![CDATA[
class C
{
    public void Fo()
    {
        ($$)
    }
}]]></Document>)

                state.SendTypeChars("F")
                Await state.AssertSelectedCompletionItem(displayText:="Fo", isHardSelected:=True)
                state.SendTypeChars(".")
                Assert.Contains("(Fo.", state.GetLineTextFromCaretPosition(), StringComparison.Ordinal)
            End Using
        End Function

        <MemberData(NameOf(AllCompletionImplementations))>
        <WpfTheory, Trait(Traits.Feature, Traits.Features.Completion)>
        <WorkItem(13527, "https://github.com/dotnet/roslyn/issues/13527")>
        Public Async Function TestInvocationExpression(completionImplementation As CompletionImplementation) As Task
            Using state = TestStateFactory.CreateCSharpTestState(completionImplementation,
                  <Document><![CDATA[
class C
{
    public void Goo(int Alice)
    {
        Goo($$)
    }
}]]></Document>)

                state.SendTypeChars("A")
                Await state.AssertSelectedCompletionItem(displayText:="Alice", isHardSelected:=True)
                state.SendTypeChars(":")
                Assert.Contains("Goo(Alice:", state.GetLineTextFromCaretPosition(), StringComparison.Ordinal)
            End Using
        End Function

        <MemberData(NameOf(AllCompletionImplementations))>
        <WpfTheory, Trait(Traits.Feature, Traits.Features.Completion)>
        <WorkItem(13527, "https://github.com/dotnet/roslyn/issues/13527")>
        Public Async Function TestInvocationExpressionAfterComma(completionImplementation As CompletionImplementation) As Task
            Using state = TestStateFactory.CreateCSharpTestState(completionImplementation,
                  <Document><![CDATA[
class C
{
    public void Goo(int Alice, int Bob)
    {
        Goo(1, $$)
    }
}]]></Document>)

                state.SendTypeChars("B")
                Await state.AssertSelectedCompletionItem(displayText:="Bob", isHardSelected:=True)
                state.SendTypeChars(":")
                Assert.Contains("Goo(1, Bob:", state.GetLineTextFromCaretPosition(), StringComparison.Ordinal)
            End Using
        End Function

        <MemberData(NameOf(AllCompletionImplementations))>
        <WpfTheory, Trait(Traits.Feature, Traits.Features.Completion)>
        <WorkItem(13527, "https://github.com/dotnet/roslyn/issues/13527")>
        Public Async Function TestCaseLabel(completionImplementation As CompletionImplementation) As Task
            Using state = TestStateFactory.CreateCSharpTestState(completionImplementation,
                  <Document><![CDATA[
class C
{
    public void Fo()
    {
        switch (1)
        {
            case $$
        }
    }
}]]></Document>)

                state.SendTypeChars("F")
                Await state.WaitForAsynchronousOperationsAsync()
                Await state.AssertSelectedCompletionItem(displayText:="Fo", isHardSelected:=True)
                state.SendTypeChars(":")
                Assert.Contains("case Fo:", state.GetLineTextFromCaretPosition(), StringComparison.Ordinal)
            End Using
        End Function

        <MemberData(NameOf(AllCompletionImplementations))>
        <WpfTheory, Trait(Traits.Feature, Traits.Features.Completion)>
        <WorkItem(543268, "http://vstfdevdiv:8080/DevDiv2/DevDiv/_workitems/edit/543268")>
        Public Async Function TestTypePreselection1(completionImplementation As CompletionImplementation) As Task
            Using state = TestStateFactory.CreateCSharpTestState(completionImplementation,
                  <Document><![CDATA[
partial class C
{
}
partial class C
{
    $$
}]]></Document>)

                state.SendTypeChars("C")
                Await state.WaitForAsynchronousOperationsAsync()
                Await state.AssertSelectedCompletionItem(displayText:="C", isHardSelected:=True)
                state.SendTypeChars(" ")
                Await state.AssertCompletionSession()
            End Using
        End Function

        <WorkItem(543519, "http://vstfdevdiv:8080/DevDiv2/DevDiv/_workitems/edit/543519")>
        <MemberData(NameOf(AllCompletionImplementations))>
        <WpfTheory, Trait(Traits.Feature, Traits.Features.Completion)>
        Public Async Function TestNewPreselectionAfterVar(completionImplementation As CompletionImplementation) As Task
            Using state = TestStateFactory.CreateCSharpTestState(completionImplementation,
                  <Document><![CDATA[
class C
{
    void M()
    {
        var c = $$
    }
}]]></Document>)

                state.SendTypeChars("new ")
                Await state.AssertNoCompletionSession()
            End Using
        End Function

        <WorkItem(543559, "http://vstfdevdiv:8080/DevDiv2/DevDiv/_workitems/edit/543559")>
        <WorkItem(543561, "http://vstfdevdiv:8080/DevDiv2/DevDiv/_workitems/edit/543561")>
        <MemberData(NameOf(AllCompletionImplementations))>
        <WpfTheory, Trait(Traits.Feature, Traits.Features.Completion)>
        Public Async Function TestEscapedIdentifiers(completionImplementation As CompletionImplementation) As Task
            Using state = TestStateFactory.CreateCSharpTestState(completionImplementation,
                  <Document><![CDATA[
class @return
{
    void goo()
    {
        $$
    }
}
]]></Document>)

                state.SendTypeChars("@")
                Await state.AssertNoCompletionSession()
                state.SendTypeChars("r")
                Await state.WaitForAsynchronousOperationsAsync()
                Await state.AssertSelectedCompletionItem(displayText:="@return", isHardSelected:=True)
                state.SendTab()
                Assert.Contains("@return", state.GetLineTextFromCaretPosition(), StringComparison.Ordinal)
            End Using
        End Function

        <WorkItem(543771, "http://vstfdevdiv:8080/DevDiv2/DevDiv/_workitems/edit/543771")>
        <MemberData(NameOf(AllCompletionImplementations))>
        <WpfTheory, Trait(Traits.Feature, Traits.Features.Completion)>
        Public Async Function TestCommitUniqueItem1(completionImplementation As CompletionImplementation) As Task
            Using state = TestStateFactory.CreateCSharpTestState(completionImplementation,
                  <Document><![CDATA[
using System;
 
class Program
{
    static void Main(string[] args)
    {
        Console.WriteL$$();
    }
}]]></Document>)

                state.SendCommitUniqueCompletionListItem()
                Await state.AssertNoCompletionSession()
                Assert.Contains("WriteLine()", state.GetLineTextFromCaretPosition(), StringComparison.Ordinal)
            End Using
        End Function

        <WorkItem(543771, "http://vstfdevdiv:8080/DevDiv2/DevDiv/_workitems/edit/543771")>
        <MemberData(NameOf(AllCompletionImplementations))>
        <WpfTheory, Trait(Traits.Feature, Traits.Features.Completion)>
        Public Async Function TestCommitUniqueItem2(completionImplementation As CompletionImplementation) As Task
            Using state = TestStateFactory.CreateCSharpTestState(completionImplementation,
                  <Document><![CDATA[
using System;
 
class Program
{
    static void Main(string[] args)
    {
        Console.WriteL$$ine();
    }
}]]></Document>)

                state.SendCommitUniqueCompletionListItem()
                Await state.AssertNoCompletionSession()
            End Using
        End Function

        <MemberData(NameOf(AllCompletionImplementations))>
        <WpfTheory, Trait(Traits.Feature, Traits.Features.Completion)>
        Public Async Function CommitForUsingDirective1(completionImplementation As CompletionImplementation) As Task
            Using state = TestStateFactory.CreateCSharpTestState(completionImplementation,
                              <Document>
                                  $$
                              </Document>)

                state.SendTypeChars("using Sys")
                Await state.WaitForAsynchronousOperationsAsync()
                Await state.AssertSelectedCompletionItem(displayText:="System", isHardSelected:=True)
                state.SendTypeChars("(")
                Await state.AssertNoCompletionSession()
                Assert.Contains("using Sys(", state.GetLineTextFromCaretPosition(), StringComparison.Ordinal)
            End Using
        End Function

        <MemberData(NameOf(AllCompletionImplementations))>
        <WpfTheory, Trait(Traits.Feature, Traits.Features.Completion)>
        Public Async Function CommitForUsingDirective2(completionImplementation As CompletionImplementation) As Task
            Using state = TestStateFactory.CreateCSharpTestState(completionImplementation,
                              <Document>
                                  $$
                              </Document>)

                state.SendTypeChars("using Sys")
                Await state.WaitForAsynchronousOperationsAsync()
                Await state.AssertSelectedCompletionItem(displayText:="System", isHardSelected:=True)
                state.SendTypeChars(".")
                Await state.AssertCompletionSession()
                Assert.Contains("using System.", state.GetLineTextFromCaretPosition(), StringComparison.Ordinal)
            End Using
        End Function

        <MemberData(NameOf(AllCompletionImplementations))>
        <WpfTheory, Trait(Traits.Feature, Traits.Features.Completion)>
        Public Async Function CommitForUsingDirective3(completionImplementation As CompletionImplementation) As Task
            Using state = TestStateFactory.CreateCSharpTestState(completionImplementation,
                              <Document>
                                  $$
                              </Document>, extraExportedTypes:={GetType(CSharpEditorFormattingService)}.ToList())

                state.SendTypeChars("using Sys")
                Await state.WaitForAsynchronousOperationsAsync()
                Await state.AssertSelectedCompletionItem(displayText:="System", isHardSelected:=True)
                state.SendTypeChars(";")
                Await state.AssertNoCompletionSession()
                state.AssertMatchesTextStartingAtLine(1, "using System;")
            End Using
        End Function

        <MemberData(NameOf(AllCompletionImplementations))>
        <WpfTheory, Trait(Traits.Feature, Traits.Features.Completion)>
        Public Async Function CommitForUsingDirective4(completionImplementation As CompletionImplementation) As Task
            Using state = TestStateFactory.CreateCSharpTestState(completionImplementation,
                            <Document>
                                $$
                            </Document>)

                state.SendTypeChars("using Sys")
                Await state.WaitForAsynchronousOperationsAsync()
                Await state.AssertSelectedCompletionItem(displayText:="System", isHardSelected:=True)
                state.SendTypeChars(" ")
                Await state.AssertNoCompletionSession()
                Assert.Contains("using Sys ", state.GetLineTextFromCaretPosition(), StringComparison.Ordinal)
            End Using
        End Function

        <MemberData(NameOf(AllCompletionImplementations))>
        <WpfTheory, Trait(Traits.Feature, Traits.Features.Completion)>
        Public Async Function KeywordsIncludedInObjectCreationCompletion(completionImplementation As CompletionImplementation) As Task
            Using state = TestStateFactory.CreateCSharpTestState(completionImplementation,
                              <Document>
class C
{
    void Goo()
    {
        string s = new$$
    }
}
                              </Document>)

                state.SendTypeChars(" ")
                Await state.WaitForAsynchronousOperationsAsync()
                Await state.AssertSelectedCompletionItem(displayText:="string", isHardSelected:=True)
                Assert.True(state.GetCompletionItems().Any(Function(c) c.DisplayText = "int"))
            End Using
        End Function

        <WorkItem(544293, "http://vstfdevdiv:8080/DevDiv2/DevDiv/_workitems/edit/544293")>
        <MemberData(NameOf(AllCompletionImplementations))>
        <WpfTheory, Trait(Traits.Feature, Traits.Features.Completion)>
        Public Async Function NoKeywordsOrSymbolsAfterNamedParameter(completionImplementation As CompletionImplementation) As Task
            Using state = TestStateFactory.CreateCSharpTestState(completionImplementation,
                              <Document>
class Goo
{
    void Test()
    {
        object m = null;
        Method(obj:m, $$
    }
 
    void Method(object obj, int num = 23, string str = "")
    {
    }
}
                              </Document>)

                state.SendTypeChars("a")
                Await state.AssertCompletionSession()
                Assert.True(state.GetCompletionItems().Any(Function(i) i.DisplayText = "num:"))
                Assert.False(state.GetCompletionItems().Any(Function(i) i.DisplayText = "System"))
                Assert.False(state.GetCompletionItems().Any(Function(c) c.DisplayText = "int"))
            End Using
        End Function

        <WorkItem(544017, "http://vstfdevdiv:8080/DevDiv2/DevDiv/_workitems/edit/544017")>
        <MemberData(NameOf(AllCompletionImplementations))>
        <WpfTheory, Trait(Traits.Feature, Traits.Features.Completion)>
        Public Async Function EnumCompletionTriggeredOnSpace(completionImplementation As CompletionImplementation) As Task
            Using state = TestStateFactory.CreateCSharpTestState(completionImplementation,
                              <Document>
enum Numeros { Uno, Dos }
class Goo
{
    void Bar(int a, Numeros n) { }
    void Baz()
    {
        Bar(0$$
    }
}
                              </Document>)

                state.SendTypeChars(", ")
                Await state.WaitForAsynchronousOperationsAsync()
                Await state.AssertSelectedCompletionItem(displayText:="Numeros", isHardSelected:=True)
                Assert.Equal(1, state.GetCompletionItems().Where(Function(c) c.DisplayText = "Numeros").Count())
            End Using
        End Function

        <WorkItem(479078, "http://vstfdevdiv:8080/DevDiv2/DevDiv/_workitems/edit/479078")>
        <MemberData(NameOf(AllCompletionImplementations))>
        <WpfTheory, Trait(Traits.Feature, Traits.Features.Completion)>
        Public Async Function EnumCompletionTriggeredOnSpaceForNullables(completionImplementation As CompletionImplementation) As Task
            Using state = TestStateFactory.CreateCSharpTestState(completionImplementation,
                              <Document>
enum Numeros { Uno, Dos }
class Goo
{
    void Bar(int a, Numeros? n) { }
    void Baz()
    {
        Bar(0$$
    }
}
                              </Document>)

                state.SendTypeChars(", ")
                Await state.WaitForAsynchronousOperationsAsync()
                Await state.AssertSelectedCompletionItem(displayText:="Numeros", isHardSelected:=True)
                Assert.Equal(1, state.GetCompletionItems().Where(Function(c) c.DisplayText = "Numeros").Count())
            End Using
        End Function

        <MemberData(NameOf(AllCompletionImplementations))>
        <WpfTheory, Trait(Traits.Feature, Traits.Features.Completion)>
        Public Async Function EnumCompletionTriggeredOnDot(completionImplementation As CompletionImplementation) As Task
            Using state = TestStateFactory.CreateCSharpTestState(completionImplementation,
                <Document>
enum Numeros { Uno, Dos }
class Goo
{
    void Bar()
    {
        Numeros num = $$
    }
}
                </Document>)

                state.SendTypeChars("Nu.")
                Await state.WaitForAsynchronousOperationsAsync()
                Assert.Contains("Numeros num = Numeros.", state.GetLineTextFromCaretPosition(), StringComparison.Ordinal)
            End Using
        End Function

        <MemberData(NameOf(AllCompletionImplementations))>
        <WpfTheory, Trait(Traits.Feature, Traits.Features.Completion)>
        Public Async Function EnumCompletionNotTriggeredOnPlusCommitCharacter(completionImplementation As CompletionImplementation) As Task
            Await EnumCompletionNotTriggeredOn("+"c, completionImplementation)
        End Function

        <MemberData(NameOf(AllCompletionImplementations))>
        <WpfTheory, Trait(Traits.Feature, Traits.Features.Completion)>
        Public Async Function EnumCompletionNotTriggeredOnLeftBraceCommitCharacter(completionImplementation As CompletionImplementation) As Task
            Await EnumCompletionNotTriggeredOn("{"c, completionImplementation)
        End Function

        <MemberData(NameOf(AllCompletionImplementations))>
        <WpfTheory, Trait(Traits.Feature, Traits.Features.Completion)>
        Public Async Function EnumCompletionNotTriggeredOnSpaceCommitCharacter(completionImplementation As CompletionImplementation) As Task
            Await EnumCompletionNotTriggeredOn(" "c, completionImplementation)
        End Function

        <MemberData(NameOf(AllCompletionImplementations))>
        <WpfTheory, Trait(Traits.Feature, Traits.Features.Completion)>
        Public Async Function EnumCompletionNotTriggeredOnSemicolonCommitCharacter(completionImplementation As CompletionImplementation) As Task
            Await EnumCompletionNotTriggeredOn(";"c, completionImplementation)
        End Function

        Private Async Function EnumCompletionNotTriggeredOn(c As Char, completionImplementation As CompletionImplementation) As Task
            Using state = TestStateFactory.CreateCSharpTestState(completionImplementation,
                <Document>
enum Numeros { Uno, Dos }
class Goo
{
    void Bar()
    {
        Numeros num = $$
    }
}
                </Document>)

                state.SendTypeChars("Nu")
                Await state.WaitForAsynchronousOperationsAsync()
                Await state.AssertSelectedCompletionItem(displayText:="Numeros", isHardSelected:=True)
                state.SendTypeChars(c.ToString())
                Await state.WaitForAsynchronousOperationsAsync()
                Assert.NotEqual("Numberos", state.GetSelectedItemOpt()?.DisplayText)
                Assert.Contains(String.Format("Numeros num = Nu{0}", c), state.GetLineTextFromCaretPosition(), StringComparison.Ordinal)
            End Using
        End Function

        <WorkItem(544296, "http://vstfdevdiv:8080/DevDiv2/DevDiv/_workitems/edit/544296")>
        <MemberData(NameOf(AllCompletionImplementations))>
        <WpfTheory, Trait(Traits.Feature, Traits.Features.Completion)>
        Public Async Function TestVerbatimNamedIdentifierFiltering(completionImplementation As CompletionImplementation) As Task
            Using state = TestStateFactory.CreateCSharpTestState(completionImplementation,
                              <Document>
class Program
{
    void Goo(int @int)
    {
        Goo($$
    }
}
                              </Document>)

                state.SendTypeChars("i")
                Await state.AssertCompletionSession()
                Assert.True(state.GetCompletionItems().Any(Function(i) i.DisplayText = "@int:"))
                state.SendTypeChars("n")
                Await state.WaitForAsynchronousOperationsAsync()
                Assert.True(state.GetCompletionItems().Any(Function(i) i.DisplayText = "@int:"))
                state.SendTypeChars("t")
                Await state.WaitForAsynchronousOperationsAsync()
                Assert.True(state.GetCompletionItems().Any(Function(i) i.DisplayText = "@int:"))
            End Using
        End Function

        <WorkItem(543687, "http://vstfdevdiv:8080/DevDiv2/DevDiv/_workitems/edit/543687")>
        <MemberData(NameOf(AllCompletionImplementations))>
        <WpfTheory, Trait(Traits.Feature, Traits.Features.Completion)>
        Public Async Function TestNoPreselectInInvalidObjectCreationLocation(completionImplementation As CompletionImplementation) As Task
            Using state = TestStateFactory.CreateCSharpTestState(completionImplementation,
                              <Document><![CDATA[
using System;

class Program
{
    void Test()
    {
        $$
    }
}

class Bar { }

class Goo<T> : IGoo<T>
{
}

interface IGoo<T>
{
}]]>
                              </Document>)

                state.SendTypeChars("IGoo<Bar> a = new ")
                Await state.AssertNoCompletionSession()
            End Using
        End Function

        <WorkItem(544925, "http://vstfdevdiv:8080/DevDiv2/DevDiv/_workitems/edit/544925")>
        <MemberData(NameOf(AllCompletionImplementations))>
        <WpfTheory, Trait(Traits.Feature, Traits.Features.Completion)>
        Public Async Function TestQualifiedEnumSelection(completionImplementation As CompletionImplementation) As Task
            Using state = TestStateFactory.CreateCSharpTestState(completionImplementation,
                              <Document>
using System;
 
class Program
{
    void Main()
    {
        Environment.GetFolderPath$$
    }
}
                              </Document>)

                state.SendTypeChars("(")
                state.SendTab()
                Await state.WaitForAsynchronousOperationsAsync()
                Assert.Contains("Environment.SpecialFolder", state.GetLineTextFromCaretPosition(), StringComparison.Ordinal)
            End Using
        End Function

        <WorkItem(545070, "http://vstfdevdiv:8080/DevDiv2/DevDiv/_workitems/edit/545070")>
        <MemberData(NameOf(AllCompletionImplementations))>
        <WpfTheory, Trait(Traits.Feature, Traits.Features.Completion)>
        Public Async Function TestTextChangeSpanWithAtCharacter(completionImplementation As CompletionImplementation) As Task
            Using state = TestStateFactory.CreateCSharpTestState(completionImplementation,
                              <Document>
public class @event
{
    $$@event()
    {
    }
}
                              </Document>)

                state.SendTypeChars("public ")
                Await state.AssertNoCompletionSession()
                Assert.Contains("public @event", state.GetLineTextFromCaretPosition(), StringComparison.Ordinal)
            End Using
        End Function

        <MemberData(NameOf(AllCompletionImplementations))>
        <WpfTheory, Trait(Traits.Feature, Traits.Features.Completion)>
        Public Async Function TestDoNotInsertColonSoThatUserCanCompleteOutAVariableNameThatDoesNotCurrentlyExist_IE_TheCyrusCase(completionImplementation As CompletionImplementation) As Task
            Using state = TestStateFactory.CreateCSharpTestState(completionImplementation,
                              <Document>
using System.Threading;

class Program
{
    static void Main(string[] args)
    {
        Goo($$)
    }

    void Goo(CancellationToken cancellationToken)
    {
    }
}
                              </Document>)

                state.SendTypeChars("can")
                state.SendTab()
                Await state.AssertNoCompletionSession()
                Assert.Contains("Goo(cancellationToken)", state.GetLineTextFromCaretPosition(), StringComparison.Ordinal)
            End Using
        End Function

#If False Then
    <Scenario Name="Verify correct intellisense selection on ENTER">
      <SetEditorText>
        <![CDATA[class Class1
{
    void Main(string[] args)
    {
        //
    }
}]]>
      </SetEditorText>
      <PlaceCursor Marker="//" />
      <SendKeys>var a = System.TimeSpan.FromMin{ENTER}{(}</SendKeys>
      <VerifyEditorContainsText>
        <![CDATA[class Class1
{
    void Main(string[] args)
    {
        var a = System.TimeSpan.FromMinutes(
    }
}]]>        
      </VerifyEditorContainsText>
    </Scenario>
#End If

        <WorkItem(544940, "http://vstfdevdiv:8080/DevDiv2/DevDiv/_workitems/edit/544940")>
        <MemberData(NameOf(AllCompletionImplementations))>
        <WpfTheory, Trait(Traits.Feature, Traits.Features.Completion)>
        Public Async Function AttributeNamedPropertyCompletionCommitWithTab(completionImplementation As CompletionImplementation) As Task
            Using state = TestStateFactory.CreateCSharpTestState(completionImplementation,
                            <Document>
class MyAttribute : System.Attribute
{
    public string Name { get; set; }
}

[MyAttribute($$
public class Goo
{
}
                            </Document>)
                state.SendTypeChars("Nam")
                state.SendTab()
                Await state.AssertNoCompletionSession()
                Assert.Equal("[MyAttribute(Name =", state.GetLineTextFromCaretPosition())
            End Using
        End Function

        <WorkItem(544940, "http://vstfdevdiv:8080/DevDiv2/DevDiv/_workitems/edit/544940")>
        <MemberData(NameOf(AllCompletionImplementations))>
        <WpfTheory, Trait(Traits.Feature, Traits.Features.Completion)>
        Public Async Function AttributeNamedPropertyCompletionCommitWithEquals(completionImplementation As CompletionImplementation) As Task
            Using state = TestStateFactory.CreateCSharpTestState(completionImplementation,
                            <Document>
class MyAttribute : System.Attribute
{
    public string Name { get; set; }
}

[MyAttribute($$
public class Goo
{
}
                            </Document>)
                state.SendTypeChars("Nam=")
                Await state.AssertNoCompletionSession()
                Assert.Equal("[MyAttribute(Name =", state.GetLineTextFromCaretPosition())
            End Using
        End Function

        <WorkItem(544940, "http://vstfdevdiv:8080/DevDiv2/DevDiv/_workitems/edit/544940")>
        <MemberData(NameOf(AllCompletionImplementations))>
        <WpfTheory, Trait(Traits.Feature, Traits.Features.Completion)>
        Public Async Function AttributeNamedPropertyCompletionCommitWithSpace(completionImplementation As CompletionImplementation) As Task
            Using state = TestStateFactory.CreateCSharpTestState(completionImplementation,
                            <Document>
class MyAttribute : System.Attribute
{
    public string Name { get; set; }
}

[MyAttribute($$
public class Goo
{
}
                            </Document>)
                state.SendTypeChars("Nam ")
                Await state.AssertNoCompletionSession()
                Assert.Equal("[MyAttribute(Name ", state.GetLineTextFromCaretPosition())
            End Using
        End Function

        <WorkItem(545590, "http://vstfdevdiv:8080/DevDiv2/DevDiv/_workitems/edit/545590")>
        <MemberData(NameOf(AllCompletionImplementations))>
        <WpfTheory, Trait(Traits.Feature, Traits.Features.Completion)>
        Public Async Function TestOverrideDefaultParameter(completionImplementation As CompletionImplementation) As Task
            Using state = TestStateFactory.CreateCSharpTestState(completionImplementation,
                <Document><![CDATA[
class C
{
    public virtual void Goo<S>(S x = default(S))
    {
    }
}

class D : C
{
    override $$
}
            ]]></Document>)
                state.SendTypeChars(" Goo")
                state.SendTab()
                Await state.AssertNoCompletionSession()
                Assert.Contains("public override void Goo<S>(S x = default(S))", state.SubjectBuffer.CurrentSnapshot.GetText(), StringComparison.Ordinal)
            End Using
        End Function

        <WorkItem(545664, "http://vstfdevdiv:8080/DevDiv2/DevDiv/_workitems/edit/545664")>
        <MemberData(NameOf(AllCompletionImplementations))>
        <WpfTheory, Trait(Traits.Feature, Traits.Features.Completion)>
        Public Async Function TestArrayAfterOptionalParameter(completionImplementation As CompletionImplementation) As Task
            Using state = TestStateFactory.CreateCSharpTestState(completionImplementation,
                <Document><![CDATA[
class A
{
    public virtual void Goo(int x = 0, int[] y = null) { }
}

class B : A
{
public override void Goo(int x = 0, params int[] y) { }
}

class C : B
{
    override$$
}
            ]]></Document>)
                state.SendTypeChars(" Goo")
                state.SendTab()
                Await state.AssertNoCompletionSession()
                Assert.Contains("    public override void Goo(int x = 0, int[] y = null)", state.SubjectBuffer.CurrentSnapshot.GetText(), StringComparison.Ordinal)
            End Using
        End Function

        <WorkItem(545967, "http://vstfdevdiv:8080/DevDiv2/DevDiv/_workitems/edit/545967")>
        <MemberData(NameOf(AllCompletionImplementations))>
        <WpfTheory, Trait(Traits.Feature, Traits.Features.Completion)>
        Public Async Function TestVirtualSpaces(completionImplementation As CompletionImplementation) As Task
            Using state = TestStateFactory.CreateCSharpTestState(completionImplementation,
                <Document><![CDATA[
class C
{
    public string P { get; set; }
    void M()
    {
        var v = new C
        {$$
        };
    }
}
            ]]></Document>)
                state.SendReturn()
                Assert.True(state.TextView.Caret.InVirtualSpace)
                Assert.Equal(12, state.TextView.Caret.Position.VirtualSpaces)
                state.SendInvokeCompletionList()
                Await state.AssertCompletionSession()
                Await state.AssertSelectedCompletionItem("P", isSoftSelected:=True)
                state.SendDownKey()
                Await state.WaitForAsynchronousOperationsAsync()
                Await state.AssertSelectedCompletionItem("P", isHardSelected:=True)
                state.SendTab()
                Await state.WaitForAsynchronousOperationsAsync()
                Assert.Equal("            P", state.GetLineFromCurrentCaretPosition().GetText())

                Dim bufferPosition = state.TextView.Caret.Position.BufferPosition
                Assert.Equal(13, bufferPosition.Position - bufferPosition.GetContainingLine().Start.Position)
                Assert.False(state.TextView.Caret.InVirtualSpace)
            End Using
        End Function

        <WorkItem(546561, "http://vstfdevdiv:8080/DevDiv2/DevDiv/_workitems/edit/546561")>
        <MemberData(NameOf(AllCompletionImplementations))>
        <WpfTheory, Trait(Traits.Feature, Traits.Features.Completion)>
        Public Async Function TestNamedParameterAgainstMRU(completionImplementation As CompletionImplementation) As Task
            Using state = TestStateFactory.CreateCSharpTestState(completionImplementation,
                <Document><![CDATA[
class Program
{
    void Goo(string s) { }

    static void Main()
    {
        $$
    }
}
            ]]></Document>)
                ' prime the MRU
                state.SendTypeChars("string")
                state.SendTab()
                Await state.AssertNoCompletionSession()

                ' Delete what we just wrote.
                state.SendBackspace()
                state.SendBackspace()
                state.SendBackspace()
                state.SendBackspace()
                state.SendBackspace()
                state.SendBackspace()
                state.SendEscape()
                Await state.AssertNoCompletionSession()

                ' ensure we still select the named param even though 'string' is in the MRU.
                state.SendTypeChars("Goo(s")
                Await state.WaitForAsynchronousOperationsAsync()
                Await state.AssertSelectedCompletionItem("s:")
            End Using
        End Function

        <WorkItem(546403, "http://vstfdevdiv:8080/DevDiv2/DevDiv/_workitems/edit/546403")>
        <MemberData(NameOf(AllCompletionImplementations))>
        <WpfTheory, Trait(Traits.Feature, Traits.Features.Completion)>
        Public Async Function TestMissingOnObjectCreationAfterVar1(completionImplementation As CompletionImplementation) As Task
            Using state = TestStateFactory.CreateCSharpTestState(completionImplementation,
                <Document><![CDATA[
class A
{
    void Goo()
    {
        var v = new$$
    }
}
            ]]></Document>)
                state.SendTypeChars(" ")
                Await state.AssertNoCompletionSession()
            End Using
        End Function

        <WorkItem(546403, "http://vstfdevdiv:8080/DevDiv2/DevDiv/_workitems/edit/546403")>
        <MemberData(NameOf(AllCompletionImplementations))>
        <WpfTheory, Trait(Traits.Feature, Traits.Features.Completion)>
        Public Async Function TestMissingOnObjectCreationAfterVar2(completionImplementation As CompletionImplementation) As Task
            Using state = TestStateFactory.CreateCSharpTestState(completionImplementation,
                <Document><![CDATA[
class A
{
    void Goo()
    {
        var v = new $$
    }
}
            ]]></Document>)
                state.SendTypeChars("X")
                Await state.AssertCompletionSession()
                Assert.False(state.GetCompletionItems().Any(Function(i) i.DisplayText = "X"))
            End Using
        End Function

        <WorkItem(546917, "http://vstfdevdiv:8080/DevDiv2/DevDiv/_workitems/edit/546917")>
        <MemberData(NameOf(AllCompletionImplementations))>
        <WpfTheory, Trait(Traits.Feature, Traits.Features.Completion)>
        Public Async Function TestEnumInSwitch(completionImplementation As CompletionImplementation) As Task
            Using state = TestStateFactory.CreateCSharpTestState(completionImplementation,
                <Document><![CDATA[
enum Numeros
{
}
class C
{
    void M()
    {
        Numeros n;
        switch (n)
        {
            case$$
        }
    }
}
            ]]></Document>)
                state.SendTypeChars(" ")
                Await state.WaitForAsynchronousOperationsAsync()
                Await state.AssertSelectedCompletionItem(displayText:="Numeros")
            End Using
        End Function

        <WorkItem(547016, "http://vstfdevdiv:8080/DevDiv2/DevDiv/_workitems/edit/547016")>
        <MemberData(NameOf(AllCompletionImplementations))>
        <WpfTheory, Trait(Traits.Feature, Traits.Features.Completion)>
        Public Async Function TestAmbiguityInLocalDeclaration(completionImplementation As CompletionImplementation) As Task
            Using state = TestStateFactory.CreateCSharpTestState(completionImplementation,
                <Document><![CDATA[
class C
{
    public int W;
    public C()
    {
        $$
        W = 0;
    }
}

            ]]></Document>)
                state.SendTypeChars("w")
                Await state.WaitForAsynchronousOperationsAsync()
                Await state.AssertSelectedCompletionItem(displayText:="W")
            End Using
        End Function

        <WorkItem(530835, "http://vstfdevdiv:8080/DevDiv2/DevDiv/_workitems/edit/530835")>
        <MemberData(NameOf(AllCompletionImplementations))>
        <WpfTheory, Trait(Traits.Feature, Traits.Features.Completion)>
        Public Async Function TestCompletionFilterSpanCaretBoundary(completionImplementation As CompletionImplementation) As Task
            Using state = TestStateFactory.CreateCSharpTestState(completionImplementation,
                <Document><![CDATA[
class C
{
    public void Method()
    {
        $$
    }
}
            ]]></Document>)
                state.SendTypeChars("Met")
                Await state.WaitForAsynchronousOperationsAsync()
                Await state.AssertSelectedCompletionItem(displayText:="Method")
                state.SendLeftKey()
                state.SendLeftKey()
                state.SendLeftKey()
                state.SendTypeChars("new")
                Await state.WaitForAsynchronousOperationsAsync()
                Await state.AssertSelectedCompletionItem(displayText:="Method", isSoftSelected:=True)
            End Using
        End Function

        <WorkItem(5487, "https://github.com/dotnet/roslyn/issues/5487")>
        <MemberData(NameOf(AllCompletionImplementations))>
        <WpfTheory, Trait(Traits.Feature, Traits.Features.Completion)>
        Public Async Function TestCommitCharTypedAtTheBeginingOfTheFilterSpan(completionImplementation As CompletionImplementation) As Task
            Using state = TestStateFactory.CreateCSharpTestState(completionImplementation,
                  <Document><![CDATA[
class C
{
    public bool Method()
    {
        if ($$
    }
}
            ]]></Document>)

                state.SendTypeChars("Met")
                Await state.AssertCompletionSession()
                state.SendLeftKey()
                state.SendLeftKey()
                state.SendLeftKey()
                Await state.AssertSelectedCompletionItem(isSoftSelected:=True)
                state.SendTypeChars("!")
                Await state.AssertNoCompletionSession()
                Await state.WaitForAsynchronousOperationsAsync()
                Assert.Equal("if (!Met", state.GetLineTextFromCaretPosition().Trim())
                Assert.Equal("M", state.GetCaretPoint().BufferPosition.GetChar())
            End Using
        End Function

        <WorkItem(622957, "http://vstfdevdiv:8080/DevDiv2/DevDiv/_workitems/edit/622957")>
        <MemberData(NameOf(AllCompletionImplementations))>
        <WpfTheory, Trait(Traits.Feature, Traits.Features.Completion)>
        Public Async Function TestBangFiltersInDocComment(completionImplementation As CompletionImplementation) As Task
            Using state = TestStateFactory.CreateCSharpTestState(completionImplementation,
                  <Document><![CDATA[
using System;

/// $$
/// TestDocComment
/// </summary>
class TestException : Exception { }
]]></Document>)

                state.SendTypeChars("<")
                Await state.AssertCompletionSession()
                state.SendTypeChars("!")
                Await state.AssertCompletionSession()
                Await state.AssertSelectedCompletionItem("!--")
            End Using
        End Function

        <MemberData(NameOf(AllCompletionImplementations))>
        <WpfTheory, Trait(Traits.Feature, Traits.Features.Completion)>
        Public Async Function InvokeCompletionDoesNotFilter(completionImplementation As CompletionImplementation) As Task
            Using state = TestStateFactory.CreateCSharpTestState(completionImplementation,
                <Document><![CDATA[
using System;
class C
{
    public void Method()
    {
        string$$
    }
}
            ]]></Document>)
                state.SendInvokeCompletionList()
                Await state.WaitForAsynchronousOperationsAsync()
                Await state.AssertSelectedCompletionItem("string")
                state.CompletionItemsContainsAll({"integer", "Method"})
            End Using
        End Function

        <MemberData(NameOf(AllCompletionImplementations))>
        <WpfTheory, Trait(Traits.Feature, Traits.Features.Completion)>
        Public Async Function InvokeBeforeWordDoesNotSelect(completionImplementation As CompletionImplementation) As Task
            Using state = TestStateFactory.CreateCSharpTestState(completionImplementation,
                <Document><![CDATA[
using System;
class C
{
    public void Method()
    {
        $$string
    }
}
            ]]></Document>)
                state.SendInvokeCompletionList()
                Await state.WaitForAsynchronousOperationsAsync()
                Await state.AssertSelectedCompletionItem("AccessViolationException")
                state.CompletionItemsContainsAll({"integer", "Method"})
            End Using
        End Function

        <MemberData(NameOf(AllCompletionImplementations))>
        <WpfTheory, Trait(Traits.Feature, Traits.Features.Completion)>
        Public Async Function InvokeCompletionSelectsWithoutRegardToCaretPosition(completionImplementation As CompletionImplementation) As Task
            Using state = TestStateFactory.CreateCSharpTestState(completionImplementation,
                <Document><![CDATA[
using System;
class C
{
    public void Method()
    {
        s$$tring
    }
}
            ]]></Document>)
                state.SendInvokeCompletionList()
                Await state.WaitForAsynchronousOperationsAsync()
                Await state.AssertSelectedCompletionItem("string")
                state.CompletionItemsContainsAll({"integer", "Method"})
            End Using
        End Function

        <MemberData(NameOf(AllCompletionImplementations))>
        <WpfTheory, Trait(Traits.Feature, Traits.Features.Completion)>
        Public Async Function TabAfterQuestionMark(completionImplementation As CompletionImplementation) As Task
            Using state = TestStateFactory.CreateCSharpTestState(completionImplementation,
                <Document><![CDATA[
using System;
class C
{
    public void Method()
    {
        ?$$
    }
}
            ]]></Document>)
                state.SendTab()
                Await state.WaitForAsynchronousOperationsAsync()
                Assert.Equal(state.GetLineTextFromCaretPosition(), "        ?" + vbTab)
            End Using
        End Function

        <WorkItem(657658, "http://vstfdevdiv:8080/DevDiv2/DevDiv/_workitems/edit/657658")>
        <MemberData(NameOf(AllCompletionImplementations))>
        <WpfTheory, Trait(Traits.Feature, Traits.Features.Completion)>
        Public Async Function PreselectionIgnoresBrackets(completionImplementation As CompletionImplementation) As Task
            Using state = TestStateFactory.CreateCSharpTestState(completionImplementation,
                  <Document><![CDATA[
using System;
using System.Collections.Generic;
using System.Linq;
using System.Threading.Tasks;
 
class Program
{
    $$
 
    static void Main(string[] args)
    {
      
    }
}]]></Document>)

                state.SendTypeChars("static void F<T>(int a, Func<T, int> b) { }")
                state.SendEscape()

                state.TextView.Caret.MoveTo(New VisualStudio.Text.SnapshotPoint(state.SubjectBuffer.CurrentSnapshot, 220))

                state.SendTypeChars("F")
                Await state.AssertCompletionSession()
                Await state.AssertSelectedCompletionItem("F<>")
            End Using
        End Function

        <WorkItem(672474, "http://vstfdevdiv:8080/DevDiv2/DevDiv/_workitems/edit/672474")>
        <MemberData(NameOf(AllCompletionImplementations))>
        <WpfTheory, Trait(Traits.Feature, Traits.Features.Completion)>
        Public Async Function TestInvokeSnippetCommandDismissesCompletion(completionImplementation As CompletionImplementation) As Task
            Using state = TestStateFactory.CreateCSharpTestState(completionImplementation,
                              <Document>$$</Document>)

                state.SendTypeChars("us")
                Await state.AssertCompletionSession()
                state.SendInsertSnippetCommand()
                Await state.AssertNoCompletionSession()
            End Using
        End Function

        <WorkItem(672474, "http://vstfdevdiv:8080/DevDiv2/DevDiv/_workitems/edit/672474")>
        <MemberData(NameOf(AllCompletionImplementations))>
        <WpfTheory, Trait(Traits.Feature, Traits.Features.Completion)>
        Public Async Function TestSurroundWithCommandDismissesCompletion(completionImplementation As CompletionImplementation) As Task
            Using state = TestStateFactory.CreateCSharpTestState(completionImplementation,
                              <Document>$$</Document>)

                state.SendTypeChars("us")
                Await state.AssertCompletionSession()
                state.SendSurroundWithCommand()
                Await state.AssertNoCompletionSession()
            End Using
        End Function

        <WorkItem(737239, "http://vstfdevdiv:8080/DevDiv2/DevDiv/_workitems/edit/737239")>
        <MemberData(NameOf(AllCompletionImplementations))>
        <WpfTheory, Trait(Traits.Feature, Traits.Features.Completion)>
        Public Async Function LetEditorHandleOpenParen(completionImplementation As CompletionImplementation) As Task
            Dim expected = <Document><![CDATA[
using System;
using System.Collections.Generic;
using System.Linq;
using System.Threading.Tasks;

class Program
{
    static void Main(string[] args)
    {
        List<int> x = new List<int>(
    }
}]]></Document>.Value.Replace(vbLf, vbCrLf)

            Using state = TestStateFactory.CreateCSharpTestState(completionImplementation, <Document><![CDATA[
using System;
using System.Collections.Generic;
using System.Linq;
using System.Threading.Tasks;

class Program
{
    static void Main(string[] args)
    {
        List<int> x = new$$
    }
}]]></Document>)


                state.SendTypeChars(" ")
                Await state.AssertCompletionSession()
                Await state.AssertSelectedCompletionItem("List<int>")
                state.SendTypeChars("(")
                Await state.WaitForAsynchronousOperationsAsync()
                Assert.Equal(expected, state.GetDocumentText())
            End Using
        End Function

        <WorkItem(785637, "http://vstfdevdiv:8080/DevDiv2/DevDiv/_workitems/edit/785637")>
        <MemberData(NameOf(AllCompletionImplementations))>
        <WpfTheory, Trait(Traits.Feature, Traits.Features.Completion)>
        Public Async Function CommitMovesCaretToWordEnd(completionImplementation As CompletionImplementation) As Task
            Using state = TestStateFactory.CreateCSharpTestState(completionImplementation,
                <Document><![CDATA[
using System;
class C
{
    public void Main()
    {
        M$$ain
    }
}
            ]]></Document>)
                state.SendCommitUniqueCompletionListItem()
                Await state.WaitForAsynchronousOperationsAsync()
                Assert.Equal(state.GetLineFromCurrentCaretPosition().End, state.GetCaretPoint().BufferPosition)
            End Using
        End Function

        <WorkItem(775370, "http://vstfdevdiv:8080/DevDiv2/DevDiv/_workitems/edit/775370")>
        <MemberData(NameOf(AllCompletionImplementations))>
        <WpfTheory, Trait(Traits.Feature, Traits.Features.Completion)>
        Public Async Function MatchingConsidersAtSign(completionImplementation As CompletionImplementation) As Task
            Using state = TestStateFactory.CreateCSharpTestState(completionImplementation,
                <Document><![CDATA[
using System;
class C
{
    public void Main()
    {
        $$
    }
}
            ]]></Document>)
                state.SendTypeChars("var @this = ""goo""")
                state.SendReturn()
                state.SendTypeChars("string str = this.ToString();")
                state.SendReturn()
                state.SendTypeChars("str = @th")

                Await state.WaitForAsynchronousOperationsAsync()
                Await state.AssertSelectedCompletionItem("@this")
            End Using
        End Function

        <WorkItem(865089, "http://vstfdevdiv:8080/DevDiv2/DevDiv/_workitems/edit/865089")>
        <MemberData(NameOf(AllCompletionImplementations))>
        <WpfTheory, Trait(Traits.Feature, Traits.Features.Completion)>
        Public Async Function AttributeFilterTextRemovesAttributeSuffix(completionImplementation As CompletionImplementation) As Task
            Using state = TestStateFactory.CreateCSharpTestState(completionImplementation,
                <Document><![CDATA[
[$$]
class AtAttribute : System.Attribute { }]]></Document>)
                state.SendTypeChars("At")
                Await state.WaitForAsynchronousOperationsAsync()
                Await state.AssertSelectedCompletionItem("At")
                Assert.Equal("At", state.GetSelectedItem().FilterText)
            End Using
        End Function

        <WorkItem(852578, "http://vstfdevdiv:8080/DevDiv2/DevDiv/_workitems/edit/852578")>
        <MemberData(NameOf(AllCompletionImplementations))>
        <WpfTheory, Trait(Traits.Feature, Traits.Features.Completion)>
        Public Async Function PreselectExceptionOverSnippet(completionImplementation As CompletionImplementation) As Task
            Using state = TestStateFactory.CreateCSharpTestState(completionImplementation,
                <Document><![CDATA[
using System;
class C
{
    Exception goo() {
        return new $$
    }
}]]></Document>)
                state.SendTypeChars(" ")
                Await state.WaitForAsynchronousOperationsAsync()
                Await state.AssertSelectedCompletionItem("Exception")
            End Using
        End Function

        <WorkItem(868286, "http://vstfdevdiv:8080/DevDiv2/DevDiv/_workitems/edit/868286")>
        <MemberData(NameOf(AllCompletionImplementations))>
        <WpfTheory, Trait(Traits.Feature, Traits.Features.Completion)>
        Public Async Function CommitNameAfterAlias(completionImplementation As CompletionImplementation) As Task
            Using state = TestStateFactory.CreateCSharpTestState(completionImplementation,
                <Document><![CDATA[
using goo = System$$]]></Document>)
                state.SendTypeChars(".act<")
                Await state.WaitForAsynchronousOperationsAsync()
                state.AssertMatchesTextStartingAtLine(1, "using goo = System.Action<")
            End Using
        End Function

        <MemberData(NameOf(AllCompletionImplementations))>
        <WpfTheory, Trait(Traits.Feature, Traits.Features.Completion)>
        Public Async Function TestCompletionInLinkedFiles(completionImplementation As CompletionImplementation) As Task
            Using state = TestStateFactory.CreateTestStateFromWorkspace(completionImplementation,
                <Workspace>
                    <Project Language="C#" CommonReferences="true" AssemblyName="CSProj" PreprocessorSymbols="Thing2">
                        <Document FilePath="C.cs">
class C
{
    void M()
    {
        $$
    }

#if Thing1
    void Thing1() { }
#elif Thing2
    void Thing2() { }
#endif
}
                              </Document>
                    </Project>
                    <Project Language="C#" CommonReferences="true" PreprocessorSymbols="Thing1">
                        <Document IsLinkFile="true" LinkAssemblyName="CSProj" LinkFilePath="C.cs"/>
                    </Project>
                </Workspace>)

                Dim documents = state.Workspace.Documents
                Dim linkDocument = documents.Single(Function(d) d.IsLinkFile)
                state.SendTypeChars("Thing1")
                Await state.WaitForAsynchronousOperationsAsync()
                Await state.AssertSelectedCompletionItem("Thing1")
                state.SendBackspace()
                state.SendBackspace()
                state.SendBackspace()
                state.SendBackspace()
                state.SendBackspace()
                state.SendBackspace()
                state.SendEscape()
                state.Workspace.SetDocumentContext(linkDocument.Id)
                state.SendTypeChars("Thing1")
                Await state.WaitForAsynchronousOperationsAsync()
                Await state.AssertSelectedCompletionItem("Thing1")
<<<<<<< HEAD
                Assert.True(state.CurrentCompletionPresenterSession.SelectedItem.Tags.Contains(WellKnownTags.Warning))
=======
                Assert.True(state.GetSelectedItem().Tags.Contains(CompletionTags.Warning))
>>>>>>> b4f7a28a
                state.SendBackspace()
                state.SendBackspace()
                state.SendBackspace()
                state.SendBackspace()
                state.SendBackspace()
                state.SendBackspace()
                state.SendTypeChars("M")
                Await state.WaitForAsynchronousOperationsAsync()
                Await state.AssertSelectedCompletionItem("M")
<<<<<<< HEAD
                Assert.False(state.CurrentCompletionPresenterSession.SelectedItem.Tags.Contains(WellKnownTags.Warning))
=======
                Assert.False(state.GetSelectedItem().Tags.Contains(CompletionTags.Warning))
>>>>>>> b4f7a28a
            End Using
        End Function

        <WorkItem(951726, "http://vstfdevdiv:8080/DevDiv2/DevDiv/_workitems/edit/951726")>
        <MemberData(NameOf(AllCompletionImplementations))>
        <WpfTheory, Trait(Traits.Feature, Traits.Features.Completion)>
        Public Async Function DismissUponSave(completionImplementation As CompletionImplementation) As Task
            Using state = TestStateFactory.CreateCSharpTestState(completionImplementation,
                <Document><![CDATA[
class C
{
    $$
}]]></Document>)
                state.SendTypeChars("voi")
                Await state.WaitForAsynchronousOperationsAsync()
                Await state.AssertSelectedCompletionItem("void")
                state.SendSave()
                Await state.AssertNoCompletionSession()
                state.AssertMatchesTextStartingAtLine(3, "    voi")
            End Using
        End Function

        <WorkItem(930254, "http://vstfdevdiv:8080/DevDiv2/DevDiv/_workitems/edit/930254")>
        <MemberData(NameOf(AllCompletionImplementations))>
        <WpfTheory, Trait(Traits.Feature, Traits.Features.Completion)>
        Public Async Function NoCompletionWithBoxSelection(completionImplementation As CompletionImplementation) As Task
            Using state = TestStateFactory.CreateCSharpTestState(completionImplementation,
                <Document><![CDATA[
class C
{
    {|Selection:$$int x;|}
    {|Selection:int y;|}
}]]></Document>)
                state.SendInvokeCompletionList()
                Await state.AssertNoCompletionSession()
                state.SendTypeChars("goo")
                Await state.AssertNoCompletionSession()
            End Using
        End Function

        <WorkItem(839555, "http://vstfdevdiv:8080/DevDiv2/DevDiv/_workitems/edit/839555")>
        <MemberData(NameOf(AllCompletionImplementations))>
        <WpfTheory, Trait(Traits.Feature, Traits.Features.Completion)>
        Public Async Function TriggeredOnHash(completionImplementation As CompletionImplementation) As Task
            Using state = TestStateFactory.CreateCSharpTestState(completionImplementation,
                <Document><![CDATA[
$$]]></Document>)
                state.SendTypeChars("#")
                Await state.AssertCompletionSession()
            End Using
        End Function

        <WorkItem(771761, "http://vstfdevdiv:8080/DevDiv2/DevDiv/_workitems/edit/771761")>
        <MemberData(NameOf(AllCompletionImplementations))>
        <WpfTheory, Trait(Traits.Feature, Traits.Features.Completion)>
        Public Async Function RegionCompletionCommitTriggersFormatting_1(completionImplementation As CompletionImplementation) As Task
            Using state = TestStateFactory.CreateCSharpTestState(completionImplementation,
                <Document><![CDATA[
class C
{
    $$
}]]></Document>)
                state.SendTypeChars("#reg")
                Await state.WaitForAsynchronousOperationsAsync()
                Await state.AssertSelectedCompletionItem("region")
                state.SendReturn()
                Await state.WaitForAsynchronousOperationsAsync()
                state.AssertMatchesTextStartingAtLine(3, "    #region")
            End Using
        End Function

        <WorkItem(771761, "http://vstfdevdiv:8080/DevDiv2/DevDiv/_workitems/edit/771761")>
        <MemberData(NameOf(AllCompletionImplementations))>
        <WpfTheory, Trait(Traits.Feature, Traits.Features.Completion)>
        Public Async Function RegionCompletionCommitTriggersFormatting_2(completionImplementation As CompletionImplementation) As Task
            Using state = TestStateFactory.CreateCSharpTestState(completionImplementation,
                <Document><![CDATA[
class C
{
    $$
}]]></Document>)
                state.SendTypeChars("#reg")
                Await state.WaitForAsynchronousOperationsAsync()
                Await state.AssertSelectedCompletionItem("region")
                state.SendTypeChars(" ")
                Await state.WaitForAsynchronousOperationsAsync()
                state.AssertMatchesTextStartingAtLine(3, "    #region ")
            End Using
        End Function

        <WorkItem(771761, "http://vstfdevdiv:8080/DevDiv2/DevDiv/_workitems/edit/771761")>
        <MemberData(NameOf(AllCompletionImplementations))>
        <WpfTheory, Trait(Traits.Feature, Traits.Features.Completion)>
        Public Async Function EndRegionCompletionCommitTriggersFormatting_2(completionImplementation As CompletionImplementation) As Task
            Using state = TestStateFactory.CreateCSharpTestState(completionImplementation,
                <Document><![CDATA[
class C
{
    #region NameIt
    $$
}]]></Document>)
                state.SendTypeChars("#endreg")
                Await state.WaitForAsynchronousOperationsAsync()
                Await state.AssertSelectedCompletionItem("endregion")
                state.SendReturn()
                Await state.WaitForAsynchronousOperationsAsync()
                state.AssertMatchesTextStartingAtLine(4, "    #endregion ")
            End Using
        End Function

        Private Class SlowProvider
            Inherits CommonCompletionProvider

            Public checkpoint As Checkpoint = New Checkpoint()

            Public Overrides Async Function ProvideCompletionsAsync(context As CompletionContext) As Task
                Await checkpoint.Task.ConfigureAwait(False)
            End Function

            Friend Overrides Function IsInsertionTrigger(text As SourceText, characterPosition As Integer, options As OptionSet) As Boolean
                Return True
            End Function
        End Class

        <WorkItem(1015893, "http://vstfdevdiv:8080/DevDiv2/DevDiv/_workitems/edit/1015893")>
        <MemberData(NameOf(AllCompletionImplementations))>
        <WpfTheory, Trait(Traits.Feature, Traits.Features.Completion)>
        Public Async Function BackspaceDismissesIfComputationIsIncomplete(completionImplementation As CompletionImplementation) As Task
            Dim slowProvider = New SlowProvider()
            Using state = TestStateFactory.CreateCSharpTestState(completionImplementation,
                <Document><![CDATA[
class C
{
    void goo()
    {
        goo($$
    }
}]]></Document>, {slowProvider})

                state.SendTypeChars("f")
                state.SendBackspace()

                ' Send a backspace that goes beyond the session's applicable span
                ' before the model computation has finished. Then, allow the 
                ' computation to complete. There should still be no session.
                state.SendBackspace()
                slowProvider.checkpoint.Release()
                Await state.AssertNoCompletionSession()
            End Using
        End Function

        <WorkItem(1065600, "http://vstfdevdiv:8080/DevDiv2/DevDiv/_workitems/edit/1065600")>
        <MemberData(NameOf(AllCompletionImplementations))>
        <WpfTheory, Trait(Traits.Feature, Traits.Features.Completion)>
        Public Async Function CommitUniqueItemWithBoxSelection(completionImplementation As CompletionImplementation) As Task
            Using state = TestStateFactory.CreateCSharpTestState(completionImplementation,
                <Document><![CDATA[
class C
{
    void goo(int x)
    {
       [|$$ |]
    }
}]]></Document>)
                state.SendReturn()
                state.TextView.Selection.Mode = VisualStudio.Text.Editor.TextSelectionMode.Box
                state.SendCommitUniqueCompletionListItem()
                Await state.AssertNoCompletionSession()
            End Using
        End Function

        <WorkItem(1594, "https://github.com/dotnet/roslyn/issues/1594")>
        <MemberData(NameOf(AllCompletionImplementations))>
        <WpfTheory, Trait(Traits.Feature, Traits.Features.Completion)>
        Public Async Function NoPreselectionOnSpaceWhenAbuttingWord(completionImplementation As CompletionImplementation) As Task
            Using state = TestStateFactory.CreateCSharpTestState(completionImplementation,
                <Document><![CDATA[
class Program
{
    void Main()
    {
        Program p = new $$Program();
    }
}]]></Document>)
                state.SendTypeChars(" ")
                Await state.AssertNoCompletionSession()
            End Using
        End Function

        <WorkItem(1594, "https://github.com/dotnet/roslyn/issues/1594")>
        <MemberData(NameOf(AllCompletionImplementations))>
        <WpfTheory, Trait(Traits.Feature, Traits.Features.Completion)>
        Public Async Function SpacePreselectionAtEndOfFile(completionImplementation As CompletionImplementation) As Task
            Using state = TestStateFactory.CreateCSharpTestState(completionImplementation,
                <Document><![CDATA[
class Program
{
    void Main()
    {
        Program p = new $$]]></Document>)
                state.SendTypeChars(" ")
                Await state.AssertCompletionSession()
            End Using
        End Function

        <WorkItem(1659, "https://github.com/dotnet/roslyn/issues/1659")>
        <MemberData(NameOf(AllCompletionImplementations))>
        <WpfTheory, Trait(Traits.Feature, Traits.Features.Completion)>
        Public Async Function DismissOnSelectAllCommand(completionImplementation As CompletionImplementation) As Task
            Using state = TestStateFactory.CreateCSharpTestState(completionImplementation,
                <Document><![CDATA[
class C
{
    void goo(int x)
    {
        $$]]></Document>)
                ' Note: the caret is at the file, so the Select All command's movement
                ' of the caret to the end of the selection isn't responsible for 
                ' dismissing the session.
                state.SendInvokeCompletionList()
                Await state.AssertCompletionSession()
                state.SendSelectAll()
                Await state.AssertNoCompletionSession()
            End Using
        End Function

        <WorkItem(588, "https://github.com/dotnet/roslyn/issues/588")>
        <MemberData(NameOf(AllCompletionImplementations))>
        <WpfTheory, Trait(Traits.Feature, Traits.Features.Completion)>
        Public Async Function CompletionCommitAndFormatAreSeparateUndoTransactions(completionImplementation As CompletionImplementation) As Task
            Using state = TestStateFactory.CreateCSharpTestState(completionImplementation,
                <Document><![CDATA[
class C
{
    void goo(int x)
    {
        int doodle;
$$]]></Document>, extraExportedTypes:={GetType(CSharpEditorFormattingService)}.ToList())
                state.SendTypeChars("doo;")
                Await state.WaitForAsynchronousOperationsAsync()
                state.AssertMatchesTextStartingAtLine(6, "        doodle;")
                state.SendUndo()
                Await state.WaitForAsynchronousOperationsAsync()
                state.AssertMatchesTextStartingAtLine(6, "doo;")
            End Using
        End Function

        <WorkItem(4978, "https://github.com/dotnet/roslyn/issues/4978")>
        <MemberData(NameOf(AllCompletionImplementations))>
        <WpfTheory, Trait(Traits.Feature, Traits.Features.Completion)>
        Public Async Function SessionNotStartedWhenCaretNotMappableIntoSubjectBuffer(completionImplementation As CompletionImplementation) As Task
            ' In inline diff view, typing delete next to a "deletion",
            ' can cause our CommandChain to be called with a subjectbuffer
            ' and TextView such that the textView's caret can't be mapped
            ' into our subject buffer. 
            '
            ' To test this, we create a projection buffer with 2 source 
            ' spans: one of "text" content type and one based on a C#
            ' buffer. We create a TextView with that projection as 
            ' its buffer, setting the caret such that it maps only
            ' into the "text" buffer. We then call the completionImplementation
            ' command handlers with commandargs based on that TextView
            ' but with the C# buffer as the SubjectBuffer.

            Using state = TestStateFactory.CreateCSharpTestState(completionImplementation,
                <Document><![CDATA[
class C
{
    void goo(int x)
    {$$
        /********/
        int doodle;
        }
}]]></Document>, extraExportedTypes:={GetType(CSharpEditorFormattingService)}.ToList())

                Dim textBufferFactoryService = state.GetExportedValue(Of ITextBufferFactoryService)()
                Dim contentTypeService = state.GetExportedValue(Of IContentTypeRegistryService)()
                Dim contentType = contentTypeService.GetContentType(ContentTypeNames.CSharpContentType)
                Dim textViewFactory = state.GetExportedValue(Of ITextEditorFactoryService)()
                Dim editorOperationsFactory = state.GetExportedValue(Of IEditorOperationsFactoryService)()

                Dim otherBuffer = textBufferFactoryService.CreateTextBuffer("text", contentType)
                Dim otherExposedSpan = otherBuffer.CurrentSnapshot.CreateTrackingSpan(0, 4, SpanTrackingMode.EdgeExclusive, TrackingFidelityMode.Forward)

                Dim subjectBufferExposedSpan = state.SubjectBuffer.CurrentSnapshot.CreateTrackingSpan(0, state.SubjectBuffer.CurrentSnapshot.Length, SpanTrackingMode.EdgeExclusive, TrackingFidelityMode.Forward)

                Dim projectionBufferFactory = state.GetExportedValue(Of IProjectionBufferFactoryService)()
                Dim projection = projectionBufferFactory.CreateProjectionBuffer(Nothing, New Object() {otherExposedSpan, subjectBufferExposedSpan}.ToList(), ProjectionBufferOptions.None)

                Using disposableView As DisposableTextView = textViewFactory.CreateDisposableTextView(projection)
                    disposableView.TextView.Caret.MoveTo(New SnapshotPoint(disposableView.TextView.TextBuffer.CurrentSnapshot, 0))

                    Dim editorOperations = editorOperationsFactory.GetEditorOperations(disposableView.TextView)
                    state.GetCompletionCommandHandler.ExecuteCommand(New DeleteKeyCommandArgs(disposableView.TextView, state.SubjectBuffer), Sub() editorOperations.Delete(), TestCommandExecutionContext.Create())

                    Await state.AssertNoCompletionSession()
                End Using
            End Using
        End Function

        <WorkItem(588, "https://github.com/dotnet/roslyn/issues/588")>
        <MemberData(NameOf(AllCompletionImplementations))>
        <WpfTheory, Trait(Traits.Feature, Traits.Features.Completion)>
        Public Async Function TestMatchWithTurkishIWorkaround1(completionImplementation As CompletionImplementation) As Task
            Using New CultureContext(New CultureInfo("tr-TR", useUserOverride:=False))
                Using state = TestStateFactory.CreateCSharpTestState(completionImplementation,
                               <Document><![CDATA[
        class C
        {
            void goo(int x)
            {
                string.$$]]></Document>, extraExportedTypes:={GetType(CSharpEditorFormattingService)}.ToList())
                    state.SendTypeChars("is")
                    Await state.WaitForAsynchronousOperationsAsync()
                    Await state.AssertSelectedCompletionItem("IsInterned")
                End Using
            End Using

        End Function

        <WorkItem(588, "https://github.com/dotnet/roslyn/issues/588")>
        <MemberData(NameOf(AllCompletionImplementations))>
        <WpfTheory, Trait(Traits.Feature, Traits.Features.Completion)>
        Public Async Function TestMatchWithTurkishIWorkaround2(completionImplementation As CompletionImplementation) As Task
            Using New CultureContext(New CultureInfo("tr-TR", useUserOverride:=False))
                Using state = TestStateFactory.CreateCSharpTestState(completionImplementation,
                               <Document><![CDATA[
        class C
        {
            void goo(int x)
            {
                string.$$]]></Document>, extraExportedTypes:={GetType(CSharpEditorFormattingService)}.ToList())
                    state.SendTypeChars("ı")
                    Await state.WaitForAsynchronousOperationsAsync()
                    Await state.AssertSelectedCompletionItem()
                End Using
            End Using

        End Function

        <MemberData(NameOf(AllCompletionImplementations))>
        <WpfTheory, Trait(Traits.Feature, Traits.Features.Completion)>
        Public Async Function TargetTypePreselection1(completionImplementation As CompletionImplementation) As Task
            Using state = TestStateFactory.CreateCSharpTestState(completionImplementation,
                           <Document><![CDATA[
using System.Threading;
class Program
{
    void Cancel(int x, CancellationToken cancellationToken)
    {
        Cancel(x + 1, cancellationToken: $$)
    }
}]]></Document>, extraExportedTypes:={GetType(CSharpEditorFormattingService)}.ToList())
                state.SendInvokeCompletionList()
                Await state.WaitForAsynchronousOperationsAsync().ConfigureAwait(True)
                Await state.AssertSelectedCompletionItem("cancellationToken", isHardSelected:=True).ConfigureAwait(True)
            End Using
        End Function

        <MemberData(NameOf(AllCompletionImplementations))>
        <WpfTheory, Trait(Traits.Feature, Traits.Features.Completion)>
        Public Async Function TargetTypePreselection2(completionImplementation As CompletionImplementation) As Task
            Using state = TestStateFactory.CreateCSharpTestState(completionImplementation,
                           <Document><![CDATA[
class Program
{
    static void Main(string[] args)
    {
        int aaz = 0;
        args = $$
    }
}]]></Document>, extraExportedTypes:={GetType(CSharpEditorFormattingService)}.ToList())
                state.SendTypeChars("a")
                Await state.WaitForAsynchronousOperationsAsync().ConfigureAwait(True)
                Await state.AssertSelectedCompletionItem("args", isHardSelected:=True).ConfigureAwait(True)
            End Using
        End Function

        <MemberData(NameOf(AllCompletionImplementations))>
        <WpfTheory, Trait(Traits.Feature, Traits.Features.Completion)>
        Public Async Function TargetTypePreselection_DoesNotOverrideEnumPreselection(completionImplementation As CompletionImplementation) As Task
            Using state = TestStateFactory.CreateCSharpTestState(completionImplementation,
                           <Document><![CDATA[
enum E
{

}

class Program
{
    static void Main(string[] args)
    {
        E e;
        e = $$
    }
}]]></Document>, extraExportedTypes:={GetType(CSharpEditorFormattingService)}.ToList())
                state.SendInvokeCompletionList()
                Await state.WaitForAsynchronousOperationsAsync().ConfigureAwait(True)
                Await state.AssertSelectedCompletionItem("E", isHardSelected:=True).ConfigureAwait(True)
            End Using
        End Function

        <MemberData(NameOf(AllCompletionImplementations))>
        <WpfTheory, Trait(Traits.Feature, Traits.Features.Completion)>
        Public Async Function TargetTypePreselection_DoesNotOverrideEnumPreselection2(completionImplementation As CompletionImplementation) As Task
            Using state = TestStateFactory.CreateCSharpTestState(completionImplementation,
                           <Document><![CDATA[
enum E
{
    A
}

class Program
{
    static void Main(string[] args)
    {
        E e = E.A;
        if (e == $$
    }
}]]></Document>, extraExportedTypes:={GetType(CSharpEditorFormattingService)}.ToList())
                state.SendInvokeCompletionList()
                Await state.WaitForAsynchronousOperationsAsync().ConfigureAwait(True)
                Await state.AssertSelectedCompletionItem("E", isHardSelected:=True).ConfigureAwait(True)
            End Using
        End Function

        <MemberData(NameOf(AllCompletionImplementations))>
        <WpfTheory, Trait(Traits.Feature, Traits.Features.Completion)>
        Public Async Function TargetTypePreselection3(completionImplementation As CompletionImplementation) As Task
            Using state = TestStateFactory.CreateCSharpTestState(completionImplementation,
                           <Document><![CDATA[
class D {}

class Program
{
    static void Main(string[] args)
    {
       int cw = 7;
       D cx = new D();
       D cx2 = $$
    }
}]]></Document>, extraExportedTypes:={GetType(CSharpEditorFormattingService)}.ToList())
                state.SendTypeChars("c")
                Await state.WaitForAsynchronousOperationsAsync().ConfigureAwait(True)
                Await state.AssertSelectedCompletionItem("cx", isHardSelected:=True).ConfigureAwait(True)
            End Using
        End Function

        <MemberData(NameOf(AllCompletionImplementations))>
        <WpfTheory, Trait(Traits.Feature, Traits.Features.Completion)>
        Public Async Function TargetTypePreselectionLocalsOverType(completionImplementation As CompletionImplementation) As Task
            Using state = TestStateFactory.CreateCSharpTestState(completionImplementation,
                           <Document><![CDATA[
class A {}

class Program
{
    static void Main(string[] args)
    {
       A cx = new A();
       A cx2 = $$
    }
}]]></Document>, extraExportedTypes:={GetType(CSharpEditorFormattingService)}.ToList())
                state.SendTypeChars("c")
                Await state.WaitForAsynchronousOperationsAsync().ConfigureAwait(True)
                Await state.AssertSelectedCompletionItem("cx", isHardSelected:=True).ConfigureAwait(True)
            End Using
        End Function

        <MemberData(NameOf(AllCompletionImplementations))>
        <WpfTheory, Trait(Traits.Feature, Traits.Features.Completion)>
        Public Async Function TargetTypePreselectionParameterOverMethod(completionImplementation As CompletionImplementation) As Task
            Using state = TestStateFactory.CreateCSharpTestState(completionImplementation,
                           <Document><![CDATA[
class Program
{
    bool f;

    void goo(bool x) { }

    void Main(string[] args) 
    {
        goo($$) // Not "Equals"
    }
}]]></Document>, extraExportedTypes:={GetType(CSharpEditorFormattingService)}.ToList())
                state.SendInvokeCompletionList()
                Await state.WaitForAsynchronousOperationsAsync().ConfigureAwait(True)
                Await state.AssertSelectedCompletionItem("f", isHardSelected:=True).ConfigureAwait(True)
            End Using
        End Function

        <MemberData(NameOf(AllCompletionImplementations))>
        <WpfTheory(Skip:="https://github.com/dotnet/roslyn/issues/6942"), Trait(Traits.Feature, Traits.Features.Completion)>
        Public Async Function TargetTypePreselectionConvertibility1(completionImplementation As CompletionImplementation) As Task
            Using state = TestStateFactory.CreateCSharpTestState(completionImplementation,
                           <Document><![CDATA[
abstract class C {}
class D : C {}
class Program
{
    static void Main(string[] args)
    {
       D cx = new D();
       C cx2 = $$
    }
}]]></Document>, extraExportedTypes:={GetType(CSharpEditorFormattingService)}.ToList())
                state.SendTypeChars("c")
                Await state.WaitForAsynchronousOperationsAsync().ConfigureAwait(True)
                Await state.AssertSelectedCompletionItem("cx", isHardSelected:=True).ConfigureAwait(True)
            End Using
        End Function

        <MemberData(NameOf(AllCompletionImplementations))>
        <WpfTheory, Trait(Traits.Feature, Traits.Features.Completion)>
        Public Async Function TargetTypePreselectionLocalOverProperty(completionImplementation As CompletionImplementation) As Task
            Using state = TestStateFactory.CreateCSharpTestState(completionImplementation,
                           <Document><![CDATA[
class Program
{
    public int aaa { get; }

     void Main(string[] args)
    {
        int aaq;

        int y = a$$
    }
}]]></Document>, extraExportedTypes:={GetType(CSharpEditorFormattingService)}.ToList())
                state.SendInvokeCompletionList()
                Await state.WaitForAsynchronousOperationsAsync().ConfigureAwait(True)
                Await state.AssertSelectedCompletionItem("aaq", isHardSelected:=True).ConfigureAwait(True)
            End Using
        End Function

        <MemberData(NameOf(AllCompletionImplementations))>
        <WpfTheory, Trait(Traits.Feature, Traits.Features.Completion)>
        <WorkItem(12254, "https://github.com/dotnet/roslyn/issues/12254")>
        Public Async Function TestGenericCallOnTypeContainingAnonymousType(completionImplementation As CompletionImplementation) As Task
            Using state = TestStateFactory.CreateCSharpTestState(completionImplementation,
                           <Document><![CDATA[
using System.Linq;

class Program
{
    static void Main(string[] args)
    {
        new[] { new { x = 1 } }.ToArr$$
    }
}]]></Document>, extraExportedTypes:={GetType(CSharpEditorFormattingService)}.ToList())

                state.SendInvokeCompletionList()
                state.SendTypeChars("(")

                Await state.WaitForAsynchronousOperationsAsync().ConfigureAwait(True)
                state.AssertMatchesTextStartingAtLine(7, "new[] { new { x = 1 } }.ToArray(")
            End Using
        End Function

        <MemberData(NameOf(AllCompletionImplementations))>
        <WpfTheory, Trait(Traits.Feature, Traits.Features.Completion)>
        Public Async Function TargetTypePreselectionSetterValuey(completionImplementation As CompletionImplementation) As Task
            Using state = TestStateFactory.CreateCSharpTestState(completionImplementation,
                           <Document><![CDATA[
class Program
{
    int _x;
    int X
    {
        set
        {
            _x = $$
        }
    }
}]]></Document>, extraExportedTypes:={GetType(CSharpEditorFormattingService)}.ToList())
                state.SendInvokeCompletionList()
                Await state.WaitForAsynchronousOperationsAsync().ConfigureAwait(True)
                Await state.AssertSelectedCompletionItem("value", isHardSelected:=True).ConfigureAwait(True)
            End Using
        End Function

        <MemberData(NameOf(AllCompletionImplementations))>
        <WpfTheory, Trait(Traits.Feature, Traits.Features.Completion)>
        <WorkItem(12530, "https://github.com/dotnet/roslyn/issues/12530")>
        Public Async Function TestAnonymousTypeDescription(completionImplementation As CompletionImplementation) As Task
            Using state = TestStateFactory.CreateCSharpTestState(completionImplementation,
                           <Document><![CDATA[
using System.Linq;

class Program
{
    static void Main(string[] args)
    {
        new[] { new { x = 1 } }.ToArr$$
    }
}]]></Document>, extraExportedTypes:={GetType(CSharpEditorFormattingService)}.ToList())
                state.SendInvokeCompletionList()
                Await state.WaitForAsynchronousOperationsAsync()
                Await state.AssertSelectedCompletionItem(description:=
$"({ CSharpFeaturesResources.extension }) 'a[] System.Collections.Generic.IEnumerable<'a>.ToArray<'a>()

{ FeaturesResources.Anonymous_Types_colon }
    'a { FeaturesResources.is_ } new {{ int x }}")
            End Using
        End Function

        <MemberData(NameOf(AllCompletionImplementations))>
        <WpfTheory, Trait(Traits.Feature, Traits.Features.Completion)>
        Public Async Function TestRecursiveGenericSymbolKey(completionImplementation As CompletionImplementation) As Task
            Using state = TestStateFactory.CreateCSharpTestState(completionImplementation,
                           <Document><![CDATA[
using System.Collections.Generic;

class Program
{
    static void ReplaceInList<T>(List<T> list, T oldItem, T newItem)
    {
        $$
    }
}]]></Document>, extraExportedTypes:={GetType(CSharpEditorFormattingService)}.ToList())

                state.SendTypeChars("list")
                state.SendTypeChars(".")
                Await state.AssertCompletionSession()
                state.SendTypeChars("Add")

                Await state.AssertSelectedCompletionItem("Add", description:="void List<T>.Add(T item)")
            End Using
        End Function

        <MemberData(NameOf(AllCompletionImplementations))>
        <WpfTheory, Trait(Traits.Feature, Traits.Features.Completion)>
        Public Async Function TestCommitNamedParameterWithColon(completionImplementation As CompletionImplementation) As Task
            Using state = TestStateFactory.CreateCSharpTestState(completionImplementation,
                           <Document><![CDATA[
using System.Collections.Generic;

class Program
{
    static void Main(int args)
    {
        Main(args$$
    }
}]]></Document>, extraExportedTypes:={GetType(CSharpEditorFormattingService)}.ToList())

                state.SendInvokeCompletionList()
                state.SendTypeChars(":")
                Await state.AssertNoCompletionSession()
                Assert.Contains("args:", state.GetLineTextFromCaretPosition())
            End Using
        End Function

        <WorkItem(13481, "https://github.com/dotnet/roslyn/issues/13481")>
        <MemberData(NameOf(AllCompletionImplementations))>
        <WpfTheory, Trait(Traits.Feature, Traits.Features.Completion)>
        Public Async Function TestBackspaceSelection1(completionImplementation As CompletionImplementation) As Task
            Using state = TestStateFactory.CreateCSharpTestState(completionImplementation,
                <Document><![CDATA[
using System;

class Program
{
    static void Main()
    {
        DateTimeOffset$$
    }
}
            ]]></Document>)
                state.Workspace.Options = state.Workspace.Options.WithChangedOption(
                    CompletionOptions.TriggerOnDeletion, LanguageNames.CSharp, True)

                For Each c In "Offset"
                    state.SendBackspace()
                    Await state.WaitForAsynchronousOperationsAsync()
                Next

                Await state.AssertCompletionSession()
                Await state.AssertSelectedCompletionItem("DateTime")
            End Using
        End Function

        <WorkItem(13481, "https://github.com/dotnet/roslyn/issues/13481")>
        <MemberData(NameOf(AllCompletionImplementations))>
        <WpfTheory, Trait(Traits.Feature, Traits.Features.Completion)>
        Public Async Function TestBackspaceSelection2(completionImplementation As CompletionImplementation) As Task
            Using state = TestStateFactory.CreateCSharpTestState(completionImplementation,
                <Document><![CDATA[
using System;

class Program
{
    static void Main()
    {
        DateTimeOffset.$$
    }
}
            ]]></Document>)
                state.Workspace.Options = state.Workspace.Options.WithChangedOption(
                    CompletionOptions.TriggerOnDeletion, LanguageNames.CSharp, True)

                For Each c In "Offset."
                    state.SendBackspace()
                    Await state.WaitForAsynchronousOperationsAsync()
                Next

                Await state.AssertCompletionSession()
                Await state.AssertSelectedCompletionItem("DateTime")
            End Using
        End Function

        <WorkItem(14465, "https://github.com/dotnet/roslyn/issues/14465")>
        <MemberData(NameOf(AllCompletionImplementations))>
        <WpfTheory, Trait(Traits.Feature, Traits.Features.Completion)>
        Public Async Function TypingNumberShouldNotDismiss1(completionImplementation As CompletionImplementation) As Task
            Using state = TestStateFactory.CreateCSharpTestState(completionImplementation,
                <Document><![CDATA[
class C
{
    void Moo1()
    {
        new C()$$
    }
}
            ]]></Document>)

                state.SendTypeChars(".")
                Await state.AssertCompletionSession()
                state.SendTypeChars("1")
                Await state.AssertSelectedCompletionItem("Moo1")
            End Using
        End Function

        <WorkItem(14085, "https://github.com/dotnet/roslyn/issues/14085")>
        <MemberData(NameOf(AllCompletionImplementations))>
        <WpfTheory, Trait(Traits.Feature, Traits.Features.Completion)>
        Public Async Function TargetTypingDoesNotOverrideExactMatch(completionImplementation As CompletionImplementation) As Task
            Using state = TestStateFactory.CreateCSharpTestState(completionImplementation,
                <Document><![CDATA[
using System.IO;
class C
{
    void Moo1()
    {
        string path = $$
    }
}
            ]]></Document>)

                state.SendTypeChars("Path")
                Await state.AssertCompletionSession()
                Await state.AssertSelectedCompletionItem("Path")
            End Using
        End Function

        <WorkItem(14085, "https://github.com/dotnet/roslyn/issues/14085")>
        <MemberData(NameOf(AllCompletionImplementations))>
        <WpfTheory, Trait(Traits.Feature, Traits.Features.Completion)>
        Public Async Function MRUOverTargetTyping(completionImplementation As CompletionImplementation) As Task
            Using state = TestStateFactory.CreateCSharpTestState(completionImplementation,
                <Document><![CDATA[
using System.IO;
using System.Threading.Tasks;
class C
{
    async Task Moo()
    {
        await Moo().$$
    }
}
            ]]></Document>)

                state.SendTypeChars("Configure")
                state.SendTab()
                For i = 1 To "ConfigureAwait".Length
                    state.SendBackspace()
                Next
                state.SendInvokeCompletionList()
                Await state.AssertCompletionSession()
                Await state.AssertSelectedCompletionItem("ConfigureAwait")
            End Using
        End Function

        <MemberData(NameOf(AllCompletionImplementations))>
        <WpfTheory, Trait(Traits.Feature, Traits.Features.Completion)>
        Public Async Function MovingCaretToStartSoftSelects(completionImplementation As CompletionImplementation) As Task
            Using state = TestStateFactory.CreateCSharpTestState(completionImplementation,
                              <Document>
using System;

class C
{
    void M()
    {
        $$
    }
}
                              </Document>)

                state.SendTypeChars("Conso")
                Await state.WaitForAsynchronousOperationsAsync()
                Await state.AssertSelectedCompletionItem(displayText:="Console", isHardSelected:=True)
                For Each ch In "Conso"
                    state.SendLeftKey()
                Next

                Await state.AssertSelectedCompletionItem(displayText:="Console", isHardSelected:=False)

                state.SendRightKey()
                Await state.AssertSelectedCompletionItem(displayText:="Console", isHardSelected:=True)
            End Using
        End Function

        <MemberData(NameOf(AllCompletionImplementations))>
        <WpfTheory, Trait(Traits.Feature, Traits.Features.Completion)>
        Public Async Function TestNoBlockOnCompletionItems1(completionImplementation As CompletionImplementation) As Task
            Dim tcs = New TaskCompletionSource(Of Boolean)
            Using state = TestStateFactory.CreateCSharpTestState(completionImplementation,
                              <Document>
                                  using $$
                              </Document>, {New TaskControlledCompletionProvider(tcs.Task)})

                state.Workspace.Options = state.Workspace.Options.WithChangedOption(
                    CompletionOptions.BlockForCompletionItems, LanguageNames.CSharp, False)

                state.SendTypeChars("Sys.")
                Await state.WaitForAsynchronousOperationsAsync()
                Await state.AssertNoCompletionSession()
                Assert.Contains("Sys.", state.GetLineTextFromCaretPosition())

                tcs.SetResult(True)
            End Using
        End Function

        <MemberData(NameOf(AllCompletionImplementations))>
        <WpfTheory, Trait(Traits.Feature, Traits.Features.Completion)>
        Public Async Function TestNoBlockOnCompletionItems2(completionImplementation As CompletionImplementation) As Task
            Using state = TestStateFactory.CreateCSharpTestState(completionImplementation,
                              <Document>
                                  using $$
                              </Document>, {New TaskControlledCompletionProvider(Task.FromResult(True))})

                state.Workspace.Options = state.Workspace.Options.WithChangedOption(
                    CompletionOptions.BlockForCompletionItems, LanguageNames.CSharp, False)

                state.SendTypeChars("Sys")
                Await state.WaitForAsynchronousOperationsAsync()
                Await state.AssertCompletionSession()
                state.SendTypeChars(".")
                Assert.Contains("System.", state.GetLineTextFromCaretPosition())
            End Using
        End Function

        <MemberData(NameOf(AllCompletionImplementations))>
        <WpfTheory, Trait(Traits.Feature, Traits.Features.Completion)>
        Public Async Function TestNoBlockOnCompletionItems4(completionImplementation As CompletionImplementation) As Task
            Dim tcs = New TaskCompletionSource(Of Boolean)
            Using state = TestStateFactory.CreateCSharpTestState(completionImplementation,
                              <Document>
                                  using $$
                              </Document>, {New TaskControlledCompletionProvider(tcs.Task)})

                state.Workspace.Options = state.Workspace.Options.WithChangedOption(
                    CompletionOptions.BlockForCompletionItems, LanguageNames.CSharp, False)

                state.SendTypeChars("Sys")
                state.SendCommitUniqueCompletionListItem()
                Await Task.Delay(250)
                Await state.AssertNoCompletionSession(block:=False)
                Assert.Contains("Sys", state.GetLineTextFromCaretPosition())
                Assert.DoesNotContain("System", state.GetLineTextFromCaretPosition())

                tcs.SetResult(True)

                Await state.WaitForAsynchronousOperationsAsync()
                Await state.AssertNoCompletionSession()
                Assert.Contains("System", state.GetLineTextFromCaretPosition())
            End Using
        End Function

        <MemberData(NameOf(AllCompletionImplementations))>
        <WpfTheory, Trait(Traits.Feature, Traits.Features.Completion)>
        Public Async Function TestNoBlockOnCompletionItems3(completionImplementation As CompletionImplementation) As Task
            Dim tcs = New TaskCompletionSource(Of Boolean)
            Using state = TestStateFactory.CreateCSharpTestState(completionImplementation,
                              <Document>
                                  using $$
                              </Document>, {New TaskControlledCompletionProvider(tcs.Task)})

                state.Workspace.Options = state.Workspace.Options.WithChangedOption(
                    CompletionOptions.BlockForCompletionItems, LanguageNames.CSharp, False)

                state.SendTypeChars("Sys")
                state.SendCommitUniqueCompletionListItem()
                Await Task.Delay(250)
                Await state.AssertNoCompletionSession(block:=False)
                Assert.Contains("Sys", state.GetLineTextFromCaretPosition())
                Assert.DoesNotContain("System", state.GetLineTextFromCaretPosition())

                state.SendTypeChars("a")

                tcs.SetResult(True)

                Await state.WaitForAsynchronousOperationsAsync()
                Await state.AssertCompletionSession()
                Assert.Contains("Sysa", state.GetLineTextFromCaretPosition())
            End Using
        End Function

        Private Class TaskControlledCompletionProvider
            Inherits CompletionProvider

            Private ReadOnly _task As Task

            Public Sub New(task As Task)
                _task = task
            End Sub

            Public Overrides Function ProvideCompletionsAsync(context As CompletionContext) As Task
                Return _task
            End Function
        End Class

        <MemberData(NameOf(AllCompletionImplementations))>
        <WpfTheory, Trait(Traits.Feature, Traits.Features.Completion)>
        Public Async Function Filters_EmptyList1(completionImplementation As CompletionImplementation) As Task
            Using state = TestStateFactory.CreateCSharpTestState(completionImplementation,
                <Document><![CDATA[
using System.IO;
using System.Threading.Tasks;
class C
{
    async Task Moo()
    {
        var x = asd$$
    }
}
            ]]></Document>)

                state.SendInvokeCompletionList()
                Await state.WaitForAsynchronousOperationsAsync()
                Dim filters = state.GetCompletionItemFilters()
                Dim dict = New Dictionary(Of CompletionItemFilter, Boolean)
                For Each f In filters
                    dict(f) = False
                Next

                dict(CompletionItemFilter.InterfaceFilter) = True

                Dim args = New CompletionItemFilterStateChangedEventArgs(dict.ToImmutableDictionary())
                state.RaiseFiltersChanged(args)
                Await state.WaitForAsynchronousOperationsAsync()
                Assert.Null(state.GetSelectedItem())

            End Using
        End Function

        <MemberData(NameOf(AllCompletionImplementations))>
        <WpfTheory, Trait(Traits.Feature, Traits.Features.Completion)>
        Public Async Function Filters_EmptyList2(completionImplementation As CompletionImplementation) As Task
            Using state = TestStateFactory.CreateCSharpTestState(completionImplementation,
                <Document><![CDATA[
using System.IO;
using System.Threading.Tasks;
class C
{
    async Task Moo()
    {
        var x = asd$$
    }
}
            ]]></Document>)

                state.SendInvokeCompletionList()
                Await state.WaitForAsynchronousOperationsAsync()
                Dim filters = state.GetCompletionItemFilters()
                Dim dict = New Dictionary(Of CompletionItemFilter, Boolean)
                For Each f In filters
                    dict(f) = False
                Next

                dict(CompletionItemFilter.InterfaceFilter) = True

                Dim args = New CompletionItemFilterStateChangedEventArgs(dict.ToImmutableDictionary())
                state.RaiseFiltersChanged(args)
                Await state.WaitForAsynchronousOperationsAsync()
                Assert.Null(state.GetSelectedItem())
                state.SendTab()
                Await state.AssertNoCompletionSession()

            End Using
        End Function

        <MemberData(NameOf(AllCompletionImplementations))>
        <WpfTheory, Trait(Traits.Feature, Traits.Features.Completion)>
        Public Async Function Filters_EmptyList3(completionImplementation As CompletionImplementation) As Task
            Using state = TestStateFactory.CreateCSharpTestState(completionImplementation,
                <Document><![CDATA[
using System.IO;
using System.Threading.Tasks;
class C
{
    async Task Moo()
    {
        var x = asd$$
    }
}
            ]]></Document>)

                state.SendInvokeCompletionList()
                Await state.WaitForAsynchronousOperationsAsync()
                Dim filters = state.GetCompletionItemFilters()
                Dim dict = New Dictionary(Of CompletionItemFilter, Boolean)
                For Each f In filters
                    dict(f) = False
                Next

                dict(CompletionItemFilter.InterfaceFilter) = True

                Dim args = New CompletionItemFilterStateChangedEventArgs(dict.ToImmutableDictionary())
                state.RaiseFiltersChanged(args)
                Await state.WaitForAsynchronousOperationsAsync()
                Assert.Null(state.GetSelectedItem())
                state.SendReturn()
                Await state.AssertNoCompletionSession()

            End Using
        End Function

        <MemberData(NameOf(AllCompletionImplementations))>
        <WpfTheory, Trait(Traits.Feature, Traits.Features.Completion)>
        Public Async Function Filters_EmptyList4(completionImplementation As CompletionImplementation) As Task
            Using state = TestStateFactory.CreateCSharpTestState(completionImplementation,
                <Document><![CDATA[
using System.IO;
using System.Threading.Tasks;
class C
{
    async Task Moo()
    {
        var x = asd$$
    }
}
            ]]></Document>)

                state.SendInvokeCompletionList()
                Await state.WaitForAsynchronousOperationsAsync()
                Dim filters = state.GetCompletionItemFilters()
                Dim dict = New Dictionary(Of CompletionItemFilter, Boolean)
                For Each f In filters
                    dict(f) = False
                Next

                dict(CompletionItemFilter.InterfaceFilter) = True

                Dim args = New CompletionItemFilterStateChangedEventArgs(dict.ToImmutableDictionary())
                state.RaiseFiltersChanged(args)
                Await state.WaitForAsynchronousOperationsAsync()
                Assert.Null(state.GetSelectedItem())
                state.SendTypeChars(".")
                Await state.AssertNoCompletionSession()
            End Using
        End Function

        <MemberData(NameOf(AllCompletionImplementations))>
        <WpfTheory, Trait(Traits.Feature, Traits.Features.Completion)>
        <WorkItem(15881, "https://github.com/dotnet/roslyn/issues/15881")>
        Public Async Function CompletionAfterDotBeforeAwaitTask(completionImplementation As CompletionImplementation) As Task
            Using state = TestStateFactory.CreateCSharpTestState(completionImplementation,
                <Document><![CDATA[
using System.Threading.Tasks;

class C
{
    async Task Moo()
    {
        Task.$$
        await Task.Delay(50);
    }
}
            ]]></Document>)

                state.SendInvokeCompletionList()
                Await state.AssertCompletionSession()
            End Using
        End Function

        <WorkItem(14704, "https://github.com/dotnet/roslyn/issues/14704")>
        <MemberData(NameOf(AllCompletionImplementations))>
        <WpfTheory, Trait(Traits.Feature, Traits.Features.Completion)>
        Public Async Function BackspaceTriggerSubstringMatching(completionImplementation As CompletionImplementation) As Task
            Using state = TestStateFactory.CreateCSharpTestState(completionImplementation,
                              <Document>
using System;
class Program
{
    static void Main(string[] args)
    {
        if (Environment$$
    }
}
                              </Document>)

                Dim key = New OptionKey(CompletionOptions.TriggerOnDeletion, LanguageNames.CSharp)
                state.Workspace.Options = state.Workspace.Options.WithChangedOption(key, True)

                state.SendBackspace()
                Await state.AssertSelectedCompletionItem(displayText:="Environment", isHardSelected:=True)
            End Using
        End Function

        <WorkItem(16236, "https://github.com/dotnet/roslyn/issues/16236")>
        <MemberData(NameOf(AllCompletionImplementations))>
        <WpfTheory, Trait(Traits.Feature, Traits.Features.Completion)>
        Public Async Function AttributeNamedParameterEqualsItemCommittedOnSpace(completionImplementation As CompletionImplementation) As Task
            Using state = TestStateFactory.CreateCSharpTestState(completionImplementation,
                              <Document>
[A($$)]
class AAttribute: Attribute
{
    public string Skip { get; set; }
} </Document>)
                state.SendTypeChars("Skip")
                Await state.AssertCompletionSession()
                state.SendTypeChars(" ")
                Await state.AssertNoCompletionSession()
                Assert.Equal("[A(Skip )]", state.GetLineTextFromCaretPosition())
            End Using
        End Function

        <WorkItem(362890, "https://devdiv.visualstudio.com/DevDiv/_workitems?id=362890")>
        <MemberData(NameOf(AllCompletionImplementations))>
        <WpfTheory, Trait(Traits.Feature, Traits.Features.Completion)>
        Public Async Function TestFilteringAfterSimpleInvokeShowsAllItemsMatchingFilter(completionImplementation As CompletionImplementation) As Task
            Using state = TestStateFactory.CreateCSharpTestState(completionImplementation,
                <Document><![CDATA[

enum Color
{
    Red,
    Green,
    Blue
}

class C
{
    void M()
    {
        Color.Re$$d
    }
}
            ]]></Document>)

                state.SendInvokeCompletionList()
                Await state.AssertSelectedCompletionItem("Red")
                state.CompletionItemsContainsAll(displayText:={"Red", "Green", "Blue", "Equals"})

                Dim filters = state.GetCompletionItemFilters()
                Dim dict = New Dictionary(Of CompletionItemFilter, Boolean)
                For Each f In filters
                    dict(f) = False
                Next

                dict(CompletionItemFilter.EnumFilter) = True

                Dim args = New CompletionItemFilterStateChangedEventArgs(dict.ToImmutableDictionary())
                state.RaiseFiltersChanged(args)
                Await state.AssertSelectedCompletionItem("Red")
                state.CompletionItemsContainsAll(displayText:={"Red", "Green", "Blue"})
                Assert.False(state.GetCompletionItems().Any(Function(i) i.DisplayText = "Equals"))

                For Each f In filters
                    dict(f) = False
                Next

                args = New CompletionItemFilterStateChangedEventArgs(dict.ToImmutableDictionary())
                state.RaiseFiltersChanged(args)
                Await state.AssertSelectedCompletionItem("Red")
                state.CompletionItemsContainsAll(displayText:={"Red", "Green", "Blue", "Equals"})

            End Using
        End Function

        <WorkItem(16236, "https://github.com/dotnet/roslyn/issues/16236")>
        <MemberData(NameOf(AllCompletionImplementations))>
        <WpfTheory, Trait(Traits.Feature, Traits.Features.Completion)>
        Public Async Function NameCompletionSorting(completionImplementation As CompletionImplementation) As Task
            Using state = TestStateFactory.CreateCSharpTestState(completionImplementation,
                              <Document>
interface ISyntaxFactsService {}
class C
{
    void M()
    {
        ISyntaxFactsService $$
    }
} </Document>)
                state.SendInvokeCompletionList()
                Await state.AssertCompletionSession()

                Dim expectedOrder =
                    {
                        "syntaxFactsService",
                        "syntaxFacts",
                        "factsService",
                        "syntax",
                        "service"
                    }

                state.AssertItemsInOrder(expectedOrder)
            End Using
        End Function

        <MemberData(NameOf(AllCompletionImplementations))>
        <WpfTheory, Trait(Traits.Feature, Traits.Features.Completion)>
        Public Sub TestLargeChangeBrokenUpIntoSmallTextChanges(completionImplementation As CompletionImplementation)
            Dim provider = New MultipleChangeCompletionProvider()

            Using state = TestStateFactory.CreateCSharpTestState(completionImplementation,
                <Document><![CDATA[
using System;
class C
{
    void goo() {
        return $$
    }
}]]></Document>, {provider})

                Dim testDocument = state.Workspace.Documents(0)
                Dim textBuffer = testDocument.TextBuffer

                Dim snapshotBeforeCommit = textBuffer.CurrentSnapshot
                provider.SetInfo(snapshotBeforeCommit.GetText(), testDocument.CursorPosition.Value)

                ' First send a space to trigger out special completionImplementation provider.
                state.SendInvokeCompletionList()
                state.SendTab()

                ' Verify that we see the entire change
                Dim finalText = textBuffer.CurrentSnapshot.GetText()
                Assert.Equal(
"using NewUsing;
using System;
class C
{
    void goo() {
        return InsertedItem
    }
}", finalText)

                ' This should have happened as two text changes to the buffer.
                Dim changes = snapshotBeforeCommit.Version.Changes
                Assert.Equal(2, changes.Count)

                Dim actualChanges = changes.ToArray()
                Dim firstChange = actualChanges(0)
                Assert.Equal(New Span(0, 0), firstChange.OldSpan)
                Assert.Equal("using NewUsing;", firstChange.NewText)

                Dim secondChange = actualChanges(1)
                Assert.Equal(New Span(testDocument.CursorPosition.Value, 0), secondChange.OldSpan)
                Assert.Equal("InsertedItem", secondChange.NewText)

                ' Make sure new edits happen after the text that was inserted.
                state.SendTypeChars("1")

                finalText = textBuffer.CurrentSnapshot.GetText()
                Assert.Equal(
"using NewUsing;
using System;
class C
{
    void goo() {
        return InsertedItem1
    }
}", finalText)
            End Using
        End Sub

        <MemberData(NameOf(AllCompletionImplementations))>
        <WpfTheory, Trait(Traits.Feature, Traits.Features.Completion)>
        Public Sub TestLargeChangeBrokenUpIntoSmallTextChanges2(completionImplementation As CompletionImplementation)
            Dim provider = New MultipleChangeCompletionProvider()

            Using state = TestStateFactory.CreateCSharpTestState(completionImplementation,
                <Document><![CDATA[
using System;
class C
{
    void goo() {
        return Custom$$
    }
}]]></Document>, {provider})

                Dim testDocument = state.Workspace.Documents(0)
                Dim textBuffer = testDocument.TextBuffer

                Dim snapshotBeforeCommit = textBuffer.CurrentSnapshot
                provider.SetInfo(snapshotBeforeCommit.GetText(), testDocument.CursorPosition.Value)

                ' First send a space to trigger out special completionImplementation provider.
                state.SendInvokeCompletionList()
                state.SendTab()

                ' Verify that we see the entire change
                Dim finalText = textBuffer.CurrentSnapshot.GetText()
                Assert.Equal(
"using NewUsing;
using System;
class C
{
    void goo() {
        return InsertedItem
    }
}", finalText)

                ' This should have happened as two text changes to the buffer.
                Dim changes = snapshotBeforeCommit.Version.Changes
                Assert.Equal(2, changes.Count)

                Dim actualChanges = changes.ToArray()
                Dim firstChange = actualChanges(0)
                Assert.Equal(New Span(0, 0), firstChange.OldSpan)
                Assert.Equal("using NewUsing;", firstChange.NewText)

                Dim secondChange = actualChanges(1)
                Assert.Equal(New Span(testDocument.CursorPosition.Value - "Custom".Length, "Custom".Length), secondChange.OldSpan)
                Assert.Equal("InsertedItem", secondChange.NewText)

                ' Make sure new edits happen after the text that was inserted.
                state.SendTypeChars("1")

                finalText = textBuffer.CurrentSnapshot.GetText()
                Assert.Equal(
"using NewUsing;
using System;
class C
{
    void goo() {
        return InsertedItem1
    }
}", finalText)
            End Using
        End Sub

        <WorkItem(296512, "https://devdiv.visualstudio.com/DevDiv/_workitems?id=296512")>
        <MemberData(NameOf(AllCompletionImplementations))>
        <WpfTheory, Trait(Traits.Feature, Traits.Features.Completion)>
        Public Async Function TestRegionDirectiveIndentation(completionImplementation As CompletionImplementation) As Task
            Using state = TestStateFactory.CreateCSharpTestState(completionImplementation,
                              <Document>
class C
{
    $$
}
                              </Document>, includeFormatCommandHandler:=True)

                state.SendTypeChars("#")
                Await state.WaitForAsynchronousOperationsAsync()

                Assert.Equal("#", state.GetLineFromCurrentCaretPosition().GetText())
                Await state.AssertNoCompletionSession()
                state.SendTypeChars("reg")
                Await state.AssertSelectedCompletionItem(displayText:="region")
                state.SendReturn()
                Await state.AssertNoCompletionSession()
                Assert.Equal("    #region", state.GetLineFromCurrentCaretPosition().GetText())
                Assert.Equal(state.GetLineFromCurrentCaretPosition().End, state.GetCaretPoint().BufferPosition)

                state.SendReturn()
                Assert.Equal("", state.GetLineFromCurrentCaretPosition().GetText())
                state.SendTypeChars("#")
                Await state.WaitForAsynchronousOperationsAsync()

                Assert.Equal("#", state.GetLineFromCurrentCaretPosition().GetText())
                Await state.AssertNoCompletionSession()
                state.SendTypeChars("endr")
                Await state.AssertSelectedCompletionItem(displayText:="endregion")
                state.SendReturn()
                Await state.AssertNoCompletionSession()
                Assert.Equal("    #endregion", state.GetLineFromCurrentCaretPosition().GetText())
                Assert.Equal(state.GetLineFromCurrentCaretPosition().End, state.GetCaretPoint().BufferPosition)

            End Using
        End Function

        <MemberData(NameOf(AllCompletionImplementations))>
        <WpfTheory, Trait(Traits.Feature, Traits.Features.Completion)>
        Public Async Function AfterIdentifierInCaseLabel(completionImplementation As CompletionImplementation) As Task
            Using state = TestStateFactory.CreateCSharpTestState(completionImplementation,
                              <Document>
class C
{
    void M()
    {
        switch (true)
        {
            case identifier $$
        }
    }
}
                              </Document>)

                state.SendTypeChars("w")
                Await state.AssertSelectedCompletionItem(displayText:="when", isHardSelected:=False)

                state.SendBackspace()
                state.SendTypeChars("i")
                Await state.AssertSelectedCompletionItem(displayText:="identifier", isHardSelected:=False)

            End Using
        End Function

        <MemberData(NameOf(AllCompletionImplementations))>
        <WpfTheory, Trait(Traits.Feature, Traits.Features.Completion)>
        Public Async Function AfterIdentifierInCaseLabel_ColorColor(completionImplementation As CompletionImplementation) As Task
            Using state = TestStateFactory.CreateCSharpTestState(completionImplementation,
                              <Document>
class identifier { }
class C
{
    const identifier identifier = null;
    void M()
    {
        switch (true)
        {
            case identifier $$
        }
    }
}
                              </Document>)

                state.SendTypeChars("w")
                Await state.AssertSelectedCompletionItem(displayText:="when", isHardSelected:=False)

                state.SendBackspace()
                state.SendTypeChars("i")
                Await state.AssertSelectedCompletionItem(displayText:="identifier", isHardSelected:=False)

            End Using
        End Function

        <MemberData(NameOf(AllCompletionImplementations))>
        <WpfTheory, Trait(Traits.Feature, Traits.Features.Completion)>
        Public Async Function AfterIdentifierInCaseLabel_ClassNameOnly(completionImplementation As CompletionImplementation) As Task
            Using state = TestStateFactory.CreateCSharpTestState(completionImplementation,
                              <Document>
class identifier { }
class C
{
    void M()
    {
        switch (true)
        {
            case identifier $$
        }
    }
}
                              </Document>)

                state.SendTypeChars("w")
                Await state.AssertSelectedCompletionItem(displayText:="identifier", isHardSelected:=False)

                state.SendBackspace()
                state.SendTypeChars("i")
                Await state.AssertSelectedCompletionItem(displayText:="identifier", isHardSelected:=False)

            End Using
        End Function

        <MemberData(NameOf(AllCompletionImplementations))>
        <WpfTheory, Trait(Traits.Feature, Traits.Features.Completion)>
        Public Async Function AfterDoubleIdentifierInCaseLabel(completionImplementation As CompletionImplementation) As Task
            Using state = TestStateFactory.CreateCSharpTestState(completionImplementation,
                              <Document>
class C
{
    void M()
    {
        switch (true)
        {
            case identifier identifier $$
        }
    }
}
                              </Document>)

                state.SendTypeChars("w")
                Await state.AssertSelectedCompletionItem(displayText:="when", isHardSelected:=True)

            End Using
        End Function

        Private Class MultipleChangeCompletionProvider
            Inherits CompletionProvider

            Private _text As String
            Private _caretPosition As Integer

            Public Sub SetInfo(text As String, caretPosition As Integer)
                _text = text
                _caretPosition = caretPosition
            End Sub

            Public Overrides Function ProvideCompletionsAsync(context As CompletionContext) As Task
                context.AddItem(CompletionItem.Create(
                    "CustomItem",
                    rules:=CompletionItemRules.Default.WithMatchPriority(1000)))
                Return Task.CompletedTask
            End Function

            Public Overrides Function ShouldTriggerCompletion(text As SourceText, caretPosition As Integer, trigger As CompletionTrigger, options As OptionSet) As Boolean
                Return True
            End Function

            Public Overrides Function GetChangeAsync(document As Document, item As CompletionItem, commitKey As Char?, cancellationToken As CancellationToken) As Task(Of CompletionChange)
                Dim newText =
"using NewUsing;
using System;
class C
{
    void goo() {
        return InsertedItem"

                Dim change = CompletionChange.Create(
                    New TextChange(New TextSpan(0, _caretPosition), newText))
                Return Task.FromResult(change)
            End Function

            <WorkItem(15348, "https://github.com/dotnet/roslyn/issues/15348")>
            <MemberData(NameOf(AllCompletionImplementations))>
            <WpfTheory, Trait(Traits.Feature, Traits.Features.Completion)>
            Public Async Function TestAfterCasePatternSwitchLabel(completionImplementation As CompletionImplementation) As Task
                Using state = TestStateFactory.CreateCSharpTestState(completionImplementation,
                              <Document>
class C
{
    void M()
    {
        object o = 1;
        switch(o)
        {
            case int i:
                $$
                break;
        }
    }
}
                              </Document>)

                    state.SendTypeChars("this")
                    Await state.AssertSelectedCompletionItem(displayText:="this", isHardSelected:=True)
                End Using
            End Function
        End Class
    End Class
End Namespace<|MERGE_RESOLUTION|>--- conflicted
+++ resolved
@@ -2514,11 +2514,7 @@
                 state.SendTypeChars("Thing1")
                 Await state.WaitForAsynchronousOperationsAsync()
                 Await state.AssertSelectedCompletionItem("Thing1")
-<<<<<<< HEAD
                 Assert.True(state.CurrentCompletionPresenterSession.SelectedItem.Tags.Contains(WellKnownTags.Warning))
-=======
-                Assert.True(state.GetSelectedItem().Tags.Contains(CompletionTags.Warning))
->>>>>>> b4f7a28a
                 state.SendBackspace()
                 state.SendBackspace()
                 state.SendBackspace()
@@ -2528,11 +2524,7 @@
                 state.SendTypeChars("M")
                 Await state.WaitForAsynchronousOperationsAsync()
                 Await state.AssertSelectedCompletionItem("M")
-<<<<<<< HEAD
                 Assert.False(state.CurrentCompletionPresenterSession.SelectedItem.Tags.Contains(WellKnownTags.Warning))
-=======
-                Assert.False(state.GetSelectedItem().Tags.Contains(CompletionTags.Warning))
->>>>>>> b4f7a28a
             End Using
         End Function
 
