﻿' Copyright (c) Microsoft.  All Rights Reserved.  Licensed under the Apache License, Version 2.0.  See License.txt in the project root for license information.

Imports System.Collections.Concurrent
Imports System.Collections.Immutable
Imports Microsoft.CodeAnalysis.PooledObjects
Imports Microsoft.CodeAnalysis.VisualBasic
Imports Microsoft.CodeAnalysis.VisualBasic.Syntax

Namespace Microsoft.CodeAnalysis.Semantics
    Partial Friend NotInheritable Class VisualBasicOperationFactory

        Private ReadOnly _cache As ConcurrentDictionary(Of BoundNode, IOperation) =
            New ConcurrentDictionary(Of BoundNode, IOperation)(concurrencyLevel:=2, capacity:=10)

        Private ReadOnly _semanticModel As SemanticModel

        Public Sub New(semanticModel As SemanticModel)
            _semanticModel = semanticModel
        End Sub

        Public Function Create(boundNode As BoundNode) As IOperation
            If boundNode Is Nothing Then
                Return Nothing
            End If

            If TypeOf boundNode Is BoundValuePlaceholderBase Then
                ' since same place holder bound node appears in multiple places in the tree
                ' we can't use bound node to operation map.
                ' for now, we will just return nothing for all those cases but we need to figure out
                ' what we want to do with place holder node
                Return Nothing
            End If

            If IsIgnoredNode(boundNode) Then
                ' due to how IOperation is set up, some of VB BoundNode must be ignored
                ' while generating IOperation. otherwise, 2 different IOperation trees will be created
                ' for nodes under same sub tree
                Return Nothing
            End If

            Return _cache.GetOrAdd(boundNode, Function(n) CreateInternal(n))
        End Function

        Private Function IsIgnoredNode(boundNode As BoundNode) As Boolean
            ' since boundNode doesn't have parent pointer, it can't just look around using bound node
            ' it needs to use syntax node
            If TypeOf boundNode Is BoundExpressionStatement Then
                Return If(boundNode?.Syntax.Kind() = SyntaxKind.SelectStatement, False)
            ElseIf TypeOf boundNode Is BoundCaseBlock Then
                Return True
            ElseIf TypeOf boundNode Is BoundCaseStatement Then
                Return True
            ElseIf TypeOf boundNode Is BoundEventAccess Then
                Return If(boundNode?.Syntax.Parent.Kind() = SyntaxKind.AddHandlerStatement, False) OrElse
                       If(boundNode?.Syntax.Parent.Kind() = SyntaxKind.RemoveHandlerStatement, False)
            End If

            Return False
        End Function

        Private Function CreateInternal(boundNode As BoundNode) As IOperation
            Select Case boundNode.Kind
                Case BoundKind.AssignmentOperator
                    Return CreateBoundAssignmentOperatorOperation(DirectCast(boundNode, BoundAssignmentOperator))
                Case BoundKind.MeReference
                    Return CreateBoundMeReferenceOperation(DirectCast(boundNode, BoundMeReference))
                Case BoundKind.MyBaseReference
                    Return CreateBoundMyBaseReferenceOperation(DirectCast(boundNode, BoundMyBaseReference))
                Case BoundKind.MyClassReference
                    Return CreateBoundMyClassReferenceOperation(DirectCast(boundNode, BoundMyClassReference))
                Case BoundKind.Literal
                    Return CreateBoundLiteralOperation(DirectCast(boundNode, BoundLiteral))
                Case BoundKind.AwaitOperator
                    Return CreateBoundAwaitOperatorOperation(DirectCast(boundNode, BoundAwaitOperator))
                Case BoundKind.NameOfOperator
                    Return CreateBoundNameOfOperatorOperation(DirectCast(boundNode, BoundNameOfOperator))
                Case BoundKind.Lambda
                    Return CreateBoundLambdaOperation(DirectCast(boundNode, BoundLambda))
                Case BoundKind.Call
                    Return CreateBoundCallOperation(DirectCast(boundNode, BoundCall))
                Case BoundKind.OmittedArgument
                    Return CreateBoundOmittedArgumentOperation(DirectCast(boundNode, BoundOmittedArgument))
                Case BoundKind.Parenthesized
                    Return CreateBoundParenthesizedOperation(DirectCast(boundNode, BoundParenthesized))
                Case BoundKind.ArrayAccess
                    Return CreateBoundArrayAccessOperation(DirectCast(boundNode, BoundArrayAccess))
                Case BoundKind.UnaryOperator
                    Return CreateBoundUnaryOperatorOperation(DirectCast(boundNode, BoundUnaryOperator))
                Case BoundKind.UserDefinedUnaryOperator
                    Return CreateBoundUserDefinedUnaryOperatorOperation(DirectCast(boundNode, BoundUserDefinedUnaryOperator))
                Case BoundKind.BinaryOperator
                    Return CreateBoundBinaryOperatorOperation(DirectCast(boundNode, BoundBinaryOperator))
                Case BoundKind.UserDefinedBinaryOperator
                    Return CreateBoundUserDefinedBinaryOperatorOperation(DirectCast(boundNode, BoundUserDefinedBinaryOperator))
                Case BoundKind.BinaryConditionalExpression
                    Return CreateBoundBinaryConditionalExpressionOperation(DirectCast(boundNode, BoundBinaryConditionalExpression))
                Case BoundKind.UserDefinedShortCircuitingOperator
                    Return CreateBoundUserDefinedShortCircuitingOperatorOperation(DirectCast(boundNode, BoundUserDefinedShortCircuitingOperator))
                Case BoundKind.BadExpression
                    Return CreateBoundBadExpressionOperation(DirectCast(boundNode, BoundBadExpression))
                Case BoundKind.TryCast
                    Return CreateBoundTryCastOperation(DirectCast(boundNode, BoundTryCast))
                Case BoundKind.DirectCast
                    Return CreateBoundDirectCastOperation(DirectCast(boundNode, BoundDirectCast))
                Case BoundKind.Conversion
                    Return CreateBoundConversionOperation(DirectCast(boundNode, BoundConversion))
                Case BoundKind.UserDefinedConversion
                    Return CreateBoundUserDefinedConversionOperation(DirectCast(boundNode, BoundUserDefinedConversion))
                Case BoundKind.TernaryConditionalExpression
                    Return CreateBoundTernaryConditionalExpressionOperation(DirectCast(boundNode, BoundTernaryConditionalExpression))
                Case BoundKind.TypeOf
                    Return CreateBoundTypeOfOperation(DirectCast(boundNode, BoundTypeOf))
                Case BoundKind.ObjectCreationExpression
                    Return CreateBoundObjectCreationExpressionOperation(DirectCast(boundNode, BoundObjectCreationExpression))
                Case BoundKind.ObjectInitializerExpression
                    Return CreateBoundObjectInitializerExpressionOperation(DirectCast(boundNode, BoundObjectInitializerExpression))
                Case BoundKind.CollectionInitializerExpression
                    Return CreateBoundCollectionInitializerExpressionOperation(DirectCast(boundNode, BoundCollectionInitializerExpression))
                Case BoundKind.NewT
                    Return CreateBoundNewTOperation(DirectCast(boundNode, BoundNewT))
                Case BoundKind.ArrayCreation
                    Return CreateBoundArrayCreationOperation(DirectCast(boundNode, BoundArrayCreation))
                Case BoundKind.ArrayInitialization
                    Return CreateBoundArrayInitializationOperation(DirectCast(boundNode, BoundArrayInitialization))
                Case BoundKind.PropertyAccess
                    Return CreateBoundPropertyAccessOperation(DirectCast(boundNode, BoundPropertyAccess))
                Case BoundKind.EventAccess
                    Return CreateBoundEventAccessOperation(DirectCast(boundNode, BoundEventAccess))
                Case BoundKind.FieldAccess
                    Return CreateBoundFieldAccessOperation(DirectCast(boundNode, BoundFieldAccess))
                Case BoundKind.ConditionalAccess
                    Return CreateBoundConditionalAccessOperation(DirectCast(boundNode, BoundConditionalAccess))
                Case BoundKind.ConditionalAccessReceiverPlaceholder
                    Return CreateBoundConditionalAccessReceiverPlaceholderOperation(DirectCast(boundNode, BoundConditionalAccessReceiverPlaceholder))
                Case BoundKind.Parameter
                    Return CreateBoundParameterOperation(DirectCast(boundNode, BoundParameter))
                Case BoundKind.Local
                    Return CreateBoundLocalOperation(DirectCast(boundNode, BoundLocal))
                Case BoundKind.LateMemberAccess
                    Return CreateBoundLateMemberAccessOperation(DirectCast(boundNode, BoundLateMemberAccess))
                Case BoundKind.FieldInitializer
                    Return CreateBoundFieldInitializerOperation(DirectCast(boundNode, BoundFieldInitializer))
                Case BoundKind.PropertyInitializer
                    Return CreateBoundPropertyInitializerOperation(DirectCast(boundNode, BoundPropertyInitializer))
                Case BoundKind.ParameterEqualsValue
                    Return CreateBoundParameterEqualsValueOperation(DirectCast(boundNode, BoundParameterEqualsValue))
                Case BoundKind.RValuePlaceholder
                    Return CreateBoundRValuePlaceholderOperation(DirectCast(boundNode, BoundRValuePlaceholder))
                Case BoundKind.IfStatement
                    Return CreateBoundIfStatementOperation(DirectCast(boundNode, BoundIfStatement))
                Case BoundKind.SelectStatement
                    Return CreateBoundSelectStatementOperation(DirectCast(boundNode, BoundSelectStatement))
                Case BoundKind.SimpleCaseClause
                    Return CreateBoundSimpleCaseClauseOperation(DirectCast(boundNode, BoundSimpleCaseClause))
                Case BoundKind.RangeCaseClause
                    Return CreateBoundRangeCaseClauseOperation(DirectCast(boundNode, BoundRangeCaseClause))
                Case BoundKind.RelationalCaseClause
                    Return CreateBoundRelationalCaseClauseOperation(DirectCast(boundNode, BoundRelationalCaseClause))
                Case BoundKind.DoLoopStatement
                    Return CreateBoundDoLoopStatementOperation(DirectCast(boundNode, BoundDoLoopStatement))
                Case BoundKind.ForToStatement
                    Return CreateBoundForToStatementOperation(DirectCast(boundNode, BoundForToStatement))
                Case BoundKind.ForEachStatement
                    Return CreateBoundForEachStatementOperation(DirectCast(boundNode, BoundForEachStatement))
                Case BoundKind.TryStatement
                    Return CreateBoundTryStatementOperation(DirectCast(boundNode, BoundTryStatement))
                Case BoundKind.CatchBlock
                    Return CreateBoundCatchBlockOperation(DirectCast(boundNode, BoundCatchBlock))
                Case BoundKind.Block
                    Return CreateBoundBlockOperation(DirectCast(boundNode, BoundBlock))
                Case BoundKind.BadStatement
                    Return CreateBoundBadStatementOperation(DirectCast(boundNode, BoundBadStatement))
                Case BoundKind.ReturnStatement
                    Return CreateBoundReturnStatementOperation(DirectCast(boundNode, BoundReturnStatement))
                Case BoundKind.ThrowStatement
                    Return CreateBoundThrowStatementOperation(DirectCast(boundNode, BoundThrowStatement))
                Case BoundKind.WhileStatement
                    Return CreateBoundWhileStatementOperation(DirectCast(boundNode, BoundWhileStatement))
                Case BoundKind.DimStatement
                    Return CreateBoundDimStatementOperation(DirectCast(boundNode, BoundDimStatement))
                Case BoundKind.YieldStatement
                    Return CreateBoundYieldStatementOperation(DirectCast(boundNode, BoundYieldStatement))
                Case BoundKind.LabelStatement
                    Return CreateBoundLabelStatementOperation(DirectCast(boundNode, BoundLabelStatement))
                Case BoundKind.GotoStatement
                    Return CreateBoundGotoStatementOperation(DirectCast(boundNode, BoundGotoStatement))
                Case BoundKind.ContinueStatement
                    Return CreateBoundContinueStatementOperation(DirectCast(boundNode, BoundContinueStatement))
                Case BoundKind.ExitStatement
                    Return CreateBoundExitStatementOperation(DirectCast(boundNode, BoundExitStatement))
                Case BoundKind.SyncLockStatement
                    Return CreateBoundSyncLockStatementOperation(DirectCast(boundNode, BoundSyncLockStatement))
                Case BoundKind.NoOpStatement
                    Return CreateBoundNoOpStatementOperation(DirectCast(boundNode, BoundNoOpStatement))
                Case BoundKind.StopStatement
                    Return CreateBoundStopStatementOperation(DirectCast(boundNode, BoundStopStatement))
                Case BoundKind.EndStatement
                    Return CreateBoundEndStatementOperation(DirectCast(boundNode, BoundEndStatement))
                Case BoundKind.WithStatement
                    Return CreateBoundWithStatementOperation(DirectCast(boundNode, BoundWithStatement))
                Case BoundKind.UsingStatement
                    Return CreateBoundUsingStatementOperation(DirectCast(boundNode, BoundUsingStatement))
                Case BoundKind.ExpressionStatement
                    Return CreateBoundExpressionStatementOperation(DirectCast(boundNode, BoundExpressionStatement))
                Case BoundKind.RaiseEventStatement
                    Return CreateBoundRaiseEventStatementOperation(DirectCast(boundNode, BoundRaiseEventStatement))
                Case BoundKind.AddHandlerStatement
                    Return CreateBoundAddHandlerStatementOperation(DirectCast(boundNode, BoundAddHandlerStatement))
                Case BoundKind.RemoveHandlerStatement
                    Return CreateBoundRemoveHandlerStatementOperation(DirectCast(boundNode, BoundRemoveHandlerStatement))
                Case BoundKind.TupleLiteral,
                     BoundKind.ConvertedTupleLiteral
                    Return CreateBoundTupleExpressionOperation(DirectCast(boundNode, BoundTupleExpression))
                Case BoundKind.InterpolatedStringExpression
                    Return CreateBoundInterpolatedStringExpressionOperation(DirectCast(boundNode, BoundInterpolatedStringExpression))
                Case BoundKind.Interpolation
                    Return CreateBoundInterpolationOperation(DirectCast(boundNode, BoundInterpolation))
                Case BoundKind.AnonymousTypeCreationExpression
                    Return CreateBoundAnonymousTypeCreationExpressionOperation(DirectCast(boundNode, BoundAnonymousTypeCreationExpression))
                Case BoundKind.AnonymousTypeFieldInitializer
                    Return Create(DirectCast(boundNode, BoundAnonymousTypeFieldInitializer).Value)
                Case BoundKind.AnonymousTypePropertyAccess
                    Return CreateBoundAnonymousTypePropertyAccessOperation(DirectCast(boundNode, BoundAnonymousTypePropertyAccess))
                Case Else
                    Dim constantValue = ConvertToOptional(TryCast(boundNode, BoundExpression)?.ConstantValueOpt)
                    Return Operation.CreateOperationNone(_semanticModel, boundNode.Syntax, constantValue, Function() GetIOperationChildren(boundNode))
            End Select
        End Function

        Private Function GetIOperationChildren(boundNode As BoundNode) As ImmutableArray(Of IOperation)
            Dim boundNodeWithChildren = DirectCast(boundNode, IBoundNodeWithIOperationChildren)
            If boundNodeWithChildren.Children.IsDefaultOrEmpty Then
                Return ImmutableArray(Of IOperation).Empty
            End If

            Dim builder = ArrayBuilder(Of IOperation).GetInstance(boundNodeWithChildren.Children.Length)
            For Each childNode In boundNodeWithChildren.Children
                Dim operation = Create(childNode)
                builder.Add(operation)
            Next

            Return builder.ToImmutableAndFree()
        End Function

        Private Function CreateBoundAssignmentOperatorOperation(boundAssignmentOperator As BoundAssignmentOperator) As IOperation
            Dim kind = GetAssignmentKind(boundAssignmentOperator)
            If kind = OperationKind.CompoundAssignmentExpression Then
                ' convert Right to IOperation temporarily. we do this to get right operand, operator method and etc
                Dim temporaryRight = DirectCast(Create(boundAssignmentOperator.Right), IBinaryOperatorExpression)

                Dim binaryOperationKind As BinaryOperationKind = temporaryRight.BinaryOperationKind
                Dim target As Lazy(Of IOperation) = New Lazy(Of IOperation)(Function() Create(boundAssignmentOperator.Left))

                ' right now, parent of right operand is set to the temporary IOperation, reset the parent
                ' we basically need to do this since we skip BoundAssignmentOperator.Right from IOperation tree
                Dim rightOperand = Operation.ResetParentOperation(temporaryRight.RightOperand)
                Dim value As Lazy(Of IOperation) = New Lazy(Of IOperation)(Function() rightOperand)

                Dim usesOperatorMethod As Boolean = temporaryRight.UsesOperatorMethod
                Dim operatorMethod As IMethodSymbol = temporaryRight.OperatorMethod
                Dim syntax As SyntaxNode = boundAssignmentOperator.Syntax
                Dim type As ITypeSymbol = boundAssignmentOperator.Type
                Dim constantValue As [Optional](Of Object) = ConvertToOptional(boundAssignmentOperator.ConstantValueOpt)
                Return New LazyCompoundAssignmentExpression(binaryOperationKind, target, value, usesOperatorMethod, operatorMethod, _semanticModel, syntax, type, constantValue)
            Else
                Dim target As Lazy(Of IOperation) = New Lazy(Of IOperation)(Function() Create(boundAssignmentOperator.Left))
                Dim value As Lazy(Of IOperation) = New Lazy(Of IOperation)(Function() Create(boundAssignmentOperator.Right))
                Dim syntax As SyntaxNode = boundAssignmentOperator.Syntax
                Dim type As ITypeSymbol = boundAssignmentOperator.Type
                Dim constantValue As [Optional](Of Object) = ConvertToOptional(boundAssignmentOperator.ConstantValueOpt)
                Return New LazySimpleAssignmentExpression(target, value, _semanticModel, syntax, type, constantValue)
            End If
        End Function

        Private Function CreateBoundMeReferenceOperation(boundMeReference As BoundMeReference) As IInstanceReferenceExpression
            Dim instanceReferenceKind As InstanceReferenceKind = If(boundMeReference.WasCompilerGenerated, InstanceReferenceKind.Implicit, InstanceReferenceKind.Explicit)
            Dim syntax As SyntaxNode = boundMeReference.Syntax
            Dim type As ITypeSymbol = boundMeReference.Type
            Dim constantValue As [Optional](Of Object) = ConvertToOptional(boundMeReference.ConstantValueOpt)
            Return New InstanceReferenceExpression(instanceReferenceKind, _semanticModel, syntax, type, constantValue)
        End Function

        Private Function CreateBoundMyBaseReferenceOperation(boundMyBaseReference As BoundMyBaseReference) As IInstanceReferenceExpression
            Dim instanceReferenceKind As InstanceReferenceKind = InstanceReferenceKind.BaseClass
            Dim syntax As SyntaxNode = boundMyBaseReference.Syntax
            Dim type As ITypeSymbol = boundMyBaseReference.Type
            Dim constantValue As [Optional](Of Object) = ConvertToOptional(boundMyBaseReference.ConstantValueOpt)
            Return New InstanceReferenceExpression(instanceReferenceKind, _semanticModel, syntax, type, constantValue)
        End Function

        Private Function CreateBoundMyClassReferenceOperation(boundMyClassReference As BoundMyClassReference) As IInstanceReferenceExpression
            Dim instanceReferenceKind As InstanceReferenceKind = InstanceReferenceKind.ThisClass
            Dim syntax As SyntaxNode = boundMyClassReference.Syntax
            Dim type As ITypeSymbol = boundMyClassReference.Type
            Dim constantValue As [Optional](Of Object) = ConvertToOptional(boundMyClassReference.ConstantValueOpt)
            Return New InstanceReferenceExpression(instanceReferenceKind, _semanticModel, syntax, type, constantValue)
        End Function

        Private Function CreateBoundLiteralOperation(boundLiteral As BoundLiteral) As ILiteralExpression
            Dim text As String = boundLiteral.Syntax.ToString()
            Dim syntax As SyntaxNode = boundLiteral.Syntax
            Dim type As ITypeSymbol = boundLiteral.Type
            Dim constantValue As [Optional](Of Object) = ConvertToOptional(boundLiteral.ConstantValueOpt)
            Return New LiteralExpression(text, _semanticModel, syntax, type, constantValue)
        End Function

        Private Function CreateBoundAwaitOperatorOperation(boundAwaitOperator As BoundAwaitOperator) As IAwaitExpression
            Dim awaitedValue As Lazy(Of IOperation) = New Lazy(Of IOperation)(Function() Create(boundAwaitOperator.Operand))
            Dim syntax As SyntaxNode = boundAwaitOperator.Syntax
            Dim type As ITypeSymbol = boundAwaitOperator.Type
            Dim constantValue As [Optional](Of Object) = ConvertToOptional(boundAwaitOperator.ConstantValueOpt)
            Return New LazyAwaitExpression(awaitedValue, _semanticModel, syntax, type, constantValue)
        End Function

        Private Function CreateBoundNameOfOperatorOperation(boundNameOfOperator As BoundNameOfOperator) As INameOfExpression
            Dim argument As Lazy(Of IOperation) = New Lazy(Of IOperation)(Function() Create(boundNameOfOperator.Argument))
            Dim syntax As SyntaxNode = boundNameOfOperator.Syntax
            Dim type As ITypeSymbol = boundNameOfOperator.Type
            Dim constantValue As [Optional](Of Object) = ConvertToOptional(boundNameOfOperator.ConstantValueOpt)
            Return New LazyNameOfExpression(argument, _semanticModel, syntax, type, constantValue)
        End Function

        Private Function CreateBoundLambdaOperation(boundLambda As BoundLambda) As ILambdaExpression
            Dim signature As IMethodSymbol = boundLambda.LambdaSymbol
            Dim body As Lazy(Of IBlockStatement) = New Lazy(Of IBlockStatement)(Function() DirectCast(Create(boundLambda.Body), IBlockStatement))
            Dim syntax As SyntaxNode = boundLambda.Syntax
            Dim type As ITypeSymbol = boundLambda.Type
            Dim constantValue As [Optional](Of Object) = ConvertToOptional(boundLambda.ConstantValueOpt)
            Return New LazyLambdaExpression(signature, body, _semanticModel, syntax, type, constantValue)
        End Function

        Private Function CreateBoundCallOperation(boundCall As BoundCall) As IInvocationExpression
            Dim targetMethod As IMethodSymbol = boundCall.Method
            Dim receiver As IOperation = Create(boundCall.ReceiverOpt)

            Dim instance As Lazy(Of IOperation) = New Lazy(Of IOperation)(Function() If(targetMethod.IsShared, Nothing, receiver))
            Dim isVirtual As Boolean =
                targetMethod IsNot Nothing AndAlso
                instance IsNot Nothing AndAlso
                (targetMethod.IsVirtual OrElse targetMethod.IsAbstract OrElse targetMethod.IsOverride) AndAlso
                receiver.Kind <> BoundKind.MyBaseReference AndAlso
                receiver.Kind <> BoundKind.MyClassReference

            Dim argumentsInEvaluationOrder As Lazy(Of ImmutableArray(Of IArgument)) = New Lazy(Of ImmutableArray(Of IArgument))(
                Function()
                    Return DeriveArguments(boundCall.Arguments, boundCall.Method.Parameters)
                End Function)

            Dim syntax As SyntaxNode = boundCall.Syntax
            Dim type As ITypeSymbol = boundCall.Type
            Dim constantValue As [Optional](Of Object) = ConvertToOptional(boundCall.ConstantValueOpt)
            Return New LazyInvocationExpression(targetMethod, instance, isVirtual, argumentsInEvaluationOrder, _semanticModel, syntax, type, constantValue)
        End Function

        Private Function CreateBoundOmittedArgumentOperation(boundOmittedArgument As BoundOmittedArgument) As IOmittedArgumentExpression
            Dim syntax As SyntaxNode = boundOmittedArgument.Syntax
            Dim type As ITypeSymbol = boundOmittedArgument.Type
            Dim constantValue As [Optional](Of Object) = ConvertToOptional(boundOmittedArgument.ConstantValueOpt)
            Return New OmittedArgumentExpression(_semanticModel, syntax, type, constantValue)
        End Function

        Private Function CreateBoundParenthesizedOperation(boundParenthesized As BoundParenthesized) As IParenthesizedExpression
            Dim operand As Lazy(Of IOperation) = New Lazy(Of IOperation)(Function() Create(boundParenthesized.Expression))
            Dim syntax As SyntaxNode = boundParenthesized.Syntax
            Dim type As ITypeSymbol = boundParenthesized.Type
            Dim constantValue As [Optional](Of Object) = ConvertToOptional(boundParenthesized.ConstantValueOpt)
            Return New LazyParenthesizedExpression(operand, _semanticModel, syntax, type, constantValue)
        End Function

        Private Function CreateBoundArrayAccessOperation(boundArrayAccess As BoundArrayAccess) As IArrayElementReferenceExpression
            Dim arrayReference As Lazy(Of IOperation) = New Lazy(Of IOperation)(Function() Create(boundArrayAccess.Expression))
            Dim indices As Lazy(Of ImmutableArray(Of IOperation)) = New Lazy(Of ImmutableArray(Of IOperation))(Function() boundArrayAccess.Indices.SelectAsArray(Function(n) DirectCast(Create(n), IOperation)))
            Dim syntax As SyntaxNode = boundArrayAccess.Syntax
            Dim type As ITypeSymbol = boundArrayAccess.Type
            Dim constantValue As [Optional](Of Object) = ConvertToOptional(boundArrayAccess.ConstantValueOpt)
            Return New LazyArrayElementReferenceExpression(arrayReference, indices, _semanticModel, syntax, type, constantValue)
        End Function

        Private Function CreateBoundUnaryOperatorOperation(boundUnaryOperator As BoundUnaryOperator) As IUnaryOperatorExpression
            Dim unaryOperationKind As UnaryOperationKind = Helper.DeriveUnaryOperationKind(boundUnaryOperator.OperatorKind, boundUnaryOperator.Operand)
            Dim operand As Lazy(Of IOperation) = New Lazy(Of IOperation)(Function() Create(boundUnaryOperator.Operand))
            Dim usesOperatorMethod As Boolean = False
            Dim operatorMethod As IMethodSymbol = Nothing
            Dim syntax As SyntaxNode = boundUnaryOperator.Syntax
            Dim type As ITypeSymbol = boundUnaryOperator.Type
            Dim constantValue As [Optional](Of Object) = ConvertToOptional(boundUnaryOperator.ConstantValueOpt)
            Return New LazyUnaryOperatorExpression(unaryOperationKind, operand, usesOperatorMethod, operatorMethod, _semanticModel, syntax, type, constantValue)
        End Function

        Private Function CreateBoundUserDefinedUnaryOperatorOperation(boundUserDefinedUnaryOperator As BoundUserDefinedUnaryOperator) As IUnaryOperatorExpression
            Dim unaryOperationKind As UnaryOperationKind = Helper.DeriveUnaryOperationKind(boundUserDefinedUnaryOperator.OperatorKind)
            Dim operand As Lazy(Of IOperation) = New Lazy(Of IOperation)(Function()
                                                                             If boundUserDefinedUnaryOperator.UnderlyingExpression.Kind = BoundKind.Call Then
                                                                                 Return Create(boundUserDefinedUnaryOperator.Operand)
                                                                             Else
                                                                                 Return GetChildOfBadExpression(boundUserDefinedUnaryOperator.UnderlyingExpression, 0)
                                                                             End If
                                                                         End Function)
            Dim operatorMethod As IMethodSymbol = If(boundUserDefinedUnaryOperator.UnderlyingExpression.Kind = BoundKind.Call, boundUserDefinedUnaryOperator.Call.Method, Nothing)
            Dim usesOperatorMethod As Boolean = operatorMethod IsNot Nothing
            Dim syntax As SyntaxNode = boundUserDefinedUnaryOperator.Syntax
            Dim type As ITypeSymbol = boundUserDefinedUnaryOperator.Type
            Dim constantValue As [Optional](Of Object) = ConvertToOptional(boundUserDefinedUnaryOperator.ConstantValueOpt)
            Return New LazyUnaryOperatorExpression(unaryOperationKind, operand, usesOperatorMethod, operatorMethod, _semanticModel, syntax, type, constantValue)
        End Function

        Private Function CreateBoundBinaryOperatorOperation(boundBinaryOperator As BoundBinaryOperator) As IBinaryOperatorExpression
            Dim binaryOperationKind As BinaryOperationKind = Helper.DeriveBinaryOperationKind(boundBinaryOperator.OperatorKind, boundBinaryOperator.Left)
            Dim leftOperand As Lazy(Of IOperation) = New Lazy(Of IOperation)(Function() Create(boundBinaryOperator.Left))
            Dim rightOperand As Lazy(Of IOperation) = New Lazy(Of IOperation)(Function() Create(boundBinaryOperator.Right))
            Dim usesOperatorMethod As Boolean = False
            Dim operatorMethod As IMethodSymbol = Nothing
            Dim syntax As SyntaxNode = boundBinaryOperator.Syntax
            Dim type As ITypeSymbol = boundBinaryOperator.Type
            Dim constantValue As [Optional](Of Object) = ConvertToOptional(boundBinaryOperator.ConstantValueOpt)
            Return New LazyBinaryOperatorExpression(binaryOperationKind, leftOperand, rightOperand, usesOperatorMethod, operatorMethod, _semanticModel, syntax, type, constantValue)
        End Function

        Private Function CreateBoundUserDefinedBinaryOperatorOperation(boundUserDefinedBinaryOperator As BoundUserDefinedBinaryOperator) As IBinaryOperatorExpression
            Dim binaryOperationKind As BinaryOperationKind = Helper.DeriveBinaryOperationKind(boundUserDefinedBinaryOperator.OperatorKind)
            Dim leftOperand As Lazy(Of IOperation) = New Lazy(Of IOperation)(Function() GetUserDefinedBinaryOperatorChild(boundUserDefinedBinaryOperator, 0))
            Dim rightOperand As Lazy(Of IOperation) = New Lazy(Of IOperation)(Function() GetUserDefinedBinaryOperatorChild(boundUserDefinedBinaryOperator, 1))
            Dim operatorMethod As IMethodSymbol = If(boundUserDefinedBinaryOperator.UnderlyingExpression.Kind = BoundKind.Call, boundUserDefinedBinaryOperator.Call.Method, Nothing)
            Dim usesOperatorMethod As Boolean = operatorMethod IsNot Nothing
            Dim syntax As SyntaxNode = boundUserDefinedBinaryOperator.Syntax
            Dim type As ITypeSymbol = boundUserDefinedBinaryOperator.Type
            Dim constantValue As [Optional](Of Object) = ConvertToOptional(boundUserDefinedBinaryOperator.ConstantValueOpt)
            Return New LazyBinaryOperatorExpression(binaryOperationKind, leftOperand, rightOperand, usesOperatorMethod, operatorMethod, _semanticModel, syntax, type, constantValue)
        End Function

        Private Function CreateBoundBinaryConditionalExpressionOperation(boundBinaryConditionalExpression As BoundBinaryConditionalExpression) As INullCoalescingExpression
            Dim primaryOperand As Lazy(Of IOperation) = New Lazy(Of IOperation)(Function() Create(boundBinaryConditionalExpression.TestExpression))
            Dim secondaryOperand As Lazy(Of IOperation) = New Lazy(Of IOperation)(Function() Create(boundBinaryConditionalExpression.ElseExpression))
            Dim syntax As SyntaxNode = boundBinaryConditionalExpression.Syntax
            Dim type As ITypeSymbol = boundBinaryConditionalExpression.Type
            Dim constantValue As [Optional](Of Object) = ConvertToOptional(boundBinaryConditionalExpression.ConstantValueOpt)
            Return New LazyNullCoalescingExpression(primaryOperand, secondaryOperand, _semanticModel, syntax, type, constantValue)
        End Function

        Private Function CreateBoundUserDefinedShortCircuitingOperatorOperation(boundUserDefinedShortCircuitingOperator As BoundUserDefinedShortCircuitingOperator) As IBinaryOperatorExpression
            Dim binaryOperationKind As BinaryOperationKind = If((boundUserDefinedShortCircuitingOperator.BitwiseOperator.OperatorKind And BinaryOperatorKind.And) <> 0, BinaryOperationKind.OperatorMethodConditionalAnd, BinaryOperationKind.OperatorMethodConditionalOr)
            Dim leftOperand As Lazy(Of IOperation) = New Lazy(Of IOperation)(Function() Create(boundUserDefinedShortCircuitingOperator.LeftOperand))
            Dim rightOperand As Lazy(Of IOperation) = New Lazy(Of IOperation)(Function() Create(boundUserDefinedShortCircuitingOperator.BitwiseOperator.Right))
            Dim usesOperatorMethod As Boolean = True
            Dim operatorMethod As IMethodSymbol = boundUserDefinedShortCircuitingOperator.BitwiseOperator.Call.Method
            Dim syntax As SyntaxNode = boundUserDefinedShortCircuitingOperator.Syntax
            Dim type As ITypeSymbol = boundUserDefinedShortCircuitingOperator.Type
            Dim constantValue As [Optional](Of Object) = ConvertToOptional(boundUserDefinedShortCircuitingOperator.ConstantValueOpt)
            Return New LazyBinaryOperatorExpression(binaryOperationKind, leftOperand, rightOperand, usesOperatorMethod, operatorMethod, _semanticModel, syntax, type, constantValue)
        End Function

        Private Function CreateBoundBadExpressionOperation(boundBadExpression As BoundBadExpression) As IInvalidExpression
            Dim children As Lazy(Of ImmutableArray(Of IOperation)) = New Lazy(Of ImmutableArray(Of IOperation))(Function() boundBadExpression.ChildBoundNodes.SelectAsArray(Function(n) Create(n)))
            Dim syntax As SyntaxNode = boundBadExpression.Syntax
            Dim type As ITypeSymbol = boundBadExpression.Type
            Dim constantValue As [Optional](Of Object) = ConvertToOptional(boundBadExpression.ConstantValueOpt)
            Return New LazyInvalidExpression(children, _semanticModel, syntax, type, constantValue)
        End Function

        Private Function CreateBoundTryCastOperation(boundTryCast As BoundTryCast) As IConversionExpression
            Dim operand As Lazy(Of IOperation) = New Lazy(Of IOperation)(Function() Create(boundTryCast.Operand))
            Dim conversionKind As ConversionKind = Semantics.ConversionKind.TryCast
            Dim isExplicit As Boolean = True
            Dim usesOperatorMethod As Boolean = False
            Dim operatorMethod As IMethodSymbol = Nothing
            Dim syntax As SyntaxNode = boundTryCast.Syntax
            Dim type As ITypeSymbol = boundTryCast.Type
            Dim constantValue As [Optional](Of Object) = ConvertToOptional(boundTryCast.ConstantValueOpt)
            Return New LazyConversionExpression(operand, conversionKind, isExplicit, usesOperatorMethod, operatorMethod, _semanticModel, syntax, type, constantValue)
        End Function

        Private Function CreateBoundDirectCastOperation(boundDirectCast As BoundDirectCast) As IConversionExpression
            Dim operand As Lazy(Of IOperation) = New Lazy(Of IOperation)(Function() Create(boundDirectCast.Operand))
            Dim conversionKind As ConversionKind = Semantics.ConversionKind.Cast
            Dim isExplicit As Boolean = True
            Dim usesOperatorMethod As Boolean = False
            Dim operatorMethod As IMethodSymbol = Nothing
            Dim syntax As SyntaxNode = boundDirectCast.Syntax
            Dim type As ITypeSymbol = boundDirectCast.Type
            Dim constantValue As [Optional](Of Object) = ConvertToOptional(boundDirectCast.ConstantValueOpt)
            Return New LazyConversionExpression(operand, conversionKind, isExplicit, usesOperatorMethod, operatorMethod, _semanticModel, syntax, type, constantValue)
        End Function

        Private Function CreateBoundConversionOperation(boundConversion As BoundConversion) As IConversionExpression
            Dim operand As Lazy(Of IOperation) = New Lazy(Of IOperation)(Function() Create(boundConversion.Operand))
            Dim conversionKind As ConversionKind = GetConversionKind(boundConversion.ConversionKind)
            Dim isExplicit As Boolean = boundConversion.ExplicitCastInCode
            Dim usesOperatorMethod As Boolean = False
            Dim operatorMethod As IMethodSymbol = Nothing
            Dim syntax As SyntaxNode = boundConversion.Syntax
            Dim type As ITypeSymbol = boundConversion.Type
            Dim constantValue As [Optional](Of Object) = ConvertToOptional(boundConversion.ConstantValueOpt)
            Return New LazyConversionExpression(operand, conversionKind, isExplicit, usesOperatorMethod, operatorMethod, _semanticModel, syntax, type, constantValue)
        End Function

        Private Function CreateBoundUserDefinedConversionOperation(boundUserDefinedConversion As BoundUserDefinedConversion) As IConversionExpression
            Dim operand As Lazy(Of IOperation) = New Lazy(Of IOperation)(Function() Create(boundUserDefinedConversion.Operand))
            Dim conversionKind As ConversionKind = Semantics.ConversionKind.OperatorMethod
            Dim isExplicit As Boolean = Not boundUserDefinedConversion.WasCompilerGenerated
            Dim usesOperatorMethod As Boolean = True
            Dim operatorMethod As IMethodSymbol = boundUserDefinedConversion.Call.Method
            Dim syntax As SyntaxNode = boundUserDefinedConversion.Syntax
            Dim type As ITypeSymbol = boundUserDefinedConversion.Type
            Dim constantValue As [Optional](Of Object) = ConvertToOptional(boundUserDefinedConversion.ConstantValueOpt)
            Return New LazyConversionExpression(operand, conversionKind, isExplicit, usesOperatorMethod, operatorMethod, _semanticModel, syntax, type, constantValue)
        End Function

        Private Function CreateBoundTernaryConditionalExpressionOperation(boundTernaryConditionalExpression As BoundTernaryConditionalExpression) As IConditionalChoiceExpression
            Dim condition As Lazy(Of IOperation) = New Lazy(Of IOperation)(Function() Create(boundTernaryConditionalExpression.Condition))
            Dim ifTrueValue As Lazy(Of IOperation) = New Lazy(Of IOperation)(Function() Create(boundTernaryConditionalExpression.WhenTrue))
            Dim ifFalseValue As Lazy(Of IOperation) = New Lazy(Of IOperation)(Function() Create(boundTernaryConditionalExpression.WhenFalse))
            Dim syntax As SyntaxNode = boundTernaryConditionalExpression.Syntax
            Dim type As ITypeSymbol = boundTernaryConditionalExpression.Type
            Dim constantValue As [Optional](Of Object) = ConvertToOptional(boundTernaryConditionalExpression.ConstantValueOpt)
            Return New LazyConditionalChoiceExpression(condition, ifTrueValue, ifFalseValue, _semanticModel, syntax, type, constantValue)
        End Function

        Private Function CreateBoundTypeOfOperation(boundTypeOf As BoundTypeOf) As IIsTypeExpression
            Dim operand As Lazy(Of IOperation) = New Lazy(Of IOperation)(Function() Create(boundTypeOf.Operand))
            Dim isType As ITypeSymbol = boundTypeOf.TargetType
            Dim syntax As SyntaxNode = boundTypeOf.Syntax
            Dim type As ITypeSymbol = boundTypeOf.Type
            Dim constantValue As [Optional](Of Object) = ConvertToOptional(boundTypeOf.ConstantValueOpt)
            Return New LazyIsTypeExpression(operand, isType, _semanticModel, syntax, type, constantValue)
        End Function

        Private Function CreateBoundObjectCreationExpressionOperation(boundObjectCreationExpression As BoundObjectCreationExpression) As IObjectCreationExpression
            Dim constructor As IMethodSymbol = boundObjectCreationExpression.ConstructorOpt
            Dim memberInitializers As Lazy(Of IObjectOrCollectionInitializerExpression) = New Lazy(Of IObjectOrCollectionInitializerExpression)(
                Function()
                    Return DirectCast(Create(boundObjectCreationExpression.InitializerOpt), IObjectOrCollectionInitializerExpression)
                End Function)

            Debug.Assert(boundObjectCreationExpression.ConstructorOpt IsNot Nothing OrElse boundObjectCreationExpression.Arguments.IsEmpty())
            Dim argumentsInEvaluationOrder As Lazy(Of ImmutableArray(Of IArgument)) = New Lazy(Of ImmutableArray(Of IArgument))(
                Function()
                    Return If(boundObjectCreationExpression.ConstructorOpt Is Nothing,
                        ImmutableArray(Of IArgument).Empty,
                        DeriveArguments(boundObjectCreationExpression.Arguments, boundObjectCreationExpression.ConstructorOpt.Parameters))
                End Function)

            Dim syntax As SyntaxNode = boundObjectCreationExpression.Syntax
            Dim type As ITypeSymbol = boundObjectCreationExpression.Type
            Dim constantValue As [Optional](Of Object) = ConvertToOptional(boundObjectCreationExpression.ConstantValueOpt)
            Return New LazyObjectCreationExpression(constructor, memberInitializers, argumentsInEvaluationOrder, _semanticModel, syntax, type, constantValue)
        End Function

        Private Function CreateBoundObjectInitializerExpressionOperation(boundObjectInitializerExpression As BoundObjectInitializerExpression) As IObjectOrCollectionInitializerExpression
            Dim initializers As Lazy(Of ImmutableArray(Of IOperation)) = New Lazy(Of ImmutableArray(Of IOperation))(Function() boundObjectInitializerExpression.Initializers.SelectAsArray(Function(n) Create(n)))
            Dim syntax As SyntaxNode = boundObjectInitializerExpression.Syntax
            Dim type As ITypeSymbol = boundObjectInitializerExpression.Type
            Dim constantValue As [Optional](Of Object) = ConvertToOptional(boundObjectInitializerExpression.ConstantValueOpt)
            Return New LazyObjectOrCollectionInitializerExpression(initializers, _semanticModel, syntax, type, constantValue)
        End Function

        Private Function CreateBoundCollectionInitializerExpressionOperation(boundCollectionInitializerExpression As BoundCollectionInitializerExpression) As IObjectOrCollectionInitializerExpression
            Dim initializers As Lazy(Of ImmutableArray(Of IOperation)) = New Lazy(Of ImmutableArray(Of IOperation))(Function() boundCollectionInitializerExpression.Initializers.SelectAsArray(Function(n) CreateBoundCollectionElementInitializerOperation(n)))
            Dim syntax As SyntaxNode = boundCollectionInitializerExpression.Syntax
            Dim type As ITypeSymbol = boundCollectionInitializerExpression.Type
            Dim constantValue As [Optional](Of Object) = ConvertToOptional(boundCollectionInitializerExpression.ConstantValueOpt)
            Return New LazyObjectOrCollectionInitializerExpression(initializers, _semanticModel, syntax, type, constantValue)
        End Function

        Private Function CreateBoundCollectionElementInitializerOperation(boundExpression As BoundExpression) As IOperation
            If boundExpression.Kind <> BoundKind.Call Then
                ' Error case, not an Add method call for collection element initializer
                Return Create(boundExpression)
            End If
            Dim boundCall = DirectCast(boundExpression, BoundCall)
            Dim addMethod As IMethodSymbol = boundCall.Method
            Dim arguments As Lazy(Of ImmutableArray(Of IOperation)) = New Lazy(Of ImmutableArray(Of IOperation))(Function() boundCall.Arguments.SelectAsArray(Function(n) Create(n)))
            Dim isDynamic As Boolean = addMethod Is Nothing
            Dim syntax As SyntaxNode = boundExpression.Syntax
            Dim type As ITypeSymbol = boundExpression.Type
            Dim constantValue As [Optional](Of Object) = ConvertToOptional(boundExpression.ConstantValueOpt)
            Return New LazyCollectionElementInitializerExpression(addMethod, arguments, isDynamic, _semanticModel, syntax, type, constantValue)
        End Function

        Private Function CreateBoundNewTOperation(boundNewT As BoundNewT) As ITypeParameterObjectCreationExpression
            Dim initializer As Lazy(Of IObjectOrCollectionInitializerExpression) = New Lazy(Of IObjectOrCollectionInitializerExpression)(Function() DirectCast(Create(boundNewT.InitializerOpt), IObjectOrCollectionInitializerExpression))
            Dim syntax As SyntaxNode = boundNewT.Syntax
            Dim type As ITypeSymbol = boundNewT.Type
            Dim constantValue As [Optional](Of Object) = ConvertToOptional(boundNewT.ConstantValueOpt)
            Return New LazyTypeParameterObjectCreationExpression(initializer, _semanticModel, syntax, type, constantValue)
        End Function

        Private Function CreateBoundArrayCreationOperation(boundArrayCreation As BoundArrayCreation) As IArrayCreationExpression
            Dim elementType As ITypeSymbol = TryCast(boundArrayCreation.Type, IArrayTypeSymbol)?.ElementType
            Dim dimensionSizes As Lazy(Of ImmutableArray(Of IOperation)) = New Lazy(Of ImmutableArray(Of IOperation))(Function() boundArrayCreation.Bounds.SelectAsArray(Function(n) Create(n)))
            Dim initializer As Lazy(Of IArrayInitializer) = New Lazy(Of IArrayInitializer)(Function() DirectCast(Create(boundArrayCreation.InitializerOpt), IArrayInitializer))
            Dim syntax As SyntaxNode = boundArrayCreation.Syntax
            Dim type As ITypeSymbol = boundArrayCreation.Type
            Dim constantValue As [Optional](Of Object) = ConvertToOptional(boundArrayCreation.ConstantValueOpt)
            Return New LazyArrayCreationExpression(elementType, dimensionSizes, initializer, _semanticModel, syntax, type, constantValue)
        End Function

        Private Function CreateBoundArrayInitializationOperation(boundArrayInitialization As BoundArrayInitialization) As IArrayInitializer
            Dim elementValues As Lazy(Of ImmutableArray(Of IOperation)) = New Lazy(Of ImmutableArray(Of IOperation))(Function() boundArrayInitialization.Initializers.SelectAsArray(Function(n) Create(n)))
            Dim syntax As SyntaxNode = boundArrayInitialization.Syntax
            Dim type As ITypeSymbol = boundArrayInitialization.Type
            Dim constantValue As [Optional](Of Object) = ConvertToOptional(boundArrayInitialization.ConstantValueOpt)
            Return New LazyArrayInitializer(elementValues, _semanticModel, syntax, type, constantValue)
        End Function

        Private Function CreateBoundPropertyAccessOperation(boundPropertyAccess As BoundPropertyAccess) As IPropertyReferenceExpression
            Dim instance As Lazy(Of IOperation) = New Lazy(Of IOperation)(
                Function()
                    If boundPropertyAccess.PropertySymbol.IsShared Then
                        Return Nothing
                    Else
                        Return Create(boundPropertyAccess.ReceiverOpt)
                    End If
                End Function)

            Dim [property] As IPropertySymbol = boundPropertyAccess.PropertySymbol
            Dim argumentsInEvaluationOrder As Lazy(Of ImmutableArray(Of IArgument)) = New Lazy(Of ImmutableArray(Of IArgument))(
                Function()
                    Return If(boundPropertyAccess.Arguments.Length = 0,
                        ImmutableArray(Of IArgument).Empty,
                        DeriveArguments(boundPropertyAccess.Arguments, boundPropertyAccess.PropertySymbol.Parameters))
                End Function)
            Dim syntax As SyntaxNode = boundPropertyAccess.Syntax
            Dim type As ITypeSymbol = boundPropertyAccess.Type
            Dim constantValue As [Optional](Of Object) = ConvertToOptional(boundPropertyAccess.ConstantValueOpt)
            Return New LazyPropertyReferenceExpression([property], instance, [property], argumentsInEvaluationOrder, _semanticModel, syntax, type, constantValue)
        End Function

        Private Function CreateBoundEventAccessOperation(boundEventAccess As BoundEventAccess) As IEventReferenceExpression
            Dim instance As Lazy(Of IOperation) = New Lazy(Of IOperation)(
                Function()
                    If boundEventAccess.EventSymbol.IsShared Then
                        Return Nothing
                    Else
                        Return Create(boundEventAccess.ReceiverOpt)
                    End If
                End Function)

            Dim [event] As IEventSymbol = boundEventAccess.EventSymbol
            Dim syntax As SyntaxNode = boundEventAccess.Syntax
            Dim type As ITypeSymbol = boundEventAccess.Type
            Dim constantValue As [Optional](Of Object) = ConvertToOptional(boundEventAccess.ConstantValueOpt)
            Return New LazyEventReferenceExpression([event], instance, [event], _semanticModel, syntax, type, constantValue)
        End Function

        Private Function CreateBoundFieldAccessOperation(boundFieldAccess As BoundFieldAccess) As IFieldReferenceExpression
            Dim field As IFieldSymbol = boundFieldAccess.FieldSymbol
            Dim instance As Lazy(Of IOperation) = New Lazy(Of IOperation)(
                Function()
                    If boundFieldAccess.FieldSymbol.IsShared Then
                        Return Nothing
                    Else
                        Return Create(boundFieldAccess.ReceiverOpt)
                    End If
                End Function)

            Dim member As ISymbol = boundFieldAccess.FieldSymbol
            Dim syntax As SyntaxNode = boundFieldAccess.Syntax
            Dim type As ITypeSymbol = boundFieldAccess.Type
            Dim constantValue As [Optional](Of Object) = ConvertToOptional(boundFieldAccess.ConstantValueOpt)
            Return New LazyFieldReferenceExpression(field, instance, member, _semanticModel, syntax, type, constantValue)
        End Function

        Private Function CreateBoundConditionalAccessOperation(boundConditionalAccess As BoundConditionalAccess) As IConditionalAccessExpression
            Dim conditionalValue As Lazy(Of IOperation) = New Lazy(Of IOperation)(Function() Create(boundConditionalAccess.AccessExpression))
            Dim conditionalInstance As Lazy(Of IOperation) = New Lazy(Of IOperation)(Function() Create(boundConditionalAccess.Receiver))
            Dim syntax As SyntaxNode = boundConditionalAccess.Syntax
            Dim type As ITypeSymbol = boundConditionalAccess.Type
            Dim constantValue As [Optional](Of Object) = ConvertToOptional(boundConditionalAccess.ConstantValueOpt)
            Return New LazyConditionalAccessExpression(conditionalValue, conditionalInstance, _semanticModel, syntax, type, constantValue)
        End Function

        Private Function CreateBoundConditionalAccessReceiverPlaceholderOperation(boundConditionalAccessReceiverPlaceholder As BoundConditionalAccessReceiverPlaceholder) As IConditionalAccessInstanceExpression
            Dim syntax As SyntaxNode = boundConditionalAccessReceiverPlaceholder.Syntax
            Dim type As ITypeSymbol = boundConditionalAccessReceiverPlaceholder.Type
            Dim constantValue As [Optional](Of Object) = ConvertToOptional(boundConditionalAccessReceiverPlaceholder.ConstantValueOpt)
            Return New ConditionalAccessInstanceExpression(_semanticModel, syntax, type, constantValue)
        End Function

        Private Function CreateBoundParameterOperation(boundParameter As BoundParameter) As IParameterReferenceExpression
            Dim parameter As IParameterSymbol = boundParameter.ParameterSymbol
            Dim syntax As SyntaxNode = boundParameter.Syntax
            Dim type As ITypeSymbol = boundParameter.Type
            Dim constantValue As [Optional](Of Object) = ConvertToOptional(boundParameter.ConstantValueOpt)
            Return New ParameterReferenceExpression(parameter, _semanticModel, syntax, type, constantValue)
        End Function

        Private Function CreateBoundLocalOperation(boundLocal As BoundLocal) As ILocalReferenceExpression
            Dim local As ILocalSymbol = boundLocal.LocalSymbol
            Dim syntax As SyntaxNode = boundLocal.Syntax
            Dim type As ITypeSymbol = boundLocal.Type
            Dim constantValue As [Optional](Of Object) = ConvertToOptional(boundLocal.ConstantValueOpt)
            Return New LocalReferenceExpression(local, _semanticModel, syntax, type, constantValue)
        End Function

        Private Function CreateBoundLateMemberAccessOperation(boundLateMemberAccess As BoundLateMemberAccess) As IDynamicMemberReferenceExpression
            Dim instance As Lazy(Of IOperation) = New Lazy(Of IOperation)(Function() Create(boundLateMemberAccess.ReceiverOpt))
            Dim memberName As String = boundLateMemberAccess.NameOpt
            Dim typeArguments As ImmutableArray(Of ITypeSymbol) = ImmutableArray(Of ITypeSymbol).Empty
            If boundLateMemberAccess.TypeArgumentsOpt IsNot Nothing Then
                typeArguments = ImmutableArray(Of ITypeSymbol).CastUp(boundLateMemberAccess.TypeArgumentsOpt.Arguments)
            End If
            Dim containingType As ITypeSymbol = Nothing
            ' If there's nothing being late-bound against, something is very wrong
            Debug.Assert(boundLateMemberAccess.ReceiverOpt IsNot Nothing OrElse boundLateMemberAccess.ContainerTypeOpt IsNot Nothing)
            ' Only set containing type if the container is set to something, and either there is no reciever, or the receiver's type
            ' does not match the type of the containing type.
            If (boundLateMemberAccess.ContainerTypeOpt IsNot Nothing AndAlso
                (boundLateMemberAccess.ReceiverOpt Is Nothing OrElse
                 boundLateMemberAccess.ContainerTypeOpt <> boundLateMemberAccess.ReceiverOpt.Type)) Then
                containingType = boundLateMemberAccess.ContainerTypeOpt
            End If
            Dim syntax As SyntaxNode = boundLateMemberAccess.Syntax
            Dim type As ITypeSymbol = boundLateMemberAccess.Type
            Dim constantValue As [Optional](Of Object) = ConvertToOptional(boundLateMemberAccess.ConstantValueOpt)
<<<<<<< HEAD
            Return New LazyLateBoundMemberReferenceExpression(instance, memberName, _semanticModel, syntax, type, constantValue)
=======
            Return New LazyDynamicMemberReferenceExpression(instance, memberName, typeArguments, containingType, syntax, type, constantValue)
>>>>>>> 68e37cf1
        End Function

        Private Function CreateBoundFieldInitializerOperation(boundFieldInitializer As BoundFieldInitializer) As IFieldInitializer
            Dim initializedFields As ImmutableArray(Of IFieldSymbol) = ImmutableArray(Of IFieldSymbol).CastUp(boundFieldInitializer.InitializedFields)
            Dim value As Lazy(Of IOperation) = New Lazy(Of IOperation)(Function() Create(boundFieldInitializer.InitialValue))
            Dim kind As OperationKind = OperationKind.FieldInitializer
            Dim syntax As SyntaxNode = boundFieldInitializer.Syntax
            Dim type As ITypeSymbol = Nothing
            Dim constantValue As [Optional](Of Object) = New [Optional](Of Object)()
            Return New LazyFieldInitializer(initializedFields, value, kind, _semanticModel, syntax, type, constantValue)
        End Function

        Private Function CreateBoundPropertyInitializerOperation(boundPropertyInitializer As BoundPropertyInitializer) As IPropertyInitializer
            Dim initializedProperty As IPropertySymbol = boundPropertyInitializer.InitializedProperties.FirstOrDefault()
            Dim value As Lazy(Of IOperation) = New Lazy(Of IOperation)(Function() Create(boundPropertyInitializer.InitialValue))
            Dim kind As OperationKind = OperationKind.PropertyInitializer
            Dim syntax As SyntaxNode = boundPropertyInitializer.Syntax
            Dim type As ITypeSymbol = Nothing
            Dim constantValue As [Optional](Of Object) = New [Optional](Of Object)()
            Return New LazyPropertyInitializer(initializedProperty, value, kind, _semanticModel, syntax, type, constantValue)
        End Function

        Private Function CreateBoundParameterEqualsValueOperation(boundParameterEqualsValue As BoundParameterEqualsValue) As IParameterInitializer
            Dim parameter As IParameterSymbol = boundParameterEqualsValue.Parameter
            Dim value As Lazy(Of IOperation) = New Lazy(Of IOperation)(Function() Create(boundParameterEqualsValue.Value))
            Dim kind As OperationKind = OperationKind.ParameterInitializer
            Dim syntax As SyntaxNode = boundParameterEqualsValue.Syntax
            Dim type As ITypeSymbol = Nothing
            Dim constantValue As [Optional](Of Object) = New [Optional](Of Object)()
            Return New LazyParameterInitializer(parameter, value, kind, _semanticModel, syntax, type, constantValue)
        End Function

        Private Function CreateBoundRValuePlaceholderOperation(boundRValuePlaceholder As BoundRValuePlaceholder) As IPlaceholderExpression
            Dim syntax As SyntaxNode = boundRValuePlaceholder.Syntax
            Dim type As ITypeSymbol = boundRValuePlaceholder.Type
            Dim constantValue As [Optional](Of Object) = ConvertToOptional(boundRValuePlaceholder.ConstantValueOpt)
            Return New PlaceholderExpression(_semanticModel, syntax, type, constantValue)
        End Function

        Private Function CreateBoundIfStatementOperation(boundIfStatement As BoundIfStatement) As IIfStatement
            Dim condition As Lazy(Of IOperation) = New Lazy(Of IOperation)(Function() Create(boundIfStatement.Condition))
            Dim ifTrueStatement As Lazy(Of IOperation) = New Lazy(Of IOperation)(Function() Create(boundIfStatement.Consequence))
            Dim ifFalseStatement As Lazy(Of IOperation) = New Lazy(Of IOperation)(Function() Create(boundIfStatement.AlternativeOpt))
            Dim syntax As SyntaxNode = boundIfStatement.Syntax
            Dim type As ITypeSymbol = Nothing
            Dim constantValue As [Optional](Of Object) = New [Optional](Of Object)()
            Return New LazyIfStatement(condition, ifTrueStatement, ifFalseStatement, _semanticModel, syntax, type, constantValue)
        End Function

        Private Function CreateBoundSelectStatementOperation(boundSelectStatement As BoundSelectStatement) As ISwitchStatement
            Dim value As Lazy(Of IOperation) = New Lazy(Of IOperation)(Function() Create(boundSelectStatement.ExpressionStatement.Expression))
            Dim cases As Lazy(Of ImmutableArray(Of ISwitchCase)) = New Lazy(Of ImmutableArray(Of ISwitchCase))(Function() GetSwitchStatementCases(boundSelectStatement.CaseBlocks))
            Dim syntax As SyntaxNode = boundSelectStatement.Syntax
            Dim type As ITypeSymbol = Nothing
            Dim constantValue As [Optional](Of Object) = New [Optional](Of Object)()
            Return New LazySwitchStatement(value, cases, _semanticModel, syntax, type, constantValue)
        End Function

        Private Function CreateBoundSimpleCaseClauseOperation(boundSimpleCaseClause As BoundSimpleCaseClause) As ISingleValueCaseClause
            Dim clauseValue = GetSingleValueCaseClauseValue(boundSimpleCaseClause)
            Dim value As Lazy(Of IOperation) = New Lazy(Of IOperation)(Function() Create(clauseValue))
            Dim equality As BinaryOperationKind = GetSingleValueCaseClauseEquality(clauseValue)
            Dim caseKind As CaseKind = CaseKind.SingleValue
            Dim syntax As SyntaxNode = boundSimpleCaseClause.Syntax
            Dim type As ITypeSymbol = Nothing
            Dim constantValue As [Optional](Of Object) = New [Optional](Of Object)()
            Return New LazySingleValueCaseClause(value, equality, caseKind, _semanticModel, syntax, type, constantValue)
        End Function

        Private Function CreateBoundRangeCaseClauseOperation(boundRangeCaseClause As BoundRangeCaseClause) As IRangeCaseClause
            Dim minimumValue As Lazy(Of IOperation) = New Lazy(Of IOperation)(
                Function()
                    If boundRangeCaseClause.LowerBoundOpt IsNot Nothing Then
                        Return Create(boundRangeCaseClause.LowerBoundOpt)
                    End If

                    If boundRangeCaseClause.LowerBoundConditionOpt.Kind = BoundKind.BinaryOperator Then
                        Dim lowerBound As BoundBinaryOperator = DirectCast(boundRangeCaseClause.LowerBoundConditionOpt, BoundBinaryOperator)
                        If lowerBound.OperatorKind = BinaryOperatorKind.GreaterThanOrEqual Then
                            Return Create(lowerBound.Right)
                        End If
                    End If

                    Return Nothing
                End Function)
            Dim maximumValue As Lazy(Of IOperation) = New Lazy(Of IOperation)(
                Function()
                    If boundRangeCaseClause.UpperBoundOpt IsNot Nothing Then
                        Return Create(boundRangeCaseClause.UpperBoundOpt)
                    End If

                    If boundRangeCaseClause.UpperBoundConditionOpt.Kind = BoundKind.BinaryOperator Then
                        Dim upperBound As BoundBinaryOperator = DirectCast(boundRangeCaseClause.UpperBoundConditionOpt, BoundBinaryOperator)
                        If upperBound.OperatorKind = BinaryOperatorKind.LessThanOrEqual Then
                            Return Create(upperBound.Right)
                        End If
                    End If

                    Return Nothing
                End Function)
            Dim caseKind As CaseKind = CaseKind.Range
            Dim syntax As SyntaxNode = boundRangeCaseClause.Syntax
            Dim type As ITypeSymbol = Nothing
            Dim constantValue As [Optional](Of Object) = New [Optional](Of Object)()
            Return New LazyRangeCaseClause(minimumValue, maximumValue, caseKind, _semanticModel, syntax, type, constantValue)
        End Function

        Private Function CreateBoundRelationalCaseClauseOperation(boundRelationalCaseClause As BoundRelationalCaseClause) As IRelationalCaseClause
            Dim valueExpression = GetRelationalCaseClauseValue(boundRelationalCaseClause)
            Dim value As Lazy(Of IOperation) = New Lazy(Of IOperation)(Function() Create(valueExpression))
            Dim relation As BinaryOperationKind = If(valueExpression IsNot Nothing, Helper.DeriveBinaryOperationKind(boundRelationalCaseClause.OperatorKind, valueExpression), BinaryOperationKind.Invalid)
            Dim caseKind As CaseKind = CaseKind.Relational
            Dim syntax As SyntaxNode = boundRelationalCaseClause.Syntax
            Dim type As ITypeSymbol = Nothing
            Dim constantValue As [Optional](Of Object) = New [Optional](Of Object)()
            Return New LazyRelationalCaseClause(value, relation, caseKind, _semanticModel, syntax, type, constantValue)
        End Function

        Private Function CreateBoundDoLoopStatementOperation(boundDoLoopStatement As BoundDoLoopStatement) As IWhileUntilLoopStatement
            Dim isTopTest As Boolean = boundDoLoopStatement.ConditionIsTop
            Dim isWhile As Boolean = Not boundDoLoopStatement.ConditionIsUntil
            Dim condition As Lazy(Of IOperation) = New Lazy(Of IOperation)(Function() Create(boundDoLoopStatement.ConditionOpt))
            Dim loopKind As LoopKind = LoopKind.WhileUntil
            Dim body As Lazy(Of IOperation) = New Lazy(Of IOperation)(Function() Create(boundDoLoopStatement.Body))
            Dim syntax As SyntaxNode = boundDoLoopStatement.Syntax
            Dim type As ITypeSymbol = Nothing
            Dim constantValue As [Optional](Of Object) = New [Optional](Of Object)()
            Return New LazyWhileUntilLoopStatement(isTopTest, isWhile, condition, loopKind, body, _semanticModel, syntax, type, constantValue)
        End Function

        Private Function CreateBoundForToStatementOperation(boundForToStatement As BoundForToStatement) As IForLoopStatement
            Dim before As Lazy(Of ImmutableArray(Of IOperation)) = New Lazy(Of ImmutableArray(Of IOperation))(
                Function()
                    Return GetForLoopStatementBefore(
                        boundForToStatement.ControlVariable,
                        boundForToStatement.InitialValue,
                        Create(boundForToStatement.LimitValue).Clone(),
                        Create(boundForToStatement.StepValue).Clone())
                End Function)
            Dim atLoopBottom As Lazy(Of ImmutableArray(Of IOperation)) = New Lazy(Of ImmutableArray(Of IOperation))(
                Function()
                    Return GetForLoopStatementAtLoopBottom(
                        Create(boundForToStatement.ControlVariable).Clone(),
                        boundForToStatement.StepValue,
                        boundForToStatement.OperatorsOpt)
                End Function)
            Dim locals As ImmutableArray(Of ILocalSymbol) = ImmutableArray(Of ILocalSymbol).Empty
            Dim condition As Lazy(Of IOperation) = New Lazy(Of IOperation)(
                Function()
                    Return GetForWhileUntilLoopStatementCondition(
                        boundForToStatement.ControlVariable,
                        Create(boundForToStatement.ControlVariable).Clone(),
                        boundForToStatement.LimitValue,
                        boundForToStatement.StepValue,
                        Create(boundForToStatement.StepValue).Clone(),
                        boundForToStatement.OperatorsOpt)
                End Function)
            Dim loopKind As LoopKind = LoopKind.For
            Dim body As Lazy(Of IOperation) = New Lazy(Of IOperation)(Function() Create(boundForToStatement.Body))
            Dim syntax As SyntaxNode = boundForToStatement.Syntax
            Dim type As ITypeSymbol = Nothing
            Dim constantValue As [Optional](Of Object) = New [Optional](Of Object)()
            Return New LazyForLoopStatement(before, atLoopBottom, locals, condition, loopKind, body, _semanticModel, syntax, type, constantValue)
        End Function

        Private Function CreateBoundForEachStatementOperation(boundForEachStatement As BoundForEachStatement) As IForEachLoopStatement
            Dim iterationVariable As ILocalSymbol = Nothing ' Manual
            Dim collection As Lazy(Of IOperation) = New Lazy(Of IOperation)(Function() Create(boundForEachStatement.Collection))
            Dim loopKind As LoopKind = LoopKind.ForEach
            Dim body As Lazy(Of IOperation) = New Lazy(Of IOperation)(Function() Create(boundForEachStatement.Body))
            Dim syntax As SyntaxNode = boundForEachStatement.Syntax
            Dim type As ITypeSymbol = Nothing
            Dim constantValue As [Optional](Of Object) = New [Optional](Of Object)()
            Return New LazyForEachLoopStatement(iterationVariable, collection, loopKind, body, _semanticModel, syntax, type, constantValue)
        End Function

        Private Function CreateBoundTryStatementOperation(boundTryStatement As BoundTryStatement) As ITryStatement
            Dim body As Lazy(Of IBlockStatement) = New Lazy(Of IBlockStatement)(Function() DirectCast(Create(boundTryStatement.TryBlock), IBlockStatement))
            Dim catches As Lazy(Of ImmutableArray(Of ICatchClause)) = New Lazy(Of ImmutableArray(Of ICatchClause))(Function() boundTryStatement.CatchBlocks.SelectAsArray(Function(n) DirectCast(Create(n), ICatchClause)))
            Dim finallyHandler As Lazy(Of IBlockStatement) = New Lazy(Of IBlockStatement)(Function() DirectCast(Create(boundTryStatement.FinallyBlockOpt), IBlockStatement))
            Dim syntax As SyntaxNode = boundTryStatement.Syntax
            Dim type As ITypeSymbol = Nothing
            Dim constantValue As [Optional](Of Object) = New [Optional](Of Object)()
            Return New LazyTryStatement(body, catches, finallyHandler, _semanticModel, syntax, type, constantValue)
        End Function

        Private Function CreateBoundCatchBlockOperation(boundCatchBlock As BoundCatchBlock) As ICatchClause
            Dim handler As Lazy(Of IBlockStatement) = New Lazy(Of IBlockStatement)(Function() DirectCast(Create(boundCatchBlock.Body), IBlockStatement))
            Dim caughtType As ITypeSymbol = Nothing ' Manual
            Dim filter As Lazy(Of IOperation) = New Lazy(Of IOperation)(Function() Create(boundCatchBlock.ExceptionFilterOpt))
            Dim exceptionLocal As ILocalSymbol = boundCatchBlock.LocalOpt
            Dim syntax As SyntaxNode = boundCatchBlock.Syntax
            Dim type As ITypeSymbol = Nothing
            Dim constantValue As [Optional](Of Object) = New [Optional](Of Object)()
            Return New LazyCatchClause(handler, caughtType, filter, exceptionLocal, _semanticModel, syntax, type, constantValue)
        End Function

        Private Function CreateBoundBlockOperation(boundBlock As BoundBlock) As IBlockStatement
            Dim statements As Lazy(Of ImmutableArray(Of IOperation)) = New Lazy(Of ImmutableArray(Of IOperation))(
                Function()
                    Return boundBlock.Statements.Select(Function(n) Create(n)).Where(Function(s) s.Kind <> OperationKind.None).ToImmutableArray()
                End Function)
            Dim locals As ImmutableArray(Of ILocalSymbol) = boundBlock.Locals.As(Of ILocalSymbol)()
            Dim syntax As SyntaxNode = boundBlock.Syntax
            Dim type As ITypeSymbol = Nothing
            Dim constantValue As [Optional](Of Object) = New [Optional](Of Object)()
            Return New LazyBlockStatement(statements, locals, _semanticModel, syntax, type, constantValue)
        End Function

        Private Function CreateBoundBadStatementOperation(boundBadStatement As BoundBadStatement) As IInvalidStatement
            Dim children As Lazy(Of ImmutableArray(Of IOperation)) = New Lazy(Of ImmutableArray(Of IOperation))(
                Function()
                    Dim builder As ArrayBuilder(Of IOperation) = ArrayBuilder(Of IOperation).GetInstance(boundBadStatement.ChildBoundNodes.Length)
                    For Each childNode In boundBadStatement.ChildBoundNodes
                        Dim operation = Create(childNode)
                        If operation IsNot Nothing Then
                            builder.Add(operation)
                        End If
                    Next

                    Return builder.ToImmutableAndFree()
                End Function)
            Dim syntax As SyntaxNode = boundBadStatement.Syntax
            Dim type As ITypeSymbol = Nothing
            Dim constantValue As [Optional](Of Object) = New [Optional](Of Object)()
            Return New LazyInvalidStatement(children, _semanticModel, syntax, type, constantValue)
        End Function

        Private Function CreateBoundReturnStatementOperation(boundReturnStatement As BoundReturnStatement) As IReturnStatement
            Dim returnedValue As Lazy(Of IOperation) = New Lazy(Of IOperation)(Function() Create(boundReturnStatement.ExpressionOpt))
            Dim syntax As SyntaxNode = boundReturnStatement.Syntax
            Dim type As ITypeSymbol = Nothing
            Dim constantValue As [Optional](Of Object) = New [Optional](Of Object)()
            Return New LazyReturnStatement(OperationKind.ReturnStatement, returnedValue, _semanticModel, syntax, type, constantValue)
        End Function

        Private Function CreateBoundThrowStatementOperation(boundThrowStatement As BoundThrowStatement) As IThrowStatement
            Dim thrownObject As Lazy(Of IOperation) = New Lazy(Of IOperation)(Function() Create(boundThrowStatement.ExpressionOpt))
            Dim syntax As SyntaxNode = boundThrowStatement.Syntax
            Dim type As ITypeSymbol = Nothing
            Dim constantValue As [Optional](Of Object) = New [Optional](Of Object)()
            Return New LazyThrowStatement(thrownObject, _semanticModel, syntax, type, constantValue)
        End Function

        Private Function CreateBoundWhileStatementOperation(boundWhileStatement As BoundWhileStatement) As IWhileUntilLoopStatement
            Dim isTopTest As Boolean = True
            Dim isWhile As Boolean = True
            Dim condition As Lazy(Of IOperation) = New Lazy(Of IOperation)(Function() Create(boundWhileStatement.Condition))
            Dim loopKind As LoopKind = LoopKind.WhileUntil
            Dim body As Lazy(Of IOperation) = New Lazy(Of IOperation)(Function() Create(boundWhileStatement.Body))
            Dim syntax As SyntaxNode = boundWhileStatement.Syntax
            Dim type As ITypeSymbol = Nothing
            Dim constantValue As [Optional](Of Object) = New [Optional](Of Object)()
            Return New LazyWhileUntilLoopStatement(isTopTest, isWhile, condition, loopKind, body, _semanticModel, syntax, type, constantValue)
        End Function

        Private Function CreateBoundDimStatementOperation(boundDimStatement As BoundDimStatement) As IVariableDeclarationStatement
            Dim declarations As Lazy(Of ImmutableArray(Of IVariableDeclaration)) = New Lazy(Of ImmutableArray(Of IVariableDeclaration))(Function() GetVariableDeclarationStatementVariables(boundDimStatement))
            Dim syntax As SyntaxNode = boundDimStatement.Syntax
            Dim type As ITypeSymbol = Nothing
            Dim constantValue As [Optional](Of Object) = New [Optional](Of Object)()
            Return New LazyVariableDeclarationStatement(declarations, _semanticModel, syntax, type, constantValue)
        End Function

        Private Function CreateBoundYieldStatementOperation(boundYieldStatement As BoundYieldStatement) As IReturnStatement
            Dim returnedValue As Lazy(Of IOperation) = New Lazy(Of IOperation)(Function() Create(boundYieldStatement.Expression))
            Dim syntax As SyntaxNode = boundYieldStatement.Syntax
            Dim type As ITypeSymbol = Nothing
            Dim constantValue As [Optional](Of Object) = New [Optional](Of Object)()
            Return New LazyReturnStatement(OperationKind.YieldReturnStatement, returnedValue, _semanticModel, syntax, type, constantValue)
        End Function

        Private Function CreateBoundLabelStatementOperation(boundLabelStatement As BoundLabelStatement) As ILabelStatement
            Dim label As ILabelSymbol = boundLabelStatement.Label
            Dim labeledStatement As Lazy(Of IOperation) = New Lazy(Of IOperation)(Function() Nothing)
            Dim syntax As SyntaxNode = boundLabelStatement.Syntax
            Dim type As ITypeSymbol = Nothing
            Dim constantValue As [Optional](Of Object) = New [Optional](Of Object)()
            Return New LazyLabelStatement(label, labeledStatement, _semanticModel, syntax, type, constantValue)
        End Function

        Private Function CreateBoundGotoStatementOperation(boundGotoStatement As BoundGotoStatement) As IBranchStatement
            Dim target As ILabelSymbol = boundGotoStatement.Label
            Dim branchKind As BranchKind = BranchKind.GoTo
            Dim syntax As SyntaxNode = boundGotoStatement.Syntax
            Dim type As ITypeSymbol = Nothing
            Dim constantValue As [Optional](Of Object) = New [Optional](Of Object)()
            Return New BranchStatement(target, branchKind, _semanticModel, syntax, type, constantValue)
        End Function

        Private Function CreateBoundContinueStatementOperation(boundContinueStatement As BoundContinueStatement) As IBranchStatement
            Dim target As ILabelSymbol = boundContinueStatement.Label
            Dim branchKind As BranchKind = BranchKind.Continue
            Dim syntax As SyntaxNode = boundContinueStatement.Syntax
            Dim type As ITypeSymbol = Nothing
            Dim constantValue As [Optional](Of Object) = New [Optional](Of Object)()
            Return New BranchStatement(target, branchKind, _semanticModel, syntax, type, constantValue)
        End Function

        Private Function CreateBoundExitStatementOperation(boundExitStatement As BoundExitStatement) As IBranchStatement
            Dim target As ILabelSymbol = boundExitStatement.Label
            Dim branchKind As BranchKind = BranchKind.Break
            Dim syntax As SyntaxNode = boundExitStatement.Syntax
            Dim type As ITypeSymbol = Nothing
            Dim constantValue As [Optional](Of Object) = New [Optional](Of Object)()
            Return New BranchStatement(target, branchKind, _semanticModel, syntax, type, constantValue)
        End Function

        Private Function CreateBoundSyncLockStatementOperation(boundSyncLockStatement As BoundSyncLockStatement) As ILockStatement
            Dim lockedObject As Lazy(Of IOperation) = New Lazy(Of IOperation)(Function() Create(boundSyncLockStatement.LockExpression))
            Dim body As Lazy(Of IOperation) = New Lazy(Of IOperation)(Function() Create(boundSyncLockStatement.Body))
            Dim syntax As SyntaxNode = boundSyncLockStatement.Syntax
            Dim type As ITypeSymbol = Nothing
            Dim constantValue As [Optional](Of Object) = New [Optional](Of Object)()
            Return New LazyLockStatement(lockedObject, body, _semanticModel, syntax, type, constantValue)
        End Function

        Private Function CreateBoundNoOpStatementOperation(boundNoOpStatement As BoundNoOpStatement) As IEmptyStatement
            Dim syntax As SyntaxNode = boundNoOpStatement.Syntax
            Dim type As ITypeSymbol = Nothing
            Dim constantValue As [Optional](Of Object) = New [Optional](Of Object)()
            Return New EmptyStatement(_semanticModel, syntax, type, constantValue)
        End Function

        Private Function CreateBoundStopStatementOperation(boundStopStatement As BoundStopStatement) As IStopStatement
            Dim syntax As SyntaxNode = boundStopStatement.Syntax
            Dim type As ITypeSymbol = Nothing
            Dim constantValue As [Optional](Of Object) = New [Optional](Of Object)()
            Return New StopStatement(_semanticModel, syntax, type, constantValue)
        End Function

        Private Function CreateBoundEndStatementOperation(boundEndStatement As BoundEndStatement) As IEndStatement
            Dim syntax As SyntaxNode = boundEndStatement.Syntax
            Dim type As ITypeSymbol = Nothing
            Dim constantValue As [Optional](Of Object) = New [Optional](Of Object)()
            Return New EndStatement(_semanticModel, syntax, type, constantValue)
        End Function

        Private Function CreateBoundWithStatementOperation(boundWithStatement As BoundWithStatement) As IWithStatement
            Dim body As Lazy(Of IOperation) = New Lazy(Of IOperation)(Function() Create(boundWithStatement.Body))
            Dim value As Lazy(Of IOperation) = New Lazy(Of IOperation)(Function() Create(boundWithStatement.OriginalExpression))
            Dim syntax As SyntaxNode = boundWithStatement.Syntax
            Dim type As ITypeSymbol = Nothing
            Dim constantValue As [Optional](Of Object) = New [Optional](Of Object)()
            Return New LazyWithStatement(body, value, _semanticModel, syntax, type, constantValue)
        End Function

        Private Function CreateBoundUsingStatementOperation(boundUsingStatement As BoundUsingStatement) As IUsingStatement
            Dim body As Lazy(Of IOperation) = New Lazy(Of IOperation)(Function() Create(boundUsingStatement.Body))
            Dim declaration As Lazy(Of IVariableDeclarationStatement) = New Lazy(Of IVariableDeclarationStatement)(
                Function()
                    Return GetUsingStatementDeclaration(boundUsingStatement.ResourceList, DirectCast(boundUsingStatement.Syntax, UsingBlockSyntax).UsingStatement)
                End Function)
            Dim value As Lazy(Of IOperation) = New Lazy(Of IOperation)(Function() Create(boundUsingStatement.ResourceExpressionOpt))
            Dim syntax As SyntaxNode = boundUsingStatement.Syntax
            Dim type As ITypeSymbol = Nothing
            Dim constantValue As [Optional](Of Object) = New [Optional](Of Object)()
            Return New LazyUsingStatement(body, declaration, value, _semanticModel, syntax, type, constantValue)
        End Function

        Private Function CreateBoundExpressionStatementOperation(boundExpressionStatement As BoundExpressionStatement) As IExpressionStatement
            Dim expression As Lazy(Of IOperation) = New Lazy(Of IOperation)(Function() Create(boundExpressionStatement.Expression))
            Dim syntax As SyntaxNode = boundExpressionStatement.Syntax
            Dim type As ITypeSymbol = Nothing
            Dim constantValue As [Optional](Of Object) = New [Optional](Of Object)()
            Return New LazyExpressionStatement(expression, _semanticModel, syntax, type, constantValue)
        End Function

        Private Function CreateBoundRaiseEventStatementOperation(boundRaiseEventStatement As BoundRaiseEventStatement) As IExpressionStatement
            Dim expression As Lazy(Of IOperation) = New Lazy(Of IOperation)(Function() Create(boundRaiseEventStatement.EventInvocation))
            Dim syntax As SyntaxNode = boundRaiseEventStatement.Syntax
            Dim type As ITypeSymbol = Nothing
            Dim constantValue As [Optional](Of Object) = New [Optional](Of Object)()
            Return New LazyExpressionStatement(expression, _semanticModel, syntax, type, constantValue)
        End Function

        Private Function CreateBoundAddHandlerStatementOperation(boundAddHandlerStatement As BoundAddHandlerStatement) As IExpressionStatement
            Dim expression As Lazy(Of IOperation) = New Lazy(Of IOperation)(Function() GetAddHandlerStatementExpression(boundAddHandlerStatement))
            Dim syntax As SyntaxNode = boundAddHandlerStatement.Syntax
            Dim type As ITypeSymbol = Nothing
            Dim constantValue As [Optional](Of Object) = New [Optional](Of Object)()
            Return New LazyExpressionStatement(expression, _semanticModel, syntax, type, constantValue)
        End Function

        Private Function CreateBoundRemoveHandlerStatementOperation(boundRemoveHandlerStatement As BoundRemoveHandlerStatement) As IExpressionStatement
            Dim expression As Lazy(Of IOperation) = New Lazy(Of IOperation)(Function() GetRemoveStatementExpression(boundRemoveHandlerStatement))
            Dim syntax As SyntaxNode = boundRemoveHandlerStatement.Syntax
            Dim type As ITypeSymbol = Nothing
            Dim constantValue As [Optional](Of Object) = New [Optional](Of Object)()
            Return New LazyExpressionStatement(expression, _semanticModel, syntax, type, constantValue)
        End Function

        Private Function CreateBoundTupleExpressionOperation(boundTupleExpression As BoundTupleExpression) As ITupleExpression
            Dim elements As New Lazy(Of ImmutableArray(Of IOperation))(Function() boundTupleExpression.Arguments.SelectAsArray(Function(element) Create(element)))
            Dim syntax As SyntaxNode = boundTupleExpression.Syntax
            Dim type As ITypeSymbol = boundTupleExpression.Type
            Dim constantValue As [Optional](Of Object) = Nothing
            Return New LazyTupleExpression(elements, _semanticModel, syntax, type, constantValue)
        End Function

        Private Function CreateBoundInterpolatedStringExpressionOperation(boundInterpolatedString As BoundInterpolatedStringExpression) As IInterpolatedStringExpression
            Dim parts As New Lazy(Of ImmutableArray(Of IInterpolatedStringContent))(
                Function()
                    Return boundInterpolatedString.Contents.SelectAsArray(Function(interpolatedStringContent) CreateBoundInterpolatedStringContentOperation(interpolatedStringContent))
                End Function)

            Dim syntax As SyntaxNode = boundInterpolatedString.Syntax
            Dim type As ITypeSymbol = boundInterpolatedString.Type
            Dim constantValue As [Optional](Of Object) = ConvertToOptional(boundInterpolatedString.ConstantValueOpt)
            Return New LazyInterpolatedStringExpression(parts, _semanticModel, syntax, type, constantValue)
        End Function

        Private Function CreateBoundInterpolatedStringContentOperation(boundNode As BoundNode) As IInterpolatedStringContent
            If boundNode.Kind = BoundKind.Interpolation Then
                Return DirectCast(Create(boundNode), IInterpolatedStringContent)
            Else
                Return CreateBoundInterpolatedStringTextOperation(boundNode)
            End If
        End Function

        Private Function CreateBoundInterpolationOperation(boundInterpolation As BoundInterpolation) As IInterpolation
            Dim expression As Lazy(Of IOperation) = New Lazy(Of IOperation)(Function() Create(boundInterpolation.Expression))
            Dim alignment As Lazy(Of IOperation) = New Lazy(Of IOperation)(Function() Create(boundInterpolation.AlignmentOpt))
            Dim format As Lazy(Of IOperation) = New Lazy(Of IOperation)(Function() Create(boundInterpolation.FormatStringOpt))
            Dim syntax As SyntaxNode = boundInterpolation.Syntax
            Dim type As ITypeSymbol = Nothing
            Dim constantValue As [Optional](Of Object) = Nothing
            Return New LazyInterpolation(expression, alignment, format, _semanticModel, syntax, type, constantValue)
        End Function

        Private Function CreateBoundInterpolatedStringTextOperation(boundNode As BoundNode) As IInterpolatedStringText
            Dim text As Lazy(Of IOperation) = New Lazy(Of IOperation)(Function() Create(boundNode))
            Dim syntax As SyntaxNode = boundNode.Syntax
            Dim type As ITypeSymbol = Nothing
            Dim constantValue As [Optional](Of Object) = Nothing
            Return New LazyInterpolatedStringText(text, _semanticModel, syntax, type, constantValue)
        End Function

        Private Function CreateBoundAnonymousTypeCreationExpressionOperation(boundAnonymousTypeCreationExpression As BoundAnonymousTypeCreationExpression) As IAnonymousObjectCreationExpression
            Dim initializers As Lazy(Of ImmutableArray(Of IOperation)) = New Lazy(Of ImmutableArray(Of IOperation))(
                Function()
                    Return GetAnonymousTypeCreationInitializers(boundAnonymousTypeCreationExpression)
                End Function)

            Dim syntax As SyntaxNode = boundAnonymousTypeCreationExpression.Syntax
            Dim type As ITypeSymbol = boundAnonymousTypeCreationExpression.Type
            Dim constantValue As [Optional](Of Object) = ConvertToOptional(boundAnonymousTypeCreationExpression.ConstantValueOpt)
            Return New LazyAnonymousObjectCreationExpression(initializers, _semanticModel, syntax, type, constantValue)
        End Function

        Private Function CreateBoundAnonymousTypePropertyAccessOperation(boundAnonymousTypePropertyAccess As BoundAnonymousTypePropertyAccess) As IPropertyReferenceExpression
            Dim instance As Lazy(Of IOperation) = New Lazy(Of IOperation)(Function() Nothing)
            Dim [property] As IPropertySymbol = DirectCast(boundAnonymousTypePropertyAccess.ExpressionSymbol, IPropertySymbol)
            Dim argumentsInEvaluationOrder As Lazy(Of ImmutableArray(Of IArgument)) = New Lazy(Of ImmutableArray(Of IArgument))(Function() ImmutableArray(Of IArgument).Empty)
            Dim syntax As SyntaxNode = boundAnonymousTypePropertyAccess.Syntax
            Dim type As ITypeSymbol = boundAnonymousTypePropertyAccess.Type
            Dim constantValue As [Optional](Of Object) = ConvertToOptional(boundAnonymousTypePropertyAccess.ConstantValueOpt)
            Return New LazyPropertyReferenceExpression([property], instance, [property], argumentsInEvaluationOrder, _semanticModel, syntax, type, constantValue)
        End Function
    End Class
End Namespace

<|MERGE_RESOLUTION|>--- conflicted
+++ resolved
@@ -712,11 +712,7 @@
             Dim syntax As SyntaxNode = boundLateMemberAccess.Syntax
             Dim type As ITypeSymbol = boundLateMemberAccess.Type
             Dim constantValue As [Optional](Of Object) = ConvertToOptional(boundLateMemberAccess.ConstantValueOpt)
-<<<<<<< HEAD
-            Return New LazyLateBoundMemberReferenceExpression(instance, memberName, _semanticModel, syntax, type, constantValue)
-=======
-            Return New LazyDynamicMemberReferenceExpression(instance, memberName, typeArguments, containingType, syntax, type, constantValue)
->>>>>>> 68e37cf1
+            Return New LazyDynamicMemberReferenceExpression(instance, memberName, typeArguments, containingType, _semanticModel, syntax, type, constantValue)
         End Function
 
         Private Function CreateBoundFieldInitializerOperation(boundFieldInitializer As BoundFieldInitializer) As IFieldInitializer
