﻿<?xml version="1.0" encoding="utf-8"?>
<xliff xmlns="urn:oasis:names:tc:xliff:document:1.2" xmlns:xsi="http://www.w3.org/2001/XMLSchema-instance" version="1.2" xsi:schemaLocation="urn:oasis:names:tc:xliff:document:1.2 xliff-core-1.2-transitional.xsd">
  <file datatype="xml" source-language="en" target-language="ko" original="../CSharpResources.resx">
    <body>
      <trans-unit id="IDS_NULL">
        <source>&lt;null&gt;</source>
        <target state="translated">&lt;null&gt;</target>
        <note />
      </trans-unit>
      <trans-unit id="IDS_ThrowExpression">
        <source>&lt;throw expression&gt;</source>
        <target state="translated">&lt;Throw 식&gt;</target>
        <note />
      </trans-unit>
      <trans-unit id="IDS_RELATEDERROR">
        <source>(Location of symbol related to previous error)</source>
        <target state="translated">(이전 오류와 관련된 기호 위치)</target>
        <note />
      </trans-unit>
      <trans-unit id="IDS_RELATEDWARNING">
        <source>(Location of symbol related to previous warning)</source>
        <target state="translated">(이전 경고와 관련된 기호 위치)</target>
        <note />
      </trans-unit>
      <trans-unit id="IDS_XMLIGNORED">
        <source>&lt;!-- Badly formed XML comment ignored for member "{0}" --&gt;</source>
        <target state="translated">&lt;!-- "{0}" 멤버에 대해 잘못된 형식의 XML 주석은 무시됩니다. --&gt;</target>
        <note />
      </trans-unit>
      <trans-unit id="IDS_XMLIGNORED2">
        <source> Badly formed XML file "{0}" cannot be included </source>
        <target state="translated"> 잘못된 형식의 XML 파일 "{0}"을(를) 포함할 수 없습니다. </target>
        <note />
      </trans-unit>
      <trans-unit id="IDS_XMLFAILEDINCLUDE">
        <source> Failed to insert some or all of included XML </source>
        <target state="translated"> 포함된 XML의 일부 또는 전부를 삽입하지 못했습니다. </target>
        <note />
      </trans-unit>
      <trans-unit id="IDS_XMLBADINCLUDE">
        <source> Include tag is invalid </source>
        <target state="translated"> Include 태그가 잘못되었습니다. </target>
        <note />
      </trans-unit>
      <trans-unit id="IDS_XMLNOINCLUDE">
        <source> No matching elements were found for the following include tag </source>
        <target state="translated"> 다음 include 태그와 짝이 맞는 요소를 찾을 수 없습니다. </target>
        <note />
      </trans-unit>
      <trans-unit id="IDS_XMLMISSINGINCLUDEFILE">
        <source>Missing file attribute</source>
        <target state="translated">파일 특성이 없습니다.</target>
        <note />
      </trans-unit>
      <trans-unit id="IDS_XMLMISSINGINCLUDEPATH">
        <source>Missing path attribute</source>
        <target state="translated">path 특성이 없습니다.</target>
        <note />
      </trans-unit>
      <trans-unit id="IDS_GlobalNamespace">
        <source>&lt;global namespace&gt;</source>
        <target state="translated">&lt;전역 네임스페이스&gt;</target>
        <note />
      </trans-unit>
      <trans-unit id="IDS_FeatureGenerics">
        <source>generics</source>
        <target state="translated">제네릭</target>
        <note />
      </trans-unit>
      <trans-unit id="IDS_FeatureAnonDelegates">
        <source>anonymous methods</source>
        <target state="translated">무명 메서드</target>
        <note />
      </trans-unit>
      <trans-unit id="IDS_FeatureModuleAttrLoc">
        <source>module as an attribute target specifier</source>
        <target state="translated">모듈(특성 대상 지정자)</target>
        <note />
      </trans-unit>
      <trans-unit id="IDS_FeatureGlobalNamespace">
        <source>namespace alias qualifier</source>
        <target state="translated">네임스페이스 별칭 한정자</target>
        <note />
      </trans-unit>
      <trans-unit id="IDS_FeatureFixedBuffer">
        <source>fixed size buffers</source>
        <target state="translated">고정 크기 버퍼</target>
        <note />
      </trans-unit>
      <trans-unit id="IDS_FeaturePragma">
        <source>#pragma</source>
        <target state="translated">#pragma</target>
        <note />
      </trans-unit>
      <trans-unit id="IDS_FeatureStaticClasses">
        <source>static classes</source>
        <target state="translated">정적 클래스</target>
        <note />
      </trans-unit>
      <trans-unit id="IDS_FeatureReadOnlyStructs">
        <source>readonly structs</source>
        <target state="translated">읽기 전용 구조체</target>
        <note />
      </trans-unit>
      <trans-unit id="IDS_FeaturePartialTypes">
        <source>partial types</source>
        <target state="translated">부분 형식(Partial Type)</target>
        <note />
      </trans-unit>
      <trans-unit id="IDS_FeatureAsync">
        <source>async function</source>
        <target state="translated">비동기 함수</target>
        <note />
      </trans-unit>
      <trans-unit id="IDS_FeatureSwitchOnBool">
        <source>switch on boolean type</source>
        <target state="translated">부울 형식으로 전환</target>
        <note />
      </trans-unit>
      <trans-unit id="IDS_MethodGroup">
        <source>method group</source>
        <target state="translated">메서드 그룹</target>
        <note />
      </trans-unit>
      <trans-unit id="IDS_AnonMethod">
        <source>anonymous method</source>
        <target state="translated">무명 메서드</target>
        <note />
      </trans-unit>
      <trans-unit id="IDS_Lambda">
        <source>lambda expression</source>
        <target state="translated">람다 식</target>
        <note />
      </trans-unit>
      <trans-unit id="IDS_Collection">
        <source>collection</source>
        <target state="translated">컬렉션</target>
        <note />
      </trans-unit>
      <trans-unit id="IDS_FeaturePropertyAccessorMods">
        <source>access modifiers on properties</source>
        <target state="translated">속성에 대한 액세스 한정자</target>
        <note />
      </trans-unit>
      <trans-unit id="IDS_FeatureExternAlias">
        <source>extern alias</source>
        <target state="translated">extern 별칭</target>
        <note />
      </trans-unit>
      <trans-unit id="IDS_FeatureIterators">
        <source>iterators</source>
        <target state="translated">반복기</target>
        <note />
      </trans-unit>
      <trans-unit id="IDS_FeatureDefault">
        <source>default operator</source>
        <target state="translated">기본 연산자</target>
        <note />
      </trans-unit>
      <trans-unit id="IDS_FeatureDefaultLiteral">
        <source>default literal</source>
        <target state="translated">기본 리터럴</target>
        <note />
      </trans-unit>
      <trans-unit id="IDS_FeaturePrivateProtected">
        <source>private protected</source>
        <target state="translated">private protected</target>
        <note />
      </trans-unit>
      <trans-unit id="IDS_FeatureNullable">
        <source>nullable types</source>
        <target state="translated">nullable 형식</target>
        <note />
      </trans-unit>
      <trans-unit id="IDS_FeaturePatternMatching">
        <source>pattern matching</source>
        <target state="translated">패턴 일치</target>
        <note />
      </trans-unit>
      <trans-unit id="IDS_FeatureExpressionBodiedAccessor">
        <source>expression body property accessor</source>
        <target state="translated">식 본문 속성 접근자</target>
        <note />
      </trans-unit>
      <trans-unit id="IDS_FeatureExpressionBodiedDeOrConstructor">
        <source>expression body constructor and destructor</source>
        <target state="translated">식 본문 생성자 및 소멸자</target>
        <note />
      </trans-unit>
      <trans-unit id="IDS_FeatureThrowExpression">
        <source>throw expression</source>
        <target state="translated">Throw 식</target>
        <note />
      </trans-unit>
      <trans-unit id="IDS_FeatureImplicitArray">
        <source>implicitly typed array</source>
        <target state="translated">암시적으로 형식화된 배열</target>
        <note />
      </trans-unit>
      <trans-unit id="IDS_FeatureImplicitLocal">
        <source>implicitly typed local variable</source>
        <target state="translated">암시적으로 형식화된 지역 변수</target>
        <note />
      </trans-unit>
      <trans-unit id="IDS_FeatureAnonymousTypes">
        <source>anonymous types</source>
        <target state="translated">익명 형식</target>
        <note />
      </trans-unit>
      <trans-unit id="IDS_FeatureAutoImplementedProperties">
        <source>automatically implemented properties</source>
        <target state="translated">자동으로 구현된 속성</target>
        <note />
      </trans-unit>
      <trans-unit id="IDS_FeatureReadonlyAutoImplementedProperties">
        <source>readonly automatically implemented properties</source>
        <target state="translated">자동으로 구현된 읽기 전용 속성</target>
        <note />
      </trans-unit>
      <trans-unit id="IDS_FeatureObjectInitializer">
        <source>object initializer</source>
        <target state="translated">개체 이니셜라이저</target>
        <note />
      </trans-unit>
      <trans-unit id="IDS_FeatureCollectionInitializer">
        <source>collection initializer</source>
        <target state="translated">컬렉션 이니셜라이저</target>
        <note />
      </trans-unit>
      <trans-unit id="IDS_FeatureQueryExpression">
        <source>query expression</source>
        <target state="translated">쿼리 식</target>
        <note />
      </trans-unit>
      <trans-unit id="IDS_FeatureExtensionMethod">
        <source>extension method</source>
        <target state="translated">확장 메서드</target>
        <note />
      </trans-unit>
      <trans-unit id="IDS_FeaturePartialMethod">
        <source>partial method</source>
        <target state="translated">부분 메서드(Partial Method)</target>
        <note />
      </trans-unit>
      <trans-unit id="IDS_SK_METHOD">
        <source>method</source>
        <target state="translated">메서드</target>
        <note />
      </trans-unit>
      <trans-unit id="IDS_SK_TYPE">
        <source>type</source>
        <target state="translated">형식</target>
        <note />
      </trans-unit>
      <trans-unit id="IDS_SK_NAMESPACE">
        <source>namespace</source>
        <target state="translated">네임스페이스</target>
        <note />
      </trans-unit>
      <trans-unit id="IDS_SK_FIELD">
        <source>field</source>
        <target state="translated">필드</target>
        <note />
      </trans-unit>
      <trans-unit id="IDS_SK_PROPERTY">
        <source>property</source>
        <target state="translated">속성</target>
        <note />
      </trans-unit>
      <trans-unit id="IDS_SK_UNKNOWN">
        <source>element</source>
        <target state="translated">요소</target>
        <note />
      </trans-unit>
      <trans-unit id="IDS_SK_VARIABLE">
        <source>variable</source>
        <target state="translated">변수</target>
        <note />
      </trans-unit>
      <trans-unit id="IDS_SK_LABEL">
        <source>label</source>
        <target state="translated">레이블</target>
        <note />
      </trans-unit>
      <trans-unit id="IDS_SK_EVENT">
        <source>event</source>
        <target state="translated">이벤트</target>
        <note />
      </trans-unit>
      <trans-unit id="IDS_SK_TYVAR">
        <source>type parameter</source>
        <target state="translated">형식 매개 변수</target>
        <note />
      </trans-unit>
      <trans-unit id="IDS_SK_ALIAS">
        <source>using alias</source>
        <target state="translated">using 별칭</target>
        <note />
      </trans-unit>
      <trans-unit id="IDS_SK_EXTERNALIAS">
        <source>extern alias</source>
        <target state="translated">extern 별칭</target>
        <note />
      </trans-unit>
      <trans-unit id="IDS_SK_CONSTRUCTOR">
        <source>constructor</source>
        <target state="translated">생성자</target>
        <note />
      </trans-unit>
      <trans-unit id="IDS_FOREACHLOCAL">
        <source>foreach iteration variable</source>
        <target state="translated">foreach 반복 변수</target>
        <note />
      </trans-unit>
      <trans-unit id="IDS_FIXEDLOCAL">
        <source>fixed variable</source>
        <target state="translated">fixed 변수</target>
        <note />
      </trans-unit>
      <trans-unit id="IDS_USINGLOCAL">
        <source>using variable</source>
        <target state="translated">using 변수</target>
        <note />
      </trans-unit>
      <trans-unit id="IDS_Contravariant">
        <source>contravariant</source>
        <target state="translated">반공변(contravariant)</target>
        <note />
      </trans-unit>
      <trans-unit id="IDS_Contravariantly">
        <source>contravariantly</source>
        <target state="translated">반공변(contravariant) 방식</target>
        <note />
      </trans-unit>
      <trans-unit id="IDS_Covariant">
        <source>covariant</source>
        <target state="translated">공변(covariant)</target>
        <note />
      </trans-unit>
      <trans-unit id="IDS_Covariantly">
        <source>covariantly</source>
        <target state="translated">공변(covariant) 방식</target>
        <note />
      </trans-unit>
      <trans-unit id="IDS_Invariantly">
        <source>invariantly</source>
        <target state="translated">불변(invariantly)</target>
        <note />
      </trans-unit>
      <trans-unit id="IDS_FeatureDynamic">
        <source>dynamic</source>
        <target state="translated">동적</target>
        <note />
      </trans-unit>
      <trans-unit id="IDS_FeatureNamedArgument">
        <source>named argument</source>
        <target state="translated">명명된 인수</target>
        <note />
      </trans-unit>
      <trans-unit id="IDS_FeatureOptionalParameter">
        <source>optional parameter</source>
        <target state="translated">선택적 매개 변수</target>
        <note />
      </trans-unit>
      <trans-unit id="IDS_FeatureExceptionFilter">
        <source>exception filter</source>
        <target state="translated">예외 필터</target>
        <note />
      </trans-unit>
      <trans-unit id="IDS_FeatureTypeVariance">
        <source>type variance</source>
        <target state="translated">형식 가변성(variance)</target>
        <note />
      </trans-unit>
      <trans-unit id="XML_InvalidToken">
        <source>The character(s) '{0}' cannot be used at this location.</source>
        <target state="translated">{0}' 문자를 이 위치에 사용할 수 없습니다.</target>
        <note />
      </trans-unit>
      <trans-unit id="XML_IncorrectComment">
        <source>Incorrect syntax was used in a comment.</source>
        <target state="translated">주석에 잘못된 구문이 사용되었습니다.</target>
        <note />
      </trans-unit>
      <trans-unit id="XML_InvalidCharEntity">
        <source>An invalid character was found inside an entity reference.</source>
        <target state="translated">엔터티 참조 내에서 잘못된 문자를 찾았습니다.</target>
        <note />
      </trans-unit>
      <trans-unit id="XML_ExpectedEndOfTag">
        <source>Expected '&gt;' or '/&gt;' to close tag '{0}'.</source>
        <target state="translated">{0}' 닫기 태그에 '&gt;' 또는 '/&gt;'가 필요합니다.</target>
        <note />
      </trans-unit>
      <trans-unit id="XML_ExpectedIdentifier">
        <source>An identifier was expected.</source>
        <target state="translated">식별자가 필요합니다.</target>
        <note />
      </trans-unit>
      <trans-unit id="XML_InvalidUnicodeChar">
        <source>Invalid unicode character.</source>
        <target state="translated">잘못된 유니코드 문자입니다.</target>
        <note />
      </trans-unit>
      <trans-unit id="XML_InvalidWhitespace">
        <source>Whitespace is not allowed at this location.</source>
        <target state="translated">이 위치에는 공백이 허용되지 않습니다.</target>
        <note />
      </trans-unit>
      <trans-unit id="XML_LessThanInAttributeValue">
        <source>The character '&lt;' cannot be used in an attribute value.</source>
        <target state="translated">특성 값에 '&lt;' 문자를 사용할 수 없습니다.</target>
        <note />
      </trans-unit>
      <trans-unit id="XML_MissingEqualsAttribute">
        <source>Missing equals sign between attribute and attribute value.</source>
        <target state="translated">특성과 특성 값 사이에 등호가 없습니다.</target>
        <note />
      </trans-unit>
      <trans-unit id="XML_RefUndefinedEntity_1">
        <source>Reference to undefined entity '{0}'.</source>
        <target state="translated">정의되지 않은 엔터티 '{0}'에 대한 참조입니다.</target>
        <note />
      </trans-unit>
      <trans-unit id="XML_StringLiteralNoStartQuote">
        <source>A string literal was expected, but no opening quotation mark was found.</source>
        <target state="translated">문자열 리터럴이 필요하지만 여는 큰따옴표가 없습니다.</target>
        <note />
      </trans-unit>
      <trans-unit id="XML_StringLiteralNoEndQuote">
        <source>Missing closing quotation mark for string literal.</source>
        <target state="translated">문자열 리터럴에 닫는 큰따옴표가 없습니다.</target>
        <note />
      </trans-unit>
      <trans-unit id="XML_StringLiteralNonAsciiQuote">
        <source>Non-ASCII quotations marks may not be used around string literals.</source>
        <target state="translated">ASCII가 아닌 따옴표는 문자열 리터럴 주위에 사용할 수 없습니다.</target>
        <note />
      </trans-unit>
      <trans-unit id="XML_EndTagNotExpected">
        <source>End tag was not expected at this location.</source>
        <target state="translated">이 위치에서 끝 태그가 필요하지 않습니다.</target>
        <note />
      </trans-unit>
      <trans-unit id="XML_ElementTypeMatch">
        <source>End tag '{0}' does not match the start tag '{1}'.</source>
        <target state="translated">{0}' 끝 태그가 '{1}' 시작 태그와 일치하지 않습니다.</target>
        <note />
      </trans-unit>
      <trans-unit id="XML_EndTagExpected">
        <source>Expected an end tag for element '{0}'.</source>
        <target state="translated">{0}' 요소에 대한 끝 태그가 필요합니다.</target>
        <note />
      </trans-unit>
      <trans-unit id="XML_WhitespaceMissing">
        <source>Required white space was missing.</source>
        <target state="translated">필요한 공백이 없습니다.</target>
        <note />
      </trans-unit>
      <trans-unit id="XML_ExpectedEndOfXml">
        <source>Unexpected character at this location.</source>
        <target state="translated">이 위치에 예기치 않은 문자가 있습니다.</target>
        <note />
      </trans-unit>
      <trans-unit id="XML_CDataEndTagNotAllowed">
        <source>The literal string ']]&gt;' is not allowed in element content.</source>
        <target state="translated">요소 콘텐츠에는 ']]&gt;' 리터럴 문자열이 허용되지 않습니다.</target>
        <note />
      </trans-unit>
      <trans-unit id="XML_DuplicateAttribute">
        <source>Duplicate '{0}' attribute</source>
        <target state="translated">{0}' 특성이 중복되었습니다.</target>
        <note />
      </trans-unit>
      <trans-unit id="ERR_NoMetadataFile">
        <source>Metadata file '{0}' could not be found</source>
        <target state="translated">{0}' 메타데이터 파일을 찾을 수 없습니다.</target>
        <note />
      </trans-unit>
      <trans-unit id="ERR_MetadataReferencesNotSupported">
        <source>Metadata references are not supported.</source>
        <target state="translated">메타데이터 참조는 지원되지 않습니다.</target>
        <note />
      </trans-unit>
      <trans-unit id="FTL_MetadataCantOpenFile">
        <source>Metadata file '{0}' could not be opened -- {1}</source>
        <target state="translated">{0}' 메타데이터 파일을 열 수 없습니다. {1}</target>
        <note />
      </trans-unit>
      <trans-unit id="ERR_NoTypeDef">
        <source>The type '{0}' is defined in an assembly that is not referenced. You must add a reference to assembly '{1}'.</source>
        <target state="translated">{0}' 형식이 참조되지 않은 어셈블리에 정의되었습니다. '{1}' 어셈블리에 참조를 추가해야 합니다.</target>
        <note />
      </trans-unit>
      <trans-unit id="ERR_NoTypeDefFromModule">
        <source>The type '{0}' is defined in a module that has not been added. You must add the module '{1}'.</source>
        <target state="translated">{0}' 형식이 추가되지 않은 모듈에 정의되었습니다. '{1}' 모듈을 추가해야 합니다.</target>
        <note />
      </trans-unit>
      <trans-unit id="ERR_OutputWriteFailed">
        <source>Could not write to output file '{0}' -- '{1}'</source>
        <target state="translated">출력 파일 '{0}'에 쓸 수 없습니다. '{1}'</target>
        <note />
      </trans-unit>
      <trans-unit id="ERR_MultipleEntryPoints">
        <source>Program has more than one entry point defined. Compile with /main to specify the type that contains the entry point.</source>
        <target state="translated">프로그램에 진입점이 두 개 이상 정의되어 있습니다. /main으로 컴파일하여 진입점이 포함된 형식을 지정하세요.</target>
        <note />
      </trans-unit>
      <trans-unit id="ERR_BadBinaryOps">
        <source>Operator '{0}' cannot be applied to operands of type '{1}' and '{2}'</source>
        <target state="translated">{0}' 연산자는 '{1}' 및 '{2}' 형식의 피연산자에 적용할 수 없습니다.</target>
        <note />
      </trans-unit>
      <trans-unit id="ERR_IntDivByZero">
        <source>Division by constant zero</source>
        <target state="translated">상수 0으로 나누었습니다.</target>
        <note />
      </trans-unit>
      <trans-unit id="ERR_BadIndexLHS">
        <source>Cannot apply indexing with [] to an expression of type '{0}'</source>
        <target state="translated">[]을 사용하는 인덱싱을 '{0}' 형식의 식에 적용할 수 없습니다.</target>
        <note />
      </trans-unit>
      <trans-unit id="ERR_BadIndexCount">
        <source>Wrong number of indices inside []; expected {0}</source>
        <target state="translated">[] 내부의 인덱스 수가 잘못되었습니다. {0}개가 필요합니다.</target>
        <note />
      </trans-unit>
      <trans-unit id="ERR_BadUnaryOp">
        <source>Operator '{0}' cannot be applied to operand of type '{1}'</source>
        <target state="translated">{0}' 연산자는 '{1}' 형식의 피연산자에 적용할 수 없습니다.</target>
        <note />
      </trans-unit>
      <trans-unit id="ERR_BadOpOnNullOrDefault">
        <source>Operator '{0}' cannot be applied to operand '{1}'</source>
        <target state="translated">{0}' 연산자는 '{1}' 피연산자에 적용할 수 없습니다.</target>
        <note />
      </trans-unit>
      <trans-unit id="ERR_ThisInStaticMeth">
        <source>Keyword 'this' is not valid in a static property, static method, or static field initializer</source>
        <target state="translated">정적 속성, 정적 메서드 또는 정적 필드 이니셜라이저에는 'this' 키워드를 사용할 수 없습니다.</target>
        <note />
      </trans-unit>
      <trans-unit id="ERR_ThisInBadContext">
        <source>Keyword 'this' is not available in the current context</source>
        <target state="translated">현재 컨텍스트에서는 'this' 키워드를 사용할 수 없습니다.</target>
        <note />
      </trans-unit>
      <trans-unit id="WRN_InvalidMainSig">
        <source>'{0}' has the wrong signature to be an entry point</source>
        <target state="translated">'{0}'의 시그니처가 잘못되어 진입점이 될 수 없습니다.</target>
        <note />
      </trans-unit>
      <trans-unit id="WRN_InvalidMainSig_Title">
        <source>Method has the wrong signature to be an entry point</source>
        <target state="translated">메서드의 서명이 잘못되어 진입점이 될 수 없습니다.</target>
        <note />
      </trans-unit>
      <trans-unit id="ERR_NoImplicitConv">
        <source>Cannot implicitly convert type '{0}' to '{1}'</source>
        <target state="translated">암시적으로 '{0}' 형식을 '{1}' 형식으로 변환할 수 없습니다.</target>
        <note />
      </trans-unit>
      <trans-unit id="ERR_NoExplicitConv">
        <source>Cannot convert type '{0}' to '{1}'</source>
        <target state="translated">{0}' 형식을 '{1}' 형식으로 변환할 수 없습니다.</target>
        <note />
      </trans-unit>
      <trans-unit id="ERR_ConstOutOfRange">
        <source>Constant value '{0}' cannot be converted to a '{1}'</source>
        <target state="translated">{0}' 상수 값을 '{1}'(으)로 변환할 수 없습니다.</target>
        <note />
      </trans-unit>
      <trans-unit id="ERR_AmbigBinaryOps">
        <source>Operator '{0}' is ambiguous on operands of type '{1}' and '{2}'</source>
        <target state="translated">{0}' 연산자가 모호하여 '{1}' 및 '{2}' 형식의 피연산자에 사용할 수 없습니다.</target>
        <note />
      </trans-unit>
      <trans-unit id="ERR_AmbigBinaryOpsOnDefault">
        <source>Operator '{0}' is ambiguous on operands 'default' and 'default'</source>
        <target state="translated">{0}' 연산자가 모호하여 'default' 및 'default' 피연산자에 사용할 수 없습니다.</target>
        <note />
      </trans-unit>
      <trans-unit id="ERR_AmbigUnaryOp">
        <source>Operator '{0}' is ambiguous on an operand of type '{1}'</source>
        <target state="translated">{0}' 연산자가 모호하여 '{1}' 형식의 피연산자에 사용할 수 없습니다.</target>
        <note />
      </trans-unit>
      <trans-unit id="ERR_InAttrOnOutParam">
        <source>An out parameter cannot have the In attribute</source>
        <target state="translated">out 매개 변수에는 In 특성을 사용할 수 없습니다.</target>
        <note />
      </trans-unit>
      <trans-unit id="ERR_ValueCantBeNull">
        <source>Cannot convert null to '{0}' because it is a non-nullable value type</source>
        <target state="translated">{0}'은(는) null을 허용하지 않는 값 형식이므로 null을 이 형식으로 변환할 수 없습니다.</target>
        <note />
      </trans-unit>
      <trans-unit id="ERR_NoExplicitBuiltinConv">
        <source>Cannot convert type '{0}' to '{1}' via a reference conversion, boxing conversion, unboxing conversion, wrapping conversion, or null type conversion</source>
        <target state="translated">참조 변환, boxing 변환, unboxing 변환, 래핑 변환 또는 null 형식 변환을 통해 '{0}' 형식을 '{1}'(으)로 변환할 수 없습니다.</target>
        <note />
      </trans-unit>
      <trans-unit id="FTL_DebugEmitFailure">
        <source>Unexpected error writing debug information -- '{0}'</source>
        <target state="translated">디버그 정보를 쓰는 동안 예기치 않은 오류가 발생했습니다. '{0}'</target>
        <note />
      </trans-unit>
      <trans-unit id="ERR_BadVisReturnType">
        <source>Inconsistent accessibility: return type '{1}' is less accessible than method '{0}'</source>
        <target state="translated">일관성 없는 액세스 가능성: '{1}' 반환 형식이 '{0}' 메서드보다 액세스하기 어렵습니다.</target>
        <note />
      </trans-unit>
      <trans-unit id="ERR_BadVisParamType">
        <source>Inconsistent accessibility: parameter type '{1}' is less accessible than method '{0}'</source>
        <target state="translated">일관성 없는 액세스 가능성: '{1}' 매개 변수 형식이 '{0}' 메서드보다 액세스하기 어렵습니다.</target>
        <note />
      </trans-unit>
      <trans-unit id="ERR_BadVisFieldType">
        <source>Inconsistent accessibility: field type '{1}' is less accessible than field '{0}'</source>
        <target state="translated">일관성 없는 액세스 가능성: '{1}' 필드 형식이 '{0}' 필드보다 액세스하기 어렵습니다.</target>
        <note />
      </trans-unit>
      <trans-unit id="ERR_BadVisPropertyType">
        <source>Inconsistent accessibility: property type '{1}' is less accessible than property '{0}'</source>
        <target state="translated">일관성 없는 액세스 가능성: '{1}' 속성 형식이 '{0}' 속성보다 액세스하기 어렵습니다.</target>
        <note />
      </trans-unit>
      <trans-unit id="ERR_BadVisIndexerReturn">
        <source>Inconsistent accessibility: indexer return type '{1}' is less accessible than indexer '{0}'</source>
        <target state="translated">일관성 없는 액세스 가능성: '{1}' 인덱서 반환 형식이 '{0}' 인덱서보다 액세스하기 어렵습니다.</target>
        <note />
      </trans-unit>
      <trans-unit id="ERR_BadVisIndexerParam">
        <source>Inconsistent accessibility: parameter type '{1}' is less accessible than indexer '{0}'</source>
        <target state="translated">일관성 없는 액세스 가능성: '{1}' 매개 변수 형식이 '{0}' 인덱서보다 액세스하기 어렵습니다.</target>
        <note />
      </trans-unit>
      <trans-unit id="ERR_BadVisOpReturn">
        <source>Inconsistent accessibility: return type '{1}' is less accessible than operator '{0}'</source>
        <target state="translated">일관성 없는 액세스 가능성: '{1}' 반환 형식이 '{0}' 연산자보다 액세스하기 어렵습니다.</target>
        <note />
      </trans-unit>
      <trans-unit id="ERR_BadVisOpParam">
        <source>Inconsistent accessibility: parameter type '{1}' is less accessible than operator '{0}'</source>
        <target state="translated">일관성 없는 액세스 가능성: '{1}' 매개 변수 형식이 '{0}' 연산자보다 액세스하기 어렵습니다.</target>
        <note />
      </trans-unit>
      <trans-unit id="ERR_BadVisDelegateReturn">
        <source>Inconsistent accessibility: return type '{1}' is less accessible than delegate '{0}'</source>
        <target state="translated">일관성 없는 액세스 가능성: '{1}' 반환 형식이 '{0}' 대리자보다 액세스하기 어렵습니다.</target>
        <note />
      </trans-unit>
      <trans-unit id="ERR_BadVisDelegateParam">
        <source>Inconsistent accessibility: parameter type '{1}' is less accessible than delegate '{0}'</source>
        <target state="translated">일관성 없는 액세스 가능성: '{1}' 매개 변수 형식이 '{0}' 대리자보다 액세스하기 어렵습니다.</target>
        <note />
      </trans-unit>
      <trans-unit id="ERR_BadVisBaseClass">
        <source>Inconsistent accessibility: base class '{1}' is less accessible than class '{0}'</source>
        <target state="translated">일관성 없는 액세스 가능성: '{1}' 기본 클래스가 '{0}' 클래스보다 액세스하기 어렵습니다.</target>
        <note />
      </trans-unit>
      <trans-unit id="ERR_BadVisBaseInterface">
        <source>Inconsistent accessibility: base interface '{1}' is less accessible than interface '{0}'</source>
        <target state="translated">일관성 없는 액세스 가능성: '{1}' 기본 인터페이스가 '{0}' 인터페이스보다 액세스하기 어렵습니다.</target>
        <note />
      </trans-unit>
      <trans-unit id="ERR_EventNeedsBothAccessors">
        <source>'{0}': event property must have both add and remove accessors</source>
        <target state="translated">'{0}': 이벤트 속성에는 add 및 remove 접근자가 둘 다 있어야 합니다.</target>
        <note />
      </trans-unit>
      <trans-unit id="ERR_EventNotDelegate">
        <source>'{0}': event must be of a delegate type</source>
        <target state="translated">'{0}': 이벤트는 대리자 형식이어야 합니다.</target>
        <note />
      </trans-unit>
      <trans-unit id="WRN_UnreferencedEvent">
        <source>The event '{0}' is never used</source>
        <target state="translated">{0}' 이벤트가 사용되지 않았습니다.</target>
        <note />
      </trans-unit>
      <trans-unit id="WRN_UnreferencedEvent_Title">
        <source>Event is never used</source>
        <target state="translated">이벤트가 사용되지 않습니다.</target>
        <note />
      </trans-unit>
      <trans-unit id="ERR_InterfaceEventInitializer">
        <source>'{0}': event in interface cannot have initializer</source>
        <target state="translated">'{0}': 인터페이스의 이벤트에는 이니셜라이저를 사용할 수 없습니다.</target>
        <note />
      </trans-unit>
      <trans-unit id="ERR_EventPropertyInInterface">
        <source>An event in an interface cannot have add or remove accessors</source>
        <target state="translated">인터페이스의 이벤트에는 add 또는 remove 접근자를 사용할 수 없습니다.</target>
        <note />
      </trans-unit>
      <trans-unit id="ERR_BadEventUsage">
        <source>The event '{0}' can only appear on the left hand side of += or -= (except when used from within the type '{1}')</source>
        <target state="translated">{0}' 이벤트는 += 또는 -=의 왼쪽에만 사용할 수 있습니다. 단 이 이벤트가 '{1}' 형식에서 사용될 때에는 예외입니다.</target>
        <note />
      </trans-unit>
      <trans-unit id="ERR_ExplicitEventFieldImpl">
        <source>An explicit interface implementation of an event must use event accessor syntax</source>
        <target state="translated">이벤트의 명시적 인터페이스를 구현할 때에는 이벤트 접근자 구문을 사용해야 합니다.</target>
        <note />
      </trans-unit>
      <trans-unit id="ERR_CantOverrideNonEvent">
        <source>'{0}': cannot override; '{1}' is not an event</source>
        <target state="translated">'{0}': 재정의할 수 없습니다. '{1}'은(는) 이벤트가 아닙니다.</target>
        <note />
      </trans-unit>
      <trans-unit id="ERR_AddRemoveMustHaveBody">
        <source>An add or remove accessor must have a body</source>
        <target state="translated">add 또는 remove 접근자에는 본문이 있어야 합니다.</target>
        <note />
      </trans-unit>
      <trans-unit id="ERR_AbstractEventInitializer">
        <source>'{0}': abstract event cannot have initializer</source>
        <target state="translated">'{0}': 추상 이벤트에는 이니셜라이저를 사용할 수 없습니다.</target>
        <note />
      </trans-unit>
      <trans-unit id="ERR_ReservedAssemblyName">
        <source>The assembly name '{0}' is reserved and cannot be used as a reference in an interactive session</source>
        <target state="translated">{0}' 어셈블리 이름은 예약된 것이므로 대화형 세션에 참조로 사용할 수 없습니다.</target>
        <note />
      </trans-unit>
      <trans-unit id="ERR_ReservedEnumerator">
        <source>The enumerator name '{0}' is reserved and cannot be used</source>
        <target state="translated">{0}' 열거자 이름은 예약된 것이므로 사용할 수 없습니다.</target>
        <note />
      </trans-unit>
      <trans-unit id="ERR_AsMustHaveReferenceType">
        <source>The as operator must be used with a reference type or nullable type ('{0}' is a non-nullable value type)</source>
        <target state="translated">as 연산자는 참조 형식 또는 null 허용 형식과 함께 사용해야 합니다. '{0}'은(는) null을 허용하지 않는 값 형식입니다.</target>
        <note />
      </trans-unit>
      <trans-unit id="WRN_LowercaseEllSuffix">
        <source>The 'l' suffix is easily confused with the digit '1' -- use 'L' for clarity</source>
        <target state="translated">접미사 'l'은 숫자 '1'과 쉽게 혼동됩니다. 쉽게 구별할 수 있도록 'L'을 사용하세요.</target>
        <note />
      </trans-unit>
      <trans-unit id="WRN_LowercaseEllSuffix_Title">
        <source>The 'l' suffix is easily confused with the digit '1'</source>
        <target state="translated">접미사 'l'은 숫자 '1'과 쉽게 혼동됩니다.</target>
        <note />
      </trans-unit>
      <trans-unit id="ERR_BadEventUsageNoField">
        <source>The event '{0}' can only appear on the left hand side of += or -=</source>
        <target state="translated">{0}' 이벤트는 += 또는 -=의 왼쪽에만 올 수 있습니다.</target>
        <note />
      </trans-unit>
      <trans-unit id="ERR_ConstraintOnlyAllowedOnGenericDecl">
        <source>Constraints are not allowed on non-generic declarations</source>
        <target state="translated">제네릭이 아닌 선언에는 제약 조건을 사용할 수 없습니다.</target>
        <note />
      </trans-unit>
      <trans-unit id="ERR_TypeParamMustBeIdentifier">
        <source>Type parameter declaration must be an identifier not a type</source>
        <target state="translated">형식 매개 변수 선언은 형식이 아니라 식별자여야 합니다.</target>
        <note />
      </trans-unit>
      <trans-unit id="ERR_MemberReserved">
        <source>Type '{1}' already reserves a member called '{0}' with the same parameter types</source>
        <target state="translated">{1}' 형식에서 매개 변수 형식이 같은 '{0}' 멤버를 이미 예약했습니다.</target>
        <note />
      </trans-unit>
      <trans-unit id="ERR_DuplicateParamName">
        <source>The parameter name '{0}' is a duplicate</source>
        <target state="translated">{0}' 매개 변수 이름이 중복되었습니다.</target>
        <note />
      </trans-unit>
      <trans-unit id="ERR_DuplicateNameInNS">
        <source>The namespace '{1}' already contains a definition for '{0}'</source>
        <target state="translated">{0}' 네임스페이스에 이미 '{1}'에 대한 정의가 포함되어 있습니다.</target>
        <note />
      </trans-unit>
      <trans-unit id="ERR_DuplicateNameInClass">
        <source>The type '{0}' already contains a definition for '{1}'</source>
        <target state="translated">{0}' 형식에 이미 '{1}'에 대한 정의가 포함되어 있습니다.</target>
        <note />
      </trans-unit>
      <trans-unit id="ERR_NameNotInContext">
        <source>The name '{0}' does not exist in the current context</source>
        <target state="translated">{0}' 이름이 현재 컨텍스트에 없습니다.</target>
        <note />
      </trans-unit>
      <trans-unit id="ERR_NameNotInContextPossibleMissingReference">
        <source>The name '{0}' does not exist in the current context (are you missing a reference to assembly '{1}'?)</source>
        <target state="translated">{0}' 이름이 현재 컨텍스트에 없습니다. '{1}' 어셈블리에 참조가 있는지 확인하세요.</target>
        <note />
      </trans-unit>
      <trans-unit id="ERR_AmbigContext">
        <source>'{0}' is an ambiguous reference between '{1}' and '{2}'</source>
        <target state="translated">'{0}'은(는) '{1}' 및 '{2}' 사이에 모호한 참조입니다.</target>
        <note />
      </trans-unit>
      <trans-unit id="WRN_DuplicateUsing">
        <source>The using directive for '{0}' appeared previously in this namespace</source>
        <target state="translated">{0}'에 대한 using 지시문을 이 네임스페이스에서 이전에 사용했습니다.</target>
        <note />
      </trans-unit>
      <trans-unit id="WRN_DuplicateUsing_Title">
        <source>Using directive appeared previously in this namespace</source>
        <target state="translated">using 지시문을 이전에 이 네임스페이스에서 사용했습니다.</target>
        <note />
      </trans-unit>
      <trans-unit id="ERR_BadMemberFlag">
        <source>The modifier '{0}' is not valid for this item</source>
        <target state="translated">이 항목의 '{0}' 한정자가 유효하지 않습니다.</target>
        <note />
      </trans-unit>
      <trans-unit id="ERR_BadMemberProtection">
        <source>More than one protection modifier</source>
        <target state="translated">보호 한정자가 두 개 이상 있습니다.</target>
        <note />
      </trans-unit>
      <trans-unit id="WRN_NewRequired">
        <source>'{0}' hides inherited member '{1}'. Use the new keyword if hiding was intended.</source>
        <target state="translated">'{0}'은(는) 상속된 '{1}' 멤버를 숨깁니다. 숨기려면 new 키워드를 사용하세요.</target>
        <note />
      </trans-unit>
      <trans-unit id="WRN_NewRequired_Title">
        <source>Member hides inherited member; missing new keyword</source>
        <target state="translated">멤버가 상속된 멤버를 숨깁니다. new 키워드가 없습니다.</target>
        <note />
      </trans-unit>
      <trans-unit id="WRN_NewRequired_Description">
        <source>A variable was declared with the same name as a variable in a base class. However, the new keyword was not used. This warning informs you that you should use new; the variable is declared as if new had been used in the declaration.</source>
        <target state="translated">변수가 기본 클래스의 변수와 동일한 이름으로 선언되었습니다. 그러나 new 키워드가 사용되지 않았습니다. 이 경고는 new를 사용해야 하므로 선언에 new가 사용된 경우처럼 변수가 선언됨을 알려줍니다.</target>
        <note />
      </trans-unit>
      <trans-unit id="WRN_NewNotRequired">
        <source>The member '{0}' does not hide an accessible member. The new keyword is not required.</source>
        <target state="translated">{0}' 멤버는 액세스 가능한 멤버를 숨기지 않으므로 new 키워드가 필요하지 않습니다.</target>
        <note />
      </trans-unit>
      <trans-unit id="WRN_NewNotRequired_Title">
        <source>Member does not hide an inherited member; new keyword is not required</source>
        <target state="translated">멤버는 상속된 멤버를 숨기지 않으므로 new 키워드가 필요하지 않습니다.</target>
        <note />
      </trans-unit>
      <trans-unit id="ERR_CircConstValue">
        <source>The evaluation of the constant value for '{0}' involves a circular definition</source>
        <target state="translated">{0}'에 대한 상수 값 계산에 순환 정의가 포함되어 있습니다.</target>
        <note />
      </trans-unit>
      <trans-unit id="ERR_MemberAlreadyExists">
        <source>Type '{1}' already defines a member called '{0}' with the same parameter types</source>
        <target state="translated">{1}' 형식은 동일한 매개 변수 형식을 가진 '{0}' 멤버를 미리 정의합니다.</target>
        <note />
      </trans-unit>
      <trans-unit id="ERR_StaticNotVirtual">
        <source>A static member '{0}' cannot be marked as override, virtual, or abstract</source>
        <target state="translated">{0}' 정적 멤버는 override, virtual 또는 abstract로 표시할 수 없습니다.</target>
        <note />
      </trans-unit>
      <trans-unit id="ERR_OverrideNotNew">
        <source>A member '{0}' marked as override cannot be marked as new or virtual</source>
        <target state="translated">override로 표시된 '{0}' 멤버는 new 또는 virtual로 표시할 수 없습니다.</target>
        <note />
      </trans-unit>
      <trans-unit id="WRN_NewOrOverrideExpected">
        <source>'{0}' hides inherited member '{1}'. To make the current member override that implementation, add the override keyword. Otherwise add the new keyword.</source>
        <target state="translated">'{0}'은(는) 상속된 '{1}' 멤버를 숨깁니다. 현재 멤버가 해당 구현을 재정의하도록 하려면 override 키워드를 추가하세요. 그렇지 않으면 new 키워드를 추가하세요.</target>
        <note />
      </trans-unit>
      <trans-unit id="WRN_NewOrOverrideExpected_Title">
        <source>Member hides inherited member; missing override keyword</source>
        <target state="translated">멤버가 상속된 멤버를 숨깁니다. override 키워드가 없습니다.</target>
        <note />
      </trans-unit>
      <trans-unit id="ERR_OverrideNotExpected">
        <source>'{0}': no suitable method found to override</source>
        <target state="translated">'{0}': 재정의할 적절한 메서드를 찾을 수 없습니다.</target>
        <note />
      </trans-unit>
      <trans-unit id="ERR_NamespaceUnexpected">
        <source>A namespace cannot directly contain members such as fields or methods</source>
        <target state="translated">네임스페이스는 필드나 메서드와 같은 멤버를 직접 포함할 수 없습니다.</target>
        <note />
      </trans-unit>
      <trans-unit id="ERR_NoSuchMember">
        <source>'{0}' does not contain a definition for '{1}'</source>
        <target state="translated">'{0}'에는 '{1}'에 대한 정의가 포함되어 있지 않습니다.</target>
        <note />
      </trans-unit>
      <trans-unit id="ERR_BadSKknown">
        <source>'{0}' is a {1} but is used like a {2}</source>
        <target state="translated">'{0}'은(는) {1}이지만 {2}처럼 사용됩니다.</target>
        <note />
      </trans-unit>
      <trans-unit id="ERR_BadSKunknown">
        <source>'{0}' is a {1}, which is not valid in the given context</source>
        <target state="translated">'{0}'은(는) 지정한 컨텍스트에서 유효하지 않은 {1}입니다.</target>
        <note />
      </trans-unit>
      <trans-unit id="ERR_ObjectRequired">
        <source>An object reference is required for the non-static field, method, or property '{0}'</source>
        <target state="translated">static이 아닌 필드, 메서드 또는 속성 '{0}'에 개체 참조가 필요합니다.</target>
        <note />
      </trans-unit>
      <trans-unit id="ERR_AmbigCall">
        <source>The call is ambiguous between the following methods or properties: '{0}' and '{1}'</source>
        <target state="translated">{0}' 및 '{1}'의 메서드 또는 속성 간 호출이 모호합니다.</target>
        <note />
      </trans-unit>
      <trans-unit id="ERR_BadAccess">
        <source>'{0}' is inaccessible due to its protection level</source>
        <target state="translated">'보호 수준 때문에 '{0}'에 액세스할 수 없습니다.</target>
        <note />
      </trans-unit>
      <trans-unit id="ERR_MethDelegateMismatch">
        <source>No overload for '{0}' matches delegate '{1}'</source>
        <target state="translated">{1}' 대리자와 일치하는 '{0}'에 대한 오버로드가 없습니다.</target>
        <note />
      </trans-unit>
      <trans-unit id="ERR_RetObjectRequired">
        <source>An object of a type convertible to '{0}' is required</source>
        <target state="translated">{0}'(으)로 변환할 수 있는 형식의 개체가 필요합니다.</target>
        <note />
      </trans-unit>
      <trans-unit id="ERR_RetNoObjectRequired">
        <source>Since '{0}' returns void, a return keyword must not be followed by an object expression</source>
        <target state="translated">{0}'이(가) void를 반환하므로 return 키워드 뒤에 개체 식이 나오면 안 됩니다.</target>
        <note />
      </trans-unit>
      <trans-unit id="ERR_LocalDuplicate">
        <source>A local variable or function named '{0}' is already defined in this scope</source>
        <target state="translated">이름이 '{0}'인 지역 변수 또는 함수가 이미 이 범위 안에 정의되어 있습니다.</target>
        <note />
      </trans-unit>
      <trans-unit id="ERR_AssgLvalueExpected">
        <source>The left-hand side of an assignment must be a variable, property or indexer</source>
        <target state="translated">할당식의 왼쪽은 변수, 속성 또는 인덱서여야 합니다.</target>
        <note />
      </trans-unit>
      <trans-unit id="ERR_StaticConstParam">
        <source>'{0}': a static constructor must be parameterless</source>
        <target state="translated">'{0}': 정적 생성자에는 매개 변수가 없어야 합니다.</target>
        <note />
      </trans-unit>
      <trans-unit id="ERR_NotConstantExpression">
        <source>The expression being assigned to '{0}' must be constant</source>
        <target state="translated">{0}'에 할당할 식은 상수여야 합니다.</target>
        <note />
      </trans-unit>
      <trans-unit id="ERR_NotNullConstRefField">
        <source>'{0}' is of type '{1}'. A const field of a reference type other than string can only be initialized with null.</source>
        <target state="translated">'{0}'의 형식이 '{1}'입니다. 참조 형식이 문자열이 아닌 const 필드는 null로만 초기화할 수 있습니다.</target>
        <note />
      </trans-unit>
      <trans-unit id="ERR_LocalIllegallyOverrides">
        <source>A local or parameter named '{0}' cannot be declared in this scope because that name is used in an enclosing local scope to define a local or parameter</source>
        <target state="translated">이름이 '{0}'인 지역 또는 매개 변수는 이 범위에서 선언될 수 없습니다. 해당 이름이 지역 또는 매개 변수를 정의하기 위해 바깥쪽 지역 범위에서 사용되었습니다.</target>
        <note />
      </trans-unit>
      <trans-unit id="ERR_BadUsingNamespace">
        <source>A 'using namespace' directive can only be applied to namespaces; '{0}' is a type not a namespace. Consider a 'using static' directive instead</source>
        <target state="translated">using namespace' 지시문은 네임스페이스에만 적용할 수 있습니다. '{0}'은(는) 네임스페이스가 아니라 형식입니다. 대신 'using static' 지시문을 사용하세요.</target>
        <note />
      </trans-unit>
      <trans-unit id="ERR_BadUsingType">
        <source>A 'using static' directive can only be applied to types; '{0}' is a namespace not a type. Consider a 'using namespace' directive instead</source>
        <target state="translated">using static' 지시문은 형식에만 적용할 수 있습니다. '{0}'은(는) 형식이 아니라 네임스페이스입니다. 대신 'using namespace' 지시문을 사용하세요.</target>
        <note />
      </trans-unit>
      <trans-unit id="ERR_NoAliasHere">
        <source>A 'using static' directive cannot be used to declare an alias</source>
        <target state="translated">using static' 지시문을 사용하여 별칭을 선언할 수는 없습니다.</target>
        <note />
      </trans-unit>
      <trans-unit id="ERR_NoBreakOrCont">
        <source>No enclosing loop out of which to break or continue</source>
        <target state="translated">break 또는 continue되어 빠져 나갈 루프가 없습니다.</target>
        <note />
      </trans-unit>
      <trans-unit id="ERR_DuplicateLabel">
        <source>The label '{0}' is a duplicate</source>
        <target state="translated">{0}' 레이블이 중복되었습니다.</target>
        <note />
      </trans-unit>
      <trans-unit id="ERR_NoConstructors">
        <source>The type '{0}' has no constructors defined</source>
        <target state="translated">{0}' 형식에 정의된 생성자가 없습니다.</target>
        <note />
      </trans-unit>
      <trans-unit id="ERR_NoNewAbstract">
        <source>Cannot create an instance of the abstract class or interface '{0}'</source>
        <target state="translated">{0}' 추상 클래스 또는 인터페이스의 인스턴스를 만들 수 없습니다.</target>
        <note />
      </trans-unit>
      <trans-unit id="ERR_ConstValueRequired">
        <source>A const field requires a value to be provided</source>
        <target state="translated">const 필드에 값을 입력해야 합니다.</target>
        <note />
      </trans-unit>
      <trans-unit id="ERR_CircularBase">
        <source>Circular base class dependency involving '{0}' and '{1}'</source>
        <target state="translated">{0}' 및 '{1}'과(와) 관련된 순환 기본 클래스 종속성입니다.</target>
        <note />
      </trans-unit>
      <trans-unit id="ERR_BadDelegateConstructor">
        <source>The delegate '{0}' does not have a valid constructor</source>
        <target state="translated">{0}' 대리자에는 유효한 생성자가 없습니다.</target>
        <note />
      </trans-unit>
      <trans-unit id="ERR_MethodNameExpected">
        <source>Method name expected</source>
        <target state="translated">메서드 이름이 필요합니다.</target>
        <note />
      </trans-unit>
      <trans-unit id="ERR_ConstantExpected">
        <source>A constant value is expected</source>
        <target state="translated">상수 값이 필요합니다.</target>
        <note />
      </trans-unit>
      <trans-unit id="ERR_V6SwitchGoverningTypeValueExpected">
        <source>A switch expression or case label must be a bool, char, string, integral, enum, or corresponding nullable type in C# 6 and earlier.</source>
        <target state="translated">C# 6 이전 버전에서 switch 식 또는 case 레이블은 bool, char, string, integral, enum 또는 해당하는 nullable 형식이어야 합니다.</target>
        <note />
      </trans-unit>
      <trans-unit id="ERR_IntegralTypeValueExpected">
        <source>A value of an integral type expected</source>
        <target state="translated">정수 계열 형식 값이 필요합니다.</target>
        <note />
      </trans-unit>
      <trans-unit id="ERR_DuplicateCaseLabel">
        <source>The switch statement contains multiple cases with the label value '{0}'</source>
        <target state="translated">switch 문에 '{0}' 레이블 값을 사용하는 경우가 여러 개 포함되어 있습니다.</target>
        <note />
      </trans-unit>
      <trans-unit id="ERR_InvalidGotoCase">
        <source>A goto case is only valid inside a switch statement</source>
        <target state="translated">goto case는 switch 문 내부에서만 사용할 수 있습니다.</target>
        <note />
      </trans-unit>
      <trans-unit id="ERR_PropertyLacksGet">
        <source>The property or indexer '{0}' cannot be used in this context because it lacks the get accessor</source>
        <target state="translated">{0}' 속성 또는 인덱서는 get 접근자가 없으므로 이 컨텍스트에서 사용할 수 없습니다.</target>
        <note />
      </trans-unit>
      <trans-unit id="ERR_BadExceptionType">
        <source>The type caught or thrown must be derived from System.Exception</source>
        <target state="translated">Catch 또는 Throw된 형식은 System.Exception에서 파생되어야 합니다.</target>
        <note />
      </trans-unit>
      <trans-unit id="ERR_BadEmptyThrow">
        <source>A throw statement with no arguments is not allowed outside of a catch clause</source>
        <target state="translated">인수가 없는 Throw 문은 Catch 절 외부에서 사용할 수 없습니다.</target>
        <note />
      </trans-unit>
      <trans-unit id="ERR_BadFinallyLeave">
        <source>Control cannot leave the body of a finally clause</source>
        <target state="translated">제어가 finally 절의 본문을 벗어날 수 없습니다.</target>
        <note />
      </trans-unit>
      <trans-unit id="ERR_LabelShadow">
        <source>The label '{0}' shadows another label by the same name in a contained scope</source>
        <target state="translated">{0}' 레이블은 포함된 범위에서 같은 이름으로 다른 레이블을 숨깁니다.</target>
        <note />
      </trans-unit>
      <trans-unit id="ERR_LabelNotFound">
        <source>No such label '{0}' within the scope of the goto statement</source>
        <target state="translated">goto 문의 범위 내에 '{0}' 레이블이 없습니다.</target>
        <note />
      </trans-unit>
      <trans-unit id="ERR_UnreachableCatch">
        <source>A previous catch clause already catches all exceptions of this or of a super type ('{0}')</source>
        <target state="translated">이전의 catch 절에서 이 형식이나 상위 형식('{0}')의 예외를 모두 catch합니다.</target>
        <note />
      </trans-unit>
      <trans-unit id="WRN_FilterIsConstantTrue">
        <source>Filter expression is a constant 'true', consider removing the filter</source>
        <target state="translated">필터 식이 상수 'true'입니다. 필터를 제거해 보세요.</target>
        <note />
      </trans-unit>
      <trans-unit id="WRN_FilterIsConstantTrue_Title">
        <source>Filter expression is a constant 'true'</source>
        <target state="translated">필터 식이 상수 'true'입니다.</target>
        <note />
      </trans-unit>
      <trans-unit id="ERR_ReturnExpected">
        <source>'{0}': not all code paths return a value</source>
        <target state="translated">'{0}': 코드 경로 중 일부만 값을 반환합니다.</target>
        <note />
      </trans-unit>
      <trans-unit id="WRN_UnreachableCode">
        <source>Unreachable code detected</source>
        <target state="translated">접근할 수 없는 코드가 있습니다.</target>
        <note />
      </trans-unit>
      <trans-unit id="WRN_UnreachableCode_Title">
        <source>Unreachable code detected</source>
        <target state="translated">접근할 수 없는 코드가 있습니다.</target>
        <note />
      </trans-unit>
      <trans-unit id="ERR_SwitchFallThrough">
        <source>Control cannot fall through from one case label ('{0}') to another</source>
        <target state="translated">한 case 레이블('{0}')에서 다른 case 레이블로 제어를 이동할 수 없습니다.</target>
        <note />
      </trans-unit>
      <trans-unit id="WRN_UnreferencedLabel">
        <source>This label has not been referenced</source>
        <target state="translated">이 레이블은 참조되지 않았습니다.</target>
        <note />
      </trans-unit>
      <trans-unit id="WRN_UnreferencedLabel_Title">
        <source>This label has not been referenced</source>
        <target state="translated">이 레이블은 참조되지 않았습니다.</target>
        <note />
      </trans-unit>
      <trans-unit id="ERR_UseDefViolation">
        <source>Use of unassigned local variable '{0}'</source>
        <target state="translated">할당되지 않은 '{0}' 지역 변수를 사용했습니다.</target>
        <note />
      </trans-unit>
      <trans-unit id="WRN_UnreferencedVar">
        <source>The variable '{0}' is declared but never used</source>
        <target state="translated">{0}' 변수가 선언되었지만 사용되지 않았습니다.</target>
        <note />
      </trans-unit>
      <trans-unit id="WRN_UnreferencedVar_Title">
        <source>Variable is declared but never used</source>
        <target state="translated">변수가 선언되었지만 사용되지 않았습니다.</target>
        <note />
      </trans-unit>
      <trans-unit id="WRN_UnreferencedField">
        <source>The field '{0}' is never used</source>
        <target state="translated">{0}' 필드가 사용되지 않았습니다.</target>
        <note />
      </trans-unit>
      <trans-unit id="WRN_UnreferencedField_Title">
        <source>Field is never used</source>
        <target state="translated">필드가 사용되지 않습니다.</target>
        <note />
      </trans-unit>
      <trans-unit id="ERR_UseDefViolationField">
        <source>Use of possibly unassigned field '{0}'</source>
        <target state="translated">할당되지 않은 '{0}' 필드를 사용하고 있는 것 같습니다.</target>
        <note />
      </trans-unit>
      <trans-unit id="ERR_UseDefViolationProperty">
        <source>Use of possibly unassigned auto-implemented property '{0}'</source>
        <target state="translated">할당되지 않은 자동 구현 속성 '{0}'을(를) 사용하고 있는 것 같습니다.</target>
        <note />
      </trans-unit>
      <trans-unit id="ERR_UnassignedThis">
        <source>Field '{0}' must be fully assigned before control is returned to the caller</source>
        <target state="translated">제어를 호출자에게 반환하려면 '{0}' 필드가 완전히 할당되어야 합니다.</target>
        <note />
      </trans-unit>
      <trans-unit id="ERR_AmbigQM">
        <source>Type of conditional expression cannot be determined because '{0}' and '{1}' implicitly convert to one another</source>
        <target state="translated">{0}'과(와) '{1}'은(는) 서로 암시적으로 변환되므로 조건식의 형식을 확인할 수 없습니다.</target>
        <note />
      </trans-unit>
      <trans-unit id="ERR_InvalidQM">
        <source>Type of conditional expression cannot be determined because there is no implicit conversion between '{0}' and '{1}'</source>
        <target state="translated">{0}'과(와) '{1}' 사이에 암시적 변환이 없으므로 조건식의 형식을 확인할 수 없습니다.</target>
        <note />
      </trans-unit>
      <trans-unit id="ERR_NoBaseClass">
        <source>A base class is required for a 'base' reference</source>
        <target state="translated">base' 참조에는 기본 클래스가 필요합니다.</target>
        <note />
      </trans-unit>
      <trans-unit id="ERR_BaseIllegal">
        <source>Use of keyword 'base' is not valid in this context</source>
        <target state="translated">이 컨텍스트에서는 'base' 키워드를 사용할 수 없습니다.</target>
        <note />
      </trans-unit>
      <trans-unit id="ERR_ObjectProhibited">
        <source>Member '{0}' cannot be accessed with an instance reference; qualify it with a type name instead</source>
        <target state="translated">{0}' 멤버는 인스턴스 참조를 사용하여 액세스할 수 없습니다. 대신 형식 이름을 사용하여 한정하세요.</target>
        <note />
      </trans-unit>
      <trans-unit id="ERR_ParamUnassigned">
        <source>The out parameter '{0}' must be assigned to before control leaves the current method</source>
        <target state="translated">제어가 현재 메서드를 벗어나기 전에 '{0}' out 매개 변수를 할당해야 합니다.</target>
        <note />
      </trans-unit>
      <trans-unit id="ERR_InvalidArray">
        <source>Invalid rank specifier: expected ',' or ']'</source>
        <target state="translated">잘못된 차수 지정자입니다. ',' 또는 ']'가 필요합니다.</target>
        <note />
      </trans-unit>
      <trans-unit id="ERR_ExternHasBody">
        <source>'{0}' cannot be extern and declare a body</source>
        <target state="translated">'{0}'은(는) extern일 수 없으며 본문을 선언합니다.</target>
        <note />
      </trans-unit>
      <trans-unit id="ERR_ExternHasConstructorInitializer">
        <source>'{0}' cannot be extern and have a constructor initializer</source>
        <target state="translated">'{0}'은(는) extern일 수 없으며 생성자 이니셜라이저가 있으면 안 됩니다.</target>
        <note />
      </trans-unit>
      <trans-unit id="ERR_AbstractAndExtern">
        <source>'{0}' cannot be both extern and abstract</source>
        <target state="translated">'{0}'은(는) extern 및 abstract일 수 없습니다.</target>
        <note />
      </trans-unit>
      <trans-unit id="ERR_BadAttributeParamType">
        <source>Attribute constructor parameter '{0}' has type '{1}', which is not a valid attribute parameter type</source>
        <target state="translated">특성 생성자 매개 변수 '{0}'이(가) 유효한 특성 매개 변수 형식이 아닌 '{1}' 형식을 사용하고 있습니다.</target>
        <note />
      </trans-unit>
      <trans-unit id="ERR_BadAttributeArgument">
        <source>An attribute argument must be a constant expression, typeof expression or array creation expression of an attribute parameter type</source>
        <target state="translated">특성 인수는 특성 매개 변수 형식의 배열 생성 식, 상수 식 또는 typeof 식이어야 합니다.</target>
        <note />
      </trans-unit>
      <trans-unit id="ERR_BadAttributeParamDefaultArgument">
        <source>Attribute constructor parameter '{0}' is optional, but no default parameter value was specified.</source>
        <target state="translated">특성 생성자 매개 변수 '{0}'은(는) 선택 사항이지만 기본 매개 변수 값이 지정되지 않았습니다.</target>
        <note />
      </trans-unit>
      <trans-unit id="WRN_IsAlwaysTrue">
        <source>The given expression is always of the provided ('{0}') type</source>
        <target state="translated">지정된 식은 항상 제공된 ('{0}') 형식입니다.</target>
        <note />
      </trans-unit>
      <trans-unit id="WRN_IsAlwaysTrue_Title">
        <source>'is' expression's given expression is always of the provided type</source>
        <target state="translated">'is' 식의 지정된 식이 항상 제공된 형식입니다.</target>
        <note />
      </trans-unit>
      <trans-unit id="WRN_IsAlwaysFalse">
        <source>The given expression is never of the provided ('{0}') type</source>
        <target state="translated">지정된 식은 제공된 ('{0}') 형식이 아닙니다.</target>
        <note />
      </trans-unit>
      <trans-unit id="WRN_IsAlwaysFalse_Title">
        <source>'is' expression's given expression is never of the provided type</source>
        <target state="translated">'is' 식의 지정된 식이 제공된 형식이 아닙니다.</target>
        <note />
      </trans-unit>
      <trans-unit id="ERR_LockNeedsReference">
        <source>'{0}' is not a reference type as required by the lock statement</source>
        <target state="translated">'{0}'은(는) lock 문에 필요한 참조 형식이 아닙니다.</target>
        <note />
      </trans-unit>
      <trans-unit id="ERR_NullNotValid">
        <source>Use of null is not valid in this context</source>
        <target state="translated">이 컨텍스트에서는 null을 사용할 수 없습니다.</target>
        <note />
      </trans-unit>
      <trans-unit id="ERR_DefaultLiteralNotValid">
        <source>Use of default literal is not valid in this context</source>
        <target state="translated">이 컨텍스트에서는 기본 리터럴을 사용할 수 없습니다.</target>
        <note />
      </trans-unit>
      <trans-unit id="ERR_UseDefViolationThis">
        <source>The 'this' object cannot be used before all of its fields are assigned to</source>
        <target state="translated">모든 필드에 값을 할당하기 전에는 'this' 개체를 사용할 수 없습니다.</target>
        <note />
      </trans-unit>
      <trans-unit id="ERR_ArgsInvalid">
        <source>The __arglist construct is valid only within a variable argument method</source>
        <target state="translated">__arglist 구문은 가변 인수 메서드 내에서만 사용할 수 있습니다.</target>
        <note />
      </trans-unit>
      <trans-unit id="ERR_PtrExpected">
        <source>The * or -&gt; operator must be applied to a pointer</source>
        <target state="translated">* 또는 -&gt; 연산자는 포인터에 적용되어야 합니다.</target>
        <note />
      </trans-unit>
      <trans-unit id="ERR_PtrIndexSingle">
        <source>A pointer must be indexed by only one value</source>
        <target state="translated">포인터는 한 값에 의해서만 인덱싱되어야 합니다.</target>
        <note />
      </trans-unit>
      <trans-unit id="WRN_ByRefNonAgileField">
        <source>Using '{0}' as a ref or out value or taking its address may cause a runtime exception because it is a field of a marshal-by-reference class</source>
        <target state="translated">{0}'은(는) 참조로 마샬링하는 클래스의 필드이므로 ref 또는 out 값으로 사용하거나 해당 주소를 가져오면 런타임 예외가 발생할 수 있습니다.</target>
        <note />
      </trans-unit>
      <trans-unit id="WRN_ByRefNonAgileField_Title">
        <source>Using a field of a marshal-by-reference class as a ref or out value or taking its address may cause a runtime exception</source>
        <target state="translated">참조로 마샬링하는 클래스의 필드를 ref 또는 out 값으로 사용하거나 해당 주소를 가져오면 런타임 예외가 발생할 수 있습니다.</target>
        <note />
      </trans-unit>
      <trans-unit id="ERR_AssgReadonlyStatic">
        <source>A static readonly field cannot be assigned to (except in a static constructor or a variable initializer)</source>
        <target state="translated">정적 읽기 전용 필드에는 할당할 수 없습니다. 단 정적 생성자 또는 변수 이니셜라이저에서는 예외입니다.</target>
        <note />
      </trans-unit>
      <trans-unit id="ERR_RefReadonlyStatic">
        <source>A static readonly field cannot be used as a ref or out value (except in a static constructor)</source>
        <target state="translated">정적 읽기 전용 필드는 ref 또는 out 값으로 사용할 수 없습니다. 단 정적 생성자에서는 예외입니다.</target>
        <note />
      </trans-unit>
      <trans-unit id="ERR_AssgReadonlyProp">
        <source>Property or indexer '{0}' cannot be assigned to -- it is read only</source>
        <target state="translated">{0}' 속성 또는 인덱서는 읽기 전용이므로 할당할 수 없습니다.</target>
        <note />
      </trans-unit>
      <trans-unit id="ERR_IllegalStatement">
        <source>Only assignment, call, increment, decrement, and new object expressions can be used as a statement</source>
        <target state="translated">할당, 호출, 증가, 감소 및 새 개체 식만 문으로 사용할 수 있습니다.</target>
        <note />
      </trans-unit>
      <trans-unit id="ERR_BadGetEnumerator">
        <source>foreach requires that the return type '{0}' of '{1}' must have a suitable public MoveNext method and public Current property</source>
        <target state="translated">foreach의 반환 형식 '{1}'('{0}')에는 적절한 공용 MoveNext 메서드 및 공용 Current 속성이 있어야 합니다.</target>
        <note />
      </trans-unit>
      <trans-unit id="ERR_TooManyLocals">
        <source>Only 65534 locals, including those generated by the compiler, are allowed</source>
        <target state="translated">지역 변수는 컴파일러가 생성한 것을 포함하여 65534개까지만 사용할 수 있습니다.</target>
        <note />
      </trans-unit>
      <trans-unit id="ERR_AbstractBaseCall">
        <source>Cannot call an abstract base member: '{0}'</source>
        <target state="translated">추상 기본 멤버를 호출할 수 없습니다. '{0}'</target>
        <note />
      </trans-unit>
      <trans-unit id="ERR_RefProperty">
        <source>A property or indexer may not be passed as an out or ref parameter</source>
        <target state="translated">속성 또는 인덱서는 out 또는 ref 매개 변수로 전달할 수 없습니다.</target>
        <note />
      </trans-unit>
      <trans-unit id="ERR_ManagedAddr">
        <source>Cannot take the address of, get the size of, or declare a pointer to a managed type ('{0}')</source>
        <target state="translated">관리되는 형식('{0}')의 주소 또는 크기를 가져오거나 해당 형식에 대한 포인터를 선언할 수 없습니다.</target>
        <note />
      </trans-unit>
      <trans-unit id="ERR_BadFixedInitType">
        <source>The type of a local declared in a fixed statement must be a pointer type</source>
        <target state="translated">fixed 문에 선언된 지역 변수의 형식은 포인터 형식이어야 합니다.</target>
        <note />
      </trans-unit>
      <trans-unit id="ERR_FixedMustInit">
        <source>You must provide an initializer in a fixed or using statement declaration</source>
        <target state="translated">fixed 또는 using 문 선언에 이니셜라이저를 입력해야 합니다.</target>
        <note />
      </trans-unit>
      <trans-unit id="ERR_InvalidAddrOp">
        <source>Cannot take the address of the given expression</source>
        <target state="translated">지정된 식의 주소를 가져올 수 없습니다.</target>
        <note />
      </trans-unit>
      <trans-unit id="ERR_FixedNeeded">
        <source>You can only take the address of an unfixed expression inside of a fixed statement initializer</source>
        <target state="translated">고정되지 않은 식의 주소는 fixed 문의 이니셜라이저를 통해서만 가져올 수 있습니다.</target>
        <note />
      </trans-unit>
      <trans-unit id="ERR_FixedNotNeeded">
        <source>You cannot use the fixed statement to take the address of an already fixed expression</source>
        <target state="translated">이미 고정된 식의 주소를 가져오는 데 fixed 문을 사용할 수 없습니다.</target>
        <note />
      </trans-unit>
      <trans-unit id="ERR_UnsafeNeeded">
        <source>Pointers and fixed size buffers may only be used in an unsafe context</source>
        <target state="translated">포인터와 고정 크기 버퍼는 안전하지 않은 컨텍스트에서만 사용할 수 있습니다.</target>
        <note />
      </trans-unit>
      <trans-unit id="ERR_OpTFRetType">
        <source>The return type of operator True or False must be bool</source>
        <target state="translated">True 또는 False 연산자의 반환 형식은 bool이어야 합니다.</target>
        <note />
      </trans-unit>
      <trans-unit id="ERR_OperatorNeedsMatch">
        <source>The operator '{0}' requires a matching operator '{1}' to also be defined</source>
        <target state="translated">{0}' 연산자를 사용하려면 짝이 되는 '{1}' 연산자도 정의해야 합니다.</target>
        <note />
      </trans-unit>
      <trans-unit id="ERR_BadBoolOp">
        <source>In order to be applicable as a short circuit operator a user-defined logical operator ('{0}') must have the same return type and parameter types</source>
        <target state="translated">사용자 정의 논리 연산자('{0}')를 단락(short circuit) 연산자로 사용하려면 동일한 반환 형식과 매개 변수 형식을 사용해야 합니다.</target>
        <note />
      </trans-unit>
      <trans-unit id="ERR_MustHaveOpTF">
        <source>In order for '{0}' to be applicable as a short circuit operator, its declaring type '{1}' must define operator true and operator false</source>
        <target state="translated">{0}'을(를) 단락(short circuit) 연산자로 사용하려면 선언 형식 '{1}'이(가) true 및 false 연산자를 정의해야 합니다.</target>
        <note />
      </trans-unit>
      <trans-unit id="WRN_UnreferencedVarAssg">
        <source>The variable '{0}' is assigned but its value is never used</source>
        <target state="translated">{0}' 할당되었지만 사용되지 않았습니다.</target>
        <note />
      </trans-unit>
      <trans-unit id="WRN_UnreferencedVarAssg_Title">
        <source>Variable is assigned but its value is never used</source>
        <target state="translated">변수가 할당되었지만 해당 값이 사용되지 않았습니다.</target>
        <note />
      </trans-unit>
      <trans-unit id="ERR_CheckedOverflow">
        <source>The operation overflows at compile time in checked mode</source>
        <target state="translated">checked 모드에서 컴파일하면 작업이 오버플로됩니다.</target>
        <note />
      </trans-unit>
      <trans-unit id="ERR_ConstOutOfRangeChecked">
        <source>Constant value '{0}' cannot be converted to a '{1}' (use 'unchecked' syntax to override)</source>
        <target state="translated">{0}' 상수 값을 '{1}'(으)로 변환할 수 없습니다. 재정의하려면 'unchecked' 구문을 사용하세요.</target>
        <note />
      </trans-unit>
      <trans-unit id="ERR_BadVarargs">
        <source>A method with vararg cannot be generic, be in a generic type, or have a params parameter</source>
        <target state="translated">vararg가 있는 메서드는 제네릭이거나 제네릭 형식일 수 없으며 params 매개 변수를 포함할 수 없습니다.</target>
        <note />
      </trans-unit>
      <trans-unit id="ERR_ParamsMustBeArray">
        <source>The params parameter must be a single dimensional array</source>
        <target state="translated">매개 변수 배열은 1차원 배열이어야 합니다.</target>
        <note />
      </trans-unit>
      <trans-unit id="ERR_IllegalArglist">
        <source>An __arglist expression may only appear inside of a call or new expression</source>
        <target state="translated">__arglist 식은 call 또는 new 식 내부에만 있어야 합니다.</target>
        <note />
      </trans-unit>
      <trans-unit id="ERR_IllegalUnsafe">
        <source>Unsafe code may only appear if compiling with /unsafe</source>
        <target state="translated">안전하지 않은 코드는 /unsafe를 사용하여 컴파일하는 경우에만 나타날 수 있습니다.</target>
        <note />
      </trans-unit>
      <trans-unit id="ERR_AmbigMember">
        <source>Ambiguity between '{0}' and '{1}'</source>
        <target state="translated">{0}'과(와) '{1}' 사이에 모호성이 있습니다.</target>
        <note />
      </trans-unit>
      <trans-unit id="ERR_BadForeachDecl">
        <source>Type and identifier are both required in a foreach statement</source>
        <target state="translated">foreach 문에는 형식과 식별자가 모두 필요합니다.</target>
        <note />
      </trans-unit>
      <trans-unit id="ERR_ParamsLast">
        <source>A params parameter must be the last parameter in a formal parameter list</source>
        <target state="translated">params 매개 변수는 정식 매개 변수 목록에서 마지막에 있어야 합니다.</target>
        <note />
      </trans-unit>
      <trans-unit id="ERR_SizeofUnsafe">
        <source>'{0}' does not have a predefined size, therefore sizeof can only be used in an unsafe context (consider using System.Runtime.InteropServices.Marshal.SizeOf)</source>
        <target state="translated">'{0}'에 미리 정의된 크기가 없으므로 sizeof는 안전하지 않은 컨텍스트에서만 사용할 수 있습니다. System.Runtime.InteropServices.Marshal.SizeOf를 사용하세요.</target>
        <note />
      </trans-unit>
      <trans-unit id="ERR_DottedTypeNameNotFoundInNS">
        <source>The type or namespace name '{0}' does not exist in the namespace '{1}' (are you missing an assembly reference?)</source>
        <target state="translated">{1}' 네임스페이스에 '{0}' 형식 또는 네임스페이스 이름이 없습니다. 어셈블리 참조가 있는지 확인하세요.</target>
        <note />
      </trans-unit>
      <trans-unit id="ERR_FieldInitRefNonstatic">
        <source>A field initializer cannot reference the non-static field, method, or property '{0}'</source>
        <target state="translated">필드 이니셜라이저는 static이 아닌 필드, 메서드 또는 '{0}' 속성을 참조할 수 없습니다.</target>
        <note />
      </trans-unit>
      <trans-unit id="ERR_SealedNonOverride">
        <source>'{0}' cannot be sealed because it is not an override</source>
        <target state="translated">'{0}'은(는) override가 아니므로 sealed가 될 수 없습니다.</target>
        <note />
      </trans-unit>
      <trans-unit id="ERR_CantOverrideSealed">
        <source>'{0}': cannot override inherited member '{1}' because it is sealed</source>
        <target state="translated">'{0}': 상속된 '{1}' 멤버는 봉인되어 있으므로 재정의할 수 없습니다.</target>
        <note />
      </trans-unit>
      <trans-unit id="ERR_VoidError">
        <source>The operation in question is undefined on void pointers</source>
        <target state="translated">요청한 작업이 void 포인터에 정의되어 있지 않습니다.</target>
        <note />
      </trans-unit>
      <trans-unit id="ERR_ConditionalOnOverride">
        <source>The Conditional attribute is not valid on '{0}' because it is an override method</source>
        <target state="translated">{0}'은(는) 재정의 메서드이기 때문에 Conditional 특성이 유효하지 않습니다.</target>
        <note />
      </trans-unit>
      <trans-unit id="ERR_PointerInAsOrIs">
        <source>Neither 'is' nor 'as' is valid on pointer types</source>
        <target state="translated">포인터 형식에는 'is' 또는 'as'를 사용할 수 없습니다.</target>
        <note />
      </trans-unit>
      <trans-unit id="ERR_CallingFinalizeDeprecated">
        <source>Destructors and object.Finalize cannot be called directly. Consider calling IDisposable.Dispose if available.</source>
        <target state="translated">소멸자 및 object.Finalize는 직접 호출할 수 없습니다. 가능한 경우 IDisposable.Dispose를 호출하세요.</target>
        <note />
      </trans-unit>
      <trans-unit id="ERR_SingleTypeNameNotFound">
        <source>The type or namespace name '{0}' could not be found (are you missing a using directive or an assembly reference?)</source>
        <target state="translated">{0}' 형식 또는 네임스페이스 이름을 찾을 수 없습니다. using 지시문 또는 어셈블리 참조가 있는지 확인하세요.</target>
        <note />
      </trans-unit>
      <trans-unit id="ERR_NegativeStackAllocSize">
        <source>Cannot use a negative size with stackalloc</source>
        <target state="translated">stackalloc에는 음수 크기를 사용할 수 없습니다.</target>
        <note />
      </trans-unit>
      <trans-unit id="ERR_NegativeArraySize">
        <source>Cannot create an array with a negative size</source>
        <target state="translated">음수 크기의 배열은 만들 수 없습니다.</target>
        <note />
      </trans-unit>
      <trans-unit id="ERR_OverrideFinalizeDeprecated">
        <source>Do not override object.Finalize. Instead, provide a destructor.</source>
        <target state="translated">object.Finalize를 재정의하는 대신 소멸자를 제공하세요.</target>
        <note />
      </trans-unit>
      <trans-unit id="ERR_CallingBaseFinalizeDeprecated">
        <source>Do not directly call your base class Finalize method. It is called automatically from your destructor.</source>
        <target state="translated">기본 클래스 Finalize 메서드를 직접 호출하지 마세요. 이 메서드는 소멸자에서 자동으로 호출됩니다.</target>
        <note />
      </trans-unit>
      <trans-unit id="WRN_NegativeArrayIndex">
        <source>Indexing an array with a negative index (array indices always start at zero)</source>
        <target state="translated">음수 인덱스를 사용하여 배열을 인덱싱했습니다. 배열 인덱스는 항상 0부터 시작합니다.</target>
        <note />
      </trans-unit>
      <trans-unit id="WRN_NegativeArrayIndex_Title">
        <source>Indexing an array with a negative index</source>
        <target state="translated">음수 인덱스를 사용하여 배열을 인덱싱했습니다.</target>
        <note />
      </trans-unit>
      <trans-unit id="WRN_BadRefCompareLeft">
        <source>Possible unintended reference comparison; to get a value comparison, cast the left hand side to type '{0}'</source>
        <target state="translated">의도하지 않은 참조 비교가 있을 수 있습니다. 값 비교를 가져오려면 왼쪽을 '{0}' 형식으로 캐스팅하세요.</target>
        <note />
      </trans-unit>
      <trans-unit id="WRN_BadRefCompareLeft_Title">
        <source>Possible unintended reference comparison; left hand side needs cast</source>
        <target state="translated">의도하지 않은 참조 비교가 있을 수 있습니다. 왼쪽을 캐스팅해야 합니다.</target>
        <note />
      </trans-unit>
      <trans-unit id="WRN_BadRefCompareRight">
        <source>Possible unintended reference comparison; to get a value comparison, cast the right hand side to type '{0}'</source>
        <target state="translated">의도하지 않은 참조 비교가 있을 수 있습니다. 값 비교를 가져오려면 오른쪽을 '{0}' 형식으로 캐스팅하세요.</target>
        <note />
      </trans-unit>
      <trans-unit id="WRN_BadRefCompareRight_Title">
        <source>Possible unintended reference comparison; right hand side needs cast</source>
        <target state="translated">의도하지 않은 참조 비교가 있을 수 있습니다. 오른쪽을 캐스팅해야 합니다.</target>
        <note />
      </trans-unit>
      <trans-unit id="ERR_BadCastInFixed">
        <source>The right hand side of a fixed statement assignment may not be a cast expression</source>
        <target state="translated">fixed 문의 오른쪽에는 캐스트 식을 할당할 수 없습니다.</target>
        <note />
      </trans-unit>
      <trans-unit id="ERR_StackallocInCatchFinally">
        <source>stackalloc may not be used in a catch or finally block</source>
        <target state="translated">stackalloc는 catch 또는 finally 블록에 사용할 수 없습니다.</target>
        <note />
      </trans-unit>
      <trans-unit id="ERR_VarargsLast">
        <source>An __arglist parameter must be the last parameter in a formal parameter list</source>
        <target state="translated">__arglist 매개 변수는 정식 매개 변수 목록의 마지막에 있어야 합니다.</target>
        <note />
      </trans-unit>
      <trans-unit id="ERR_MissingPartial">
        <source>Missing partial modifier on declaration of type '{0}'; another partial declaration of this type exists</source>
        <target state="translated">{0}' 형식의 선언에 partial 한정자가 없습니다. 형식이 같은 다른 partial 선언이 이미 있습니다.</target>
        <note />
      </trans-unit>
      <trans-unit id="ERR_PartialTypeKindConflict">
        <source>Partial declarations of '{0}' must be all classes, all structs, or all interfaces</source>
        <target state="translated">{0}'의 partial 선언은 모두 클래스, 구조체 또는 인터페이스여야 합니다.</target>
        <note />
      </trans-unit>
      <trans-unit id="ERR_PartialModifierConflict">
        <source>Partial declarations of '{0}' have conflicting accessibility modifiers</source>
        <target state="translated">{0}'의 partial 선언에 충돌하는 액세스 가능성 한정자가 포함되어 있습니다.</target>
        <note />
      </trans-unit>
      <trans-unit id="ERR_PartialMultipleBases">
        <source>Partial declarations of '{0}' must not specify different base classes</source>
        <target state="translated">{0}'의 partial 선언에는 서로 다른 기본 클래스를 지정할 수 없습니다.</target>
        <note />
      </trans-unit>
      <trans-unit id="ERR_PartialWrongTypeParams">
        <source>Partial declarations of '{0}' must have the same type parameter names in the same order</source>
        <target state="translated">{0}'의 partial 선언은 형식 매개 변수 이름과 그 순서가 같아야 합니다.</target>
        <note />
      </trans-unit>
      <trans-unit id="ERR_PartialWrongConstraints">
        <source>Partial declarations of '{0}' have inconsistent constraints for type parameter '{1}'</source>
        <target state="translated">{0}'의 partial 선언에는 '{1}' 형식 매개 변수의 제약 조건에 일관성이 없습니다.</target>
        <note />
      </trans-unit>
      <trans-unit id="ERR_NoImplicitConvCast">
        <source>Cannot implicitly convert type '{0}' to '{1}'. An explicit conversion exists (are you missing a cast?)</source>
        <target state="translated">암시적으로 '{0}' 형식을 '{1}' 형식으로 변환할 수 없습니다. 명시적 변환이 있습니다. 캐스트가 있는지 확인하세요.</target>
        <note />
      </trans-unit>
      <trans-unit id="ERR_PartialMisplaced">
        <source>The 'partial' modifier can only appear immediately before 'class', 'struct', 'interface', or 'void'</source>
        <target state="translated">partial' 한정자는 'class', 'struct', 'interface' 또는 'void' 바로 앞에만 올 수 있습니다.</target>
        <note />
      </trans-unit>
      <trans-unit id="ERR_ImportedCircularBase">
        <source>Imported type '{0}' is invalid. It contains a circular base class dependency.</source>
        <target state="translated">가져온 '{0}' 형식이 잘못되었습니다. 이 형식에는 기본 클래스 순환 종속성이 포함되어 있습니다.</target>
        <note />
      </trans-unit>
      <trans-unit id="ERR_UseDefViolationOut">
        <source>Use of unassigned out parameter '{0}'</source>
        <target state="translated">할당되지 않은 '{0}' out 매개 변수를 사용합니다.</target>
        <note />
      </trans-unit>
      <trans-unit id="ERR_ArraySizeInDeclaration">
        <source>Array size cannot be specified in a variable declaration (try initializing with a 'new' expression)</source>
        <target state="translated">변수 선언에는 배열 크기를 지정할 수 없습니다. 'new' 식을 사용하여 초기화해 보세요.</target>
        <note />
      </trans-unit>
      <trans-unit id="ERR_InaccessibleGetter">
        <source>The property or indexer '{0}' cannot be used in this context because the get accessor is inaccessible</source>
        <target state="translated">get 접근자에 액세스할 수 없으므로 '{0}' 속성 또는 인덱서는 이 컨텍스트에서 사용할 수 없습니다.</target>
        <note />
      </trans-unit>
      <trans-unit id="ERR_InaccessibleSetter">
        <source>The property or indexer '{0}' cannot be used in this context because the set accessor is inaccessible</source>
        <target state="translated">set 접근자에 액세스할 수 없으므로 '{0}' 속성 또는 인덱서는 이 컨텍스트에서 사용할 수 없습니다.</target>
        <note />
      </trans-unit>
      <trans-unit id="ERR_InvalidPropertyAccessMod">
        <source>The accessibility modifier of the '{0}' accessor must be more restrictive than the property or indexer '{1}'</source>
        <target state="translated">{0}' 접근자의 액세스 가능성 한정자는 '{1}' 속성 또는 인덱서보다 제한적이어야 합니다.</target>
        <note />
      </trans-unit>
      <trans-unit id="ERR_DuplicatePropertyAccessMods">
        <source>Cannot specify accessibility modifiers for both accessors of the property or indexer '{0}'</source>
        <target state="translated">{0}' 속성 또는 인덱서의 두 접근자에 대해 액세스 가능성 한정자를 지정할 수 없습니다.</target>
        <note />
      </trans-unit>
      <trans-unit id="ERR_PropertyAccessModInInterface">
        <source>'{0}': accessibility modifiers may not be used on accessors in an interface</source>
        <target state="translated">'{0}': 액세스 가능성 한정자는 인터페이스의 접근자에 사용할 수 없습니다.</target>
        <note />
      </trans-unit>
      <trans-unit id="ERR_AccessModMissingAccessor">
        <source>'{0}': accessibility modifiers on accessors may only be used if the property or indexer has both a get and a set accessor</source>
        <target state="translated">'{0}': 접근자의 액세스 가능성 한정자는 속성 또는 인덱서에 get 접근자와 set 접근자가 모두 있는 경우에만 사용할 수 있습니다.</target>
        <note />
      </trans-unit>
      <trans-unit id="ERR_UnimplementedInterfaceAccessor">
        <source>'{0}' does not implement interface member '{1}'. '{2}' is not public.</source>
        <target state="translated">'{0}'은(는) '{1}' 인터페이스 멤버를 구현하지 않습니다. '{2}'이(가) public이 아닙니다.</target>
        <note />
      </trans-unit>
      <trans-unit id="WRN_PatternIsAmbiguous">
        <source>'{0}' does not implement the '{1}' pattern. '{2}' is ambiguous with '{3}'.</source>
        <target state="translated">'{0}'이(가) '{1}' 패턴을 구현하지 않습니다. '{2}'이(가) '{3}'에서 모호합니다.</target>
        <note />
      </trans-unit>
      <trans-unit id="WRN_PatternIsAmbiguous_Title">
        <source>Type does not implement the collection pattern; members are ambiguous</source>
        <target state="translated">형식은 컬렉션 패턴을 구현하지 않습니다. 멤버가 모호합니다.</target>
        <note />
      </trans-unit>
      <trans-unit id="WRN_PatternStaticOrInaccessible">
        <source>'{0}' does not implement the '{1}' pattern. '{2}' is either static or not public.</source>
        <target state="translated">'{0}'이(가) '{1}' 패턴을 구현하지 않습니다. '{2}'이(가) public이 아니거나 static입니다.</target>
        <note />
      </trans-unit>
      <trans-unit id="WRN_PatternStaticOrInaccessible_Title">
        <source>Type does not implement the collection pattern; member is either static or not public</source>
        <target state="translated">형식은 컬렉션 패턴을 구현하지 않습니다. 멤버가 public이 아니거나 static입니다.</target>
        <note />
      </trans-unit>
      <trans-unit id="WRN_PatternBadSignature">
        <source>'{0}' does not implement the '{1}' pattern. '{2}' has the wrong signature.</source>
        <target state="translated">'{0}'이(가) '{1}' 패턴을 구현하지 않습니다. '{2}'에 잘못된 시그니처가 있습니다.</target>
        <note />
      </trans-unit>
      <trans-unit id="WRN_PatternBadSignature_Title">
        <source>Type does not implement the collection pattern; member has the wrong signature</source>
        <target state="translated">형식은 컬렉션 패턴을 구현하지 않습니다. 멤버의 서명이 잘못되었습니다.</target>
        <note />
      </trans-unit>
      <trans-unit id="ERR_FriendRefNotEqualToThis">
        <source>Friend access was granted by '{0}', but the public key of the output assembly does not match that specified by the attribute in the granting assembly.</source>
        <target state="translated">{0}'에서 friend 액세스 권한을 부여했지만, 출력 어셈블리의 공용 키가 부여한 어셈블리의 특성에서 지정된 키와 일치하지 않습니다.</target>
        <note />
      </trans-unit>
      <trans-unit id="ERR_FriendRefSigningMismatch">
        <source>Friend access was granted by '{0}', but the strong name signing state of the output assembly does not match that of the granting assembly.</source>
        <target state="translated">{0}'에서 friend 액세스 권한을 부여했지만, 출력 어셈블리의 강력한 이름 서명 상태가 부여한 어셈블리의 상태와 일치하지 않습니다.</target>
        <note />
      </trans-unit>
      <trans-unit id="WRN_SequentialOnPartialClass">
        <source>There is no defined ordering between fields in multiple declarations of partial struct '{0}'. To specify an ordering, all instance fields must be in the same declaration.</source>
        <target state="translated">partial 구조체 '{0}'의 여러 선언에서 필드 간 순서가 정의되어 있지 않습니다. 순서를 지정하려면 모든 인스턴스 필드가 같은 선언에 있어야 합니다.</target>
        <note />
      </trans-unit>
      <trans-unit id="WRN_SequentialOnPartialClass_Title">
        <source>There is no defined ordering between fields in multiple declarations of partial struct</source>
        <target state="translated">partial 구조체의 여러 선언에서 필드 간 순서가 정의되어 있지 않습니다.</target>
        <note />
      </trans-unit>
      <trans-unit id="ERR_BadConstType">
        <source>The type '{0}' cannot be declared const</source>
        <target state="translated">{0}' 형식은 const로 선언할 수 없습니다.</target>
        <note />
      </trans-unit>
      <trans-unit id="ERR_NoNewTyvar">
        <source>Cannot create an instance of the variable type '{0}' because it does not have the new() constraint</source>
        <target state="translated">{0}' 변수 형식에 new() 제약 조건이 없으므로 이 변수 형식의 인스턴스를 만들 수 없습니다.</target>
        <note />
      </trans-unit>
      <trans-unit id="ERR_BadArity">
        <source>Using the generic {1} '{0}' requires {2} type arguments</source>
        <target state="translated">제네릭 {1} '{0}'을(를) 사용하려면 {2} 형식 인수가 필요합니다.</target>
        <note />
      </trans-unit>
      <trans-unit id="ERR_BadTypeArgument">
        <source>The type '{0}' may not be used as a type argument</source>
        <target state="translated">{0}' 형식은 형식 인수로 사용할 수 없습니다.</target>
        <note />
      </trans-unit>
      <trans-unit id="ERR_TypeArgsNotAllowed">
        <source>The {1} '{0}' cannot be used with type arguments</source>
        <target state="translated">{1} '{0}'은(는) 형식 인수와 함께 사용할 수 없습니다.</target>
        <note />
      </trans-unit>
      <trans-unit id="ERR_HasNoTypeVars">
        <source>The non-generic {1} '{0}' cannot be used with type arguments</source>
        <target state="translated">제네릭이 아닌 {1} '{0}'은(는) 형식 인수와 함께 사용할 수 없습니다.</target>
        <note />
      </trans-unit>
      <trans-unit id="ERR_NewConstraintNotSatisfied">
        <source>'{2}' must be a non-abstract type with a public parameterless constructor in order to use it as parameter '{1}' in the generic type or method '{0}'</source>
        <target state="translated">'제네릭 형식 또는 메서드 '{0}'에서 '{1}' 매개 변수로 사용하려면 '{2}'이(가) 매개 변수가 없는 public 생성자를 사용하는 비추상 형식이어야 합니다.</target>
        <note />
      </trans-unit>
      <trans-unit id="ERR_GenericConstraintNotSatisfiedRefType">
        <source>The type '{3}' cannot be used as type parameter '{2}' in the generic type or method '{0}'. There is no implicit reference conversion from '{3}' to '{1}'.</source>
        <target state="translated">{3}' 형식은 제네릭 형식 또는 '{0}' 메서드에서 '{2}' 형식 매개 변수로 사용할 수 없습니다. '{3}'에서 '{1}'(으)로의 암시적 참조 변환이 없습니다.</target>
        <note />
      </trans-unit>
      <trans-unit id="ERR_GenericConstraintNotSatisfiedNullableEnum">
        <source>The type '{3}' cannot be used as type parameter '{2}' in the generic type or method '{0}'. The nullable type '{3}' does not satisfy the constraint of '{1}'.</source>
        <target state="translated">{3}' 형식은 제네릭 형식 또는 '{0}' 메서드에서 '{2}' 형식 매개 변수로 사용할 수 없습니다. '{3}' null 허용 형식이 '{1}' 제약 조건을 충족하지 않습니다.</target>
        <note />
      </trans-unit>
      <trans-unit id="ERR_GenericConstraintNotSatisfiedNullableInterface">
        <source>The type '{3}' cannot be used as type parameter '{2}' in the generic type or method '{0}'. The nullable type '{3}' does not satisfy the constraint of '{1}'. Nullable types can not satisfy any interface constraints.</source>
        <target state="translated">{3}' 형식은 제네릭 형식 또는 '{0}' 메서드에서 '{2}' 형식 매개 변수로 사용할 수 없습니다. '{3}' null 허용 형식이 '{1}' 제약 조건을 충족하지 않습니다. null 허용 형식은 어떠한 인터페이스 제약 조건도 만족할 수 없습니다.</target>
        <note />
      </trans-unit>
      <trans-unit id="ERR_GenericConstraintNotSatisfiedTyVar">
        <source>The type '{3}' cannot be used as type parameter '{2}' in the generic type or method '{0}'. There is no boxing conversion or type parameter conversion from '{3}' to '{1}'.</source>
        <target state="translated">{3}' 형식은 제네릭 형식 또는 '{0}' 메서드에서 '{2}' 형식 매개 변수로 사용할 수 없습니다. '{3}'에서 '{1}'(으)로의 boxing 변환 또는 형식 매개 변수 변환이 없습니다.</target>
        <note />
      </trans-unit>
      <trans-unit id="ERR_GenericConstraintNotSatisfiedValType">
        <source>The type '{3}' cannot be used as type parameter '{2}' in the generic type or method '{0}'. There is no boxing conversion from '{3}' to '{1}'.</source>
        <target state="translated">{3}' 형식은 제네릭 형식 또는 '{0}' 메서드에서 '{2}' 형식 매개 변수로 사용할 수 없습니다. '{3}'에서 '{1}'(으)로의 boxing 변환이 없습니다.</target>
        <note />
      </trans-unit>
      <trans-unit id="ERR_DuplicateGeneratedName">
        <source>The parameter name '{0}' conflicts with an automatically-generated parameter name</source>
        <target state="translated">매개 변수 이름 '{0}'이(가) 자동으로 생성된 매개 변수 이름과 충돌합니다.</target>
        <note />
      </trans-unit>
      <trans-unit id="ERR_GlobalSingleTypeNameNotFound">
        <source>The type or namespace name '{0}' could not be found in the global namespace (are you missing an assembly reference?)</source>
        <target state="translated">전역 네임스페이스에 '{0}' 형식 또는 네임스페이스 이름이 없습니다. 어셈블리 참조가 있는지 확인하세요.</target>
        <note />
      </trans-unit>
      <trans-unit id="ERR_NewBoundMustBeLast">
        <source>The new() constraint must be the last constraint specified</source>
        <target state="translated">new() 제약 조건은 마지막에 지정해야 합니다.</target>
        <note />
      </trans-unit>
      <trans-unit id="WRN_MainCantBeGeneric">
        <source>'{0}': an entry point cannot be generic or in a generic type</source>
        <target state="translated">'{0}': 진입점은 제네릭 또는 제네릭 형식일 수 없습니다.</target>
        <note />
      </trans-unit>
      <trans-unit id="WRN_MainCantBeGeneric_Title">
        <source>An entry point cannot be generic or in a generic type</source>
        <target state="translated">진입점은 제네릭 또는 제네릭 형식일 수 없습니다.</target>
        <note />
      </trans-unit>
      <trans-unit id="ERR_TypeVarCantBeNull">
        <source>Cannot convert null to type parameter '{0}' because it could be a non-nullable value type. Consider using 'default({0})' instead.</source>
        <target state="translated">null을 허용하지 않는 값 형식일 수 있으므로 null을 '{0}' 형식 매개 변수로 변환할 수 없습니다. 대신 'default({0})'를 사용하세요.</target>
        <note />
      </trans-unit>
      <trans-unit id="ERR_AttributeCantBeGeneric">
        <source>Cannot apply attribute class '{0}' because it is generic</source>
        <target state="translated">제네릭이므로 '{0}' 특성 클래스를 적용할 수 없습니다.</target>
        <note />
      </trans-unit>
      <trans-unit id="ERR_DuplicateBound">
        <source>Duplicate constraint '{0}' for type parameter '{1}'</source>
        <target state="translated">{1}' 형식 매개 변수에 대한 '{0}' 제약 조건이 중복되었습니다.</target>
        <note />
      </trans-unit>
      <trans-unit id="ERR_ClassBoundNotFirst">
        <source>The class type constraint '{0}' must come before any other constraints</source>
        <target state="translated">클래스 형식 제약 조건 '{0}'은(는) 다른 모든 제약 조건보다 앞에 와야 합니다.</target>
        <note />
      </trans-unit>
      <trans-unit id="ERR_BadRetType">
        <source>'{1} {0}' has the wrong return type</source>
        <target state="translated">'{1} {0}'에 잘못된 반환 형식이 있습니다.</target>
        <note />
      </trans-unit>
      <trans-unit id="ERR_DelegateRefMismatch">
        <source>Ref mismatch between '{0}' and delegate '{1}'</source>
        <target state="translated">{0}'과(와) 대리자 '{1}' 사이의 참조 불일치</target>
        <note />
      </trans-unit>
      <trans-unit id="ERR_DuplicateConstraintClause">
        <source>A constraint clause has already been specified for type parameter '{0}'. All of the constraints for a type parameter must be specified in a single where clause.</source>
        <target state="translated">{0}' 형식 매개 변수의 제약 조건 절을 이미 지정했습니다. 형식 매개 변수의 모든 제약 조건은 하나의 where 절에 지정해야 합니다.</target>
        <note />
      </trans-unit>
      <trans-unit id="ERR_CantInferMethTypeArgs">
        <source>The type arguments for method '{0}' cannot be inferred from the usage. Try specifying the type arguments explicitly.</source>
        <target state="translated">{0}' 메서드의 형식 인수를 유추할 수 없습니다. 형식 인수를 명시적으로 지정하세요.</target>
        <note />
      </trans-unit>
      <trans-unit id="ERR_LocalSameNameAsTypeParam">
        <source>'{0}': a parameter, local variable, or local function cannot have the same name as a method type parameter</source>
        <target state="translated">'{0}': 매개 변수, 지역 변수 또는 지역 함수는 메서드 형식 매개 변수와 같은 이름을 사용할 수 없습니다.</target>
        <note />
      </trans-unit>
      <trans-unit id="ERR_AsWithTypeVar">
        <source>The type parameter '{0}' cannot be used with the 'as' operator because it does not have a class type constraint nor a 'class' constraint</source>
        <target state="translated">형식 매개 변수 '{0}'에는 클래스 형식 제약 조건이나 'class' 제약 조건이 없으므로 'as' 연산자와 함께 사용할 수 없습니다.</target>
        <note />
      </trans-unit>
      <trans-unit id="WRN_UnreferencedFieldAssg">
        <source>The field '{0}' is assigned but its value is never used</source>
        <target state="translated">{0}' 필드가 할당되었지만 사용되지 않았습니다.</target>
        <note />
      </trans-unit>
      <trans-unit id="WRN_UnreferencedFieldAssg_Title">
        <source>Field is assigned but its value is never used</source>
        <target state="translated">필드가 할당되었지만 사용되지 않았습니다.</target>
        <note />
      </trans-unit>
      <trans-unit id="ERR_BadIndexerNameAttr">
        <source>The '{0}' attribute is valid only on an indexer that is not an explicit interface member declaration</source>
        <target state="translated">{0}' 특성은 명시적 인터페이스 멤버 선언이 아닌 인덱서에서만 유효합니다.</target>
        <note />
      </trans-unit>
      <trans-unit id="ERR_AttrArgWithTypeVars">
        <source>'{0}': an attribute argument cannot use type parameters</source>
        <target state="translated">'{0}': 특성 인수는 형식 매개 변수를 사용할 수 없습니다.</target>
        <note />
      </trans-unit>
      <trans-unit id="ERR_NewTyvarWithArgs">
        <source>'{0}': cannot provide arguments when creating an instance of a variable type</source>
        <target state="translated">'{0}': 변수 형식의 인스턴스를 만들 때에는 인수를 지정할 수 없습니다.</target>
        <note />
      </trans-unit>
      <trans-unit id="ERR_AbstractSealedStatic">
        <source>'{0}': an abstract class cannot be sealed or static</source>
        <target state="translated">'{0}': 추상 클래스는 sealed 또는 static일 수 없습니다.</target>
        <note />
      </trans-unit>
      <trans-unit id="WRN_AmbiguousXMLReference">
        <source>Ambiguous reference in cref attribute: '{0}'. Assuming '{1}', but could have also matched other overloads including '{2}'.</source>
        <target state="translated">cref 특성에 모호한 참조가 있습니다. '{0}'. '{1}'(으)로 간주하지만 '{2}'을(를) 포함하여 다른 오버로드와 일치할 수도 있습니다.</target>
        <note />
      </trans-unit>
      <trans-unit id="WRN_AmbiguousXMLReference_Title">
        <source>Ambiguous reference in cref attribute</source>
        <target state="translated">cref 특성에 모호한 참조가 있음</target>
        <note />
      </trans-unit>
      <trans-unit id="WRN_VolatileByRef">
        <source>'{0}': a reference to a volatile field will not be treated as volatile</source>
        <target state="translated">'{0}': volatile 필드에 대한 참조는 volatile로 처리되지 않습니다.</target>
        <note />
      </trans-unit>
      <trans-unit id="WRN_VolatileByRef_Title">
        <source>A reference to a volatile field will not be treated as volatile</source>
        <target state="translated">volatile 필드에 대한 참조는 volatile로 처리되지 않습니다.</target>
        <note />
      </trans-unit>
      <trans-unit id="WRN_VolatileByRef_Description">
        <source>A volatile field should not normally be used as a ref or out value, since it will not be treated as volatile. There are exceptions to this, such as when calling an interlocked API.</source>
        <target state="translated">일반적으로 volatile 필드는 volatile로 처리되지 않으므로 ref 또는 out 값으로 사용해서는 안 됩니다. 단, interlocked API를 호출하는 등의 경우에는 예외입니다.</target>
        <note />
      </trans-unit>
      <trans-unit id="ERR_ComImportWithImpl">
        <source>Since '{1}' has the ComImport attribute, '{0}' must be extern or abstract</source>
        <target state="translated">{1}'에 ComImport 특성이 있으므로 '{0}'은(는) extern 또는 abstract여야 합니다.</target>
        <note />
      </trans-unit>
      <trans-unit id="ERR_ComImportWithBase">
        <source>'{0}': a class with the ComImport attribute cannot specify a base class</source>
        <target state="translated">'{0}': ComImport 특성이 있는 클래스는 기본 클래스를 지정할 수 없습니다.</target>
        <note />
      </trans-unit>
      <trans-unit id="ERR_ImplBadConstraints">
        <source>The constraints for type parameter '{0}' of method '{1}' must match the constraints for type parameter '{2}' of interface method '{3}'. Consider using an explicit interface implementation instead.</source>
        <target state="translated">{1}' 메서드의 '{0}' 형식 매개 변수에 대한 제약 조건이 '{3}' 인터페이스 메서드의 '{2}' 형식 매개 변수에 대한 제약 조건과 일치해야 합니다. 명시적 인터페이스 구현을 대신 사용하세요.</target>
        <note />
      </trans-unit>
      <trans-unit id="ERR_ImplBadTupleNames">
        <source>The tuple element names in the signature of method '{0}' must match the tuple element names of interface method '{1}' (including on the return type).</source>
        <target state="translated">{0}' 메서드의 서명에 있는 튜플 요소 이름은 인터페이스 메서드 '{1}'의 튜플 요소 이름(반환 형식에 포함)과 일치해야 합니다.</target>
        <note />
      </trans-unit>
      <trans-unit id="ERR_DottedTypeNameNotFoundInAgg">
        <source>The type name '{0}' does not exist in the type '{1}'</source>
        <target state="translated">{0}' 형식 이름이 '{1}' 형식에 없습니다.</target>
        <note />
      </trans-unit>
      <trans-unit id="ERR_MethGrpToNonDel">
        <source>Cannot convert method group '{0}' to non-delegate type '{1}'. Did you intend to invoke the method?</source>
        <target state="translated">{0}' 메서드 그룹을 비대리자 형식 '{1}'(으)로 변환할 수 없습니다. 메서드를 호출하시겠습니까?</target>
        <note />
      </trans-unit>
      <trans-unit id="ERR_BadExternAlias">
        <source>The extern alias '{0}' was not specified in a /reference option</source>
        <target state="translated">/reference 옵션에 extern 별칭('{0}')을 지정하지 않았습니다.</target>
        <note />
      </trans-unit>
      <trans-unit id="ERR_ColColWithTypeAlias">
        <source>Cannot use alias '{0}' with '::' since the alias references a type. Use '.' instead.</source>
        <target state="translated">{0}' 별칭은 형식을 참조하므로 '::'과 함께 사용할 수 없습니다. 대신 '.'를 사용하세요.</target>
        <note />
      </trans-unit>
      <trans-unit id="ERR_AliasNotFound">
        <source>Alias '{0}' not found</source>
        <target state="translated">{0}' 별칭을 찾을 수 없습니다.</target>
        <note />
      </trans-unit>
      <trans-unit id="ERR_SameFullNameAggAgg">
        <source>The type '{1}' exists in both '{0}' and '{2}'</source>
        <target state="translated">{1}' 형식이 '{0}' 및 '{2}'에 모두 있습니다.</target>
        <note />
      </trans-unit>
      <trans-unit id="ERR_SameFullNameNsAgg">
        <source>The namespace '{1}' in '{0}' conflicts with the type '{3}' in '{2}'</source>
        <target state="translated">{0}'의 '{1}' 네임스페이스가 '{2}'의 '{3}' 형식과 충돌합니다.</target>
        <note />
      </trans-unit>
      <trans-unit id="WRN_SameFullNameThisNsAgg">
        <source>The namespace '{1}' in '{0}' conflicts with the imported type '{3}' in '{2}'. Using the namespace defined in '{0}'.</source>
        <target state="translated">{0}'의 '{1}' 네임스페이스가 '{2}'에서 가져온 형식 '{3}'과(와) 충돌합니다. '{0}'에 정의된 네임스페이스를 사용합니다.</target>
        <note />
      </trans-unit>
      <trans-unit id="WRN_SameFullNameThisNsAgg_Title">
        <source>Namespace conflicts with imported type</source>
        <target state="translated">네임스페이스가 가져온 형식과 충돌합니다.</target>
        <note />
      </trans-unit>
      <trans-unit id="WRN_SameFullNameThisAggAgg">
        <source>The type '{1}' in '{0}' conflicts with the imported type '{3}' in '{2}'. Using the type defined in '{0}'.</source>
        <target state="translated">{0}'의 '{1}' 형식이 '{2}'에서 가져온 형식 '{3}'과(와) 충돌합니다. '{0}'에 정의된 형식을 사용합니다.</target>
        <note />
      </trans-unit>
      <trans-unit id="WRN_SameFullNameThisAggAgg_Title">
        <source>Type conflicts with imported type</source>
        <target state="translated">형식이 가져온 형식과 충돌합니다.</target>
        <note />
      </trans-unit>
      <trans-unit id="WRN_SameFullNameThisAggNs">
        <source>The type '{1}' in '{0}' conflicts with the imported namespace '{3}' in '{2}'. Using the type defined in '{0}'.</source>
        <target state="translated">{0}'의 '{1}' 형식이 '{2}'에서 가져온 네임스페이스 '{3}'과(와) 충돌합니다. '{0}'에 정의된 형식을 사용합니다.</target>
        <note />
      </trans-unit>
      <trans-unit id="WRN_SameFullNameThisAggNs_Title">
        <source>Type conflicts with imported namespace</source>
        <target state="translated">형식이 가져온 네임스페이스와 충돌합니다.</target>
        <note />
      </trans-unit>
      <trans-unit id="ERR_SameFullNameThisAggThisNs">
        <source>The type '{1}' in '{0}' conflicts with the namespace '{3}' in '{2}'</source>
        <target state="translated">{0}'의 '{1}' 형식이 '{2}'의 '{3}' 네임스페이스와 충돌합니다.</target>
        <note />
      </trans-unit>
      <trans-unit id="ERR_ExternAfterElements">
        <source>An extern alias declaration must precede all other elements defined in the namespace</source>
        <target state="translated">extern 별칭 선언은 네임스페이스에 정의된 다른 모든 요소보다 앞에 와야 합니다.</target>
        <note />
      </trans-unit>
      <trans-unit id="WRN_GlobalAliasDefn">
        <source>Defining an alias named 'global' is ill-advised since 'global::' always references the global namespace and not an alias</source>
        <target state="translated">global::'은 별칭이 아니라 전역 네임스페이스를 항상 참조하므로 별칭 이름을 'global'로 정의하지 않는 것이 좋습니다.</target>
        <note />
      </trans-unit>
      <trans-unit id="WRN_GlobalAliasDefn_Title">
        <source>Defining an alias named 'global' is ill-advised</source>
        <target state="translated">별칭 이름을 'global'로 정의하지 않는 것이 좋습니다.</target>
        <note />
      </trans-unit>
      <trans-unit id="ERR_SealedStaticClass">
        <source>'{0}': a class cannot be both static and sealed</source>
        <target state="translated">'{0}': 클래스는 static이면서 sealed일 수 없습니다.</target>
        <note />
      </trans-unit>
      <trans-unit id="ERR_PrivateAbstractAccessor">
        <source>'{0}': abstract properties cannot have private accessors</source>
        <target state="translated">'{0}': 추상 속성에는 전용 접근자를 사용할 수 없습니다.</target>
        <note />
      </trans-unit>
      <trans-unit id="ERR_ValueExpected">
        <source>Syntax error; value expected</source>
        <target state="translated">구문 오류입니다. 값이 필요합니다.</target>
        <note />
      </trans-unit>
      <trans-unit id="ERR_UnboxNotLValue">
        <source>Cannot modify the result of an unboxing conversion</source>
        <target state="translated">unboxing 변환 결과는 수정할 수 없습니다.</target>
        <note />
      </trans-unit>
      <trans-unit id="ERR_AnonMethGrpInForEach">
        <source>Foreach cannot operate on a '{0}'. Did you intend to invoke the '{0}'?</source>
        <target state="translated">{0}'에서는 foreach를 수행할 수 없습니다. '{0}'을(를) 호출하시겠습니까?</target>
        <note />
      </trans-unit>
      <trans-unit id="ERR_BadIncDecRetType">
        <source>The return type for ++ or -- operator must match the parameter type or be derived from the parameter type</source>
        <target state="translated">++ 또는 -- 연산자의 반환 형식은 매개 변수 형식이거나 매개 변수 형식에서 파생되어야 합니다.</target>
        <note />
      </trans-unit>
      <trans-unit id="ERR_RefValBoundMustBeFirst">
        <source>The 'class' or 'struct' constraint must come before any other constraints</source>
        <target state="translated">class' 또는 'struct' 제약 조건은 다른 모든 제약 조건보다 앞에 와야 합니다.</target>
        <note />
      </trans-unit>
      <trans-unit id="ERR_RefValBoundWithClass">
        <source>'{0}': cannot specify both a constraint class and the 'class' or 'struct' constraint</source>
        <target state="translated">'{0}': constraint 클래스와 'class' 또는 'struct' 제약 조건을 둘 다 지정할 수는 없습니다.</target>
        <note />
      </trans-unit>
      <trans-unit id="ERR_NewBoundWithVal">
        <source>The 'new()' constraint cannot be used with the 'struct' constraint</source>
        <target state="translated">new()' 제약 조건은 'struct' 제약 조건과 함께 사용할 수 없습니다.</target>
        <note />
      </trans-unit>
      <trans-unit id="ERR_RefConstraintNotSatisfied">
        <source>The type '{2}' must be a reference type in order to use it as parameter '{1}' in the generic type or method '{0}'</source>
        <target state="translated">제네릭 형식 또는 메서드 '{0}'에서 '{2}' 형식을 '{1}' 매개 변수로 사용하려면 해당 형식이 참조 형식이어야 합니다.</target>
        <note />
      </trans-unit>
      <trans-unit id="ERR_ValConstraintNotSatisfied">
        <source>The type '{2}' must be a non-nullable value type in order to use it as parameter '{1}' in the generic type or method '{0}'</source>
        <target state="translated">제네릭 형식 또는 메서드 '{0}'에서 '{2}' 형식을 '{1}' 매개 변수로 사용하려면 해당 형식이 null을 허용하지 않는 값 형식이어야 합니다.</target>
        <note />
      </trans-unit>
      <trans-unit id="ERR_CircularConstraint">
        <source>Circular constraint dependency involving '{0}' and '{1}'</source>
        <target state="translated">{0}' 및 '{1}'과(와) 관련된 순환 제약 조건 종속성입니다.</target>
        <note />
      </trans-unit>
      <trans-unit id="ERR_BaseConstraintConflict">
        <source>Type parameter '{0}' inherits conflicting constraints '{1}' and '{2}'</source>
        <target state="translated">형식 매개 변수 '{0}'이(가) 상속하는 '{1}' 및 '{2}' 제약 조건이 충돌합니다.</target>
        <note />
      </trans-unit>
      <trans-unit id="ERR_ConWithValCon">
        <source>Type parameter '{1}' has the 'struct' constraint so '{1}' cannot be used as a constraint for '{0}'</source>
        <target state="translated">형식 매개 변수 '{1}'에 'struct' 제약 조건이 있으므로 '{1}'은(는) '{0}'에 대한 제약 조건으로 사용할 수 없습니다.</target>
        <note />
      </trans-unit>
      <trans-unit id="ERR_AmbigUDConv">
        <source>Ambiguous user defined conversions '{0}' and '{1}' when converting from '{2}' to '{3}'</source>
        <target state="translated">{2}'에서 '{3}(으)로 변환하는 동안 모호한 사용자 정의 변환 '{0}' 및 '{1}'이(가) 발생했습니다.</target>
        <note />
      </trans-unit>
      <trans-unit id="WRN_AlwaysNull">
        <source>The result of the expression is always 'null' of type '{0}'</source>
        <target state="translated">식의 결과 값은 항상 '{0}' 형식의 'null'입니다.</target>
        <note />
      </trans-unit>
      <trans-unit id="WRN_AlwaysNull_Title">
        <source>The result of the expression is always 'null'</source>
        <target state="translated">식의 결과는 항상 'null'입니다.</target>
        <note />
      </trans-unit>
      <trans-unit id="ERR_RefReturnThis">
        <source>Cannot return 'this' by reference.</source>
        <target state="translated">this'를 참조로 반환할 수 없습니다.</target>
        <note />
      </trans-unit>
      <trans-unit id="ERR_AttributeCtorInParameter">
        <source>Cannot use attribute constructor '{0}' because it is has 'in' parameters.</source>
        <target state="translated">특성 생성자 '{0}'은(는) 'in' 매개 변수가 있으므로 사용할 수 없습니다.</target>
        <note />
      </trans-unit>
      <trans-unit id="ERR_OverrideWithConstraints">
        <source>Constraints for override and explicit interface implementation methods are inherited from the base method, so they cannot be specified directly</source>
        <target state="translated">재정의 및 명시적 인터페이스 구현 메서드에 대한 제약 조건은 기본 메서드에서 상속되므로 직접 지정할 수 없습니다.</target>
        <note />
      </trans-unit>
      <trans-unit id="ERR_AmbigOverride">
        <source>The inherited members '{0}' and '{1}' have the same signature in type '{2}', so they cannot be overridden</source>
        <target state="translated">상속된 멤버 '{0}'과(와) '{1}'은(는) '{2}' 형식에 같은 시그니처가 있으므로 재정의할 수 없습니다.</target>
        <note />
      </trans-unit>
      <trans-unit id="ERR_DecConstError">
        <source>Evaluation of the decimal constant expression failed</source>
        <target state="translated">10진수 상수 식을 계산하지 못했습니다.</target>
        <note />
      </trans-unit>
      <trans-unit id="WRN_CmpAlwaysFalse">
        <source>Comparing with null of type '{0}' always produces 'false'</source>
        <target state="translated">{0}' 형식의 null과 비교하면 결과는 항상 'false'입니다.</target>
        <note />
      </trans-unit>
      <trans-unit id="WRN_CmpAlwaysFalse_Title">
        <source>Comparing with null of struct type always produces 'false'</source>
        <target state="translated">구조체 형식의 null과 비교하면 결과는 항상 'false'입니다.</target>
        <note />
      </trans-unit>
      <trans-unit id="WRN_FinalizeMethod">
        <source>Introducing a 'Finalize' method can interfere with destructor invocation. Did you intend to declare a destructor?</source>
        <target state="translated">Finalize' 메서드를 사용하면 소멸자를 호출하는 데 방해가 될 수 있습니다. 소멸자를 선언하시겠습니까?</target>
        <note />
      </trans-unit>
      <trans-unit id="WRN_FinalizeMethod_Title">
        <source>Introducing a 'Finalize' method can interfere with destructor invocation</source>
        <target state="translated">Finalize' 메서드를 사용하면 소멸자를 호출하는 데 방해가 될 수 있습니다.</target>
        <note />
      </trans-unit>
      <trans-unit id="WRN_FinalizeMethod_Description">
        <source>This warning occurs when you create a class with a method whose signature is public virtual void Finalize.

If such a class is used as a base class and if the deriving class defines a destructor, the destructor will override the base class Finalize method, not Finalize.</source>
        <target state="translated">이 경고는 서명이 공용 가상 void Finalize인 메서드를 포함하는 클래스를 만들 때 발생합니다.

그런 클래스를 기본 클래스로 사용하고 파생 클래스에서 소멸자를 정의하는 경우 소멸자는 Finalize가 아닌 기본 클래스 Finalize 메서드를 재정의합니다.</target>
        <note />
      </trans-unit>
      <trans-unit id="ERR_ExplicitImplParams">
        <source>'{0}' should not have a params parameter since '{1}' does not</source>
        <target state="translated">'{1}'이(가) 없어 '{0}'에 params 매개 변수를 사용할 수 없습니다.</target>
        <note />
      </trans-unit>
      <trans-unit id="WRN_GotoCaseShouldConvert">
        <source>The 'goto case' value is not implicitly convertible to type '{0}'</source>
        <target state="translated">goto case' 값은 '{0}' 형식으로 암시적으로 변환할 수 없습니다.</target>
        <note />
      </trans-unit>
      <trans-unit id="WRN_GotoCaseShouldConvert_Title">
        <source>The 'goto case' value is not implicitly convertible to the switch type</source>
        <target state="translated">goto case' 값은 스위치 형식으로 암시적으로 변환할 수 없습니다.</target>
        <note />
      </trans-unit>
      <trans-unit id="ERR_MethodImplementingAccessor">
        <source>Method '{0}' cannot implement interface accessor '{1}' for type '{2}'. Use an explicit interface implementation.</source>
        <target state="translated">{0}' 메서드는 '{2}' 형식의 인터페이스 접근자 '{1}'을(를) 구현할 수 없습니다. 명시적 인터페이스 구현을 사용하세요.</target>
        <note />
      </trans-unit>
      <trans-unit id="WRN_NubExprIsConstBool">
        <source>The result of the expression is always '{0}' since a value of type '{1}' is never equal to 'null' of type '{2}'</source>
        <target state="translated">{1}' 형식의 값은 '{2}' 형식의 'null'과 같을 수 없으므로 식 결과는 항상 '{0}'입니다.</target>
        <note />
      </trans-unit>
      <trans-unit id="WRN_NubExprIsConstBool_Title">
        <source>The result of the expression is always the same since a value of this type is never equal to 'null'</source>
        <target state="translated">이 형식의 값은 'null'과 같을 수 없으므로 식의 결과가 항상 동일합니다.</target>
        <note />
      </trans-unit>
      <trans-unit id="WRN_NubExprIsConstBool2">
        <source>The result of the expression is always '{0}' since a value of type '{1}' is never equal to 'null' of type '{2}'</source>
        <target state="translated">{1}' 형식의 값은 '{2}' 형식의 'null'과 같을 수 없으므로 식 결과는 항상 '{0}'입니다.</target>
        <note />
      </trans-unit>
      <trans-unit id="WRN_NubExprIsConstBool2_Title">
        <source>The result of the expression is always the same since a value of this type is never equal to 'null'</source>
        <target state="translated">이 형식의 값은 'null'과 같을 수 없으므로 식의 결과가 항상 동일합니다.</target>
        <note />
      </trans-unit>
      <trans-unit id="WRN_ExplicitImplCollision">
        <source>Explicit interface implementation '{0}' matches more than one interface member. Which interface member is actually chosen is implementation-dependent. Consider using a non-explicit implementation instead.</source>
        <target state="translated">명시적 인터페이스 구현 '{0}'에 인터페이스 멤버가 두 개 이상 일치합니다. 실제로 선택되는 인터페이스 멤버는 구현에 따라 다릅니다. 대신 비명시적 구현을 사용해 보세요.</target>
        <note />
      </trans-unit>
      <trans-unit id="WRN_ExplicitImplCollision_Title">
        <source>Explicit interface implementation matches more than one interface member</source>
        <target state="translated">명시적 인터페이스 구현에 인터페이스 멤버가 두 개 이상 일치합니다.</target>
        <note />
      </trans-unit>
      <trans-unit id="ERR_AbstractHasBody">
        <source>'{0}' cannot declare a body because it is marked abstract</source>
        <target state="translated">'{0}'은(는) abstract로 표시되어 있으므로 본문을 선언할 수 없습니다.</target>
        <note />
      </trans-unit>
      <trans-unit id="ERR_ConcreteMissingBody">
        <source>'{0}' must declare a body because it is not marked abstract, extern, or partial</source>
        <target state="translated">'{0}'은(는) abstract, extern 또는 partial로 표시되어 있지 않으므로 본문을 선언해야 합니다.</target>
        <note />
      </trans-unit>
      <trans-unit id="ERR_AbstractAndSealed">
        <source>'{0}' cannot be both abstract and sealed</source>
        <target state="translated">'{0}'은(는) abstract 및 sealed일 수 없습니다.</target>
        <note />
      </trans-unit>
      <trans-unit id="ERR_AbstractNotVirtual">
        <source>The abstract {0} '{1}' cannot be marked virtual</source>
        <target state="translated">추상 {0} '{1}'은(는) virtual로 표시할 수 없습니다.</target>
        <note />
      </trans-unit>
      <trans-unit id="ERR_StaticConstant">
        <source>The constant '{0}' cannot be marked static</source>
        <target state="translated">{0}' 상수는 static으로 표시할 수 없습니다.</target>
        <note />
      </trans-unit>
      <trans-unit id="ERR_CantOverrideNonFunction">
        <source>'{0}': cannot override because '{1}' is not a function</source>
        <target state="translated">'{0}': '{1}'이(가) 함수가 아니므로 재정의할 수 없습니다.</target>
        <note />
      </trans-unit>
      <trans-unit id="ERR_CantOverrideNonVirtual">
        <source>'{0}': cannot override inherited member '{1}' because it is not marked virtual, abstract, or override</source>
        <target state="translated">'{0}': 상속된 '{1}' 멤버는 virtual, abstract 또는 override로 표시되지 않았으므로 재정의할 수 없습니다.</target>
        <note />
      </trans-unit>
      <trans-unit id="ERR_CantChangeAccessOnOverride">
        <source>'{0}': cannot change access modifiers when overriding '{1}' inherited member '{2}'</source>
        <target state="translated">'{0}': '{1}' 상속된 '{2}' 멤버를 재정의할 때 액세스 한정자를 변경할 수 없습니다.</target>
        <note />
      </trans-unit>
      <trans-unit id="ERR_CantChangeTupleNamesOnOverride">
        <source>'{0}': cannot change tuple element names when overriding inherited member '{1}'</source>
        <target state="translated">'{0}': 상속된 멤버 '{1}'을(를) 재정의할 때 튜플 요소 이름을 변경할 수 없습니다.</target>
        <note />
      </trans-unit>
      <trans-unit id="ERR_CantChangeReturnTypeOnOverride">
        <source>'{0}': return type must be '{2}' to match overridden member '{1}'</source>
        <target state="translated">'{0}': 반환 형식이 재정의된 '{1}' 멤버와 일치하려면 '{2}' 형식이어야 합니다.</target>
        <note />
      </trans-unit>
      <trans-unit id="ERR_CantDeriveFromSealedType">
        <source>'{0}': cannot derive from sealed type '{1}'</source>
        <target state="translated">'{0}': sealed 형식 '{1}'에서 파생될 수 없습니다.</target>
        <note />
      </trans-unit>
      <trans-unit id="ERR_AbstractInConcreteClass">
        <source>'{0}' is abstract but it is contained in non-abstract class '{1}'</source>
        <target state="translated">'{0}'은(는) 추상이지만 비추상 클래스인 '{1}'에 포함되어 있습니다.</target>
        <note />
      </trans-unit>
      <trans-unit id="ERR_StaticConstructorWithExplicitConstructorCall">
        <source>'{0}': static constructor cannot have an explicit 'this' or 'base' constructor call</source>
        <target state="translated">'{0}': 정적 생성자에는 명시적 'this' 또는 'base' 생성자 호출을 사용할 수 없습니다.</target>
        <note />
      </trans-unit>
      <trans-unit id="ERR_StaticConstructorWithAccessModifiers">
        <source>'{0}': access modifiers are not allowed on static constructors</source>
        <target state="translated">'{0}': 정적 생성자에서는 액세스 한정자를 사용할 수 없습니다.</target>
        <note />
      </trans-unit>
      <trans-unit id="ERR_RecursiveConstructorCall">
        <source>Constructor '{0}' cannot call itself</source>
        <target state="translated">{0}' 생성자는 자신을 호출할 수 없습니다.</target>
        <note />
      </trans-unit>
      <trans-unit id="ERR_IndirectRecursiveConstructorCall">
        <source>Constructor '{0}' cannot call itself through another constructor</source>
        <target state="translated">{0}' 생성자는 다른 생성자를 통해 자신을 호출할 수 없습니다.</target>
        <note />
      </trans-unit>
      <trans-unit id="ERR_ObjectCallingBaseConstructor">
        <source>'{0}' has no base class and cannot call a base constructor</source>
        <target state="translated">'{0}'에는 기본 클래스가 없으므로 기본 생성자를 호출할 수 없습니다.</target>
        <note />
      </trans-unit>
      <trans-unit id="ERR_PredefinedTypeNotFound">
        <source>Predefined type '{0}' is not defined or imported</source>
        <target state="translated">미리 정의된 형식 '{0}'을(를) 정의하지 않았거나 가져오지 않았습니다.</target>
        <note />
      </trans-unit>
      <trans-unit id="ERR_PredefinedValueTupleTypeNotFound">
        <source>Predefined type '{0}' is not defined or imported</source>
        <target state="translated">미리 정의된 형식 '{0}'을(를) 정의하지 않았거나 가져오지 않았습니다.</target>
        <note />
      </trans-unit>
      <trans-unit id="ERR_PredefinedValueTupleTypeAmbiguous3">
        <source>Predefined type '{0}' is declared in multiple referenced assemblies: '{1}' and '{2}'</source>
        <target state="translated">미리 정의된 형식 '{0}'이(가) 여러 참조된 어셈블리('{1}' 및 '{2}')에서 선언되었습니다.</target>
        <note />
      </trans-unit>
      <trans-unit id="ERR_StructWithBaseConstructorCall">
        <source>'{0}': structs cannot call base class constructors</source>
        <target state="translated">'{0}': 구조체는 기본 클래스 생성자를 호출할 수 없습니다.</target>
        <note />
      </trans-unit>
      <trans-unit id="ERR_StructLayoutCycle">
        <source>Struct member '{0}' of type '{1}' causes a cycle in the struct layout</source>
        <target state="translated">{1}' 형식의 '{0}' 구조체 멤버는 구조체 레이아웃에서 순환됩니다.</target>
        <note />
      </trans-unit>
      <trans-unit id="ERR_InterfacesCannotContainTypes">
        <source>'{0}': interfaces cannot declare types</source>
        <target state="translated">'{0}': 인터페이스는 형식을 선언할 수 없습니다.</target>
        <note />
      </trans-unit>
      <trans-unit id="ERR_InterfacesCantContainFields">
        <source>Interfaces cannot contain fields</source>
        <target state="translated">인터페이스는 필드를 포함할 수 없습니다.</target>
        <note />
      </trans-unit>
      <trans-unit id="ERR_InterfacesCantContainConstructors">
        <source>Interfaces cannot contain constructors</source>
        <target state="translated">인터페이스는 생성자를 포함할 수 없습니다.</target>
        <note />
      </trans-unit>
      <trans-unit id="ERR_NonInterfaceInInterfaceList">
        <source>Type '{0}' in interface list is not an interface</source>
        <target state="translated">인터페이스 목록에 있는 '{0}' 형식이 인터페이스가 아닙니다.</target>
        <note />
      </trans-unit>
      <trans-unit id="ERR_DuplicateInterfaceInBaseList">
        <source>'{0}' is already listed in interface list</source>
        <target state="translated">'{0}'이(가) 이미 인터페이스 목록에 있습니다.</target>
        <note />
      </trans-unit>
      <trans-unit id="ERR_DuplicateInterfaceWithTupleNamesInBaseList">
        <source>'{0}' is already listed in the interface list on type '{2}' with different tuple element names, as '{1}'.</source>
        <target state="translated">'{0}'은(는) 다른 튜플 요소 이름을 사용하는 '{2}' 형식에 대한 인터페이스 목록에 '{1}'(으)로 이미 나열되어 있습니다.</target>
        <note />
      </trans-unit>
      <trans-unit id="ERR_CycleInInterfaceInheritance">
        <source>Inherited interface '{1}' causes a cycle in the interface hierarchy of '{0}'</source>
        <target state="translated">상속된 '{1}' 인터페이스는 '{0}'의 인터페이스 계층 구조에서 순환됩니다.</target>
        <note />
      </trans-unit>
      <trans-unit id="ERR_InterfaceMemberHasBody">
        <source>'{0}': interface members cannot have a definition</source>
        <target state="translated">'{0}': 인터페이스 멤버에는 정의를 사용할 수 없습니다.</target>
        <note />
      </trans-unit>
      <trans-unit id="ERR_HidingAbstractMethod">
        <source>'{0}' hides inherited abstract member '{1}'</source>
        <target state="translated">'{0}'은(는) 상속된 추상 멤버 '{1}'을(를) 숨깁니다.</target>
        <note />
      </trans-unit>
      <trans-unit id="ERR_UnimplementedAbstractMethod">
        <source>'{0}' does not implement inherited abstract member '{1}'</source>
        <target state="translated">'{0}'은(는) 상속된 추상 멤버 '{1}'을(를) 구현하지 않습니다.</target>
        <note />
      </trans-unit>
      <trans-unit id="ERR_UnimplementedInterfaceMember">
        <source>'{0}' does not implement interface member '{1}'</source>
        <target state="translated">'{0}'은(는) '{1}' 인터페이스 멤버를 구현하지 않습니다.</target>
        <note />
      </trans-unit>
      <trans-unit id="ERR_ObjectCantHaveBases">
        <source>The class System.Object cannot have a base class or implement an interface</source>
        <target state="translated">System.Object 클래스는 기본 클래스를 포함할 수 없으며 인터페이스를 구현할 수 없습니다.</target>
        <note />
      </trans-unit>
      <trans-unit id="ERR_ExplicitInterfaceImplementationNotInterface">
        <source>'{0}' in explicit interface declaration is not an interface</source>
        <target state="translated">'명시적 인터페이스 선언에서 '{0}'은(는) 인터페이스가 아닙니다.</target>
        <note />
      </trans-unit>
      <trans-unit id="ERR_InterfaceMemberNotFound">
        <source>'{0}' in explicit interface declaration is not a member of interface</source>
        <target state="translated">'명시적 인터페이스 선언에서 '{0}'은(는) 인터페이스의 멤버가 아닙니다.</target>
        <note />
      </trans-unit>
      <trans-unit id="ERR_ClassDoesntImplementInterface">
        <source>'{0}': containing type does not implement interface '{1}'</source>
        <target state="translated">'{0}': 포함하는 형식이 '{1}' 인터페이스를 구현하지 않습니다.</target>
        <note />
      </trans-unit>
      <trans-unit id="ERR_ExplicitInterfaceImplementationInNonClassOrStruct">
        <source>'{0}': explicit interface declaration can only be declared in a class or struct</source>
        <target state="translated">'{0}': 명시적 인터페이스 선언은 클래스나 구조체에서만 선언할 수 있습니다.</target>
        <note />
      </trans-unit>
      <trans-unit id="ERR_MemberNameSameAsType">
        <source>'{0}': member names cannot be the same as their enclosing type</source>
        <target state="translated">'{0}': 멤버 이름은 바깥쪽 형식과 같을 수 없습니다.</target>
        <note />
      </trans-unit>
      <trans-unit id="ERR_EnumeratorOverflow">
        <source>'{0}': the enumerator value is too large to fit in its type</source>
        <target state="translated">'{0}': 열거자 값이 너무 커서 해당 형식에 맞지 않습니다.</target>
        <note />
      </trans-unit>
      <trans-unit id="ERR_CantOverrideNonProperty">
        <source>'{0}': cannot override because '{1}' is not a property</source>
        <target state="translated">'{0}': '{1}'이(가) 속성이 아니므로 재정의할 수 없습니다.</target>
        <note />
      </trans-unit>
      <trans-unit id="ERR_NoGetToOverride">
        <source>'{0}': cannot override because '{1}' does not have an overridable get accessor</source>
        <target state="translated">'{0}': '{1}'에 재정의 가능한 get 접근자가 없으므로 재정의할 수 없습니다.</target>
        <note />
      </trans-unit>
      <trans-unit id="ERR_NoSetToOverride">
        <source>'{0}': cannot override because '{1}' does not have an overridable set accessor</source>
        <target state="translated">'{0}': '{1}'에 재정의 가능한 set 접근자가 없으므로 재정의할 수 없습니다.</target>
        <note />
      </trans-unit>
      <trans-unit id="ERR_PropertyCantHaveVoidType">
        <source>'{0}': property or indexer cannot have void type</source>
        <target state="translated">'{0}': 속성이나 인덱서에는 void 형식을 사용할 수 없습니다.</target>
        <note />
      </trans-unit>
      <trans-unit id="ERR_PropertyWithNoAccessors">
        <source>'{0}': property or indexer must have at least one accessor</source>
        <target state="translated">'{0}': 속성이나 인덱서에는 접근자가 하나 이상 있어야 합니다.</target>
        <note />
      </trans-unit>
      <trans-unit id="ERR_NewVirtualInSealed">
        <source>'{0}' is a new virtual member in sealed class '{1}'</source>
        <target state="translated">'{0}'은(는) 봉인된 클래스 '{1}'의 새 가상 멤버입니다.</target>
        <note />
      </trans-unit>
      <trans-unit id="ERR_ExplicitPropertyAddingAccessor">
        <source>'{0}' adds an accessor not found in interface member '{1}'</source>
        <target state="translated">'{0}'이(가) '{1}' 인터페이스 멤버에서 찾을 수 없는 접근자를 추가합니다.</target>
        <note />
      </trans-unit>
      <trans-unit id="ERR_ExplicitPropertyMissingAccessor">
        <source>Explicit interface implementation '{0}' is missing accessor '{1}'</source>
        <target state="translated">명시적 인터페이스 구현 '{0}'에 '{1}' 접근자가 없습니다.</target>
        <note />
      </trans-unit>
      <trans-unit id="ERR_ConversionWithInterface">
        <source>'{0}': user-defined conversions to or from an interface are not allowed</source>
        <target state="translated">'{0}': 인터페이스(로)부터의 사용자 정의 변환은 허용되지 않습니다.</target>
        <note />
      </trans-unit>
      <trans-unit id="ERR_ConversionWithBase">
        <source>'{0}': user-defined conversions to or from a base class are not allowed</source>
        <target state="translated">'{0}': 인터페이스(로)부터의 사용자 정의 변환은 허용되지 않습니다.</target>
        <note />
      </trans-unit>
      <trans-unit id="ERR_ConversionWithDerived">
        <source>'{0}': user-defined conversions to or from a derived class are not allowed</source>
        <target state="translated">'{0}': 파생 클래스(로)부터의 사용자 정의 변환은 허용되지 않습니다.</target>
        <note />
      </trans-unit>
      <trans-unit id="ERR_IdentityConversion">
        <source>User-defined operator cannot take an object of the enclosing type and convert to an object of the enclosing type</source>
        <target state="translated">사용자 정의 연산자는 바깥쪽 형식의 개체를 가져와서 바깥쪽 형식의 개체로 변환할 수 없습니다.</target>
        <note />
      </trans-unit>
      <trans-unit id="ERR_ConversionNotInvolvingContainedType">
        <source>User-defined conversion must convert to or from the enclosing type</source>
        <target state="translated">사용자 정의 변환은 바깥쪽 형식으로 변환하거나 바깥쪽 형식으로부터 변환해야 합니다.</target>
        <note />
      </trans-unit>
      <trans-unit id="ERR_DuplicateConversionInClass">
        <source>Duplicate user-defined conversion in type '{0}'</source>
        <target state="translated">{0}' 형식의 사용자 정의 변환이 중복되었습니다.</target>
        <note />
      </trans-unit>
      <trans-unit id="ERR_OperatorsMustBeStatic">
        <source>User-defined operator '{0}' must be declared static and public</source>
        <target state="translated">{0}' 사용자 정의 연산자는 static 및 public으로 선언해야 합니다.</target>
        <note />
      </trans-unit>
      <trans-unit id="ERR_BadIncDecSignature">
        <source>The parameter type for ++ or -- operator must be the containing type</source>
        <target state="translated">++ 또는 -- 연산자의 매개 변수 형식은 포함하는 형식이어야 합니다.</target>
        <note />
      </trans-unit>
      <trans-unit id="ERR_BadUnaryOperatorSignature">
        <source>The parameter of a unary operator must be the containing type</source>
        <target state="translated">단항 연산자의 매개 변수는 포함하는 형식이어야 합니다.</target>
        <note />
      </trans-unit>
      <trans-unit id="ERR_BadBinaryOperatorSignature">
        <source>One of the parameters of a binary operator must be the containing type</source>
        <target state="translated">이항 연산자의 매개 변수 중 하나는 포함하는 형식이어야 합니다.</target>
        <note />
      </trans-unit>
      <trans-unit id="ERR_BadShiftOperatorSignature">
        <source>The first operand of an overloaded shift operator must have the same type as the containing type, and the type of the second operand must be int</source>
        <target state="translated">오버로드된 시프트 연산자의 첫 번째 피연산자는 포함하는 형식과 동일한 형식이어야 하며 두 번째 피연산자는 정수 형식이어야 합니다.</target>
        <note />
      </trans-unit>
      <trans-unit id="ERR_InterfacesCantContainOperators">
        <source>Interfaces cannot contain operators</source>
        <target state="translated">인터페이스는 연산자를 포함할 수 없습니다.</target>
        <note />
      </trans-unit>
      <trans-unit id="ERR_StructsCantContainDefaultConstructor">
        <source>Structs cannot contain explicit parameterless constructors</source>
        <target state="translated">구조체는 매개 변수가 없는 명시적 생성자를 포함할 수 없습니다.</target>
        <note />
      </trans-unit>
      <trans-unit id="ERR_EnumsCantContainDefaultConstructor">
        <source>Enums cannot contain explicit parameterless constructors</source>
        <target state="translated">열거형은 명시적인 매개 변수가 없는 생성자를 포함할 수 없습니다.</target>
        <note />
      </trans-unit>
      <trans-unit id="ERR_CantOverrideBogusMethod">
        <source>'{0}': cannot override '{1}' because it is not supported by the language</source>
        <target state="translated">'{0}': '{1}'은(는) 해당 언어에서 지원되지 않으므로 재정의할 수 없습니다.</target>
        <note />
      </trans-unit>
      <trans-unit id="ERR_BindToBogus">
        <source>'{0}' is not supported by the language</source>
        <target state="translated">'{0}'은(는) 언어에서 지원되지 않습니다.</target>
        <note />
      </trans-unit>
      <trans-unit id="ERR_CantCallSpecialMethod">
        <source>'{0}': cannot explicitly call operator or accessor</source>
        <target state="translated">'{0}': 연산자나 접근자를 명시적으로 호출할 수 없습니다.</target>
        <note />
      </trans-unit>
      <trans-unit id="ERR_BadTypeReference">
        <source>'{0}': cannot reference a type through an expression; try '{1}' instead</source>
        <target state="translated">'{0}': 식을 통해 형식을 참조할 수 없습니다. 대신 '{1}'을(를) 시도하세요.</target>
        <note />
      </trans-unit>
      <trans-unit id="ERR_FieldInitializerInStruct">
        <source>'{0}': cannot have instance property or field initializers in structs</source>
        <target state="translated">'{0}': 구조체에는 인스턴스 속성 또는 이니셜라이저를 사용할 수 없습니다.</target>
        <note />
      </trans-unit>
      <trans-unit id="ERR_BadDestructorName">
        <source>Name of destructor must match name of class</source>
        <target state="translated">소멸자 이름은 클래스 이름과 일치해야 합니다.</target>
        <note />
      </trans-unit>
      <trans-unit id="ERR_OnlyClassesCanContainDestructors">
        <source>Only class types can contain destructors</source>
        <target state="translated">클래스 형식만 소멸자를 포함할 수 있습니다.</target>
        <note />
      </trans-unit>
      <trans-unit id="ERR_ConflictAliasAndMember">
        <source>Namespace '{1}' contains a definition conflicting with alias '{0}'</source>
        <target state="translated">{1}' 네임스페이스에 '{0}' 별칭과 충돌하는 정의가 포함되어 있습니다.</target>
        <note />
      </trans-unit>
      <trans-unit id="ERR_ConflictingAliasAndDefinition">
        <source>Alias '{0}' conflicts with {1} definition</source>
        <target state="translated">{0}' 별칭이 {1} 정의와 충돌합니다.</target>
        <note />
      </trans-unit>
      <trans-unit id="ERR_ConditionalOnSpecialMethod">
        <source>The Conditional attribute is not valid on '{0}' because it is a constructor, destructor, operator, or explicit interface implementation</source>
        <target state="translated">{0}'에는 생성자, 소멸자, 연산자 또는 명시적 인터페이스 구현이기 때문에 Conditional 특성이 유효하지 않습니다.</target>
        <note />
      </trans-unit>
      <trans-unit id="ERR_ConditionalMustReturnVoid">
        <source>The Conditional attribute is not valid on '{0}' because its return type is not void</source>
        <target state="translated">반환 형식이 void가 아니므로 '{0}'에서는 Conditional 특성이 유효하지 않습니다.</target>
        <note />
      </trans-unit>
      <trans-unit id="ERR_DuplicateAttribute">
        <source>Duplicate '{0}' attribute</source>
        <target state="translated">{0}' 특성이 중복되었습니다.</target>
        <note />
      </trans-unit>
      <trans-unit id="ERR_DuplicateAttributeInNetModule">
        <source>Duplicate '{0}' attribute in '{1}'</source>
        <target state="translated">{1}'에서 '{0}' 특성이 중복되었습니다.</target>
        <note />
      </trans-unit>
      <trans-unit id="ERR_ConditionalOnInterfaceMethod">
        <source>The Conditional attribute is not valid on interface members</source>
        <target state="translated">인터페이스 멤버에서는 Conditional 특성을 사용할 수 없습니다.</target>
        <note />
      </trans-unit>
      <trans-unit id="ERR_OperatorCantReturnVoid">
        <source>User-defined operators cannot return void</source>
        <target state="translated">사용자 정의 연산자는 void를 반환할 수 없습니다.</target>
        <note />
      </trans-unit>
      <trans-unit id="ERR_BadDynamicConversion">
        <source>'{0}': user-defined conversions to or from the dynamic type are not allowed</source>
        <target state="translated">'{0}': 동적 유형과의 사용자 정의 변환은 허용되지 않습니다.</target>
        <note />
      </trans-unit>
      <trans-unit id="ERR_InvalidAttributeArgument">
        <source>Invalid value for argument to '{0}' attribute</source>
        <target state="translated">{0}' 특성에 대해 잘못된 인수 값입니다.</target>
        <note />
      </trans-unit>
      <trans-unit id="ERR_ParameterNotValidForType">
        <source>Parameter not valid for the specified unmanaged type.</source>
        <target state="translated">지정한 관리되지 않은 형식에 대한 매개 변수가 잘못되었습니다.</target>
        <note />
      </trans-unit>
      <trans-unit id="ERR_AttributeParameterRequired1">
        <source>Attribute parameter '{0}' must be specified.</source>
        <target state="translated">{0}' 특성 매개 변수를 지정해야 합니다.</target>
        <note />
      </trans-unit>
      <trans-unit id="ERR_AttributeParameterRequired2">
        <source>Attribute parameter '{0}' or '{1}' must be specified.</source>
        <target state="translated">{0}' 또는 '{1}' 특성 매개 변수를 지정해야 합니다.</target>
        <note />
      </trans-unit>
      <trans-unit id="ERR_MarshalUnmanagedTypeNotValidForFields">
        <source>Unmanaged type '{0}' not valid for fields.</source>
        <target state="translated">관리되지 않은 형식 '{0}'은(는) 필드에서 유효하지 않습니다.</target>
        <note />
      </trans-unit>
      <trans-unit id="ERR_MarshalUnmanagedTypeOnlyValidForFields">
        <source>Unmanaged type '{0}' is only valid for fields.</source>
        <target state="translated">관리되지 않은 형식 '{0}'은(는) 필드에서만 유효합니다.</target>
        <note />
      </trans-unit>
      <trans-unit id="ERR_AttributeOnBadSymbolType">
        <source>Attribute '{0}' is not valid on this declaration type. It is only valid on '{1}' declarations.</source>
        <target state="translated">이 선언 형식에서는 '{0}' 특성이 유효하지 않습니다. 이 특성은 '{1}' 선언에서만 유효합니다.</target>
        <note />
      </trans-unit>
      <trans-unit id="ERR_FloatOverflow">
        <source>Floating-point constant is outside the range of type '{0}'</source>
        <target state="translated">부동 소수점 상수가 '{0}' 형식 범위 밖에 있습니다.</target>
        <note />
      </trans-unit>
      <trans-unit id="ERR_ComImportWithoutUuidAttribute">
        <source>The Guid attribute must be specified with the ComImport attribute</source>
        <target state="translated">Guid 특성은 ComImport 특성과 함께 지정해야 합니다.</target>
        <note />
      </trans-unit>
      <trans-unit id="ERR_InvalidNamedArgument">
        <source>Invalid value for named attribute argument '{0}'</source>
        <target state="translated">명명된 특성 인수 '{0}'에 대해 잘못된 값입니다.</target>
        <note />
      </trans-unit>
      <trans-unit id="ERR_DllImportOnInvalidMethod">
        <source>The DllImport attribute must be specified on a method marked 'static' and 'extern'</source>
        <target state="translated">DllImport 특성은 'static' 및 'extern'으로 표시된 메서드에만 지정할 수 있습니다.</target>
        <note />
      </trans-unit>
      <trans-unit id="ERR_EncUpdateFailedMissingAttribute">
        <source>Cannot update '{0}'; attribute '{1}' is missing.</source>
        <target state="translated">{0}'을(를) 업데이트할 수 없습니다. 특성 '{1}'이(가) 없습니다.</target>
        <note />
      </trans-unit>
      <trans-unit id="ERR_DllImportOnGenericMethod">
        <source>The DllImport attribute cannot be applied to a method that is generic or contained in a generic type.</source>
        <target state="translated">DllImport 특성은 제네릭이거나 제네릭 형식에 포함된 메서드에 적용할 수 없습니다.</target>
        <note />
      </trans-unit>
      <trans-unit id="ERR_FieldCantBeRefAny">
        <source>Field or property cannot be of type '{0}'</source>
        <target state="translated">필드 또는 속성은 '{0}' 형식일 수 없습니다.</target>
        <note />
      </trans-unit>
      <trans-unit id="ERR_FieldAutoPropCantBeByRefLike">
        <source>Field or auto-implemented property cannot be of type '{0}' unless it is an instance member of a ref struct.</source>
        <target state="translated">필드 또는 자동 구현 속성은 ref struct의 인스턴스 멤버인 경우 외에는 '{0}' 형식일 수 없습니다.</target>
        <note />
      </trans-unit>
      <trans-unit id="ERR_ArrayElementCantBeRefAny">
        <source>Array elements cannot be of type '{0}'</source>
        <target state="translated">배열 요소는 '{0}' 형식일 수 없습니다.</target>
        <note />
      </trans-unit>
      <trans-unit id="WRN_DeprecatedSymbol">
        <source>'{0}' is obsolete</source>
        <target state="translated">'{0}'은(는) 사용되지 않습니다.</target>
        <note />
      </trans-unit>
      <trans-unit id="WRN_DeprecatedSymbol_Title">
        <source>Type or member is obsolete</source>
        <target state="translated">형식 또는 멤버는 사용되지 않습니다.</target>
        <note />
      </trans-unit>
      <trans-unit id="ERR_NotAnAttributeClass">
        <source>'{0}' is not an attribute class</source>
        <target state="translated">'{0}'은(는) 특성 클래스가 아닙니다.</target>
        <note />
      </trans-unit>
      <trans-unit id="ERR_BadNamedAttributeArgument">
        <source>'{0}' is not a valid named attribute argument. Named attribute arguments must be fields which are not readonly, static, or const, or read-write properties which are public and not static.</source>
        <target state="translated">'명명된 특성 인수 '{0}'이(가) 잘못되었습니다. 명명된 특성 인수는 readonly, static 또는 const가 아닌 필드이거나 static이 아닌 public 읽기/쓰기 속성이어야 합니다.</target>
        <note />
      </trans-unit>
      <trans-unit id="WRN_DeprecatedSymbolStr">
        <source>'{0}' is obsolete: '{1}'</source>
        <target state="translated">'{0}'은(는) 사용되지 않습니다. '{1}'</target>
        <note />
      </trans-unit>
      <trans-unit id="WRN_DeprecatedSymbolStr_Title">
        <source>Type or member is obsolete</source>
        <target state="translated">형식 또는 멤버는 사용되지 않습니다.</target>
        <note />
      </trans-unit>
      <trans-unit id="ERR_DeprecatedSymbolStr">
        <source>'{0}' is obsolete: '{1}'</source>
        <target state="translated">'{0}'은(는) 사용되지 않습니다. '{1}'</target>
        <note />
      </trans-unit>
      <trans-unit id="ERR_IndexerCantHaveVoidType">
        <source>Indexers cannot have void type</source>
        <target state="translated">인덱서에는 void 형식을 사용할 수 없습니다.</target>
        <note />
      </trans-unit>
      <trans-unit id="ERR_VirtualPrivate">
        <source>'{0}': virtual or abstract members cannot be private</source>
        <target state="translated">'{0}': 가상 또는 추상 멤버는 전용일 수 없습니다.</target>
        <note />
      </trans-unit>
      <trans-unit id="ERR_ArrayInitToNonArrayType">
        <source>Can only use array initializer expressions to assign to array types. Try using a new expression instead.</source>
        <target state="translated">배열 이니셜라이저 식은 배열 형식에 할당하는 데에만 사용할 수 있습니다. 대신 new 식을 사용해 보세요.</target>
        <note />
      </trans-unit>
      <trans-unit id="ERR_ArrayInitInBadPlace">
        <source>Array initializers can only be used in a variable or field initializer. Try using a new expression instead.</source>
        <target state="translated">배열 이니셜라이저는 변수 또는 필드 이니셜라이저에서만 사용할 수 있습니다. 대신 new 식을 사용해 보세요.</target>
        <note />
      </trans-unit>
      <trans-unit id="ERR_MissingStructOffset">
        <source>'{0}': instance field in types marked with StructLayout(LayoutKind.Explicit) must have a FieldOffset attribute</source>
        <target state="needs-review-translation">'{0}': StructLayout(LayoutKind.Explicit)으로 표시된 인스턴스 필드 형식에는 FieldOffset 특성이 있어야 합니다.</target>
        <note />
      </trans-unit>
      <trans-unit id="WRN_ExternMethodNoImplementation">
        <source>Method, operator, or accessor '{0}' is marked external and has no attributes on it. Consider adding a DllImport attribute to specify the external implementation.</source>
        <target state="translated">{0}' 메서드, 연산자 또는 접근자가 외부로 표시되었지만 특성이 없습니다. DllImport 특성을 추가하여 외부 구현을 지정하세요.</target>
        <note />
      </trans-unit>
      <trans-unit id="WRN_ExternMethodNoImplementation_Title">
        <source>Method, operator, or accessor is marked external and has no attributes on it</source>
        <target state="translated">메서드, 연산자 또는 접근자가 external로 표시되었지만 특성이 없습니다.</target>
        <note />
      </trans-unit>
      <trans-unit id="WRN_ProtectedInSealed">
        <source>'{0}': new protected member declared in sealed class</source>
        <target state="translated">'{0}': sealed 클래스에 새 protected 멤버가 선언되었습니다.</target>
        <note />
      </trans-unit>
      <trans-unit id="WRN_ProtectedInSealed_Title">
        <source>New protected member declared in sealed class</source>
        <target state="translated">sealed 클래스에 새 protected 멤버가 선언되었습니다.</target>
        <note />
      </trans-unit>
      <trans-unit id="ERR_InterfaceImplementedByConditional">
        <source>Conditional member '{0}' cannot implement interface member '{1}' in type '{2}'</source>
        <target state="translated">{0}' 조건부 멤버는 '{2}' 형식으로 '{1}' 인터페이스 멤버를 구현할 수 없습니다.</target>
        <note />
      </trans-unit>
      <trans-unit id="ERR_IllegalRefParam">
        <source>ref and out are not valid in this context</source>
        <target state="translated">이 컨텍스트에서는 ref 및 out을 사용할 수 없습니다.</target>
        <note />
      </trans-unit>
      <trans-unit id="ERR_BadArgumentToAttribute">
        <source>The argument to the '{0}' attribute must be a valid identifier</source>
        <target state="translated">{0}' 특성의 인수에는 유효한 식별자를 사용해야 합니다.</target>
        <note />
      </trans-unit>
      <trans-unit id="ERR_StructOffsetOnBadStruct">
        <source>The FieldOffset attribute can only be placed on members of types marked with the StructLayout(LayoutKind.Explicit)</source>
        <target state="translated">FieldOffset 특성은 StructLayout(LayoutKind.Explicit)으로 표시된 형식의 멤버에만 배치할 수 있습니다.</target>
        <note />
      </trans-unit>
      <trans-unit id="ERR_StructOffsetOnBadField">
        <source>The FieldOffset attribute is not allowed on static or const fields</source>
        <target state="translated">static 또는 const 필드에는 FieldOffset 특성을 사용할 수 없습니다.</target>
        <note />
      </trans-unit>
      <trans-unit id="ERR_AttributeUsageOnNonAttributeClass">
        <source>Attribute '{0}' is only valid on classes derived from System.Attribute</source>
        <target state="translated">{0}' 특성은 System.Attribute에서 파생된 클래스에만 유효합니다.</target>
        <note />
      </trans-unit>
      <trans-unit id="WRN_PossibleMistakenNullStatement">
        <source>Possible mistaken empty statement</source>
        <target state="translated">빈 문에 오류가 있는 것 같습니다.</target>
        <note />
      </trans-unit>
      <trans-unit id="WRN_PossibleMistakenNullStatement_Title">
        <source>Possible mistaken empty statement</source>
        <target state="translated">빈 문에 오류가 있는 것 같습니다.</target>
        <note />
      </trans-unit>
      <trans-unit id="ERR_DuplicateNamedAttributeArgument">
        <source>'{0}' duplicate named attribute argument</source>
        <target state="translated">'{0}'은(는) 중복 명명된 특성 인수입니다.</target>
        <note />
      </trans-unit>
      <trans-unit id="ERR_DeriveFromEnumOrValueType">
        <source>'{0}' cannot derive from special class '{1}'</source>
        <target state="translated">'{0}'은(는) '{1}' 특수 클래스에서 파생될 수 없습니다.</target>
        <note />
      </trans-unit>
      <trans-unit id="ERR_DefaultMemberOnIndexedType">
        <source>Cannot specify the DefaultMember attribute on a type containing an indexer</source>
        <target state="translated">인덱서를 포함하는 형식에 DefaultMember 특성을 지정할 수 없습니다.</target>
        <note />
      </trans-unit>
      <trans-unit id="ERR_BogusType">
        <source>'{0}' is a type not supported by the language</source>
        <target state="translated">'{0}'은(는) 언어에서 지원하는 형식이 아닙니다.</target>
        <note />
      </trans-unit>
      <trans-unit id="WRN_UnassignedInternalField">
        <source>Field '{0}' is never assigned to, and will always have its default value {1}</source>
        <target state="translated">{0}' 필드에는 할당되지 않으므로 항상 {1} 기본값을 사용합니다.</target>
        <note />
      </trans-unit>
      <trans-unit id="WRN_UnassignedInternalField_Title">
        <source>Field is never assigned to, and will always have its default value</source>
        <target state="translated">필드에는 할당되지 않으므로 항상 기본값을 사용합니다.</target>
        <note />
      </trans-unit>
      <trans-unit id="ERR_CStyleArray">
        <source>Bad array declarator: To declare a managed array the rank specifier precedes the variable's identifier. To declare a fixed size buffer field, use the fixed keyword before the field type.</source>
        <target state="translated">배열 선언자가 잘못되었습니다. 관리되는 배열을 선언하려면 차수 지정자가 변수 식별자보다 앞에 와야 합니다. 고정 크기 버퍼 필드를 선언하려면 fixed 키워드를 필드 형식 앞에 사용하세요.</target>
        <note />
      </trans-unit>
      <trans-unit id="WRN_VacuousIntegralComp">
        <source>Comparison to integral constant is useless; the constant is outside the range of type '{0}'</source>
        <target state="translated">정수 계열 상수와 비교하는 것은 의미가 없습니다. 상수가 '{0}' 형식의 범위를 벗어났습니다.</target>
        <note />
      </trans-unit>
      <trans-unit id="WRN_VacuousIntegralComp_Title">
        <source>Comparison to integral constant is useless; the constant is outside the range of the type</source>
        <target state="translated">정수 계열 상수와 비교하는 것은 의미가 없습니다. 상수가 형식의 범위를 벗어났습니다.</target>
        <note />
      </trans-unit>
      <trans-unit id="ERR_AbstractAttributeClass">
        <source>Cannot apply attribute class '{0}' because it is abstract</source>
        <target state="translated">{0}' 특성 클래스는 abstract이므로 적용할 수 없습니다.</target>
        <note />
      </trans-unit>
      <trans-unit id="ERR_BadNamedAttributeArgumentType">
        <source>'{0}' is not a valid named attribute argument because it is not a valid attribute parameter type</source>
        <target state="translated">'{0}'이(가) 유효한 특성 매개 변수 형식이 아니므로 잘못 명명된 특성 인수입니다.</target>
        <note />
      </trans-unit>
      <trans-unit id="ERR_MissingPredefinedMember">
        <source>Missing compiler required member '{0}.{1}'</source>
        <target state="translated">{0}.{1}' 멤버가 필요한 컴파일러가 없습니다.</target>
        <note />
      </trans-unit>
      <trans-unit id="WRN_AttributeLocationOnBadDeclaration">
        <source>'{0}' is not a valid attribute location for this declaration. Valid attribute locations for this declaration are '{1}'. All attributes in this block will be ignored.</source>
        <target state="translated">'{0}'은(는) 이 선언에 유효한 특성 위치가 아닙니다. 이 선언에 유효한 특성 위치는 '{1}'입니다. 이 블록의 모든 특성이 무시됩니다.</target>
        <note />
      </trans-unit>
      <trans-unit id="WRN_AttributeLocationOnBadDeclaration_Title">
        <source>Not a valid attribute location for this declaration</source>
        <target state="translated">이 선언의 올바른 특성 위치가 아닙니다.</target>
        <note />
      </trans-unit>
      <trans-unit id="WRN_InvalidAttributeLocation">
        <source>'{0}' is not a recognized attribute location. Valid attribute locations for this declaration are '{1}'. All attributes in this block will be ignored.</source>
        <target state="translated">'{0}'은(는) 인식할 수 있는 특성 위치가 아닙니다. 이 선언의 유효한 특성 위치는 '{1}'입니다. 이 블록의 모든 특성이 무시됩니다.</target>
        <note />
      </trans-unit>
      <trans-unit id="WRN_InvalidAttributeLocation_Title">
        <source>Not a recognized attribute location</source>
        <target state="translated">인식할 수 있는 특성 위치가 아닙니다.</target>
        <note />
      </trans-unit>
      <trans-unit id="WRN_EqualsWithoutGetHashCode">
        <source>'{0}' overrides Object.Equals(object o) but does not override Object.GetHashCode()</source>
        <target state="translated">'{0}'은(는) Object.Equals(object o)를 재정의하지만 Object.GetHashCode()를 재정의하지 않습니다.</target>
        <note />
      </trans-unit>
      <trans-unit id="WRN_EqualsWithoutGetHashCode_Title">
        <source>Type overrides Object.Equals(object o) but does not override Object.GetHashCode()</source>
        <target state="translated">형식은 Object.Equals(object o)를 재정의하지만 Object.GetHashCode()를 재정의하지 않습니다.</target>
        <note />
      </trans-unit>
      <trans-unit id="WRN_EqualityOpWithoutEquals">
        <source>'{0}' defines operator == or operator != but does not override Object.Equals(object o)</source>
        <target state="translated">'{0}'은(는) == 연산자 또는 != 연산자를 정의하지만 Object.Equals(object o)를 재정의하지 않습니다.</target>
        <note />
      </trans-unit>
      <trans-unit id="WRN_EqualityOpWithoutEquals_Title">
        <source>Type defines operator == or operator != but does not override Object.Equals(object o)</source>
        <target state="translated">형식은 == 연산자 또는 != 연산자를 정의하지만 Object.Equals(object o)를 재정의하지 않습니다.</target>
        <note />
      </trans-unit>
      <trans-unit id="WRN_EqualityOpWithoutGetHashCode">
        <source>'{0}' defines operator == or operator != but does not override Object.GetHashCode()</source>
        <target state="translated">'{0}'은(는) == 연산자 또는 != 연산자를 정의하지만 Object.GetHashCode()를 재정의하지 않습니다.</target>
        <note />
      </trans-unit>
      <trans-unit id="WRN_EqualityOpWithoutGetHashCode_Title">
        <source>Type defines operator == or operator != but does not override Object.GetHashCode()</source>
        <target state="translated">형식은 == 연산자 또는 != 연산자를 정의하지만 Object.GetHashCode()를 재정의하지 않습니다.</target>
        <note />
      </trans-unit>
      <trans-unit id="ERR_OutAttrOnRefParam">
        <source>Cannot specify the Out attribute on a ref parameter without also specifying the In attribute.</source>
        <target state="translated">ref 매개 변수에 Out 특성만 지정할 수는 없습니다. In 특성도 지정해야 합니다.</target>
        <note />
      </trans-unit>
      <trans-unit id="ERR_OverloadRefKind">
        <source>'{0}' cannot define an overloaded {1} that differs only on parameter modifiers '{2}' and '{3}'</source>
        <target state="translated">'{0}'은(는) 매개 변수 한정자 '{2}' 및 '{3}'만 다른 오버로드된 {1}을(를) 정의할 수 없습니다.</target>
        <note />
      </trans-unit>
      <trans-unit id="ERR_LiteralDoubleCast">
        <source>Literal of type double cannot be implicitly converted to type '{1}'; use an '{0}' suffix to create a literal of this type</source>
        <target state="translated">double 형식의 리터럴을 암시적으로 '{1}' 형식으로 변환할 수 없습니다. 이 형식의 리터럴을 만들려면 '{0}' 접미사를 사용하세요.</target>
        <note />
      </trans-unit>
      <trans-unit id="WRN_IncorrectBooleanAssg">
        <source>Assignment in conditional expression is always constant; did you mean to use == instead of = ?</source>
        <target state="translated">조건식에 할당을 사용하면 항상 상수가 됩니다. = 대신 ==을 사용하세요.</target>
        <note />
      </trans-unit>
      <trans-unit id="WRN_IncorrectBooleanAssg_Title">
        <source>Assignment in conditional expression is always constant</source>
        <target state="translated">조건식에 할당을 사용하면 항상 상수가 됩니다.</target>
        <note />
      </trans-unit>
      <trans-unit id="ERR_ProtectedInStruct">
        <source>'{0}': new protected member declared in struct</source>
        <target state="translated">'{0}': 구조체에 새 protected 멤버가 선언되었습니다.</target>
        <note />
      </trans-unit>
      <trans-unit id="ERR_InconsistentIndexerNames">
        <source>Two indexers have different names; the IndexerName attribute must be used with the same name on every indexer within a type</source>
        <target state="translated">두 인덱서의 이름이 다릅니다. IndexerName 특성은 한 형식 안의 모든 인덱서에 대해서는 같은 이름으로 사용되어야 합니다.</target>
        <note />
      </trans-unit>
      <trans-unit id="ERR_ComImportWithUserCtor">
        <source>A class with the ComImport attribute cannot have a user-defined constructor</source>
        <target state="translated">ComImport 특성이 있는 클래스에는 사용자 정의 생성자를 사용할 수 없습니다.</target>
        <note />
      </trans-unit>
      <trans-unit id="ERR_FieldCantHaveVoidType">
        <source>Field cannot have void type</source>
        <target state="translated">필드에는 void 형식을 사용할 수 없습니다.</target>
        <note />
      </trans-unit>
      <trans-unit id="WRN_NonObsoleteOverridingObsolete">
        <source>Member '{0}' overrides obsolete member '{1}'. Add the Obsolete attribute to '{0}'.</source>
        <target state="translated">{0}' 멤버는 사용되지 않는 멤버 '{1}'을(를) 재정의합니다. '{0}'에 Obsolete 특성을 추가하세요.</target>
        <note />
      </trans-unit>
      <trans-unit id="WRN_NonObsoleteOverridingObsolete_Title">
        <source>Member overrides obsolete member</source>
        <target state="translated">멤버가 사용되지 않는 멤버를 재정의합니다.</target>
        <note />
      </trans-unit>
      <trans-unit id="ERR_SystemVoid">
        <source>System.Void cannot be used from C# -- use typeof(void) to get the void type object</source>
        <target state="translated">System.Void는 C#에서 사용할 수 없습니다. void 형식 개체를 가져오려면 typeof(void)를 사용하세요.</target>
        <note />
      </trans-unit>
      <trans-unit id="ERR_ExplicitParamArray">
        <source>Do not use 'System.ParamArrayAttribute'. Use the 'params' keyword instead.</source>
        <target state="translated">System.ParamArrayAttribute'를 사용하지 않고, 대신 'params' 키워드를 사용하세요.</target>
        <note />
      </trans-unit>
      <trans-unit id="WRN_BitwiseOrSignExtend">
        <source>Bitwise-or operator used on a sign-extended operand; consider casting to a smaller unsigned type first</source>
        <target state="translated">부호 확장 피연산자에 비트 OR 연산자를 사용했습니다. 더 작은 부호 없는 형식으로 먼저 캐스팅하세요.</target>
        <note />
      </trans-unit>
      <trans-unit id="WRN_BitwiseOrSignExtend_Title">
        <source>Bitwise-or operator used on a sign-extended operand</source>
        <target state="translated">부호 확장된 피연산자에 비트 OR 연산자를 사용했습니다.</target>
        <note />
      </trans-unit>
      <trans-unit id="WRN_BitwiseOrSignExtend_Description">
        <source>The compiler implicitly widened and sign-extended a variable, and then used the resulting value in a bitwise OR operation. This can result in unexpected behavior.</source>
        <target state="translated">컴파일러에서 변수를 암시적으로 넓히고 부호 확장한 다음 비트 OR 연산에서 결과 값을 사용했습니다. 예기치 않은 동작이 발생할 수 있습니다.</target>
        <note />
      </trans-unit>
      <trans-unit id="ERR_VolatileStruct">
        <source>'{0}': a volatile field cannot be of the type '{1}'</source>
        <target state="translated">'{0}': volatile 필드는 '{1}' 형식일 수 없습니다.</target>
        <note />
      </trans-unit>
      <trans-unit id="ERR_VolatileAndReadonly">
        <source>'{0}': a field cannot be both volatile and readonly</source>
        <target state="translated">'{0}': 필드는 volatile이면서 readonly일 수 없습니다.</target>
        <note />
      </trans-unit>
      <trans-unit id="ERR_AbstractField">
        <source>The modifier 'abstract' is not valid on fields. Try using a property instead.</source>
        <target state="translated">필드의 'abstract' 한정자가 유효하지 않습니다. 대신 속성을 사용해 보세요.</target>
        <note />
      </trans-unit>
      <trans-unit id="ERR_BogusExplicitImpl">
        <source>'{0}' cannot implement '{1}' because it is not supported by the language</source>
        <target state="translated">'{0}'은(는) 언어에서 지원되지 않으므로 '{1}'을(를) 구현할 수 없습니다.</target>
        <note />
      </trans-unit>
      <trans-unit id="ERR_ExplicitMethodImplAccessor">
        <source>'{0}' explicit method implementation cannot implement '{1}' because it is an accessor</source>
        <target state="translated">'명시적 메서드 구현에서 '{0}'은(는) 접근자이므로 '{1}'을(를) 구현할 수 없습니다.</target>
        <note />
      </trans-unit>
      <trans-unit id="WRN_CoClassWithoutComImport">
        <source>'{0}' interface marked with 'CoClassAttribute' not marked with 'ComImportAttribute'</source>
        <target state="translated">'{0}' 인터페이스는 'CoClassAttribute'로 표시되어 있고 'ComImportAttribute'로 표시되어 있지 않습니다.</target>
        <note />
      </trans-unit>
      <trans-unit id="WRN_CoClassWithoutComImport_Title">
        <source>Interface marked with 'CoClassAttribute' not marked with 'ComImportAttribute'</source>
        <target state="translated">인터페이스는 'CoClassAttribute'로 표시되어 있고 'ComImportAttribute'로 표시되어 있지 않습니다.</target>
        <note />
      </trans-unit>
      <trans-unit id="ERR_ConditionalWithOutParam">
        <source>Conditional member '{0}' cannot have an out parameter</source>
        <target state="translated">{0}' 조건부 멤버에는 out 매개 변수를 사용할 수 없습니다.</target>
        <note />
      </trans-unit>
      <trans-unit id="ERR_AccessorImplementingMethod">
        <source>Accessor '{0}' cannot implement interface member '{1}' for type '{2}'. Use an explicit interface implementation.</source>
        <target state="translated">{0}' 접근자는 '{2}' 형식에 대해 '{1}' 인터페이스 멤버를 구현할 수 없습니다. 명시적 인터페이스 구현을 사용하세요.</target>
        <note />
      </trans-unit>
      <trans-unit id="ERR_AliasQualAsExpression">
        <source>The namespace alias qualifier '::' always resolves to a type or namespace so is illegal here. Consider using '.' instead.</source>
        <target state="translated">네임스페이스 별칭 한정자 '::'은 항상 형식 또는 네임스페이스를 확인하므로 여기에 사용할 수 없습니다. 대신 '.'를 사용하세요.</target>
        <note />
      </trans-unit>
      <trans-unit id="ERR_DerivingFromATyVar">
        <source>Cannot derive from '{0}' because it is a type parameter</source>
        <target state="translated">형식 매개 변수이므로 '{0}'에서 파생될 수 없습니다.</target>
        <note />
      </trans-unit>
      <trans-unit id="ERR_DuplicateTypeParameter">
        <source>Duplicate type parameter '{0}'</source>
        <target state="translated">중복된 '{0}' 형식 매개 변수입니다.</target>
        <note />
      </trans-unit>
      <trans-unit id="WRN_TypeParameterSameAsOuterTypeParameter">
        <source>Type parameter '{0}' has the same name as the type parameter from outer type '{1}'</source>
        <target state="translated">{0}' 형식 매개 변수가 외부 형식 '{1}'의 형식 매개 변수와 이름이 같습니다.</target>
        <note />
      </trans-unit>
      <trans-unit id="WRN_TypeParameterSameAsOuterTypeParameter_Title">
        <source>Type parameter has the same name as the type parameter from outer type</source>
        <target state="translated">형식 매개 변수가 외부 형식의 형식 매개 변수와 이름이 같습니다.</target>
        <note />
      </trans-unit>
      <trans-unit id="ERR_TypeVariableSameAsParent">
        <source>Type parameter '{0}' has the same name as the containing type, or method</source>
        <target state="translated">{0}' 형식 매개 변수의 이름이 포함하는 형식 또는 메서드의 이름과 같습니다.</target>
        <note />
      </trans-unit>
      <trans-unit id="ERR_UnifyingInterfaceInstantiations">
        <source>'{0}' cannot implement both '{1}' and '{2}' because they may unify for some type parameter substitutions</source>
        <target state="translated">'{1}'과(와) '{2}'은(는) 일부 형식 매개 변수를 대체할 때 통합될 수 있으므로 '{0}'에서는 둘 다 구현할 수 없습니다.</target>
        <note />
      </trans-unit>
      <trans-unit id="ERR_GenericDerivingFromAttribute">
        <source>A generic type cannot derive from '{0}' because it is an attribute class</source>
        <target state="translated">{0}'은(는) 특성 클래스이므로 제네릭 형식을 파생시킬 수 없습니다.</target>
        <note />
      </trans-unit>
      <trans-unit id="ERR_TyVarNotFoundInConstraint">
        <source>'{1}' does not define type parameter '{0}'</source>
        <target state="translated">'{1}'은(는) '{0}' 형식 매개 변수를 정의하지 않습니다.</target>
        <note />
      </trans-unit>
      <trans-unit id="ERR_BadBoundType">
        <source>'{0}' is not a valid constraint. A type used as a constraint must be an interface, a non-sealed class or a type parameter.</source>
        <target state="translated">'{0}'은(는) 유효한 제약 조건이 아닙니다. 제약 조건으로 사용되는 형식은 인터페이스, 봉인되지 않은 클래스 또는 형식 매개 변수여야 합니다.</target>
        <note />
      </trans-unit>
      <trans-unit id="ERR_SpecialTypeAsBound">
        <source>Constraint cannot be special class '{0}'</source>
        <target state="translated">제약 조건은 '{0}' 특수 클래스가 될 수 없습니다.</target>
        <note />
      </trans-unit>
      <trans-unit id="ERR_BadVisBound">
        <source>Inconsistent accessibility: constraint type '{1}' is less accessible than '{0}'</source>
        <target state="translated">일관성 없는 액세스 가능성: '{1}' 제약 조건 형식이 '{0}'보다 액세스하기 어렵습니다.</target>
        <note />
      </trans-unit>
      <trans-unit id="ERR_LookupInTypeVariable">
        <source>Cannot do member lookup in '{0}' because it is a type parameter</source>
        <target state="translated">{0}'은(는) 형식 매개 변수이므로 멤버를 조회할 수 없습니다.</target>
        <note />
      </trans-unit>
      <trans-unit id="ERR_BadConstraintType">
        <source>Invalid constraint type. A type used as a constraint must be an interface, a non-sealed class or a type parameter.</source>
        <target state="translated">잘못된 제약 조건 형식입니다. 제약 조건으로 사용되는 형식은 인터페이스, 봉인되지 않은 클래스 또는 형식 매개 변수여야 합니다.</target>
        <note />
      </trans-unit>
      <trans-unit id="ERR_InstanceMemberInStaticClass">
        <source>'{0}': cannot declare instance members in a static class</source>
        <target state="translated">'{0}': 정적 클래스에 인스턴스 멤버를 선언할 수 없습니다.</target>
        <note />
      </trans-unit>
      <trans-unit id="ERR_StaticBaseClass">
        <source>'{1}': cannot derive from static class '{0}'</source>
        <target state="translated">'{1}': 정적 클래스 '{0}'에서 파생될 수 없습니다.</target>
        <note />
      </trans-unit>
      <trans-unit id="ERR_ConstructorInStaticClass">
        <source>Static classes cannot have instance constructors</source>
        <target state="translated">정적 클래스는 인스턴스 생성자를 포함할 수 없습니다.</target>
        <note />
      </trans-unit>
      <trans-unit id="ERR_DestructorInStaticClass">
        <source>Static classes cannot contain destructors</source>
        <target state="translated">정적 클래스는 소멸자를 포함할 수 없습니다.</target>
        <note />
      </trans-unit>
      <trans-unit id="ERR_InstantiatingStaticClass">
        <source>Cannot create an instance of the static class '{0}'</source>
        <target state="translated">{0}' 정적 클래스의 인스턴스를 만들 수 없습니다.</target>
        <note />
      </trans-unit>
      <trans-unit id="ERR_StaticDerivedFromNonObject">
        <source>Static class '{0}' cannot derive from type '{1}'. Static classes must derive from object.</source>
        <target state="translated">정적 클래스 '{0}'은(는) '{1}' 형식에서 파생될 수 없습니다. 정적 클래스는 개체에서 파생되어야 합니다.</target>
        <note />
      </trans-unit>
      <trans-unit id="ERR_StaticClassInterfaceImpl">
        <source>'{0}': static classes cannot implement interfaces</source>
        <target state="translated">'{0}': 정적 클래스는 인터페이스를 구현할 수 없습니다.</target>
        <note />
      </trans-unit>
      <trans-unit id="ERR_RefStructInterfaceImpl">
        <source>'{0}': ref structs cannot implement interfaces</source>
        <target state="translated">'{0}': ref struct에서 인터페이스를 구현할 수 없습니다.</target>
        <note />
      </trans-unit>
      <trans-unit id="ERR_OperatorInStaticClass">
        <source>'{0}': static classes cannot contain user-defined operators</source>
        <target state="translated">'{0}': 정적 클래스는 사용자 정의 연산자를 포함할 수 없습니다.</target>
        <note />
      </trans-unit>
      <trans-unit id="ERR_ConvertToStaticClass">
        <source>Cannot convert to static type '{0}'</source>
        <target state="translated">{0}' 정적 형식으로 변환할 수 없습니다.</target>
        <note />
      </trans-unit>
      <trans-unit id="ERR_ConstraintIsStaticClass">
        <source>'{0}': static classes cannot be used as constraints</source>
        <target state="translated">'{0}': 정적 클래스는 제약 조건으로 사용할 수 없습니다.</target>
        <note />
      </trans-unit>
      <trans-unit id="ERR_GenericArgIsStaticClass">
        <source>'{0}': static types cannot be used as type arguments</source>
        <target state="translated">'{0}': 정적 형식은 형식 인수로 사용할 수 없습니다.</target>
        <note />
      </trans-unit>
      <trans-unit id="ERR_ArrayOfStaticClass">
        <source>'{0}': array elements cannot be of static type</source>
        <target state="translated">'{0}': 배열 요소는 정적 형식일 수 없습니다.</target>
        <note />
      </trans-unit>
      <trans-unit id="ERR_IndexerInStaticClass">
        <source>'{0}': cannot declare indexers in a static class</source>
        <target state="translated">'{0}': 정적 클래스에는 인덱서를 선언할 수 없습니다.</target>
        <note />
      </trans-unit>
      <trans-unit id="ERR_ParameterIsStaticClass">
        <source>'{0}': static types cannot be used as parameters</source>
        <target state="translated">'{0}': 정적 형식은 매개 변수로 사용할 수 없습니다.</target>
        <note />
      </trans-unit>
      <trans-unit id="ERR_ReturnTypeIsStaticClass">
        <source>'{0}': static types cannot be used as return types</source>
        <target state="translated">'{0}': 정적 형식은 반환 형식으로 사용할 수 없습니다.</target>
        <note />
      </trans-unit>
      <trans-unit id="ERR_VarDeclIsStaticClass">
        <source>Cannot declare a variable of static type '{0}'</source>
        <target state="translated">{0}' 정적 형식의 변수를 선언할 수 없습니다.</target>
        <note />
      </trans-unit>
      <trans-unit id="ERR_BadEmptyThrowInFinally">
        <source>A throw statement with no arguments is not allowed in a finally clause that is nested inside the nearest enclosing catch clause</source>
        <target state="translated">바로 바깥쪽 catch 절에 중첩된 finally 절에는 인수가 없는 throw 문을 사용할 수 없습니다.</target>
        <note />
      </trans-unit>
      <trans-unit id="ERR_InvalidSpecifier">
        <source>'{0}' is not a valid format specifier</source>
        <target state="translated">'{0}'은(는) 유효한 서식 지정자가 아닙니다.</target>
        <note />
      </trans-unit>
      <trans-unit id="WRN_AssignmentToLockOrDispose">
        <source>Possibly incorrect assignment to local '{0}' which is the argument to a using or lock statement. The Dispose call or unlocking will happen on the original value of the local.</source>
        <target state="translated">using 또는 lock 문의 인수인 지역 변수 '{0}'에 대한 할당이 잘못되었을 수 있습니다. 지역 변수의 원래 값에 대해 Dispose 호출 또는 잠금 해제가 수행됩니다.</target>
        <note />
      </trans-unit>
      <trans-unit id="WRN_AssignmentToLockOrDispose_Title">
        <source>Possibly incorrect assignment to local which is the argument to a using or lock statement</source>
        <target state="translated">using 또는 lock 문의 인수인 지역 변수에 대한 할당이 잘못되었을 수 있습니다.</target>
        <note />
      </trans-unit>
      <trans-unit id="ERR_ForwardedTypeInThisAssembly">
        <source>Type '{0}' is defined in this assembly, but a type forwarder is specified for it</source>
        <target state="translated">{0}' 형식이 이 어셈블리에 정의되었지만 형식 전달자가 지정되었습니다.</target>
        <note />
      </trans-unit>
      <trans-unit id="ERR_ForwardedTypeIsNested">
        <source>Cannot forward type '{0}' because it is a nested type of '{1}'</source>
        <target state="translated">{0}' 형식은 '{1}'의 중첩 형식이므로 전달할 수 없습니다.</target>
        <note />
      </trans-unit>
      <trans-unit id="ERR_CycleInTypeForwarder">
        <source>The type forwarder for type '{0}' in assembly '{1}' causes a cycle</source>
        <target state="translated">{0}' 형식에 대한 형식 전달자가 '{1}' 어셈블리에서 순환됩니다.</target>
        <note />
      </trans-unit>
      <trans-unit id="ERR_AssemblyNameOnNonModule">
        <source>The /moduleassemblyname option may only be specified when building a target type of 'module'</source>
        <target state="translated">/moduleassemblyname 옵션은 빌드하는 대상 형식이 'module'인 경우에만 지정할 수 있습니다.</target>
        <note />
      </trans-unit>
      <trans-unit id="ERR_InvalidAssemblyName">
        <source>Assembly reference '{0}' is invalid and cannot be resolved</source>
        <target state="translated">{0}' 어셈블리 참조가 잘못되어 확인할 수 없습니다.</target>
        <note />
      </trans-unit>
      <trans-unit id="ERR_InvalidFwdType">
        <source>Invalid type specified as an argument for TypeForwardedTo attribute</source>
        <target state="translated">TypeForwardedTo 특성의 인수로 잘못된 형식이 지정되었습니다.</target>
        <note />
      </trans-unit>
      <trans-unit id="ERR_CloseUnimplementedInterfaceMemberStatic">
        <source>'{0}' does not implement interface member '{1}'. '{2}' cannot implement an interface member because it is static.</source>
        <target state="translated">'{0}'은(는) '{1}' 인터페이스 멤버를 구현하지 않습니다. '{2}'은(는) static이므로 인터페이스 멤버를 구현할 수 없습니다.</target>
        <note />
      </trans-unit>
      <trans-unit id="ERR_CloseUnimplementedInterfaceMemberNotPublic">
        <source>'{0}' does not implement interface member '{1}'. '{2}' cannot implement an interface member because it is not public.</source>
        <target state="translated">'{0}'은(는) '{1}' 인터페이스 멤버를 구현하지 않습니다. '{2}'은(는) public이 아니므로 인터페이스 멤버를 구현할 수 없습니다.</target>
        <note />
      </trans-unit>
      <trans-unit id="ERR_CloseUnimplementedInterfaceMemberWrongReturnType">
        <source>'{0}' does not implement interface member '{1}'. '{2}' cannot implement '{1}' because it does not have the matching return type of '{3}'.</source>
        <target state="translated">'{0}'은(는) '{1}' 인터페이스 멤버를 구현하지 않습니다. '{2}'에 일치하는 반환 형식 '{3}'이(가) 없으므로 '{1}'을(를) 구현할 수 없습니다.</target>
        <note />
      </trans-unit>
      <trans-unit id="ERR_DuplicateTypeForwarder">
        <source>'{0}' duplicate TypeForwardedToAttribute</source>
        <target state="translated">'{0}'에서 TypeForwardedToAttribute가 중복됩니다.</target>
        <note />
      </trans-unit>
      <trans-unit id="ERR_ExpectedSelectOrGroup">
        <source>A query body must end with a select clause or a group clause</source>
        <target state="translated">쿼리 본문은 select 절 또는 group 절로 끝나야 합니다.</target>
        <note />
      </trans-unit>
      <trans-unit id="ERR_ExpectedContextualKeywordOn">
        <source>Expected contextual keyword 'on'</source>
        <target state="translated">상황별 키워드 'on'이 필요합니다.</target>
        <note />
      </trans-unit>
      <trans-unit id="ERR_ExpectedContextualKeywordEquals">
        <source>Expected contextual keyword 'equals'</source>
        <target state="translated">상황별 키워드 'equals'가 필요합니다.</target>
        <note />
      </trans-unit>
      <trans-unit id="ERR_ExpectedContextualKeywordBy">
        <source>Expected contextual keyword 'by'</source>
        <target state="translated">상황별 키워드 'by'가 필요합니다.</target>
        <note />
      </trans-unit>
      <trans-unit id="ERR_InvalidAnonymousTypeMemberDeclarator">
        <source>Invalid anonymous type member declarator. Anonymous type members must be declared with a member assignment, simple name or member access.</source>
        <target state="translated">잘못된 익명 형식 멤버 선언자입니다. 익명 형식 멤버는 멤버 할당, 단순한 이름 또는 멤버 액세스로 선언되어야 합니다.</target>
        <note />
      </trans-unit>
      <trans-unit id="ERR_InvalidInitializerElementInitializer">
        <source>Invalid initializer member declarator</source>
        <target state="translated">잘못된 이니셜라이저 멤버 선언자입니다.</target>
        <note />
      </trans-unit>
      <trans-unit id="ERR_InconsistentLambdaParameterUsage">
        <source>Inconsistent lambda parameter usage; parameter types must be all explicit or all implicit</source>
        <target state="translated">람다 매개 변수가 일관성 없이 사용되었습니다. 매개 변수 형식은 모두 명시적이거나 암시적이어야 합니다.</target>
        <note />
      </trans-unit>
      <trans-unit id="ERR_PartialMethodInvalidModifier">
        <source>A partial method cannot have access modifiers or the virtual, abstract, override, new, sealed, or extern modifiers</source>
        <target state="translated">부분 메서드(Partial Method)에는 액세스 한정자 또는 virtual, abstract, override, new, sealed나 extern 한정자를 사용할 수 없습니다.</target>
        <note />
      </trans-unit>
      <trans-unit id="ERR_PartialMethodOnlyInPartialClass">
        <source>A partial method must be declared within a partial class or partial struct</source>
        <target state="translated">부분 메서드(Partial Method)는 partial 클래스 또는 partial 구조체 내에 선언해야 합니다.</target>
        <note />
      </trans-unit>
      <trans-unit id="ERR_PartialMethodCannotHaveOutParameters">
        <source>A partial method cannot have out parameters</source>
        <target state="translated">부분 메서드(Partial Method)에는 out 매개 변수를 사용할 수 없습니다.</target>
        <note />
      </trans-unit>
      <trans-unit id="ERR_PartialMethodNotExplicit">
        <source>A partial method may not explicitly implement an interface method</source>
        <target state="translated">부분 메서드(Partial Method)는 인터페이스 메서드를 명시적으로 구현할 수 없습니다.</target>
        <note />
      </trans-unit>
      <trans-unit id="ERR_PartialMethodExtensionDifference">
        <source>Both partial method declarations must be extension methods or neither may be an extension method</source>
        <target state="translated">두 부분 메서드(Partial Method) 선언 모두 확장 메서드이거나 확장 메서드가 아니어야 합니다.</target>
        <note />
      </trans-unit>
      <trans-unit id="ERR_PartialMethodOnlyOneLatent">
        <source>A partial method may not have multiple defining declarations</source>
        <target state="translated">부분 메서드(Partial Method)에는 하나의 정의 선언만 사용할 수 있습니다.</target>
        <note />
      </trans-unit>
      <trans-unit id="ERR_PartialMethodOnlyOneActual">
        <source>A partial method may not have multiple implementing declarations</source>
        <target state="translated">부분 메서드(Partial Method)에는 하나의 구현 선언만 사용할 수 있습니다.</target>
        <note />
      </trans-unit>
      <trans-unit id="ERR_PartialMethodParamsDifference">
        <source>Both partial method declarations must use a params parameter or neither may use a params parameter</source>
        <target state="translated">두 부분 메서드(Partial Method) 선언 모두 params 매개 변수를 사용하거나 params 매개 변수를 사용할 수 없습니다.</target>
        <note />
      </trans-unit>
      <trans-unit id="ERR_PartialMethodMustHaveLatent">
        <source>No defining declaration found for implementing declaration of partial method '{0}'</source>
        <target state="translated">{0}' 부분 메서드(Partial Method)의 구현 선언에 대한 정의 선언이 없습니다.</target>
        <note />
      </trans-unit>
      <trans-unit id="ERR_PartialMethodInconsistentTupleNames">
        <source>Both partial method declarations, '{0}' and '{1}', must use the same tuple element names.</source>
        <target state="translated">두 부분 메서드(Partial Method) 선언 '{0}' 및 '{1}' 모두에서 동일한 튜플 요소 이름을 사용해야 합니다.</target>
        <note />
      </trans-unit>
      <trans-unit id="ERR_PartialMethodInconsistentConstraints">
        <source>Partial method declarations of '{0}' have inconsistent type parameter constraints</source>
        <target state="translated">{0}'의 부분 메서드(Partial Method) 선언에 일관성이 없는 형식 매개 변수 제약 조건이 있습니다.</target>
        <note />
      </trans-unit>
      <trans-unit id="ERR_PartialMethodToDelegate">
        <source>Cannot create delegate from method '{0}' because it is a partial method without an implementing declaration</source>
        <target state="translated">{0}'은(는) 구현 선언이 없는 부분 메서드(Partial Method)이므로 이 메서드로부터 대리자를 만들 수 없습니다.</target>
        <note />
      </trans-unit>
      <trans-unit id="ERR_PartialMethodStaticDifference">
        <source>Both partial method declarations must be static or neither may be static</source>
        <target state="translated">두 부분 메서드(Partial Method) 선언 모두 static이거나 static이 아니어야 합니다.</target>
        <note />
      </trans-unit>
      <trans-unit id="ERR_PartialMethodUnsafeDifference">
        <source>Both partial method declarations must be unsafe or neither may be unsafe</source>
        <target state="translated">두 부분 메서드(Partial Method) 선언 모두 unsafe이거나 unsafe가 아니어야 합니다.</target>
        <note />
      </trans-unit>
      <trans-unit id="ERR_PartialMethodInExpressionTree">
        <source>Partial methods with only a defining declaration or removed conditional methods cannot be used in expression trees</source>
        <target state="translated">정의 선언만 있는 부분 메서드(Partial Method) 또는 제거된 조건부 메서드는 식 트리에 사용할 수 없습니다.</target>
        <note />
      </trans-unit>
      <trans-unit id="ERR_PartialMethodMustReturnVoid">
        <source>Partial methods must have a void return type</source>
        <target state="translated">부분 메서드(Partial Method)의 반환 형식은 void여야 합니다.</target>
        <note />
      </trans-unit>
      <trans-unit id="WRN_ObsoleteOverridingNonObsolete">
        <source>Obsolete member '{0}' overrides non-obsolete member '{1}'</source>
        <target state="translated">사용되지 않는 '{0}' 멤버가 사용되는 '{1}' 멤버를 재정의합니다.</target>
        <note />
      </trans-unit>
      <trans-unit id="WRN_ObsoleteOverridingNonObsolete_Title">
        <source>Obsolete member overrides non-obsolete member</source>
        <target state="translated">사용되지 않는 멤버가 사용되는 멤버를 재정의합니다.</target>
        <note />
      </trans-unit>
      <trans-unit id="WRN_DebugFullNameTooLong">
        <source>The fully qualified name for '{0}' is too long for debug information. Compile without '/debug' option.</source>
        <target state="translated">{0}'의 정규화된 이름이 디버그 정보로는 너무 깁니다. '/debug' 옵션 없이 컴파일됩니다.</target>
        <note />
      </trans-unit>
      <trans-unit id="WRN_DebugFullNameTooLong_Title">
        <source>Fully qualified name is too long for debug information</source>
        <target state="translated">정규화된 이름이 너무 길어서 디버그 정보에 사용할 수 없습니다.</target>
        <note />
      </trans-unit>
      <trans-unit id="ERR_ImplicitlyTypedVariableAssignedBadValue">
        <source>Cannot assign {0} to an implicitly-typed variable</source>
        <target state="translated">암시적으로 형식화된 변수에 {0}을(를) 할당할 수 없습니다.</target>
        <note />
      </trans-unit>
      <trans-unit id="ERR_ImplicitlyTypedVariableWithNoInitializer">
        <source>Implicitly-typed variables must be initialized</source>
        <target state="translated">암시적으로 형식화된 지역 변수는 초기화해야 합니다.</target>
        <note />
      </trans-unit>
      <trans-unit id="ERR_ImplicitlyTypedVariableMultipleDeclarator">
        <source>Implicitly-typed variables cannot have multiple declarators</source>
        <target state="translated">암시적으로 형식화된 변수에는 선언자를 여러 개 사용할 수 없습니다.</target>
        <note />
      </trans-unit>
      <trans-unit id="ERR_ImplicitlyTypedVariableAssignedArrayInitializer">
        <source>Cannot initialize an implicitly-typed variable with an array initializer</source>
        <target state="translated">암시적으로 형식화된 변수는 배열 이니셜라이저를 사용하여 초기화할 수 없습니다.</target>
        <note />
      </trans-unit>
      <trans-unit id="ERR_ImplicitlyTypedLocalCannotBeFixed">
        <source>Implicitly-typed local variables cannot be fixed</source>
        <target state="translated">암시적으로 형식화된 지역 변수는 fixed일 수 없습니다.</target>
        <note />
      </trans-unit>
      <trans-unit id="ERR_ImplicitlyTypedVariableCannotBeConst">
        <source>Implicitly-typed variables cannot be constant</source>
        <target state="translated">암시적으로 형식화된 변수는 상수일 수 없습니다.</target>
        <note />
      </trans-unit>
      <trans-unit id="WRN_ExternCtorNoImplementation">
        <source>Constructor '{0}' is marked external</source>
        <target state="translated">{0}' 생성자가 external로 표시되었습니다.</target>
        <note />
      </trans-unit>
      <trans-unit id="WRN_ExternCtorNoImplementation_Title">
        <source>Constructor is marked external</source>
        <target state="translated">생성자가 external로 표시되었습니다.</target>
        <note />
      </trans-unit>
      <trans-unit id="ERR_TypeVarNotFound">
        <source>The contextual keyword 'var' may only appear within a local variable declaration or in script code</source>
        <target state="translated">상황별 키워드 'var'는 지역 변수 선언이나 스크립트 코드에만 표시할 수 있습니다.</target>
        <note />
      </trans-unit>
      <trans-unit id="ERR_ImplicitlyTypedArrayNoBestType">
        <source>No best type found for implicitly-typed array</source>
        <target state="translated">암시적으로 형식화된 배열에 가장 적합한 형식이 없습니다.</target>
        <note />
      </trans-unit>
      <trans-unit id="ERR_AnonymousTypePropertyAssignedBadValue">
        <source>Cannot assign '{0}' to anonymous type property</source>
        <target state="translated">무명 형식 속성에 {0}을(를) 할당할 수 없습니다.</target>
        <note />
      </trans-unit>
      <trans-unit id="ERR_ExpressionTreeContainsBaseAccess">
        <source>An expression tree may not contain a base access</source>
        <target state="translated">식 트리에는 기본 액세스를 사용할 수 없습니다.</target>
        <note />
      </trans-unit>
      <trans-unit id="ERR_ExpressionTreeContainsAssignment">
        <source>An expression tree may not contain an assignment operator</source>
        <target state="translated">식 트리에는 할당 연산자를 사용할 수 없습니다.</target>
        <note />
      </trans-unit>
      <trans-unit id="ERR_AnonymousTypeDuplicatePropertyName">
        <source>An anonymous type cannot have multiple properties with the same name</source>
        <target state="translated">익명 형식에는 동일한 이름의 속성을 여러 개 사용할 수 없습니다.</target>
        <note />
      </trans-unit>
      <trans-unit id="ERR_StatementLambdaToExpressionTree">
        <source>A lambda expression with a statement body cannot be converted to an expression tree</source>
        <target state="translated">문 본문이 있는 람다 식은 식 트리로 변환할 수 없습니다.</target>
        <note />
      </trans-unit>
      <trans-unit id="ERR_ExpressionTreeMustHaveDelegate">
        <source>Cannot convert lambda to an expression tree whose type argument '{0}' is not a delegate type</source>
        <target state="translated">람다 식을 '{0}' 형식 인수가 대리자 형식이 아닌 식 트리로 변환할 수 없습니다.</target>
        <note />
      </trans-unit>
      <trans-unit id="ERR_AnonymousTypeNotAvailable">
        <source>Cannot use anonymous type in a constant expression</source>
        <target state="translated">상수 식에서는 익명 형식을 사용할 수 없습니다.</target>
        <note />
      </trans-unit>
      <trans-unit id="ERR_LambdaInIsAs">
        <source>The first operand of an 'is' or 'as' operator may not be a lambda expression, anonymous method, or method group.</source>
        <target state="translated">is' 또는 'as' 연산자의 첫 번째 피연산자는 람다 식, 무명 메서드 또는 메서드 그룹이 될 수 없습니다.</target>
        <note />
      </trans-unit>
      <trans-unit id="ERR_TypelessTupleInAs">
        <source>The first operand of an 'as' operator may not be a tuple literal without a natural type.</source>
        <target state="translated">as' 연산자의 첫 번째 피연산자는 자연 형식이 없는 튜플 리터럴일 수 없습니다.</target>
        <note />
      </trans-unit>
      <trans-unit id="ERR_ExpressionTreeContainsMultiDimensionalArrayInitializer">
        <source>An expression tree may not contain a multidimensional array initializer</source>
        <target state="translated">식 트리에는 다차원 배열 이니셜라이저를 사용할 수 없습니다.</target>
        <note />
      </trans-unit>
      <trans-unit id="ERR_MissingArgument">
        <source>Argument missing</source>
        <target state="translated">인수 없음</target>
        <note />
      </trans-unit>
      <trans-unit id="ERR_VariableUsedBeforeDeclaration">
        <source>Cannot use local variable '{0}' before it is declared</source>
        <target state="translated">{0}' 지역 변수는 선언되지 않으면 사용할 수 없습니다.</target>
        <note />
      </trans-unit>
      <trans-unit id="ERR_RecursivelyTypedVariable">
        <source>Type of '{0}' cannot be inferred since its initializer directly or indirectly refers to the definition.</source>
        <target state="translated">이니셜라이저가 직간접적으로 정의를 참조하고 있어 '{0}' 형식을 유추할 수 없습니다.</target>
        <note />
      </trans-unit>
      <trans-unit id="ERR_UnassignedThisAutoProperty">
        <source>Auto-implemented property '{0}' must be fully assigned before control is returned to the caller.</source>
        <target state="translated">제어가 호출자에게 반환되기 전에 자동으로 구현된 '{0}' 속성이 완전히 할당되어야 합니다.</target>
        <note />
      </trans-unit>
      <trans-unit id="ERR_VariableUsedBeforeDeclarationAndHidesField">
        <source>Cannot use local variable '{0}' before it is declared. The declaration of the local variable hides the field '{1}'.</source>
        <target state="translated">{0}' 지역 변수는 선언되지 않으면 사용할 수 없습니다. 지역 변수를 선언하면 '{1}' 필드가 숨겨집니다.</target>
        <note />
      </trans-unit>
      <trans-unit id="ERR_ExpressionTreeContainsBadCoalesce">
        <source>An expression tree lambda may not contain a coalescing operator with a null or default literal left-hand side</source>
        <target state="translated">왼쪽에 null 또는 기본 리터럴이 있는 병합 연산자를 람다 식 트리에 사용할 수 없습니다.</target>
        <note />
      </trans-unit>
      <trans-unit id="ERR_IdentifierExpected">
        <source>Identifier expected</source>
        <target state="translated">식별자가 필요합니다.</target>
        <note />
      </trans-unit>
      <trans-unit id="ERR_SemicolonExpected">
        <source>; expected</source>
        <target state="translated">;이 필요합니다.</target>
        <note />
      </trans-unit>
      <trans-unit id="ERR_SyntaxError">
        <source>Syntax error, '{0}' expected</source>
        <target state="translated">구문 오류입니다. '{0}'이(가) 필요합니다.</target>
        <note />
      </trans-unit>
      <trans-unit id="ERR_DuplicateModifier">
        <source>Duplicate '{0}' modifier</source>
        <target state="translated">{0}' 한정자가 중복되었습니다.</target>
        <note />
      </trans-unit>
      <trans-unit id="ERR_DuplicateAccessor">
        <source>Property accessor already defined</source>
        <target state="translated">속성 접근자가 이미 정의되었습니다.</target>
        <note />
      </trans-unit>
      <trans-unit id="ERR_IntegralTypeExpected">
        <source>Type byte, sbyte, short, ushort, int, uint, long, or ulong expected</source>
        <target state="translated">byte, sbyte, short, ushort, int, uint, long 또는 ulong 형식이 필요합니다.</target>
        <note />
      </trans-unit>
      <trans-unit id="ERR_IllegalEscape">
        <source>Unrecognized escape sequence</source>
        <target state="translated">인식할 수 없는 이스케이프 시퀀스입니다.</target>
        <note />
      </trans-unit>
      <trans-unit id="ERR_NewlineInConst">
        <source>Newline in constant</source>
        <target state="translated">상수에 줄 바꿈 문자가 있습니다.</target>
        <note />
      </trans-unit>
      <trans-unit id="ERR_EmptyCharConst">
        <source>Empty character literal</source>
        <target state="translated">빈 문자 리터럴입니다.</target>
        <note />
      </trans-unit>
      <trans-unit id="ERR_TooManyCharsInConst">
        <source>Too many characters in character literal</source>
        <target state="translated">문자 리터럴에 문자가 너무 많습니다.</target>
        <note />
      </trans-unit>
      <trans-unit id="ERR_InvalidNumber">
        <source>Invalid number</source>
        <target state="translated">잘못된 숫자입니다.</target>
        <note />
      </trans-unit>
      <trans-unit id="ERR_GetOrSetExpected">
        <source>A get or set accessor expected</source>
        <target state="translated">get 또는 set 접근자가 필요합니다.</target>
        <note />
      </trans-unit>
      <trans-unit id="ERR_ClassTypeExpected">
        <source>An object, string, or class type expected</source>
        <target state="translated">개체, 문자열 또는 클래스 형식이 필요합니다.</target>
        <note />
      </trans-unit>
      <trans-unit id="ERR_NamedArgumentExpected">
        <source>Named attribute argument expected</source>
        <target state="translated">명명된 특성 인수가 필요합니다.</target>
        <note />
      </trans-unit>
      <trans-unit id="ERR_TooManyCatches">
        <source>Catch clauses cannot follow the general catch clause of a try statement</source>
        <target state="translated">Catch 절은 try 문의 일반 catch 절 뒤에 올 수 없습니다.</target>
        <note />
      </trans-unit>
      <trans-unit id="ERR_ThisOrBaseExpected">
        <source>Keyword 'this' or 'base' expected</source>
        <target state="translated">this' 또는 'base' 키워드가 필요합니다.</target>
        <note />
      </trans-unit>
      <trans-unit id="ERR_OvlUnaryOperatorExpected">
        <source>Overloadable unary operator expected</source>
        <target state="translated">오버로드할 수 있는 단항 연산자가 필요합니다.</target>
        <note />
      </trans-unit>
      <trans-unit id="ERR_OvlBinaryOperatorExpected">
        <source>Overloadable binary operator expected</source>
        <target state="translated">오버로드할 수 있는 이항 연산자가 필요합니다.</target>
        <note />
      </trans-unit>
      <trans-unit id="ERR_IntOverflow">
        <source>Integral constant is too large</source>
        <target state="translated">정수 계열 상수가 너무 큽니다.</target>
        <note />
      </trans-unit>
      <trans-unit id="ERR_EOFExpected">
        <source>Type or namespace definition, or end-of-file expected</source>
        <target state="translated">형식이나 네임스페이스 정의 또는 파일 끝(EOF)이 필요합니다.</target>
        <note />
      </trans-unit>
      <trans-unit id="ERR_GlobalDefinitionOrStatementExpected">
        <source>Member definition, statement, or end-of-file expected</source>
        <target state="translated">멤버 정의, 문 또는 파일 끝(EOF)이 필요합니다.</target>
        <note />
      </trans-unit>
      <trans-unit id="ERR_BadEmbeddedStmt">
        <source>Embedded statement cannot be a declaration or labeled statement</source>
        <target state="translated">포함 문은 선언 또는 레이블 문일 수 없습니다.</target>
        <note />
      </trans-unit>
      <trans-unit id="ERR_PPDirectiveExpected">
        <source>Preprocessor directive expected</source>
        <target state="translated">전처리기 지시문이 필요합니다.</target>
        <note />
      </trans-unit>
      <trans-unit id="ERR_EndOfPPLineExpected">
        <source>Single-line comment or end-of-line expected</source>
        <target state="translated">한 줄로 된 주석이나 줄 끝(EOL)이 필요합니다.</target>
        <note />
      </trans-unit>
      <trans-unit id="ERR_CloseParenExpected">
        <source>) expected</source>
        <target state="translated">)가 필요합니다.</target>
        <note />
      </trans-unit>
      <trans-unit id="ERR_EndifDirectiveExpected">
        <source>#endif directive expected</source>
        <target state="translated">#endif 지시문이 필요합니다.</target>
        <note />
      </trans-unit>
      <trans-unit id="ERR_UnexpectedDirective">
        <source>Unexpected preprocessor directive</source>
        <target state="translated">예기치 않은 전처리기 지시문이 있습니다.</target>
        <note />
      </trans-unit>
      <trans-unit id="ERR_ErrorDirective">
        <source>#error: '{0}'</source>
        <target state="translated">#오류: '{0}'</target>
        <note />
      </trans-unit>
      <trans-unit id="WRN_WarningDirective">
        <source>#warning: '{0}'</source>
        <target state="translated">#warning: '{0}'</target>
        <note />
      </trans-unit>
      <trans-unit id="WRN_WarningDirective_Title">
        <source>#warning directive</source>
        <target state="translated">#warning 지시문</target>
        <note />
      </trans-unit>
      <trans-unit id="ERR_TypeExpected">
        <source>Type expected</source>
        <target state="translated">형식이 필요합니다.</target>
        <note />
      </trans-unit>
      <trans-unit id="ERR_PPDefFollowsToken">
        <source>Cannot define/undefine preprocessor symbols after first token in file</source>
        <target state="translated">파일의 첫 토큰 뒤에 전처리기 기호를 정의/정의 해제할 수 없습니다.</target>
        <note />
      </trans-unit>
      <trans-unit id="ERR_PPReferenceFollowsToken">
        <source>Cannot use #r after first token in file</source>
        <target state="translated">파일의 첫 토큰 뒤에 #r을 사용할 수 없습니다.</target>
        <note />
      </trans-unit>
      <trans-unit id="ERR_OpenEndedComment">
        <source>End-of-file found, '*/' expected</source>
        <target state="translated">파일 끝(EOF)이 있습니다. '*/'가 필요합니다.</target>
        <note />
      </trans-unit>
      <trans-unit id="ERR_Merge_conflict_marker_encountered">
        <source>Merge conflict marker encountered</source>
        <target state="translated">병합 충돌 표식을 발견했습니다.</target>
        <note />
      </trans-unit>
      <trans-unit id="ERR_NoRefOutWhenRefOnly">
        <source>Do not use refout when using refonly.</source>
        <target state="translated">refonly를 사용할 때 refout을 사용하면 안 됩니다.</target>
        <note />
      </trans-unit>
      <trans-unit id="ERR_NoNetModuleOutputWhenRefOutOrRefOnly">
        <source>Cannot compile net modules when using /refout or /refonly.</source>
        <target state="translated">/refout 또는 /refonly를 사용할 때 NET 모듈을 컴파일할 수 없습니다.</target>
        <note />
      </trans-unit>
      <trans-unit id="ERR_OvlOperatorExpected">
        <source>Overloadable operator expected</source>
        <target state="translated">오버로드할 수 있는 연산자가 필요합니다.</target>
        <note />
      </trans-unit>
      <trans-unit id="ERR_EndRegionDirectiveExpected">
        <source>#endregion directive expected</source>
        <target state="translated">#endregion 지시문이 필요합니다.</target>
        <note />
      </trans-unit>
      <trans-unit id="ERR_UnterminatedStringLit">
        <source>Unterminated string literal</source>
        <target state="translated">문자열 리터럴이 종료되지 않았습니다.</target>
        <note />
      </trans-unit>
      <trans-unit id="ERR_BadDirectivePlacement">
        <source>Preprocessor directives must appear as the first non-whitespace character on a line</source>
        <target state="translated">전처리기 지시문은 줄에서 공백이 아닌 첫 번째 문자로 나타나야 합니다.</target>
        <note />
      </trans-unit>
      <trans-unit id="ERR_IdentifierExpectedKW">
        <source>Identifier expected; '{1}' is a keyword</source>
        <target state="translated">식별자가 필요합니다. '{1}'은(는) 키워드입니다.</target>
        <note />
      </trans-unit>
      <trans-unit id="ERR_SemiOrLBraceExpected">
        <source>{ or ; expected</source>
        <target state="translated">{ 또는 ;이 필요합니다.</target>
        <note />
      </trans-unit>
      <trans-unit id="ERR_MultiTypeInDeclaration">
        <source>Cannot use more than one type in a for, using, fixed, or declaration statement</source>
        <target state="translated">for 문, using 문, fixed 문, 선언문 등에는 둘 이상의 형식을 사용할 수 없습니다.</target>
        <note />
      </trans-unit>
      <trans-unit id="ERR_AddOrRemoveExpected">
        <source>An add or remove accessor expected</source>
        <target state="translated">add 또는 remove 접근자가 필요합니다.</target>
        <note />
      </trans-unit>
      <trans-unit id="ERR_UnexpectedCharacter">
        <source>Unexpected character '{0}'</source>
        <target state="translated">예기치 않은 '{0}' 문자입니다.</target>
        <note />
      </trans-unit>
      <trans-unit id="ERR_UnexpectedToken">
        <source>Unexpected token '{0}'</source>
        <target state="translated">예기치 않은 토큰 '{0}'</target>
        <note />
      </trans-unit>
      <trans-unit id="ERR_ProtectedInStatic">
        <source>'{0}': static classes cannot contain protected members</source>
        <target state="translated">'{0}': 정적 클래스는 protected 멤버를 포함할 수 없습니다.</target>
        <note />
      </trans-unit>
      <trans-unit id="WRN_UnreachableGeneralCatch">
        <source>A previous catch clause already catches all exceptions. All non-exceptions thrown will be wrapped in a System.Runtime.CompilerServices.RuntimeWrappedException.</source>
        <target state="translated">이전의 catch 절에서 이미 모든 예외를 catch합니다. 예외가 아닌 모든 throw된 항목은 System.Runtime.CompilerServices.RuntimeWrappedException에 래핑됩니다.</target>
        <note />
      </trans-unit>
      <trans-unit id="WRN_UnreachableGeneralCatch_Title">
        <source>A previous catch clause already catches all exceptions</source>
        <target state="translated">이전의 catch 절에서 이미 모든 예외를 catch합니다.</target>
        <note />
      </trans-unit>
      <trans-unit id="WRN_UnreachableGeneralCatch_Description">
        <source>This warning is caused when a catch() block has no specified exception type after a catch (System.Exception e) block. The warning advises that the catch() block will not catch any exceptions.

A catch() block after a catch (System.Exception e) block can catch non-CLS exceptions if the RuntimeCompatibilityAttribute is set to false in the AssemblyInfo.cs file: [assembly: RuntimeCompatibilityAttribute(WrapNonExceptionThrows = false)]. If this attribute is not set explicitly to false, all thrown non-CLS exceptions are wrapped as Exceptions and the catch (System.Exception e) block catches them.</source>
        <target state="translated">이 경고는 catch() 블록의 catch (System.Exception e) 블록 뒤에 지정된 예외 형식이 없을 때 발생합니다. 이 경고는 catch() 블록이 예외를 catch하지 않음을 알려줍니다.

catch (System.Exception e) 블록 뒤의 catch() 블록은 RuntimeCompatibilityAttribute가 AssemblyInfo.cs 파일에 false로 설정되어 있는 경우 CLS가 아닌 예외를 catch할 수 있습니다. [assembly: RuntimeCompatibilityAttribute(WrapNonExceptionThrows = false)]. 이 특성이 false로 명시적으로 설정되어 있지 않은 경우 모든 throw되는 CLS가 아닌 예외가 예외로 래핑되고 catch (System.Exception e) 블록에서 해당 예외를 catch합니다.</target>
        <note />
      </trans-unit>
      <trans-unit id="ERR_IncrementLvalueExpected">
        <source>The operand of an increment or decrement operator must be a variable, property or indexer</source>
        <target state="translated">증가 연산자 또는 감소 연산자의 피연산자는 변수, 속성 또는 인덱서여야 합니다.</target>
        <note />
      </trans-unit>
      <trans-unit id="ERR_NoSuchMemberOrExtension">
        <source>'{0}' does not contain a definition for '{1}' and no extension method '{1}' accepting a first argument of type '{0}' could be found (are you missing a using directive or an assembly reference?)</source>
        <target state="translated">'{0}'에는 '{1}'에 대한 정의가 포함되어 있지 않고, '{0}' 형식의 첫 번째 인수를 허용하는 확장 메서드 '{1}'이(가) 없습니다. using 지시문 또는 어셈블리 참조가 있는지 확인하세요.</target>
        <note />
      </trans-unit>
      <trans-unit id="ERR_NoSuchMemberOrExtensionNeedUsing">
        <source>'{0}' does not contain a definition for '{1}' and no extension method '{1}' accepting a first argument of type '{0}' could be found (are you missing a using directive for '{2}'?)</source>
        <target state="translated">'{0}'에는 '{1}'에 대한 정의가 포함되어 있지 않고, '{0}' 형식의 첫 번째 인수를 허용하는 확장 메서드 '{1}' 이(가) 없습니다. '{2}'에 대한 using 지시문이 있는지 확인하세요.</target>
        <note />
      </trans-unit>
      <trans-unit id="ERR_BadThisParam">
        <source>Method '{0}' has a parameter modifier 'this' which is not on the first parameter</source>
        <target state="translated">{0}' 메서드의 첫 번째 매개 변수가 아닌 매개 변수에 매개 변수 한정자 'this'가 있습니다.</target>
        <note />
      </trans-unit>
      <trans-unit id="ERR_BadParameterModifiers">
        <source> The parameter modifier '{0}' cannot be used with '{1}'</source>
        <target state="translated"> 매개 변수 한정자 '{0}'을(를) '{1}'과(와) 함께 사용할 수 없습니다.</target>
        <note />
      </trans-unit>
      <trans-unit id="ERR_BadTypeforThis">
        <source>The first parameter of an extension method cannot be of type '{0}'</source>
        <target state="translated">확장 메서드의 첫 번째 매개 변수는 '{0}' 형식이 될 수 없습니다.</target>
        <note />
      </trans-unit>
      <trans-unit id="ERR_BadParamModThis">
        <source>A parameter array cannot be used with 'this' modifier on an extension method</source>
        <target state="translated">매개 변수 배열은 확장 메서드의 'this' 한정자와 함께 사용할 수 없습니다.</target>
        <note />
      </trans-unit>
      <trans-unit id="ERR_BadExtensionMeth">
        <source>Extension method must be static</source>
        <target state="translated">확장 메서드는 정적이어야 합니다.</target>
        <note />
      </trans-unit>
      <trans-unit id="ERR_BadExtensionAgg">
        <source>Extension method must be defined in a non-generic static class</source>
        <target state="translated">확장 메서드는 제네릭이 아닌 정적 클래스에 정의해야 합니다.</target>
        <note />
      </trans-unit>
      <trans-unit id="ERR_DupParamMod">
        <source>A parameter can only have one '{0}' modifier</source>
        <target state="translated">매개 변수에는 '{0}' 한정자 하나만 사용할 수 있습니다.</target>
        <note />
      </trans-unit>
      <trans-unit id="ERR_ExtensionMethodsDecl">
        <source>Extension methods must be defined in a top level static class; {0} is a nested class</source>
        <target state="translated">확장 메서드는 최상위 정적 클래스에 정의해야 합니다. {0}은(는) 중첩된 클래스입니다.</target>
        <note />
      </trans-unit>
      <trans-unit id="ERR_ExtensionAttrNotFound">
        <source>Cannot define a new extension method because the compiler required type '{0}' cannot be found. Are you missing a reference to System.Core.dll?</source>
        <target state="translated">컴파일러에 필요한 '{0}' 형식을 찾을 수 없으므로 새 확장 메서드를 정의할 수 없습니다. System.Core.dll의 참조가 있는지 확인하세요.</target>
        <note />
      </trans-unit>
      <trans-unit id="ERR_ExplicitExtension">
        <source>Do not use 'System.Runtime.CompilerServices.ExtensionAttribute'. Use the 'this' keyword instead.</source>
        <target state="translated">System.Runtime.CompilerServices.ExtensionAttribute' 대신 'this' 키워드를 사용하세요.</target>
        <note />
      </trans-unit>
      <trans-unit id="ERR_ExplicitDynamicAttr">
        <source>Do not use 'System.Runtime.CompilerServices.DynamicAttribute'. Use the 'dynamic' keyword instead.</source>
        <target state="translated">System.Runtime.CompilerServices.DynamicAttribute' 대신 'dynamic' 키워드를 사용하세요.</target>
        <note />
      </trans-unit>
      <trans-unit id="ERR_NoDynamicPhantomOnBaseCtor">
        <source>The constructor call needs to be dynamically dispatched, but cannot be because it is part of a constructor initializer. Consider casting the dynamic arguments.</source>
        <target state="translated">생성자 호출을 동적으로 디스패치해야 하지만 해당 호출이 생성자 이니셜라이저의 일부이므로 동적으로 디스패치할 수 없습니다. 동적 인수를 캐스팅하세요.</target>
        <note />
      </trans-unit>
      <trans-unit id="ERR_ValueTypeExtDelegate">
        <source>Extension method '{0}' defined on value type '{1}' cannot be used to create delegates</source>
        <target state="translated">값 형식 '{1}'에 정의된 확장 메서드 '{0}'은(는) 대리자를 만드는 데 사용할 수 없습니다.</target>
        <note />
      </trans-unit>
      <trans-unit id="ERR_BadArgCount">
        <source>No overload for method '{0}' takes {1} arguments</source>
        <target state="translated">인수 {1}개를 사용하는 '{0}' 메서드에 대한 오버로드가 없습니다.</target>
        <note />
      </trans-unit>
      <trans-unit id="ERR_BadArgType">
        <source>Argument {0}: cannot convert from '{1}' to '{2}'</source>
        <target state="translated">{0} 인수: '{1}'에서 '{2}'(으)로 변환할 수 없습니다.</target>
        <note />
      </trans-unit>
      <trans-unit id="ERR_NoSourceFile">
        <source>Source file '{0}' could not be opened -- {1}</source>
        <target state="translated">{0}' 소스 파일을 열 수 없습니다. {1}</target>
        <note />
      </trans-unit>
      <trans-unit id="ERR_CantRefResource">
        <source>Cannot link resource files when building a module</source>
        <target state="translated">모듈을 빌드하는 동안 리소스 파일을 링크할 수 없습니다.</target>
        <note />
      </trans-unit>
      <trans-unit id="ERR_ResourceNotUnique">
        <source>Resource identifier '{0}' has already been used in this assembly</source>
        <target state="translated">{0}' 리소스 식별자가 이 어셈블리에 이미 사용되었습니다.</target>
        <note />
      </trans-unit>
      <trans-unit id="ERR_ResourceFileNameNotUnique">
        <source>Each linked resource and module must have a unique filename. Filename '{0}' is specified more than once in this assembly</source>
        <target state="translated">링크된 각 리소스와 모듈에는 고유한 파일 이름이 있어야 합니다. '{0}' 파일 이름은 이 어셈블리에 두 번 이상 지정되었습니다.</target>
        <note />
      </trans-unit>
      <trans-unit id="ERR_ImportNonAssembly">
        <source>The referenced file '{0}' is not an assembly</source>
        <target state="translated">참조된 '{0}' 파일은 어셈블리가 아닙니다.</target>
        <note />
      </trans-unit>
      <trans-unit id="ERR_RefLvalueExpected">
        <source>A ref or out value must be an assignable variable</source>
        <target state="translated">ref 또는 out 값은 할당 가능한 변수여야 합니다.</target>
        <note />
      </trans-unit>
      <trans-unit id="ERR_BaseInStaticMeth">
        <source>Keyword 'base' is not available in a static method</source>
        <target state="translated">base' 키워드는 정적 메서드에서 사용할 수 없습니다.</target>
        <note />
      </trans-unit>
      <trans-unit id="ERR_BaseInBadContext">
        <source>Keyword 'base' is not available in the current context</source>
        <target state="translated">base' 키워드는 현재 컨텍스트에서 사용할 수 없습니다.</target>
        <note />
      </trans-unit>
      <trans-unit id="ERR_RbraceExpected">
        <source>} expected</source>
        <target state="translated">}가 필요합니다.</target>
        <note />
      </trans-unit>
      <trans-unit id="ERR_LbraceExpected">
        <source>{ expected</source>
        <target state="translated">{가 필요합니다.</target>
        <note />
      </trans-unit>
      <trans-unit id="ERR_InExpected">
        <source>'in' expected</source>
        <target state="translated">'in'이 필요합니다.</target>
        <note />
      </trans-unit>
      <trans-unit id="ERR_InvalidPreprocExpr">
        <source>Invalid preprocessor expression</source>
        <target state="translated">전처리기 식이 잘못되었습니다.</target>
        <note />
      </trans-unit>
      <trans-unit id="ERR_InvalidMemberDecl">
        <source>Invalid token '{0}' in class, struct, or interface member declaration</source>
        <target state="translated">클래스, 구조체 또는 인터페이스 멤버 선언에 잘못된 '{0}' 토큰이 있습니다.</target>
        <note />
      </trans-unit>
      <trans-unit id="ERR_MemberNeedsType">
        <source>Method must have a return type</source>
        <target state="translated">메서드에는 반환 형식이 있어야 합니다.</target>
        <note />
      </trans-unit>
      <trans-unit id="ERR_BadBaseType">
        <source>Invalid base type</source>
        <target state="translated">기본 형식이 잘못되었습니다.</target>
        <note />
      </trans-unit>
      <trans-unit id="WRN_EmptySwitch">
        <source>Empty switch block</source>
        <target state="translated">빈 스위치 블록입니다.</target>
        <note />
      </trans-unit>
      <trans-unit id="WRN_EmptySwitch_Title">
        <source>Empty switch block</source>
        <target state="translated">빈 스위치 블록입니다.</target>
        <note />
      </trans-unit>
      <trans-unit id="ERR_ExpectedEndTry">
        <source>Expected catch or finally</source>
        <target state="translated">catch 또는 finally가 필요합니다.</target>
        <note />
      </trans-unit>
      <trans-unit id="ERR_InvalidExprTerm">
        <source>Invalid expression term '{0}'</source>
        <target state="translated">잘못된 식의 항 '{0}'입니다.</target>
        <note />
      </trans-unit>
      <trans-unit id="ERR_BadNewExpr">
        <source>A new expression requires (), [], or {} after type</source>
        <target state="translated">new 식은 형식 뒤에 (), [], 또는 {}가 필요합니다.</target>
        <note />
      </trans-unit>
      <trans-unit id="ERR_NoNamespacePrivate">
        <source>Elements defined in a namespace cannot be explicitly declared as private, protected, protected internal, or private protected</source>
        <target state="translated">네임스페이스에 정의된 요소는 명시적으로 private, protected, protected internal 또는 private protected로 선언할 수 없습니다.</target>
        <note />
      </trans-unit>
      <trans-unit id="ERR_BadVarDecl">
        <source>Expected ; or = (cannot specify constructor arguments in declaration)</source>
        <target state="translated">; 또는 =가 필요합니다. 선언에서는 생성자 인수를 지정할 수 없습니다.</target>
        <note />
      </trans-unit>
      <trans-unit id="ERR_UsingAfterElements">
        <source>A using clause must precede all other elements defined in the namespace except extern alias declarations</source>
        <target state="translated">extern 별칭 선언을 제외하고 using 절은 네임스페이스에 정의된 다른 모든 요소보다 앞에 와야 합니다.</target>
        <note />
      </trans-unit>
      <trans-unit id="ERR_BadBinOpArgs">
        <source>Overloaded binary operator '{0}' takes two parameters</source>
        <target state="translated">오버로드된 '{0}' 이항 연산자는 매개 변수를 두 개 사용합니다.</target>
        <note />
      </trans-unit>
      <trans-unit id="ERR_BadUnOpArgs">
        <source>Overloaded unary operator '{0}' takes one parameter</source>
        <target state="translated">오버로드된 '{0}' 단항 연산자는 매개 변수를 한 개 사용합니다.</target>
        <note />
      </trans-unit>
      <trans-unit id="ERR_NoVoidParameter">
        <source>Invalid parameter type 'void'</source>
        <target state="translated">void' 매개 변수 형식이 잘못되었습니다.</target>
        <note />
      </trans-unit>
      <trans-unit id="ERR_DuplicateAlias">
        <source>The using alias '{0}' appeared previously in this namespace</source>
        <target state="translated">using 별칭 '{0}'을(를) 이전에 이 네임스페이스에서 사용했습니다.</target>
        <note />
      </trans-unit>
      <trans-unit id="ERR_BadProtectedAccess">
        <source>Cannot access protected member '{0}' via a qualifier of type '{1}'; the qualifier must be of type '{2}' (or derived from it)</source>
        <target state="translated">{1}' 형식의 한정자를 통해 보호된 멤버 '{0}'에 액세스할 수 없습니다. 한정자는 '{2}' 형식이거나 여기에서 파생된 형식이어야 합니다.</target>
        <note />
      </trans-unit>
      <trans-unit id="ERR_AddModuleAssembly">
        <source>'{0}' cannot be added to this assembly because it already is an assembly</source>
        <target state="translated">'{0}'은(는) 이미 어셈블리이므로 이 어셈블리에 추가할 수 없습니다.</target>
        <note />
      </trans-unit>
      <trans-unit id="ERR_BindToBogusProp2">
        <source>Property, indexer, or event '{0}' is not supported by the language; try directly calling accessor methods '{1}' or '{2}'</source>
        <target state="translated">{0}' 속성, 인덱서 또는 이벤트는 이 언어에서 지원되지 않습니다. '{1}' 또는 '{2}' 접근자 메서드를 직접 호출해 보세요.</target>
        <note />
      </trans-unit>
      <trans-unit id="ERR_BindToBogusProp1">
        <source>Property, indexer, or event '{0}' is not supported by the language; try directly calling accessor method '{1}'</source>
        <target state="translated">{0}' 속성, 인덱서 또는 이벤트는 이 언어에서 지원되지 않습니다. '{1}' 접근자 메서드를 직접 호출해 보세요.</target>
        <note />
      </trans-unit>
      <trans-unit id="ERR_NoVoidHere">
        <source>Keyword 'void' cannot be used in this context</source>
        <target state="translated">이 컨텍스트에는 'void' 키워드를 사용할 수 없습니다.</target>
        <note />
      </trans-unit>
      <trans-unit id="ERR_IndexerNeedsParam">
        <source>Indexers must have at least one parameter</source>
        <target state="translated">인덱서에 매개 변수를 하나 이상 지정해야 합니다.</target>
        <note />
      </trans-unit>
      <trans-unit id="ERR_BadArraySyntax">
        <source>Array type specifier, [], must appear before parameter name</source>
        <target state="translated">배열 형식 지정자인 []은 매개 변수 이름 앞에 사용해야 합니다.</target>
        <note />
      </trans-unit>
      <trans-unit id="ERR_BadOperatorSyntax">
        <source>Declaration is not valid; use '{0} operator &lt;dest-type&gt; (...' instead</source>
        <target state="translated">선언이 잘못되었습니다. 대신 '{0} operator &lt;dest-type&gt; (...'을 사용하세요.</target>
        <note />
      </trans-unit>
      <trans-unit id="ERR_MainClassNotFound">
        <source>Could not find '{0}' specified for Main method</source>
        <target state="translated">Main 메서드에 지정된 '{0}'을(를) 찾을 수 없습니다.</target>
        <note />
      </trans-unit>
      <trans-unit id="ERR_MainClassNotClass">
        <source>'{0}' specified for Main method must be a valid non-generic class or struct</source>
        <target state="translated">'Main 메서드에 지정된 '{0}'은(는) 유효한 제네릭이 아닌 클래스나 구조체여야 합니다.</target>
        <note />
      </trans-unit>
      <trans-unit id="ERR_NoMainInClass">
        <source>'{0}' does not have a suitable static Main method</source>
        <target state="translated">'{0}'에 적합한 정적 Main 메서드가 없습니다.</target>
        <note />
      </trans-unit>
      <trans-unit id="ERR_MainClassIsImport">
        <source>Cannot use '{0}' for Main method because it is imported</source>
        <target state="translated">가져온 것이므로 Main 메서드에 '{0}'을(를) 사용할 수 없습니다.</target>
        <note />
      </trans-unit>
      <trans-unit id="ERR_OutputNeedsName">
        <source>Outputs without source must have the /out option specified</source>
        <target state="translated">소스 없는 출력의 경우 /out 옵션을 지정해야 합니다.</target>
        <note />
      </trans-unit>
      <trans-unit id="ERR_CantHaveWin32ResAndManifest">
        <source>Conflicting options specified: Win32 resource file; Win32 manifest</source>
        <target state="translated">Win32 리소스 파일과 Win32 매니페스트는 서로 충돌하므로 함께 지정할 수 없습니다.</target>
        <note />
      </trans-unit>
      <trans-unit id="ERR_CantHaveWin32ResAndIcon">
        <source>Conflicting options specified: Win32 resource file; Win32 icon</source>
        <target state="translated">Win32 리소스 파일과 Win32 아이콘 옵션은 서로 충돌하므로 함께 지정할 수 없습니다.</target>
        <note />
      </trans-unit>
      <trans-unit id="ERR_CantReadResource">
        <source>Error reading resource '{0}' -- '{1}'</source>
        <target state="translated">{0}' 리소스 파일을 읽는 동안 오류가 발생했습니다. '{1}'</target>
        <note />
      </trans-unit>
      <trans-unit id="ERR_DocFileGen">
        <source>Error writing to XML documentation file: {0}</source>
        <target state="translated">XML 문서 파일 쓰기 오류: {0}</target>
        <note />
      </trans-unit>
      <trans-unit id="WRN_XMLParseError">
        <source>XML comment has badly formed XML -- '{0}'</source>
        <target state="translated">XML 주석에 잘못된 형식의 XML이 있습니다. '{0}'</target>
        <note />
      </trans-unit>
      <trans-unit id="WRN_XMLParseError_Title">
        <source>XML comment has badly formed XML</source>
        <target state="translated">XML 주석에 잘못된 형식의 XML이 있습니다.</target>
        <note />
      </trans-unit>
      <trans-unit id="WRN_DuplicateParamTag">
        <source>XML comment has a duplicate param tag for '{0}'</source>
        <target state="translated">XML 주석에는 '{0}'에 중복된 param 태그가 있습니다.</target>
        <note />
      </trans-unit>
      <trans-unit id="WRN_DuplicateParamTag_Title">
        <source>XML comment has a duplicate param tag</source>
        <target state="translated">XML 주석에 중복 매개 변수 태그가 있습니다.</target>
        <note />
      </trans-unit>
      <trans-unit id="WRN_UnmatchedParamTag">
        <source>XML comment has a param tag for '{0}', but there is no parameter by that name</source>
        <target state="translated">XML 주석에 '{0}'에 대한 param 태그가 있지만 해당 이름의 매개 변수는 없습니다.</target>
        <note />
      </trans-unit>
      <trans-unit id="WRN_UnmatchedParamTag_Title">
        <source>XML comment has a param tag, but there is no parameter by that name</source>
        <target state="translated">XML 주석에 param 태그가 있지만 해당 이름의 매개 변수는 없습니다.</target>
        <note />
      </trans-unit>
      <trans-unit id="WRN_UnmatchedParamRefTag">
        <source>XML comment on '{1}' has a paramref tag for '{0}', but there is no parameter by that name</source>
        <target state="translated">{1}'의 XML 주석에는 '{0}'에 대한 paramref 태그가 있지만 해당 이름의 매개 변수는 없습니다.</target>
        <note />
      </trans-unit>
      <trans-unit id="WRN_UnmatchedParamRefTag_Title">
        <source>XML comment has a paramref tag, but there is no parameter by that name</source>
        <target state="translated">XML 주석에 paramref 태그가 있지만 해당 이름의 매개 변수는 없습니다.</target>
        <note />
      </trans-unit>
      <trans-unit id="WRN_MissingParamTag">
        <source>Parameter '{0}' has no matching param tag in the XML comment for '{1}' (but other parameters do)</source>
        <target state="translated">{0}' 매개 변수와 짝이 맞는 매개 변수 태그가 '{1}'의 XML 주석에 없습니다. 다른 매개 변수는 짝이 맞는 태그가 있습니다.</target>
        <note />
      </trans-unit>
      <trans-unit id="WRN_MissingParamTag_Title">
        <source>Parameter has no matching param tag in the XML comment (but other parameters do)</source>
        <target state="translated">매개 변수와 짝이 맞는 매개 변수 태그가 XML 주석에 없습니다. 다른 매개 변수는 짝이 맞는 태그가 있습니다.</target>
        <note />
      </trans-unit>
      <trans-unit id="WRN_BadXMLRef">
        <source>XML comment has cref attribute '{0}' that could not be resolved</source>
        <target state="translated">XML 주석에 확인할 수 없는 '{0}' cref 특성이 있습니다.</target>
        <note />
      </trans-unit>
      <trans-unit id="WRN_BadXMLRef_Title">
        <source>XML comment has cref attribute that could not be resolved</source>
        <target state="translated">XML 주석에 확인할 수 없는 cref 특성이 있습니다.</target>
        <note />
      </trans-unit>
      <trans-unit id="ERR_BadStackAllocExpr">
        <source>A stackalloc expression requires [] after type</source>
        <target state="translated">stackalloc 식에서 형식 뒤에는 []가 있어야 합니다.</target>
        <note />
      </trans-unit>
      <trans-unit id="ERR_InvalidLineNumber">
        <source>The line number specified for #line directive is missing or invalid</source>
        <target state="translated">#line 지시문에 지정한 줄 번호가 없거나 잘못되었습니다.</target>
        <note />
      </trans-unit>
      <trans-unit id="ERR_MissingPPFile">
        <source>Quoted file name, single-line comment or end-of-line expected</source>
        <target state="translated">따옴표 붙은 파일 이름, 한 줄로 된 주석 또는 줄 끝(EOL)이 필요합니다.</target>
        <note />
      </trans-unit>
      <trans-unit id="ERR_ExpectedPPFile">
        <source>Quoted file name expected</source>
        <target state="translated">따옴표 붙은 파일 이름이 필요합니다.</target>
        <note />
      </trans-unit>
      <trans-unit id="ERR_ReferenceDirectiveOnlyAllowedInScripts">
        <source>#r is only allowed in scripts</source>
        <target state="translated">#r은 스크립트에서만 허용됩니다.</target>
        <note />
      </trans-unit>
      <trans-unit id="ERR_ForEachMissingMember">
        <source>foreach statement cannot operate on variables of type '{0}' because '{0}' does not contain a public instance definition for '{1}'</source>
        <target state="needs-review-translation">{0}'에는 '{1}'에 대한 공용 정의가 포함되어 있지 않아 '{0}' 형식 변수에서 foreach 문을 수행할 수 없습니다.</target>
        <note />
      </trans-unit>
      <trans-unit id="WRN_BadXMLRefParamType">
        <source>Invalid type for parameter {0} in XML comment cref attribute: '{1}'</source>
        <target state="translated">XML 주석 cref 특성의 {0} 매개 변수에 대해 잘못된 형식입니다('{1}').</target>
        <note />
      </trans-unit>
      <trans-unit id="WRN_BadXMLRefParamType_Title">
        <source>Invalid type for parameter in XML comment cref attribute</source>
        <target state="translated">XML 주석 cref 특성의 매개 변수에 대해 잘못된 형식입니다.</target>
        <note />
      </trans-unit>
      <trans-unit id="WRN_BadXMLRefReturnType">
        <source>Invalid return type in XML comment cref attribute</source>
        <target state="translated">XML 주석 cref 특성에서 반환 형식이 잘못되었습니다.</target>
        <note />
      </trans-unit>
      <trans-unit id="WRN_BadXMLRefReturnType_Title">
        <source>Invalid return type in XML comment cref attribute</source>
        <target state="translated">XML 주석 cref 특성에서 반환 형식이 잘못되었습니다.</target>
        <note />
      </trans-unit>
      <trans-unit id="ERR_BadWin32Res">
        <source>Error reading Win32 resources -- {0}</source>
        <target state="translated">Win32 리소스 읽기 오류 -- {0}</target>
        <note />
      </trans-unit>
      <trans-unit id="WRN_BadXMLRefSyntax">
        <source>XML comment has syntactically incorrect cref attribute '{0}'</source>
        <target state="translated">XML 주석에 잘못된 cref 특성 '{0}' 구문이 있습니다.</target>
        <note />
      </trans-unit>
      <trans-unit id="WRN_BadXMLRefSyntax_Title">
        <source>XML comment has syntactically incorrect cref attribute</source>
        <target state="translated">XML 주석에 잘못된 cref 특성 구문이 있습니다.</target>
        <note />
      </trans-unit>
      <trans-unit id="ERR_BadModifierLocation">
        <source>Member modifier '{0}' must precede the member type and name</source>
        <target state="translated">{0}' 멤버 한정자는 멤버 형식과 이름 앞에 와야 합니다.</target>
        <note />
      </trans-unit>
      <trans-unit id="ERR_MissingArraySize">
        <source>Array creation must have array size or array initializer</source>
        <target state="translated">배열을 만들 때에는 배열 크기 또는 배열 이니셜라이저가 있어야 합니다.</target>
        <note />
      </trans-unit>
      <trans-unit id="WRN_UnprocessedXMLComment">
        <source>XML comment is not placed on a valid language element</source>
        <target state="translated">XML 주석이 유효한 언어 요소에 배치되어 있지 않습니다.</target>
        <note />
      </trans-unit>
      <trans-unit id="WRN_UnprocessedXMLComment_Title">
        <source>XML comment is not placed on a valid language element</source>
        <target state="translated">XML 주석이 유효한 언어 요소에 배치되어 있지 않습니다.</target>
        <note />
      </trans-unit>
      <trans-unit id="WRN_FailedInclude">
        <source>Unable to include XML fragment '{1}' of file '{0}' -- {2}</source>
        <target state="translated">{0}' 파일의 '{1}' XML 조각을 포함할 수 없습니다. {2}</target>
        <note />
      </trans-unit>
      <trans-unit id="WRN_FailedInclude_Title">
        <source>Unable to include XML fragment</source>
        <target state="translated">XML 조각을 포함할 수 없습니다.</target>
        <note />
      </trans-unit>
      <trans-unit id="WRN_InvalidInclude">
        <source>Invalid XML include element -- {0}</source>
        <target state="translated">잘못된 XML 포함 요소입니다. {0}</target>
        <note />
      </trans-unit>
      <trans-unit id="WRN_InvalidInclude_Title">
        <source>Invalid XML include element</source>
        <target state="translated">XML 포함 요소가 잘못되었습니다.</target>
        <note />
      </trans-unit>
      <trans-unit id="WRN_MissingXMLComment">
        <source>Missing XML comment for publicly visible type or member '{0}'</source>
        <target state="translated">공개된 '{0}' 멤버 또는 형식에 대한 XML 주석이 없습니다.</target>
        <note />
      </trans-unit>
      <trans-unit id="WRN_MissingXMLComment_Title">
        <source>Missing XML comment for publicly visible type or member</source>
        <target state="translated">공개된 형식 또는 멤버에 대한 XML 주석이 없습니다.</target>
        <note />
      </trans-unit>
      <trans-unit id="WRN_MissingXMLComment_Description">
        <source>The /doc compiler option was specified, but one or more constructs did not have comments.</source>
        <target state="translated">/doc 컴파일러 옵션을 지정했지만 하나 이상의 구문에 주석이 없습니다.</target>
        <note />
      </trans-unit>
      <trans-unit id="WRN_XMLParseIncludeError">
        <source>Badly formed XML in included comments file -- '{0}'</source>
        <target state="translated">포함된 주석 파일에 잘못된 형식의 XML이 있습니다. '{0}'</target>
        <note />
      </trans-unit>
      <trans-unit id="WRN_XMLParseIncludeError_Title">
        <source>Badly formed XML in included comments file</source>
        <target state="translated">포함된 주석 파일에 잘못된 형식의 XML이 있습니다.</target>
        <note />
      </trans-unit>
      <trans-unit id="ERR_BadDelArgCount">
        <source>Delegate '{0}' does not take {1} arguments</source>
        <target state="translated">{0}' 대리자는 인수를 {1}개 사용하지 않습니다.</target>
        <note />
      </trans-unit>
      <trans-unit id="ERR_UnexpectedSemicolon">
        <source>Semicolon after method or accessor block is not valid</source>
        <target state="translated">메서드 또는 접근자 블록 뒤의 세미콜론이 잘못되었습니다.</target>
        <note />
      </trans-unit>
      <trans-unit id="ERR_MethodReturnCantBeRefAny">
        <source>Method or delegate cannot return type '{0}'</source>
        <target state="translated">메서드 또는 대리자는 '{0}' 형식을 반환할 수 없습니다.</target>
        <note />
      </trans-unit>
      <trans-unit id="ERR_CompileCancelled">
        <source>Compilation cancelled by user</source>
        <target state="translated">사용자가 컴파일을 취소했습니다.</target>
        <note />
      </trans-unit>
      <trans-unit id="ERR_MethodArgCantBeRefAny">
        <source>Cannot make reference to variable of type '{0}'</source>
        <target state="translated">{0}' 형식의 변수에 참조를 만들 수 없습니다.</target>
        <note />
      </trans-unit>
      <trans-unit id="ERR_AssgReadonlyLocal">
        <source>Cannot assign to '{0}' because it is read-only</source>
        <target state="translated">읽기 전용인 '{0}'에는 할당할 수 없습니다.</target>
        <note />
      </trans-unit>
      <trans-unit id="ERR_RefReadonlyLocal">
        <source>Cannot use '{0}' as a ref or out value because it is read-only</source>
        <target state="translated">{0}'은(는) 읽기 전용이므로 ref 또는 out 값으로 사용할 수 없습니다.</target>
        <note />
      </trans-unit>
      <trans-unit id="ERR_CantUseRequiredAttribute">
        <source>The RequiredAttribute attribute is not permitted on C# types</source>
        <target state="translated">RequiredAttribute 특성은 C# 형식에서 허용되지 않습니다.</target>
        <note />
      </trans-unit>
      <trans-unit id="ERR_NoModifiersOnAccessor">
        <source>Modifiers cannot be placed on event accessor declarations</source>
        <target state="translated">이벤트 접근자 선언에는 한정자를 추가할 수 없습니다.</target>
        <note />
      </trans-unit>
      <trans-unit id="ERR_ParamsCantBeWithModifier">
        <source>The params parameter cannot be declared as {0}</source>
        <target state="translated">params 매개 변수는 {0}(으)로 선언될 수 없습니다.</target>
        <note />
      </trans-unit>
      <trans-unit id="ERR_ReturnNotLValue">
        <source>Cannot modify the return value of '{0}' because it is not a variable</source>
        <target state="translated">{0}'은(는) 변수가 아니므로 해당 반환 값을 수정할 수 없습니다.</target>
        <note />
      </trans-unit>
      <trans-unit id="ERR_MissingCoClass">
        <source>The managed coclass wrapper class '{0}' for interface '{1}' cannot be found (are you missing an assembly reference?)</source>
        <target state="translated">{1}' 인터페이스에 대해 관리되는 coclass 래퍼 클래스 '{0}'을(를) 찾을 수 없습니다. 어셈블리 참조가 있는지 확인하세요.</target>
        <note />
      </trans-unit>
      <trans-unit id="ERR_AmbiguousAttribute">
        <source>'{0}' is ambiguous between '{1}' and '{2}'; use either '@{0}' or '{0}Attribute'</source>
        <target state="translated">'{0}'이(가) '{1}'과(와) '{2}' 사이에서 모호합니다. '@{0}' 또는 '{0}Attribute'를 사용하세요.</target>
        <note />
      </trans-unit>
      <trans-unit id="ERR_BadArgExtraRef">
        <source>Argument {0} may not be passed with the '{1}' keyword</source>
        <target state="translated">{0} 인수는 '{1}' 키워드와 함께 전달할 수 없습니다.</target>
        <note />
      </trans-unit>
      <trans-unit id="WRN_CmdOptionConflictsSource">
        <source>Option '{0}' overrides attribute '{1}' given in a source file or added module</source>
        <target state="translated">{0}' 옵션은 소스 파일 또는 추가된 모듈에 지정된 '{1}' 특성을 재정의합니다.</target>
        <note />
      </trans-unit>
      <trans-unit id="WRN_CmdOptionConflictsSource_Title">
        <source>Option overrides attribute given in a source file or added module</source>
        <target state="translated">옵션은 원본 파일 또는 추가된 모듈에 지정된 특성을 재정의합니다.</target>
        <note />
      </trans-unit>
      <trans-unit id="WRN_CmdOptionConflictsSource_Description">
        <source>This warning occurs if the assembly attributes AssemblyKeyFileAttribute or AssemblyKeyNameAttribute found in source conflict with the /keyfile or /keycontainer command line option or key file name or key container specified in the Project Properties.</source>
        <target state="translated">이 경고는 소스에 있는 AssemblyKeyFileAttribute 또는 AssemblyKeyNameAttribute 어셈블리 특성이 /keyfile 또는 /keycontainer 명령줄 옵션이나 프로젝트 속성에 지정된 키 파일 이름 또는 키 컨테이너와 충돌하는 경우에 발생합니다.</target>
        <note />
      </trans-unit>
      <trans-unit id="ERR_BadCompatMode">
        <source>Invalid option '{0}' for /langversion. Use '/langversion:?' to list supported values.</source>
        <target state="translated">{0}'은(는) /langversion의 유효한 옵션이 아닙니다. '/ langversion:?'를 사용하여 지원되는 값을 나열하세요.</target>
        <note />
      </trans-unit>
      <trans-unit id="ERR_DelegateOnConditional">
        <source>Cannot create delegate with '{0}' because it or a method it overrides has a Conditional attribute</source>
        <target state="translated">Conditional 특성이 있으므로 '{0}'을(를) 사용하여 대리자를 만들 수 없습니다.</target>
        <note />
      </trans-unit>
      <trans-unit id="ERR_CantMakeTempFile">
        <source>Cannot create temporary file -- {0}</source>
        <target state="translated">임시 파일을 만들 수 없습니다. {0}</target>
        <note />
      </trans-unit>
      <trans-unit id="ERR_BadArgRef">
        <source>Argument {0} must be passed with the '{1}' keyword</source>
        <target state="translated">{0} 인수는 '{1}' 키워드와 함께 전달해야 합니다.</target>
        <note />
      </trans-unit>
      <trans-unit id="ERR_YieldInAnonMeth">
        <source>The yield statement cannot be used inside an anonymous method or lambda expression</source>
        <target state="translated">yield 문은 무명 메서드 또는 람다 식 안에 사용할 수 없습니다.</target>
        <note />
      </trans-unit>
      <trans-unit id="ERR_ReturnInIterator">
        <source>Cannot return a value from an iterator. Use the yield return statement to return a value, or yield break to end the iteration.</source>
        <target state="translated">반복기에서 값을 반환할 수 없습니다. yield return 문을 사용하여 값을 반환하거나 yield break 문을 사용하여 반복을 끝내세요.</target>
        <note />
      </trans-unit>
      <trans-unit id="ERR_BadIteratorArgType">
        <source>Iterators cannot have ref, in or out parameters</source>
        <target state="needs-review-translation">반복기에는 ref 또는 out 매개 변수를 사용할 수 없습니다.</target>
        <note />
      </trans-unit>
      <trans-unit id="ERR_BadIteratorReturn">
        <source>The body of '{0}' cannot be an iterator block because '{1}' is not an iterator interface type</source>
        <target state="translated">{1}'이(가) 반복기 인터페이스 형식이 아니므로 '{0}'의 본문은 반복기 블록이 될 수 없습니다.</target>
        <note />
      </trans-unit>
      <trans-unit id="ERR_BadYieldInFinally">
        <source>Cannot yield in the body of a finally clause</source>
        <target state="translated">finally 절의 본문에서는 yield를 사용할 수 없습니다.</target>
        <note />
      </trans-unit>
      <trans-unit id="ERR_BadYieldInTryOfCatch">
        <source>Cannot yield a value in the body of a try block with a catch clause</source>
        <target state="translated">catch 절이 포함된 try 블록의 본문에서는 값을 생성할 수 없습니다.</target>
        <note />
      </trans-unit>
      <trans-unit id="ERR_EmptyYield">
        <source>Expression expected after yield return</source>
        <target state="translated">yield return 다음에는 식이 필요합니다.</target>
        <note />
      </trans-unit>
      <trans-unit id="ERR_AnonDelegateCantUse">
        <source>Cannot use ref, out, or in parameter '{0}' inside an anonymous method, lambda expression, query expression, or local function</source>
        <target state="needs-review-translation">무명 메서드, 람다 식 또는 쿼리 식 안에서는 ref, out 또는 in 매개 변수 '{0}'을(를) 사용할 수 없습니다.</target>
        <note />
      </trans-unit>
      <trans-unit id="ERR_IllegalInnerUnsafe">
        <source>Unsafe code may not appear in iterators</source>
        <target state="translated">반복기에는 안전하지 않은 코드를 사용할 수 없습니다.</target>
        <note />
      </trans-unit>
      <trans-unit id="ERR_BadYieldInCatch">
        <source>Cannot yield a value in the body of a catch clause</source>
        <target state="translated">catch 절 본문에서는 값을 생성할 수 없습니다.</target>
        <note />
      </trans-unit>
      <trans-unit id="ERR_BadDelegateLeave">
        <source>Control cannot leave the body of an anonymous method or lambda expression</source>
        <target state="translated">제어가 무명 메서드 또는 람다 식의 본문을 벗어날 수 없습니다.</target>
        <note />
      </trans-unit>
      <trans-unit id="WRN_IllegalPragma">
        <source>Unrecognized #pragma directive</source>
        <target state="translated">인식할 수 없는 #pragma 지시문입니다.</target>
        <note />
      </trans-unit>
      <trans-unit id="WRN_IllegalPragma_Title">
        <source>Unrecognized #pragma directive</source>
        <target state="translated">인식할 수 없는 #pragma 지시문입니다.</target>
        <note />
      </trans-unit>
      <trans-unit id="WRN_IllegalPPWarning">
        <source>Expected disable or restore</source>
        <target state="translated">disable 또는 restore가 필요합니다.</target>
        <note />
      </trans-unit>
      <trans-unit id="WRN_IllegalPPWarning_Title">
        <source>Expected disable or restore after #pragma warning</source>
        <target state="translated">#pragma warning 뒤에 disable 또는 restore가 필요합니다.</target>
        <note />
      </trans-unit>
      <trans-unit id="WRN_BadRestoreNumber">
        <source>Cannot restore warning 'CS{0}' because it was disabled globally</source>
        <target state="translated">전역으로 사용하지 않도록 설정되었기 때문에 'CS{0}' 경고를 복원할 수 없습니다.</target>
        <note />
      </trans-unit>
      <trans-unit id="WRN_BadRestoreNumber_Title">
        <source>Cannot restore warning because it was disabled globally</source>
        <target state="translated">전역으로 사용하지 않도록 설정되었기 때문에 경고를 복원할 수 없습니다.</target>
        <note />
      </trans-unit>
      <trans-unit id="ERR_VarargsIterator">
        <source>__arglist is not allowed in the parameter list of iterators</source>
        <target state="translated">__arglist는 반복기의 매개 변수 목록에 사용할 수 없습니다.</target>
        <note />
      </trans-unit>
      <trans-unit id="ERR_UnsafeIteratorArgType">
        <source>Iterators cannot have unsafe parameters or yield types</source>
        <target state="translated">반복기에 안전하지 않은 매개 변수 또는 yield 형식을 사용할 수 없습니다.</target>
        <note />
      </trans-unit>
      <trans-unit id="ERR_BadCoClassSig">
        <source>The managed coclass wrapper class signature '{0}' for interface '{1}' is not a valid class name signature</source>
        <target state="translated">{1}' 인터페이스에 대해 관리되는 coclass 래퍼 클래스 시그니처 '{0}'은(는) 유효한 클래스 이름 시그니처가 아닙니다.</target>
        <note />
      </trans-unit>
      <trans-unit id="ERR_MultipleIEnumOfT">
        <source>foreach statement cannot operate on variables of type '{0}' because it implements multiple instantiations of '{1}'; try casting to a specific interface instantiation</source>
        <target state="translated">foreach 문은 '{1}'의 여러 인스턴스를 구현하므로 '{0}' 형식의 변수에는 foreach 문을 수행할 수 없습니다. 특정 인터페이스 인스턴스로 캐스팅하세요.</target>
        <note />
      </trans-unit>
      <trans-unit id="ERR_FixedDimsRequired">
        <source>A fixed size buffer field must have the array size specifier after the field name</source>
        <target state="translated">고정 크기 버퍼 필드에는 필드 이름 뒤에 배열 크기 지정자를 사용해야 합니다.</target>
        <note />
      </trans-unit>
      <trans-unit id="ERR_FixedNotInStruct">
        <source>Fixed size buffer fields may only be members of structs</source>
        <target state="translated">고정 크기 버퍼 필드는 구조체의 멤버로만 사용할 수 있습니다.</target>
        <note />
      </trans-unit>
      <trans-unit id="ERR_AnonymousReturnExpected">
        <source>Not all code paths return a value in {0} of type '{1}'</source>
        <target state="translated">코드 경로 중 일부에서만 '{1}' 형식의 {0}에 있는 값을 반환합니다.</target>
        <note />
      </trans-unit>
      <trans-unit id="WRN_NonECMAFeature">
        <source>Feature '{0}' is not part of the standardized ISO C# language specification, and may not be accepted by other compilers</source>
        <target state="translated">{0}' 기능은 표준화된 ISO C# 언어 사양의 일부가 아니므로 다른 컴파일러에서 지원하지 않을 수도 있습니다.</target>
        <note />
      </trans-unit>
      <trans-unit id="WRN_NonECMAFeature_Title">
        <source>Feature is not part of the standardized ISO C# language specification, and may not be accepted by other compilers</source>
        <target state="translated">기능은 표준화된 ISO C# 언어 사양의 일부가 아니므로 다른 컴파일러에서 지원하지 않을 수도 있습니다.</target>
        <note />
      </trans-unit>
      <trans-unit id="ERR_ExpectedVerbatimLiteral">
        <source>Keyword, identifier, or string expected after verbatim specifier: @</source>
        <target state="translated">축자 지정자 @ 뒤에는 키워드, 식별자 또는 문자열이 필요합니다.</target>
        <note />
      </trans-unit>
      <trans-unit id="ERR_RefReadonly">
        <source>A readonly field cannot be used as a ref or out value (except in a constructor)</source>
        <target state="translated">읽기 전용 필드는 ref 또는 out 값으로 사용할 수 없습니다. 단 생성자에서는 예외입니다.</target>
        <note />
      </trans-unit>
      <trans-unit id="ERR_RefReadonly2">
        <source>Members of readonly field '{0}' cannot be used as a ref or out value (except in a constructor)</source>
        <target state="translated">읽기 전용 필드 '{0}'의 멤버는 ref 또는 out 값으로 사용할 수 없습니다. 단 생성자에서는 예외입니다.</target>
        <note />
      </trans-unit>
      <trans-unit id="ERR_AssgReadonly">
        <source>A readonly field cannot be assigned to (except in a constructor or a variable initializer)</source>
        <target state="translated">읽기 전용 필드에는 할당할 수 없습니다. 단 생성자 또는 변수 이니셜라이저에서는 예외입니다.</target>
        <note />
      </trans-unit>
      <trans-unit id="ERR_AssgReadonly2">
        <source>Members of readonly field '{0}' cannot be modified (except in a constructor or a variable initializer)</source>
        <target state="translated">읽기 전용 필드 '{0}'의 멤버는 수정할 수 없습니다. 단 생성자 또는 변수 이니셜라이저에서는 예외입니다.</target>
        <note />
      </trans-unit>
      <trans-unit id="ERR_RefReadonlyNotField">
        <source>Cannot use {0} '{1}' as a ref or out value because it is a readonly variable</source>
        <target state="translated">{0} '{1}'은(는) 읽기 전용 변수이므로 ref 또는 out 값으로 사용할 수 없습니다.</target>
        <note />
      </trans-unit>
      <trans-unit id="ERR_RefReadonlyNotField2">
        <source>Members of {0} '{1}' cannot be used as a ref or out value because it is a readonly variable</source>
        <target state="translated">{0} '{1}'의 멤버는 읽기 전용 변수이므로 ref 또는 out 값으로 사용할 수 없습니다.</target>
        <note />
      </trans-unit>
      <trans-unit id="ERR_AssignReadonlyNotField">
        <source>Cannot assign to {0} '{1}' because it is a readonly variable</source>
        <target state="translated">읽기 전용 변수이므로 {0} '{1}'에 할당할 수 없습니다.</target>
        <note />
      </trans-unit>
      <trans-unit id="ERR_AssignReadonlyNotField2">
        <source>Cannot assign to a member of {0} '{1}' because it is a readonly variable</source>
        <target state="translated">읽기 전용 변수이므로 {0} '{1}'의 멤버에 할당할 수 없습니다.</target>
        <note />
      </trans-unit>
      <trans-unit id="ERR_RefReturnReadonlyNotField">
        <source>Cannot return {0} '{1}' by writable reference because it is a readonly variable</source>
        <target state="translated">{0} '{1}'은(는) 읽기 전용 변수이므로 쓰기 가능 참조로 반환할 수 없습니다.</target>
        <note />
      </trans-unit>
      <trans-unit id="ERR_RefReturnReadonlyNotField2">
        <source>Members of {0} '{1}' cannot be returned by writable reference because it is a readonly variable</source>
        <target state="translated">{0} '{1}'의 멤버는 읽기 전용 변수이므로 쓰기 가능 참조로 반환할 수 없습니다.</target>
        <note />
      </trans-unit>
      <trans-unit id="ERR_AssgReadonlyStatic2">
        <source>Fields of static readonly field '{0}' cannot be assigned to (except in a static constructor or a variable initializer)</source>
        <target state="translated">정적 읽기 전용 필드 '{0}'의 필드에는 할당할 수 없습니다. 단 정적 생성자 또는 변수 이니셜라이저에서는 예외입니다.</target>
        <note />
      </trans-unit>
      <trans-unit id="ERR_RefReadonlyStatic2">
        <source>Fields of static readonly field '{0}' cannot be used as a ref or out value (except in a static constructor)</source>
        <target state="translated">정적 읽기 전용 필드 '{0}'의 필드는 ref 또는 out 값으로 사용할 수 없습니다. 단 정적 생성자에서는 예외입니다.</target>
        <note />
      </trans-unit>
      <trans-unit id="ERR_AssgReadonlyLocal2Cause">
        <source>Cannot modify members of '{0}' because it is a '{1}'</source>
        <target state="translated">{1}'인 '{0}'의 멤버는 수정할 수 없습니다.</target>
        <note />
      </trans-unit>
      <trans-unit id="ERR_RefReadonlyLocal2Cause">
        <source>Cannot use fields of '{0}' as a ref or out value because it is a '{1}'</source>
        <target state="translated">{0}'의 필드는 '{1}'이므로 ref 또는 out 값으로 사용할 수 없습니다.</target>
        <note />
      </trans-unit>
      <trans-unit id="ERR_AssgReadonlyLocalCause">
        <source>Cannot assign to '{0}' because it is a '{1}'</source>
        <target state="translated">{1}'인 '{0}'에는 할당할 수 없습니다.</target>
        <note />
      </trans-unit>
      <trans-unit id="ERR_RefReadonlyLocalCause">
        <source>Cannot use '{0}' as a ref or out value because it is a '{1}'</source>
        <target state="translated">{0}'은(는) '{1}'이므로 ref 또는 out 값으로 사용할 수 없습니다.</target>
        <note />
      </trans-unit>
      <trans-unit id="WRN_ErrorOverride">
        <source>{0}. See also error CS{1}.</source>
        <target state="translated">{0}. 오류 CS{1}도 참조하세요.</target>
        <note />
      </trans-unit>
      <trans-unit id="WRN_ErrorOverride_Title">
        <source>Warning is overriding an error</source>
        <target state="translated">경고에서 오류를 재정의합니다.</target>
        <note />
      </trans-unit>
      <trans-unit id="WRN_ErrorOverride_Description">
        <source>The compiler emits this warning when it overrides an error with a warning. For information about the problem, search for the error code mentioned.</source>
        <target state="translated">컴파일러에서 오류를 경고로 재정의할 때 이 경고를 발생합니다. 문제에 대한 자세한 내용을 보려면 언급된 오류 코드를 검색하세요.</target>
        <note />
      </trans-unit>
      <trans-unit id="ERR_AnonMethToNonDel">
        <source>Cannot convert {0} to type '{1}' because it is not a delegate type</source>
        <target state="translated">{0}은(는) 대리자 형식이 아니므로 '{1}' 형식으로 변환할 수 없습니다.</target>
        <note />
      </trans-unit>
      <trans-unit id="ERR_CantConvAnonMethParams">
        <source>Cannot convert {0} to delegate type '{1}' because the parameter types do not match the delegate parameter types</source>
        <target state="translated">매개 변수 형식이 대리자 매개 변수 형식과 일치하지 않으므로 {0}을(를) 대리자 형식 '{1}'(으)로 변환할 수 없습니다.</target>
        <note />
      </trans-unit>
      <trans-unit id="ERR_CantConvAnonMethReturns">
        <source>Cannot convert {0} to intended delegate type because some of the return types in the block are not implicitly convertible to the delegate return type</source>
        <target state="translated">블록의 반환 형식 중 일부를 암시적으로 대리자 반환 형식으로 변환할 수 없으므로 {0}을(를) 지정한 대리자 형식으로 변환할 수 없습니다.</target>
        <note />
      </trans-unit>
      <trans-unit id="ERR_BadAsyncReturnExpression">
        <source>Since this is an async method, the return expression must be of type '{0}' rather than 'Task&lt;{0}&gt;'</source>
        <target state="translated">비동기 메서드이기 때문에 이 메서드의 반환 식은 'Task&lt;{0}&gt;' 형식이 아니라 '{0}' 형식이어야 합니다.</target>
        <note />
      </trans-unit>
      <trans-unit id="ERR_CantConvAsyncAnonFuncReturns">
        <source>Cannot convert async {0} to delegate type '{1}'. An async {0} may return void, Task or Task&lt;T&gt;, none of which are convertible to '{1}'.</source>
        <target state="translated">비동기 {0}을(를) 대리자 형식 '{1}'(으)로 변환할 수 없습니다. 비동기 {0}은(는) void, Task 또는 Task&lt;T&gt;를 반환할 수 있는데, 세 형식 모두 '{1}'(으)로 변환할 수 없습니다.</target>
        <note />
      </trans-unit>
      <trans-unit id="ERR_IllegalFixedType">
        <source>Fixed size buffer type must be one of the following: bool, byte, short, int, long, char, sbyte, ushort, uint, ulong, float or double</source>
        <target state="translated">고정 크기 버퍼는 bool, byte, short, int, long, char, sbyte, ushort, uint, ulong, float 또는 double 형식 중 하나여야 합니다.</target>
        <note />
      </trans-unit>
      <trans-unit id="ERR_FixedOverflow">
        <source>Fixed size buffer of length {0} and type '{1}' is too big</source>
        <target state="translated">길이가 {0}인 '{1}' 형식의 고정 크기 버퍼가 너무 큽니다.</target>
        <note />
      </trans-unit>
      <trans-unit id="ERR_InvalidFixedArraySize">
        <source>Fixed size buffers must have a length greater than zero</source>
        <target state="translated">고정 크기 버퍼의 길이는 0보다 커야 합니다.</target>
        <note />
      </trans-unit>
      <trans-unit id="ERR_FixedBufferNotFixed">
        <source>You cannot use fixed size buffers contained in unfixed expressions. Try using the fixed statement.</source>
        <target state="translated">고정되지 않은 식에 포함된 고정 크기 버퍼는 사용할 수 없습니다. fixed 문을 사용하세요.</target>
        <note />
      </trans-unit>
      <trans-unit id="ERR_AttributeNotOnAccessor">
        <source>Attribute '{0}' is not valid on property or event accessors. It is only valid on '{1}' declarations.</source>
        <target state="translated">속성 또는 이벤트 접근자에서는 '{0}' 특성이 유효하지 않습니다. 이 특성은 '{1}' 선언에만 유효합니다.</target>
        <note />
      </trans-unit>
      <trans-unit id="WRN_InvalidSearchPathDir">
        <source>Invalid search path '{0}' specified in '{1}' -- '{2}'</source>
        <target state="translated">잘못된 검색 경로 '{0}'이(가) '{1}'에 지정되었습니다. '{2}'</target>
        <note />
      </trans-unit>
      <trans-unit id="WRN_InvalidSearchPathDir_Title">
        <source>Invalid search path specified</source>
        <target state="translated">지정한 검색 경로가 잘못되었습니다.</target>
        <note />
      </trans-unit>
      <trans-unit id="ERR_IllegalVarArgs">
        <source>__arglist is not valid in this context</source>
        <target state="translated">이 컨텍스트에는 __arglist를 사용할 수 없습니다.</target>
        <note />
      </trans-unit>
      <trans-unit id="ERR_IllegalParams">
        <source>params is not valid in this context</source>
        <target state="translated">이 컨텍스트에서는 params가 유효하지 않습니다.</target>
        <note />
      </trans-unit>
      <trans-unit id="ERR_BadModifiersOnNamespace">
        <source>A namespace declaration cannot have modifiers or attributes</source>
        <target state="translated">네임스페이스 선언에는 한정자 또는 특성을 사용할 수 없습니다.</target>
        <note />
      </trans-unit>
      <trans-unit id="ERR_BadPlatformType">
        <source>Invalid option '{0}' for /platform; must be anycpu, x86, Itanium, arm, arm64 or x64</source>
        <target state="needs-review-translation">/platform에 대해 잘못된 '{0}' 옵션입니다. anycpu, x86, Itanium 또는 x64여야 합니다.</target>
        <note />
      </trans-unit>
      <trans-unit id="ERR_ThisStructNotInAnonMeth">
        <source>Anonymous methods, lambda expressions, and query expressions inside structs cannot access instance members of 'this'. Consider copying 'this' to a local variable outside the anonymous method, lambda expression or query expression and using the local instead.</source>
        <target state="translated">구조체 안의 무명 메서드, 람다 식 및 쿼리 식은 'this'의 인스턴스 멤버에 액세스할 수 없습니다. 'this'를 무명 메서드, 람다 식 또는 쿼리 식 외부에 있는 지역 변수에 복사한 다음 이 지역 변수를 대신 사용하세요.</target>
        <note />
      </trans-unit>
      <trans-unit id="ERR_NoConvToIDisp">
        <source>'{0}': type used in a using statement must be implicitly convertible to 'System.IDisposable'</source>
        <target state="translated">'{0}': using 문에 사용된 형식은 암시적으로 'System.IDisposable'로 변환할 수 있어야 합니다.</target>
        <note />
      </trans-unit>
      <trans-unit id="ERR_BadParamRef">
        <source>Parameter {0} must be declared with the '{1}' keyword</source>
        <target state="translated">{0} 매개 변수는 '{1}' 키워드를 사용하여 선언해야 합니다.</target>
        <note />
      </trans-unit>
      <trans-unit id="ERR_BadParamExtraRef">
        <source>Parameter {0} should not be declared with the '{1}' keyword</source>
        <target state="translated">{0} 매개 변수는 '{1}' 키워드를 사용하여 선언할 수 없습니다.</target>
        <note />
      </trans-unit>
      <trans-unit id="ERR_BadParamType">
        <source>Parameter {0} is declared as type '{1}{2}' but should be '{3}{4}'</source>
        <target state="translated">{0} 매개 변수가 '{1}{2}' 형식으로 선언되었지만 '{3}{4}' 형식이어야 합니다.</target>
        <note />
      </trans-unit>
      <trans-unit id="ERR_BadExternIdentifier">
        <source>Invalid extern alias for '/reference'; '{0}' is not a valid identifier</source>
        <target state="translated">/reference'에 대해 잘못된 extern 별칭입니다. '{0}'이(가) 유효한 식별자가 아닙니다.</target>
        <note />
      </trans-unit>
      <trans-unit id="ERR_AliasMissingFile">
        <source>Invalid reference alias option: '{0}=' -- missing filename</source>
        <target state="translated">잘못된 참조 별칭 옵션입니다. '{0}=' -- 파일 이름이 없습니다.</target>
        <note />
      </trans-unit>
      <trans-unit id="ERR_GlobalExternAlias">
        <source>You cannot redefine the global extern alias</source>
        <target state="translated">전역 extern 별칭을 다시 정의할 수 없습니다.</target>
        <note />
      </trans-unit>
      <trans-unit id="ERR_MissingTypeInSource">
        <source>Reference to type '{0}' claims it is defined in this assembly, but it is not defined in source or any added modules</source>
        <target state="translated">{0}' 형식에 대한 참조는 이 어셈블리에 정의된 것으로 되어 있지만 소스 또는 추가된 모듈에 정의되어 있지 않습니다.</target>
        <note />
      </trans-unit>
      <trans-unit id="ERR_MissingTypeInAssembly">
        <source>Reference to type '{0}' claims it is defined in '{1}', but it could not be found</source>
        <target state="translated">{0}' 형식에 대한 참조는 '{1}'에 정의된 것으로 되어 있지만 찾을 수 없습니다.</target>
        <note />
      </trans-unit>
      <trans-unit id="WRN_MultiplePredefTypes">
        <source>The predefined type '{0}' is defined in multiple assemblies in the global alias; using definition from '{1}'</source>
        <target state="translated">미리 정의된 형식 '{0}'이(가) 전역 별칭의 여러 어셈블리에 정의되었습니다. '{1}'의 정의를 사용합니다.</target>
        <note />
      </trans-unit>
      <trans-unit id="WRN_MultiplePredefTypes_Title">
        <source>Predefined type is defined in multiple assemblies in the global alias</source>
        <target state="translated">미리 정의된 형식이 전역 별칭의 여러 어셈블리에 정의되어 있습니다.</target>
        <note />
      </trans-unit>
      <trans-unit id="WRN_MultiplePredefTypes_Description">
        <source>This error occurs when a predefined system type such as System.Int32 is found in two assemblies. One way this can happen is if you are referencing mscorlib or System.Runtime.dll from two different places, such as trying to run two versions of the .NET Framework side-by-side.</source>
        <target state="translated">이 오류는 미리 정의한 시스템 형식(예: System.Int32)이 두 어셈블리에 있는 경우에 발생합니다. 이 오류는 서로 다른 두 위치에서 mscorlib 또는 System.Runtime.dll을 참조할 경우(두 버전의 .NET Framework를 나란히 실행할 경우)에 발생할 수 있습니다.</target>
        <note />
      </trans-unit>
      <trans-unit id="ERR_LocalCantBeFixedAndHoisted">
        <source>Local '{0}' or its members cannot have their address taken and be used inside an anonymous method or lambda expression</source>
        <target state="translated">지역 '{0}' 또는 해당 멤버의 주소를 가져와 무명 메서드 또는 람다 식 안에 사용할 수 없습니다.</target>
        <note />
      </trans-unit>
      <trans-unit id="WRN_TooManyLinesForDebugger">
        <source>Source file has exceeded the limit of 16,707,565 lines representable in the PDB; debug information will be incorrect</source>
        <target state="translated">소스 파일의 줄 수가 PDB에 표시할 수 있는 16,707,565줄을 초과했습니다. 디버그 정보가 올바르지 않을 수 있습니다.</target>
        <note />
      </trans-unit>
      <trans-unit id="WRN_TooManyLinesForDebugger_Title">
        <source>Source file has exceeded the limit of 16,707,565 lines representable in the PDB; debug information will be incorrect</source>
        <target state="translated">소스 파일의 줄 수가 PDB에 표시할 수 있는 16,707,565줄을 초과했습니다. 디버그 정보가 올바르지 않을 수 있습니다.</target>
        <note />
      </trans-unit>
      <trans-unit id="ERR_CantConvAnonMethNoParams">
        <source>Cannot convert anonymous method block without a parameter list to delegate type '{0}' because it has one or more out parameters</source>
        <target state="translated">{0}' 대리자 형식에 out 매개 변수가 하나 이상 있으므로 매개 변수 목록이 없는 무명 메서드 블록을 이 대리자 형식으로 변환할 수 없습니다.</target>
        <note />
      </trans-unit>
      <trans-unit id="ERR_ConditionalOnNonAttributeClass">
        <source>Attribute '{0}' is only valid on methods or attribute classes</source>
        <target state="translated">{0}' 특성은 메서드 또는 특성 클래스에서만 유효합니다.</target>
        <note />
      </trans-unit>
      <trans-unit id="WRN_CallOnNonAgileField">
        <source>Accessing a member on '{0}' may cause a runtime exception because it is a field of a marshal-by-reference class</source>
        <target state="translated">{0}'은(는) 참조로 마샬링하는 클래스의 필드이므로 이 필드의 멤버에 액세스하면 런타임 예외가 발생할 수 있습니다.</target>
        <note />
      </trans-unit>
      <trans-unit id="WRN_CallOnNonAgileField_Title">
        <source>Accessing a member on a field of a marshal-by-reference class may cause a runtime exception</source>
        <target state="translated">참조로 마샬링하는 클래스의 필드에 있는 멤버에 액세스하면 런타임 예외가 발생할 수 있습니다.</target>
        <note />
      </trans-unit>
      <trans-unit id="WRN_CallOnNonAgileField_Description">
        <source>This warning occurs when you try to call a method, property, or indexer on a member of a class that derives from MarshalByRefObject, and the member is a value type. Objects that inherit from MarshalByRefObject are typically intended to be marshaled by reference across an application domain. If any code ever attempts to directly access the value-type member of such an object across an application domain, a runtime exception will occur. To resolve the warning, first copy the member into a local variable and call the method on that variable.</source>
        <target state="translated">이 경고는 MarshalByRefObject에서 파생되는 클래스 멤버에 대한 메서드, 속성 또는 인덱서를 호출하려고 하고, 멤버가 값 형식일 때 발생합니다. MarshalByRefObject에서 상속되는 개체는 일반적으로 응용 프로그램 도메인 전체에서 참조로 마샬링됩니다. 응용 프로그램 도메인에서 그런 개체의 값 형식 멤버에 직접 액세스하려고 시도하는 코드가 있을 경우 런타임 예외가 발생합니다. 이 경고를 해결하려면 먼저 멤버를 지역 변수에 복사하고 해당 변수에 대한 메서드를 호출합니다.</target>
        <note />
      </trans-unit>
      <trans-unit id="WRN_BadWarningNumber">
        <source>'{0}' is not a valid warning number</source>
        <target state="translated">'{0}'은(는) 유효한 경고 번호가 아닙니다.</target>
        <note />
      </trans-unit>
      <trans-unit id="WRN_BadWarningNumber_Title">
        <source>Not a valid warning number</source>
        <target state="translated">올바른 경고 번호가 아닙니다.</target>
        <note />
      </trans-unit>
      <trans-unit id="WRN_BadWarningNumber_Description">
        <source>A number that was passed to the #pragma warning preprocessor directive was not a valid warning number. Verify that the number represents a warning, not an error.</source>
        <target state="translated">#pragma 경고 전처리기 지시문에 전달된 번호는 올바른 경고 번호가 아닙니다. 번호가 오류가 아닌 경고를 나타내는지 확인하세요.</target>
        <note />
      </trans-unit>
      <trans-unit id="WRN_InvalidNumber">
        <source>Invalid number</source>
        <target state="translated">잘못된 숫자입니다.</target>
        <note />
      </trans-unit>
      <trans-unit id="WRN_InvalidNumber_Title">
        <source>Invalid number</source>
        <target state="translated">잘못된 숫자입니다.</target>
        <note />
      </trans-unit>
      <trans-unit id="WRN_FileNameTooLong">
        <source>Invalid filename specified for preprocessor directive. Filename is too long or not a valid filename.</source>
        <target state="translated">전처리기 지시문에 잘못된 파일 이름이 지정되었습니다. 파일 이름이 너무 길거나 유효한 파일 이름이 아닙니다.</target>
        <note />
      </trans-unit>
      <trans-unit id="WRN_FileNameTooLong_Title">
        <source>Invalid filename specified for preprocessor directive</source>
        <target state="translated">전처리기 지시문에 지정한 파일 이름이 잘못되었습니다.</target>
        <note />
      </trans-unit>
      <trans-unit id="WRN_IllegalPPChecksum">
        <source>Invalid #pragma checksum syntax; should be #pragma checksum "filename" "{XXXXXXXX-XXXX-XXXX-XXXX-XXXXXXXXXXXX}" "XXXX..."</source>
        <target state="translated">#pragma checksum 구문이 잘못되었습니다. #pragma checksum "filename" "{XXXXXXXX-XXXX-XXXX-XXXX-XXXXXXXXXXXX}" "XXXX..."이어야 합니다.</target>
        <note />
      </trans-unit>
      <trans-unit id="WRN_IllegalPPChecksum_Title">
        <source>Invalid #pragma checksum syntax</source>
        <target state="translated">#pragma checksum 구문이 잘못되었습니다.</target>
        <note />
      </trans-unit>
      <trans-unit id="WRN_EndOfPPLineExpected">
        <source>Single-line comment or end-of-line expected</source>
        <target state="translated">한 줄로 된 주석이나 줄 끝(EOL)이 필요합니다.</target>
        <note />
      </trans-unit>
      <trans-unit id="WRN_EndOfPPLineExpected_Title">
        <source>Single-line comment or end-of-line expected after #pragma directive</source>
        <target state="translated">#pragma 지시문 뒤에는 한 줄로 된 주석 또는 줄 끝(EOL)이 필요합니다.</target>
        <note />
      </trans-unit>
      <trans-unit id="WRN_ConflictingChecksum">
        <source>Different checksum values given for '{0}'</source>
        <target state="translated">{0}'에 대해 서로 다른 체크섬 값이 지정되었습니다.</target>
        <note />
      </trans-unit>
      <trans-unit id="WRN_ConflictingChecksum_Title">
        <source>Different #pragma checksum values given</source>
        <target state="translated">서로 다른 #pragma 체크섬 값이 지정되었습니다.</target>
        <note />
      </trans-unit>
      <trans-unit id="WRN_InvalidAssemblyName">
        <source>Assembly reference '{0}' is invalid and cannot be resolved</source>
        <target state="translated">{0}' 어셈블리 참조가 잘못되어 확인할 수 없습니다.</target>
        <note />
      </trans-unit>
      <trans-unit id="WRN_InvalidAssemblyName_Title">
        <source>Assembly reference is invalid and cannot be resolved</source>
        <target state="translated">어셈블리 참조가 잘못되어 확인할 수 없습니다.</target>
        <note />
      </trans-unit>
      <trans-unit id="WRN_InvalidAssemblyName_Description">
        <source>This warning indicates that an attribute, such as InternalsVisibleToAttribute, was not specified correctly.</source>
        <target state="translated">이 경고는 특성(예: InternalsVisibleToAttribute)이 올바르게 지정되지 않았음을 나타냅니다.</target>
        <note />
      </trans-unit>
      <trans-unit id="WRN_UnifyReferenceMajMin">
        <source>Assuming assembly reference '{0}' used by '{1}' matches identity '{2}' of '{3}', you may need to supply runtime policy</source>
        <target state="translated">{1}'이(가) 사용하는 '{0}' 어셈블리 참조가 '{3}'의 '{2}'과(와) 일치하는 것으로 간주합니다. 런타임 정책을 지정해야 합니다.</target>
        <note />
      </trans-unit>
      <trans-unit id="WRN_UnifyReferenceMajMin_Title">
        <source>Assuming assembly reference matches identity</source>
        <target state="translated">어셈블리 참조가 ID와 일치하는 것으로 간주합니다.</target>
        <note />
      </trans-unit>
      <trans-unit id="WRN_UnifyReferenceMajMin_Description">
        <source>The two assemblies differ in release and/or version number. For unification to occur, you must specify directives in the application's .config file, and you must provide the correct strong name of an assembly.</source>
        <target state="translated">두 어셈블리의 릴리스 및/또는 버전 번호가 다릅니다. 통합하려면 응용 프로그램의 .config 파일에서 지시문을 지정하고 어셈블리의 강력한 이름을 올바르게 제공해야 합니다.</target>
        <note />
      </trans-unit>
      <trans-unit id="WRN_UnifyReferenceBldRev">
        <source>Assuming assembly reference '{0}' used by '{1}' matches identity '{2}' of '{3}', you may need to supply runtime policy</source>
        <target state="translated">{1}'이(가) 사용하는 '{0}' 어셈블리 참조가 '{3}'의 '{2}'과(와) 일치하는 것으로 간주합니다. 런타임 정책을 지정해야 합니다.</target>
        <note />
      </trans-unit>
      <trans-unit id="WRN_UnifyReferenceBldRev_Title">
        <source>Assuming assembly reference matches identity</source>
        <target state="translated">어셈블리 참조가 ID와 일치하는 것으로 간주합니다.</target>
        <note />
      </trans-unit>
      <trans-unit id="WRN_UnifyReferenceBldRev_Description">
        <source>The two assemblies differ in release and/or version number. For unification to occur, you must specify directives in the application's .config file, and you must provide the correct strong name of an assembly.</source>
        <target state="translated">두 어셈블리의 릴리스 및/또는 버전 번호가 다릅니다. 통합하려면 응용 프로그램의 .config 파일에서 지시문을 지정하고 어셈블리의 강력한 이름을 올바르게 제공해야 합니다.</target>
        <note />
      </trans-unit>
      <trans-unit id="ERR_DuplicateImport">
        <source>Multiple assemblies with equivalent identity have been imported: '{0}' and '{1}'. Remove one of the duplicate references.</source>
        <target state="translated">ID가 동일한 여러 어셈블리를 가져왔습니다('{0}', '{1}'). 중복된 참조 중 하나를 제거하세요.</target>
        <note />
      </trans-unit>
      <trans-unit id="ERR_DuplicateImportSimple">
        <source>An assembly with the same simple name '{0}' has already been imported. Try removing one of the references (e.g. '{1}') or sign them to enable side-by-side.</source>
        <target state="translated">단순한 이름 '{0}'이(가) 같은 어셈블리를 이미 가져왔습니다. 참조 중 하나(예: '{1}')를 제거하거나 side-by-side를 사용할 수 있도록 서명하세요.</target>
        <note />
      </trans-unit>
      <trans-unit id="ERR_AssemblyMatchBadVersion">
        <source>Assembly '{0}' with identity '{1}' uses '{2}' which has a higher version than referenced assembly '{3}' with identity '{4}'</source>
        <target state="translated">ID가 '{1}'인 '{0}' 어셈블리는 ID가 '{4}'인 참조된 어셈블리 '{3}' 이후 버전인 '{2}'을(를) 사용합니다.</target>
        <note />
      </trans-unit>
      <trans-unit id="ERR_FixedNeedsLvalue">
        <source>Fixed size buffers can only be accessed through locals or fields</source>
        <target state="translated">고정 크기 버퍼는 지역 변수 또는 필드를 통해서만 액세스할 수 있습니다.</target>
        <note />
      </trans-unit>
      <trans-unit id="WRN_DuplicateTypeParamTag">
        <source>XML comment has a duplicate typeparam tag for '{0}'</source>
        <target state="translated">XML 주석에는 '{0}'에 중복된 typeparam 태그가 있습니다.</target>
        <note />
      </trans-unit>
      <trans-unit id="WRN_DuplicateTypeParamTag_Title">
        <source>XML comment has a duplicate typeparam tag</source>
        <target state="translated">XML 주석에 중복 형식 매개 변수 태그가 있습니다.</target>
        <note />
      </trans-unit>
      <trans-unit id="WRN_UnmatchedTypeParamTag">
        <source>XML comment has a typeparam tag for '{0}', but there is no type parameter by that name</source>
        <target state="translated">XML 주석에는 '{0}'에 대한 typeparam 태그가 있지만 해당 이름의 형식 매개 변수는 없습니다.</target>
        <note />
      </trans-unit>
      <trans-unit id="WRN_UnmatchedTypeParamTag_Title">
        <source>XML comment has a typeparam tag, but there is no type parameter by that name</source>
        <target state="translated">XML 주석에 typeparam 태그가 있지만 해당 이름의 형식 매개 변수는 없습니다.</target>
        <note />
      </trans-unit>
      <trans-unit id="WRN_UnmatchedTypeParamRefTag">
        <source>XML comment on '{1}' has a typeparamref tag for '{0}', but there is no type parameter by that name</source>
        <target state="translated">{1}'의 XML 주석에는 '{0}'에 대한 typeparamref 태그가 있지만 해당 이름의 형식 매개 변수는 없습니다.</target>
        <note />
      </trans-unit>
      <trans-unit id="WRN_UnmatchedTypeParamRefTag_Title">
        <source>XML comment has a typeparamref tag, but there is no type parameter by that name</source>
        <target state="translated">XML 주석에 typeparamref 태그가 있지만 해당 이름의 형식 매개 변수는 없습니다.</target>
        <note />
      </trans-unit>
      <trans-unit id="WRN_MissingTypeParamTag">
        <source>Type parameter '{0}' has no matching typeparam tag in the XML comment on '{1}' (but other type parameters do)</source>
        <target state="translated">{1}'의 XML 주석에 '{0}' 형식 매개 변수와 짝이 맞는 형식 매개 변수 태그가 없습니다. 다른 형식 매개 변수는 짝이 맞는 태그가 있습니다.</target>
        <note />
      </trans-unit>
      <trans-unit id="WRN_MissingTypeParamTag_Title">
        <source>Type parameter has no matching typeparam tag in the XML comment (but other type parameters do)</source>
        <target state="translated">형식 매개 변수와 짝이 맞는 형식 매개 변수 태그가 XML 주석에 없습니다. 다른 형식 매개 변수는 짝이 맞는 태그가 있습니다.</target>
        <note />
      </trans-unit>
      <trans-unit id="ERR_CantChangeTypeOnOverride">
        <source>'{0}': type must be '{2}' to match overridden member '{1}'</source>
        <target state="translated">'{0}': 재정의된 '{1}' 멤버와 일치하려면 '{2}' 형식이어야 합니다.</target>
        <note />
      </trans-unit>
      <trans-unit id="ERR_DoNotUseFixedBufferAttr">
        <source>Do not use 'System.Runtime.CompilerServices.FixedBuffer' attribute. Use the 'fixed' field modifier instead.</source>
        <target state="translated">System.Runtime.CompilerServices.FixedBuffer' 특성을 사용하지 마세요. 대신 'fixed' 필드 한정자를 사용하세요.</target>
        <note />
      </trans-unit>
      <trans-unit id="WRN_AssignmentToSelf">
        <source>Assignment made to same variable; did you mean to assign something else?</source>
        <target state="translated">같은 변수에 할당했습니다. 다른 요소를 할당하시겠습니까?</target>
        <note />
      </trans-unit>
      <trans-unit id="WRN_AssignmentToSelf_Title">
        <source>Assignment made to same variable</source>
        <target state="translated">같은 변수에 할당했습니다.</target>
        <note />
      </trans-unit>
      <trans-unit id="WRN_ComparisonToSelf">
        <source>Comparison made to same variable; did you mean to compare something else?</source>
        <target state="translated">같은 변수를 비교했습니다. 다른 요소를 비교하시겠습니까?</target>
        <note />
      </trans-unit>
      <trans-unit id="WRN_ComparisonToSelf_Title">
        <source>Comparison made to same variable</source>
        <target state="translated">같은 변수와 비교했습니다.</target>
        <note />
      </trans-unit>
      <trans-unit id="ERR_CantOpenWin32Res">
        <source>Error opening Win32 resource file '{0}' -- '{1}'</source>
        <target state="translated">{0}' Win32 리소스 파일을 여는 동안 오류가 발생했습니다. '{1}'</target>
        <note />
      </trans-unit>
      <trans-unit id="WRN_DotOnDefault">
        <source>Expression will always cause a System.NullReferenceException because the default value of '{0}' is null</source>
        <target state="translated">{0}'의 기본값이 null이므로 식에서 항상 System.NullReferenceException이 발생합니다.</target>
        <note />
      </trans-unit>
      <trans-unit id="WRN_DotOnDefault_Title">
        <source>Expression will always cause a System.NullReferenceException because the type's default value is null</source>
        <target state="translated">형식의 기본값이 null이므로 식은 항상 System.NullReferenceException을 발생합니다.</target>
        <note />
      </trans-unit>
      <trans-unit id="ERR_NoMultipleInheritance">
        <source>Class '{0}' cannot have multiple base classes: '{1}' and '{2}'</source>
        <target state="translated">{0}' 클래스는 기본 클래스('{1}', '{2}')를 여러 개 포함할 수 없습니다.</target>
        <note />
      </trans-unit>
      <trans-unit id="ERR_BaseClassMustBeFirst">
        <source>Base class '{0}' must come before any interfaces</source>
        <target state="translated">기본 클래스 '{0}'은(는) 다른 모든 인터페이스보다 앞에 와야 합니다.</target>
        <note />
      </trans-unit>
      <trans-unit id="WRN_BadXMLRefTypeVar">
        <source>XML comment has cref attribute '{0}' that refers to a type parameter</source>
        <target state="translated">XML 주석에 형식 매개 변수를 참조하는 '{0}' cref 특성이 있습니다.</target>
        <note />
      </trans-unit>
      <trans-unit id="WRN_BadXMLRefTypeVar_Title">
        <source>XML comment has cref attribute that refers to a type parameter</source>
        <target state="translated">XML 주석에 형식 매개 변수를 참조하는 cref 특성이 있습니다.</target>
        <note />
      </trans-unit>
      <trans-unit id="ERR_FriendAssemblyBadArgs">
        <source>Friend assembly reference '{0}' is invalid. InternalsVisibleTo declarations cannot have a version, culture, public key token, or processor architecture specified.</source>
        <target state="translated">Friend 어셈블리 참조 '{0}'이(가) 잘못되었습니다. InternalsVisibleTo 선언에는 버전, 문화권, 공개 키 토큰 또는 프로세서 아키텍처를 지정할 수 없습니다.</target>
        <note />
      </trans-unit>
      <trans-unit id="ERR_FriendAssemblySNReq">
        <source>Friend assembly reference '{0}' is invalid. Strong-name signed assemblies must specify a public key in their InternalsVisibleTo declarations.</source>
        <target state="translated">Friend 어셈블리 참조 '{0}'이(가) 잘못되었습니다. 강력한 이름의 서명된 어셈블리에는 InternalsVisibleTo 선언에 공개 키를 지정해야 합니다.</target>
        <note />
      </trans-unit>
      <trans-unit id="ERR_DelegateOnNullable">
        <source>Cannot bind delegate to '{0}' because it is a member of 'System.Nullable&lt;T&gt;'</source>
        <target state="translated">{0}'은(는) 'System.Nullable&lt;T&gt;'의 멤버이므로 대리자를 바인딩할 수 없습니다.</target>
        <note />
      </trans-unit>
      <trans-unit id="ERR_BadCtorArgCount">
        <source>'{0}' does not contain a constructor that takes {1} arguments</source>
        <target state="translated">'{0}'에는 인수를 {1}개 사용하는 생성자가 포함되어 있지 않습니다.</target>
        <note />
      </trans-unit>
      <trans-unit id="ERR_GlobalAttributesNotFirst">
        <source>Assembly and module attributes must precede all other elements defined in a file except using clauses and extern alias declarations</source>
        <target state="translated">using 절과 extern 별칭 선언을 제외하고 어셈블리 특성과 모듈 특성은 파일에 정의된 다른 모든 요소보다 앞에 와야 합니다.</target>
        <note />
      </trans-unit>
      <trans-unit id="ERR_ExpressionExpected">
        <source>Expected expression</source>
        <target state="translated">식이 필요합니다.</target>
        <note />
      </trans-unit>
      <trans-unit id="ERR_InvalidSubsystemVersion">
        <source>Invalid version {0} for /subsystemversion. The version must be 6.02 or greater for ARM or AppContainerExe, and 4.00 or greater otherwise</source>
        <target state="translated">/subsystemversion에 대해 잘못된 버전({0})입니다. 버전은 ARM 또는 AppContainerExe의 경우 6.02 이상이어야 하고, 그 외의 경우 4.00 이상이어야 합니다.</target>
        <note />
      </trans-unit>
      <trans-unit id="ERR_InteropMethodWithBody">
        <source>Embedded interop method '{0}' contains a body.</source>
        <target state="translated">포함된 interop 메서드 '{0}'에 본문이 있습니다.</target>
        <note />
      </trans-unit>
      <trans-unit id="ERR_BadWarningLevel">
        <source>Warning level must be in the range 0-4</source>
        <target state="translated">경고 수준은 0부터 4까지의 범위에 있어야 합니다.</target>
        <note />
      </trans-unit>
      <trans-unit id="ERR_BadDebugType">
        <source>Invalid option '{0}' for /debug; must be 'portable', 'embedded', 'full' or 'pdbonly'</source>
        <target state="translated">/debug에 대해 잘못된 '{0}' 옵션입니다. 'portable', 'embedded', 'full' 또는 'pdbonly'여야 합니다.</target>
        <note />
      </trans-unit>
      <trans-unit id="ERR_BadResourceVis">
        <source>Invalid option '{0}'; Resource visibility must be either 'public' or 'private'</source>
        <target state="translated">잘못된 '{0}' 옵션입니다. 리소스 표시 유형은 'public' 또는 'private'이어야 합니다.</target>
        <note />
      </trans-unit>
      <trans-unit id="ERR_DefaultValueTypeMustMatch">
        <source>The type of the argument to the DefaultParameterValue attribute must match the parameter type</source>
        <target state="translated">DefaultParameterValue 특성에 대한 인수 형식이 매개 변수 형식과 일치해야 합니다.</target>
        <note />
      </trans-unit>
      <trans-unit id="ERR_DefaultValueBadValueType">
        <source>Argument of type '{0}' is not applicable for the DefaultParameterValue attribute</source>
        <target state="translated">{0}' 형식의 인수는 DefaultParameterValue 특성에 사용할 수 없습니다.</target>
        <note />
      </trans-unit>
      <trans-unit id="ERR_MemberAlreadyInitialized">
        <source>Duplicate initialization of member '{0}'</source>
        <target state="translated">{0}' 멤버의 초기화가 중복되었습니다.</target>
        <note />
      </trans-unit>
      <trans-unit id="ERR_MemberCannotBeInitialized">
        <source>Member '{0}' cannot be initialized. It is not a field or property.</source>
        <target state="translated">{0}' 멤버를 초기화할 수 없습니다. 이 멤버는 필드 또는 속성이 아닙니다.</target>
        <note />
      </trans-unit>
      <trans-unit id="ERR_StaticMemberInObjectInitializer">
        <source>Static field or property '{0}' cannot be assigned in an object initializer</source>
        <target state="translated">정적 필드 또는 속성 '{0}'은(는) 개체 이니셜라이저에 할당할 수 없습니다.</target>
        <note />
      </trans-unit>
      <trans-unit id="ERR_ReadonlyValueTypeInObjectInitializer">
        <source>Members of readonly field '{0}' of type '{1}' cannot be assigned with an object initializer because it is of a value type</source>
        <target state="translated">형식이 '{1}'인 읽기 전용 필드 '{0}'의 멤버는 값 형식이므로 개체 이니셜라이저를 사용하여 할당할 수 없습니다.</target>
        <note />
      </trans-unit>
      <trans-unit id="ERR_ValueTypePropertyInObjectInitializer">
        <source>Members of property '{0}' of type '{1}' cannot be assigned with an object initializer because it is of a value type</source>
        <target state="translated">형식이 '{1}'인 '{0}' 속성의 멤버는 값 형식이므로 개체 이니셜라이저를 사용하여 할당할 수 없습니다.</target>
        <note />
      </trans-unit>
      <trans-unit id="ERR_UnsafeTypeInObjectCreation">
        <source>Unsafe type '{0}' cannot be used in object creation</source>
        <target state="translated">안전하지 않은 '{0}' 형식은 개체를 만드는 데 사용할 수 없습니다.</target>
        <note />
      </trans-unit>
      <trans-unit id="ERR_EmptyElementInitializer">
        <source>Element initializer cannot be empty</source>
        <target state="translated">요소 이니셜라이저는 비워 둘 수 없습니다.</target>
        <note />
      </trans-unit>
      <trans-unit id="ERR_InitializerAddHasWrongSignature">
        <source>The best overloaded method match for '{0}' has wrong signature for the initializer element. The initializable Add must be an accessible instance method.</source>
        <target state="translated">{0}'에 가장 일치하는 오버로드된 메서드에는 잘못된 이니셜라이저 요소의 시그니처가 있습니다. 초기화 가능한 Add는 액세스 가능한 인스턴스 메서드여야 합니다.</target>
        <note />
      </trans-unit>
      <trans-unit id="ERR_CollectionInitRequiresIEnumerable">
        <source>Cannot initialize type '{0}' with a collection initializer because it does not implement 'System.Collections.IEnumerable'</source>
        <target state="translated">{0}' 형식은 'System.Collections.IEnumerable'을 구현하지 않으므로 컬렉션 이니셜라이저를 사용하여 초기화할 수 없습니다.</target>
        <note />
      </trans-unit>
      <trans-unit id="ERR_CantSetWin32Manifest">
        <source>Error reading Win32 manifest file '{0}' -- '{1}'</source>
        <target state="translated">{0}' Win32 매니페스트 파일을 읽는 동안 오류가 발생했습니다. '{1}'</target>
        <note />
      </trans-unit>
      <trans-unit id="WRN_CantHaveManifestForModule">
        <source>Ignoring /win32manifest for module because it only applies to assemblies</source>
        <target state="translated">/win32manifest는 어셈블리에만 적용되므로 모듈의 경우 무시합니다.</target>
        <note />
      </trans-unit>
      <trans-unit id="WRN_CantHaveManifestForModule_Title">
        <source>Ignoring /win32manifest for module because it only applies to assemblies</source>
        <target state="translated">/win32manifest는 어셈블리에만 적용되므로 모듈의 경우 무시합니다.</target>
        <note />
      </trans-unit>
      <trans-unit id="ERR_BadInstanceArgType">
        <source>'{0}' does not contain a definition for '{1}' and the best extension method overload '{2}' requires a receiver of type '{3}'</source>
        <target state="translated">'{0}'에는 '{1}'에 대한 정의가 포함되어 있지 않고, 가장 적합한 확장 메서드 오버로드 '{2}'에는 '{3}' 형식의 수신기가 필요합니다.</target>
        <note />
      </trans-unit>
      <trans-unit id="ERR_QueryDuplicateRangeVariable">
        <source>The range variable '{0}' has already been declared</source>
        <target state="translated">{0}' 범위 변수가 이미 선언되었습니다.</target>
        <note />
      </trans-unit>
      <trans-unit id="ERR_QueryRangeVariableOverrides">
        <source>The range variable '{0}' conflicts with a previous declaration of '{0}'</source>
        <target state="translated">범위 변수 '{0}'이(가) '{0}'의 이전 선언과 충돌합니다.</target>
        <note />
      </trans-unit>
      <trans-unit id="ERR_QueryRangeVariableAssignedBadValue">
        <source>Cannot assign {0} to a range variable</source>
        <target state="translated">{0}을(를) 범위 변수에 할당할 수 없습니다.</target>
        <note />
      </trans-unit>
      <trans-unit id="ERR_QueryNoProviderCastable">
        <source>Could not find an implementation of the query pattern for source type '{0}'.  '{1}' not found.  Consider explicitly specifying the type of the range variable '{2}'.</source>
        <target state="translated">소스 형식 '{0}'에 대해 구현된 쿼리 패턴을 찾을 수 없습니다. '{1}'을(를) 찾을 수 없습니다. 범위 변수 '{2}'의 형식을 명시적으로 지정하세요.</target>
        <note />
      </trans-unit>
      <trans-unit id="ERR_QueryNoProviderStandard">
        <source>Could not find an implementation of the query pattern for source type '{0}'.  '{1}' not found.  Are you missing a reference to 'System.Core.dll' or a using directive for 'System.Linq'?</source>
        <target state="translated">소스 형식 '{0}'에 대해 구현된 쿼리 패턴을 찾을 수 없습니다. '{1}'을(를) 찾을 수 없습니다. 'System.Core.dll'에 대한 참조 또는 'System.Linq'에 대한 using 지시문이 있는지 확인하세요.</target>
        <note />
      </trans-unit>
      <trans-unit id="ERR_QueryNoProvider">
        <source>Could not find an implementation of the query pattern for source type '{0}'.  '{1}' not found.</source>
        <target state="translated">소스 형식 '{0}'에 대해 구현된 쿼리 패턴을 찾을 수 없습니다. '{1}'을(를) 찾을 수 없습니다.</target>
        <note />
      </trans-unit>
      <trans-unit id="ERR_QueryOuterKey">
        <source>The name '{0}' is not in scope on the left side of 'equals'.  Consider swapping the expressions on either side of 'equals'.</source>
        <target state="translated">이름 '{0}'은(는) 'equals'의 왼쪽에 올 수 있는 범위에 속하지 않습니다. 'equals'의 양쪽에 있는 식을 서로 바꾸세요.</target>
        <note />
      </trans-unit>
      <trans-unit id="ERR_QueryInnerKey">
        <source>The name '{0}' is not in scope on the right side of 'equals'.  Consider swapping the expressions on either side of 'equals'.</source>
        <target state="translated">이름 '{0}'은(는) 'equals'의 오른쪽에 올 수 있는 범위에 속하지 않습니다. 'equals'의 양쪽에 있는 식을 서로 바꾸세요.</target>
        <note />
      </trans-unit>
      <trans-unit id="ERR_QueryOutRefRangeVariable">
        <source>Cannot pass the range variable '{0}' as an out or ref parameter</source>
        <target state="translated">범위 변수 '{0}'을(를) out 또는 ref 매개 변수로 전달할 수 없습니다.</target>
        <note />
      </trans-unit>
      <trans-unit id="ERR_QueryMultipleProviders">
        <source>Multiple implementations of the query pattern were found for source type '{0}'.  Ambiguous call to '{1}'.</source>
        <target state="translated">소스 형식 '{0}'에 쿼리 패턴이 여러 번 구현되어 있습니다. '{1}'에 대한 호출이 모호합니다.</target>
        <note />
      </trans-unit>
      <trans-unit id="ERR_QueryTypeInferenceFailedMulti">
        <source>The type of one of the expressions in the {0} clause is incorrect.  Type inference failed in the call to '{1}'.</source>
        <target state="translated">{0} 절에 있는 식 중 하나의 형식이 잘못되었습니다. '{1}'에 대한 호출에서 형식을 유추하지 못했습니다.</target>
        <note />
      </trans-unit>
      <trans-unit id="ERR_QueryTypeInferenceFailed">
        <source>The type of the expression in the {0} clause is incorrect.  Type inference failed in the call to '{1}'.</source>
        <target state="translated">{0} 절에 있는 식의 형식이 잘못되었습니다. '{1}'에 대한 호출에서 형식을 유추하지 못했습니다.</target>
        <note />
      </trans-unit>
      <trans-unit id="ERR_QueryTypeInferenceFailedSelectMany">
        <source>An expression of type '{0}' is not allowed in a subsequent from clause in a query expression with source type '{1}'.  Type inference failed in the call to '{2}'.</source>
        <target state="translated">형식이 '{0}'인 식은 소스 형식이 '{1}'인 쿼리 식의 후속 from 절에서 사용할 수 없습니다. '{2}' 호출 시 형식을 유추하지 못했습니다.</target>
        <note />
      </trans-unit>
      <trans-unit id="ERR_ExpressionTreeContainsPointerOp">
        <source>An expression tree may not contain an unsafe pointer operation</source>
        <target state="translated">식 트리에는 안전하지 않은 포인터 연산을 사용할 수 없습니다.</target>
        <note />
      </trans-unit>
      <trans-unit id="ERR_ExpressionTreeContainsAnonymousMethod">
        <source>An expression tree may not contain an anonymous method expression</source>
        <target state="translated">식 트리에는 무명 메서드 식을 사용할 수 없습니다.</target>
        <note />
      </trans-unit>
      <trans-unit id="ERR_AnonymousMethodToExpressionTree">
        <source>An anonymous method expression cannot be converted to an expression tree</source>
        <target state="translated">무명 메서드 식을 식 트리로 변환할 수 없습니다.</target>
        <note />
      </trans-unit>
      <trans-unit id="ERR_QueryRangeVariableReadOnly">
        <source>Range variable '{0}' cannot be assigned to -- it is read only</source>
        <target state="translated">범위 변수 '{0}'은(는) 읽기 전용이므로 이 변수에 값을 할당할 수 없습니다.</target>
        <note />
      </trans-unit>
      <trans-unit id="ERR_QueryRangeVariableSameAsTypeParam">
        <source>The range variable '{0}' cannot have the same name as a method type parameter</source>
        <target state="translated">범위 변수 '{0}'에 메서드 형식 매개 변수와 동일한 이름을 사용할 수 없습니다.</target>
        <note />
      </trans-unit>
      <trans-unit id="ERR_TypeVarNotFoundRangeVariable">
        <source>The contextual keyword 'var' cannot be used in a range variable declaration</source>
        <target state="translated">범위 변수 선언에는 상황별 키워드'var'를 사용할 수 없습니다.</target>
        <note />
      </trans-unit>
      <trans-unit id="ERR_BadArgTypesForCollectionAdd">
        <source>The best overloaded Add method '{0}' for the collection initializer has some invalid arguments</source>
        <target state="translated">오버로드된 Add 메서드 중 해당 컬렉션 이니셜라이저에 가장 적합한 '{0}'에 잘못된 인수가 있습니다.</target>
        <note />
      </trans-unit>
      <trans-unit id="ERR_ByRefParameterInExpressionTree">
        <source>An expression tree lambda may not contain a ref, in or out parameter</source>
        <target state="needs-review-translation">람다 식 트리에는 out 또는 ref 매개 변수를 사용할 수 없습니다.</target>
        <note />
      </trans-unit>
      <trans-unit id="ERR_VarArgsInExpressionTree">
        <source>An expression tree lambda may not contain a method with variable arguments</source>
        <target state="translated">람다 식 트리에는 가변 인수가 있는 메서드를 사용할 수 없습니다.</target>
        <note />
      </trans-unit>
      <trans-unit id="ERR_MemGroupInExpressionTree">
        <source>An expression tree lambda may not contain a method group</source>
        <target state="translated">람다 식 트리에는 메서드 그룹을 사용할 수 없습니다.</target>
        <note />
      </trans-unit>
      <trans-unit id="ERR_InitializerAddHasParamModifiers">
        <source>The best overloaded method match '{0}' for the collection initializer element cannot be used. Collection initializer 'Add' methods cannot have ref or out parameters.</source>
        <target state="translated">컬렉션 이니셜라이저에 대한 '{0}'에 가장 일치하는 오버로드된 메서드를 사용할 수 없습니다. 컬렉션 이니셜라이저 'Add' 메서드에는 ref 또는 out 매개 변수를 사용할 수 없습니다.</target>
        <note />
      </trans-unit>
      <trans-unit id="ERR_NonInvocableMemberCalled">
        <source>Non-invocable member '{0}' cannot be used like a method.</source>
        <target state="translated">호출할 수 없는 멤버인 '{0}'은(는) 메서드처럼 사용할 수 없습니다.</target>
        <note />
      </trans-unit>
      <trans-unit id="WRN_MultipleRuntimeImplementationMatches">
        <source>Member '{0}' implements interface member '{1}' in type '{2}'. There are multiple matches for the interface member at run-time. It is implementation dependent which method will be called.</source>
        <target state="translated">{0}' 멤버는 '{2}' 형식의 인터페이스 멤버 '{1}'을(를) 구현합니다. 런타임에 인터페이스 멤버에 일치하는 여러 항목이 있습니다. 호출되는 메서드는 구현에 따라 다릅니다.</target>
        <note />
      </trans-unit>
      <trans-unit id="WRN_MultipleRuntimeImplementationMatches_Title">
        <source>Member implements interface member with multiple matches at run-time</source>
        <target state="translated">멤버가 런타임에 여러 개의 일치 항목을 포함하는 인터페이스 멤버를 구현합니다.</target>
        <note />
      </trans-unit>
      <trans-unit id="WRN_MultipleRuntimeImplementationMatches_Description">
        <source>This warning can be generated when two interface methods are differentiated only by whether a particular parameter is marked with ref or with out. It is best to change your code to avoid this warning because it is not obvious or guaranteed which method is called at runtime.

Although C# distinguishes between out and ref, the CLR sees them as the same. When deciding which method implements the interface, the CLR just picks one.

Give the compiler some way to differentiate the methods. For example, you can give them different names or provide an additional parameter on one of them.</source>
        <target state="translated">이 경고는 두 인터페이스 메서드에서 특정 매개 변수가 ref로 표시되는지 out으로 표시되는지 여부만 다른 경우에 생성될 수 있습니다. 런타임에 호출되는 메서드가 명확하거나 보장되지 않으므로 이 경고를 방지하도록 코드를 변경하는 것이 좋습니다.

C#에서는 out과 ref를 구분하지만 CLR에서는 동일한 것으로 간주합니다. 따라서 인터페이스를 구현할 메서드를 결정할 때 CLR에서는 하나만 선택합니다.

컴파일러에서 두 메서드를 구분할 수 있는 몇 가지 방법을 지정하세요. 예를 들어 다른 이름을 지정하거나 둘 중 하나에 대해 추가 매개 변수를 제공할 수 있습니다.</target>
        <note />
      </trans-unit>
      <trans-unit id="WRN_MultipleRuntimeOverrideMatches">
        <source>Member '{1}' overrides '{0}'. There are multiple override candidates at run-time. It is implementation dependent which method will be called.</source>
        <target state="translated">{1}' 멤버는 '{0}'을(를) 재정의합니다. 런타임에 여러 재정의 후보가 있습니다. 호출되는 메서드는 구현에 따라 다릅니다.</target>
        <note />
      </trans-unit>
      <trans-unit id="WRN_MultipleRuntimeOverrideMatches_Title">
        <source>Member overrides base member with multiple override candidates at run-time</source>
        <target state="translated">멤버가 런타임에 여러 재정의 후보로 기본 멤버를 재정의합니다.</target>
        <note />
      </trans-unit>
      <trans-unit id="ERR_ObjectOrCollectionInitializerWithDelegateCreation">
        <source>Object and collection initializer expressions may not be applied to a delegate creation expression</source>
        <target state="translated">개체 및 컬렉션 이니셜라이저 식은 대리자 생성 식에 적용할 수 없습니다.</target>
        <note />
      </trans-unit>
      <trans-unit id="ERR_InvalidConstantDeclarationType">
        <source>'{0}' is of type '{1}'. The type specified in a constant declaration must be sbyte, byte, short, ushort, int, uint, long, ulong, char, float, double, decimal, bool, string, an enum-type, or a reference-type.</source>
        <target state="translated">'{0}'의 형식이 '{1}'입니다. 상수 선언에 지정되는 형식은 sbyte, byte, short, ushort, int, uint, long, ulong, char, float, double, decimal, bool, string, enum-type 또는 reference-type이어야 합니다.</target>
        <note />
      </trans-unit>
      <trans-unit id="ERR_FileNotFound">
        <source>Source file '{0}' could not be found.</source>
        <target state="translated">{0}' 소스 파일을 찾을 수 없습니다.</target>
        <note />
      </trans-unit>
      <trans-unit id="WRN_FileAlreadyIncluded">
        <source>Source file '{0}' specified multiple times</source>
        <target state="translated">{0}' 소스 파일을 여러 번 지정했습니다.</target>
        <note />
      </trans-unit>
      <trans-unit id="WRN_FileAlreadyIncluded_Title">
        <source>Source file specified multiple times</source>
        <target state="translated">소스 파일이 여러 번 지정되었습니다.</target>
        <note />
      </trans-unit>
      <trans-unit id="ERR_NoFileSpec">
        <source>Missing file specification for '{0}' option</source>
        <target state="translated">{0}' 옵션에 대한 파일 사양이 없습니다.</target>
        <note />
      </trans-unit>
      <trans-unit id="ERR_SwitchNeedsString">
        <source>Command-line syntax error: Missing '{0}' for '{1}' option</source>
        <target state="translated">명령줄 구문 오류: '{0}' 옵션에 대한 '{1}'이(가) 없습니다.</target>
        <note />
      </trans-unit>
      <trans-unit id="ERR_BadSwitch">
        <source>Unrecognized option: '{0}'</source>
        <target state="translated">인식할 수 없는 옵션: '{0}'</target>
        <note />
      </trans-unit>
      <trans-unit id="WRN_NoSources">
        <source>No source files specified.</source>
        <target state="translated">소스 파일을 지정하지 않았습니다.</target>
        <note />
      </trans-unit>
      <trans-unit id="WRN_NoSources_Title">
        <source>No source files specified</source>
        <target state="translated">소스 파일을 지정하지 않음</target>
        <note />
      </trans-unit>
      <trans-unit id="ERR_ExpectedSingleScript">
        <source>Expected a script (.csx file) but none specified</source>
        <target state="translated">스크립트(.csx 파일)가 필요하지만 지정되지 않았습니다.</target>
        <note />
      </trans-unit>
      <trans-unit id="ERR_OpenResponseFile">
        <source>Error opening response file '{0}'</source>
        <target state="translated">{0}' 지시 파일을 여는 동안 오류가 발생했습니다.</target>
        <note />
      </trans-unit>
      <trans-unit id="ERR_CantOpenFileWrite">
        <source>Cannot open '{0}' for writing -- '{1}'</source>
        <target state="translated">{0}'을(를) 쓰기용으로 열 수 없습니다. '{1}'</target>
        <note />
      </trans-unit>
      <trans-unit id="ERR_BadBaseNumber">
        <source>Invalid image base number '{0}'</source>
        <target state="translated">잘못된 '{0}' 이미지 기준 번호입니다.</target>
        <note />
      </trans-unit>
      <trans-unit id="ERR_BinaryFile">
        <source>'{0}' is a binary file instead of a text file</source>
        <target state="translated">'{0}'은(는) 텍스트 파일이 아니라 이진 파일입니다.</target>
        <note />
      </trans-unit>
      <trans-unit id="FTL_BadCodepage">
        <source>Code page '{0}' is invalid or not installed</source>
        <target state="translated">{0}' 코드 페이지가 잘못되었거나 설치되지 않았습니다.</target>
        <note />
      </trans-unit>
      <trans-unit id="FTL_BadChecksumAlgorithm">
        <source>Algorithm '{0}' is not supported</source>
        <target state="translated">{0}' 알고리즘은 지원되지 않습니다.</target>
        <note />
      </trans-unit>
      <trans-unit id="ERR_NoMainOnDLL">
        <source>Cannot specify /main if building a module or library</source>
        <target state="translated">모듈이나 라이브러리를 빌드하고 있으면 /main을 지정할 수 없습니다.</target>
        <note />
      </trans-unit>
      <trans-unit id="FTL_InvalidTarget">
        <source>Invalid target type for /target: must specify 'exe', 'winexe', 'library', or 'module'</source>
        <target state="translated">잘못된 /target의 대상 형식입니다. 'exe', 'winexe', 'library' 또는 'module'을 지정해야 합니다.</target>
        <note />
      </trans-unit>
      <trans-unit id="FTL_InputFileNameTooLong">
        <source>File name '{0}' is empty, contains invalid characters, has a drive specification without an absolute path, or is too long</source>
        <target state="translated">{0}' 파일 이름이 비어 있거나, 잘못된 문자가 있거나, 절대 경로가 없는 드라이브 사양이 있거나, 너무 깁니다.</target>
        <note />
      </trans-unit>
      <trans-unit id="WRN_NoConfigNotOnCommandLine">
        <source>Ignoring /noconfig option because it was specified in a response file</source>
        <target state="translated">지시 파일에 지정되었기 때문에 /noconfig 옵션을 무시합니다.</target>
        <note />
      </trans-unit>
      <trans-unit id="WRN_NoConfigNotOnCommandLine_Title">
        <source>Ignoring /noconfig option because it was specified in a response file</source>
        <target state="translated">지시 파일에 지정되었기 때문에 /noconfig 옵션을 무시합니다.</target>
        <note />
      </trans-unit>
      <trans-unit id="ERR_InvalidFileAlignment">
        <source>Invalid file section alignment '{0}'</source>
        <target state="translated">잘못된 파일 섹션 맞춤 '{0}'</target>
        <note />
      </trans-unit>
      <trans-unit id="ERR_InvalidOutputName">
        <source>Invalid output name: {0}</source>
        <target state="translated">잘못된 출력 이름: {0}</target>
        <note />
      </trans-unit>
      <trans-unit id="ERR_InvalidDebugInformationFormat">
        <source>Invalid debug information format: {0}</source>
        <target state="translated">잘못된 디버그 정보 형식: {0}</target>
        <note />
      </trans-unit>
      <trans-unit id="ERR_LegacyObjectIdSyntax">
        <source>'id#' syntax is no longer supported. Use '$id' instead.</source>
        <target state="translated">'id#' 구문은 더 이상 지원되지 않습니다. '$id'를 대신 사용하세요.</target>
        <note />
      </trans-unit>
      <trans-unit id="WRN_DefineIdentifierRequired">
        <source>Invalid name for a preprocessing symbol; '{0}' is not a valid identifier</source>
        <target state="translated">전처리 기호의 이름이 잘못되었습니다. '{0}'은(는) 유효한 식별자가 아닙니다.</target>
        <note />
      </trans-unit>
      <trans-unit id="WRN_DefineIdentifierRequired_Title">
        <source>Invalid name for a preprocessing symbol; not a valid identifier</source>
        <target state="translated">전처리 기호의 이름이 잘못되었습니다. 유효한 식별자가 아닙니다.</target>
        <note />
      </trans-unit>
      <trans-unit id="FTL_OutputFileExists">
        <source>Cannot create short filename '{0}' when a long filename with the same short filename already exists</source>
        <target state="translated">약식 파일 이름이 같은 긴 파일 이름이 이미 있으면 '{0}' 약식 파일 이름을 만들 수 없습니다.</target>
        <note />
      </trans-unit>
      <trans-unit id="ERR_OneAliasPerReference">
        <source>A /reference option that declares an extern alias can only have one filename. To specify multiple aliases or filenames, use multiple /reference options.</source>
        <target state="translated">extern 별칭을 선언하는 /reference 옵션에는 파일 이름을 하나만 지정할 수 있습니다. 여러 별칭 또는 파일 이름을 지정하려면 /reference 옵션을 여러 개 사용하세요.</target>
        <note />
      </trans-unit>
      <trans-unit id="ERR_SwitchNeedsNumber">
        <source>Command-line syntax error: Missing ':&lt;number&gt;' for '{0}' option</source>
        <target state="translated">명령줄 구문 오류: '{0}' 옵션에 대한 ':&lt;number&gt;'이(가) 없습니다.</target>
        <note />
      </trans-unit>
      <trans-unit id="ERR_MissingDebugSwitch">
        <source>The /pdb option requires that the /debug option also be used</source>
        <target state="translated">/pdb 옵션은 /debug 옵션과 함께 사용해야 합니다.</target>
        <note />
      </trans-unit>
      <trans-unit id="ERR_ComRefCallInExpressionTree">
        <source>An expression tree lambda may not contain a COM call with ref omitted on arguments</source>
        <target state="translated">람다 식 트리에는 인수에서 ref가 생략된 COM 호출을 포함할 수 없습니다.</target>
        <note />
      </trans-unit>
      <trans-unit id="ERR_InvalidFormatForGuidForOption">
        <source>Command-line syntax error: Invalid Guid format '{0}' for option '{1}'</source>
        <target state="translated">명령줄 구문 오류: '{1}' 옵션에 대해 잘못된 '{0}' Guid 형식입니다.</target>
        <note />
      </trans-unit>
      <trans-unit id="ERR_MissingGuidForOption">
        <source>Command-line syntax error: Missing Guid for option '{1}'</source>
        <target state="translated">명령줄 구문 오류: '{1}' 옵션에 대한 Guid가 없습니다.</target>
        <note />
      </trans-unit>
      <trans-unit id="WRN_CLS_NoVarArgs">
        <source>Methods with variable arguments are not CLS-compliant</source>
        <target state="translated">가변 인수가 있는 메서드가 CLS 규격이 아닙니다.</target>
        <note />
      </trans-unit>
      <trans-unit id="WRN_CLS_NoVarArgs_Title">
        <source>Methods with variable arguments are not CLS-compliant</source>
        <target state="translated">가변 인수가 있는 메서드가 CLS 규격이 아닙니다.</target>
        <note />
      </trans-unit>
      <trans-unit id="WRN_CLS_BadArgType">
        <source>Argument type '{0}' is not CLS-compliant</source>
        <target state="translated">{0}' 인수 형식이 CLS 규격이 아닙니다.</target>
        <note />
      </trans-unit>
      <trans-unit id="WRN_CLS_BadArgType_Title">
        <source>Argument type is not CLS-compliant</source>
        <target state="translated">인수 형식이 CLS 규격이 아닙니다.</target>
        <note />
      </trans-unit>
      <trans-unit id="WRN_CLS_BadReturnType">
        <source>Return type of '{0}' is not CLS-compliant</source>
        <target state="translated">{0}'의 반환 형식이 CLS 규격이 아닙니다.</target>
        <note />
      </trans-unit>
      <trans-unit id="WRN_CLS_BadReturnType_Title">
        <source>Return type is not CLS-compliant</source>
        <target state="translated">반환 형식이 CLS 규격이 아닙니다.</target>
        <note />
      </trans-unit>
      <trans-unit id="WRN_CLS_BadFieldPropType">
        <source>Type of '{0}' is not CLS-compliant</source>
        <target state="translated">{0}' 형식이 CLS 규격이 아닙니다.</target>
        <note />
      </trans-unit>
      <trans-unit id="WRN_CLS_BadFieldPropType_Title">
        <source>Type is not CLS-compliant</source>
        <target state="translated">형식이 CLS 규격이 아닙니다.</target>
        <note />
      </trans-unit>
      <trans-unit id="WRN_CLS_BadFieldPropType_Description">
        <source>A public, protected, or protected internal variable must be of a type that is compliant with the Common Language Specification (CLS).</source>
        <target state="translated">public, protected 또는 protected internal 변수는 CLS(공용 언어 사양)를 따르는 형식이어야 합니다.</target>
        <note />
      </trans-unit>
      <trans-unit id="WRN_CLS_BadIdentifierCase">
        <source>Identifier '{0}' differing only in case is not CLS-compliant</source>
        <target state="translated">대/소문자만 다른 '{0}' 식별자가 CLS 규격이 아닙니다.</target>
        <note />
      </trans-unit>
      <trans-unit id="WRN_CLS_BadIdentifierCase_Title">
        <source>Identifier differing only in case is not CLS-compliant</source>
        <target state="translated">대/소문자만 다른 식별자가 CLS 규격이 아닙니다.</target>
        <note />
      </trans-unit>
      <trans-unit id="WRN_CLS_OverloadRefOut">
        <source>Overloaded method '{0}' differing only in ref or out, or in array rank, is not CLS-compliant</source>
        <target state="translated">ref, out 또는 배열 차수만 다른 오버로드된 '{0}' 메서드는 CLS 규격이 아닙니다.</target>
        <note />
      </trans-unit>
      <trans-unit id="WRN_CLS_OverloadRefOut_Title">
        <source>Overloaded method differing only in ref or out, or in array rank, is not CLS-compliant</source>
        <target state="translated">ref, out 또는 배열 차수만 다른 오버로드된 메서드는 CLS 규격이 아닙니다.</target>
        <note />
      </trans-unit>
      <trans-unit id="WRN_CLS_OverloadUnnamed">
        <source>Overloaded method '{0}' differing only by unnamed array types is not CLS-compliant</source>
        <target state="translated">명명되지 않은 배열 형식만 다른 오버로드된 '{0}' 메서드는 CLS 규격이 아닙니다.</target>
        <note />
      </trans-unit>
      <trans-unit id="WRN_CLS_OverloadUnnamed_Title">
        <source>Overloaded method differing only by unnamed array types is not CLS-compliant</source>
        <target state="translated">명명되지 않은 배열 형식만 다른 오버로드된 메서드는 CLS 규격이 아닙니다.</target>
        <note />
      </trans-unit>
      <trans-unit id="WRN_CLS_OverloadUnnamed_Description">
        <source>This error occurs if you have an overloaded method that takes a jagged array and the only difference between the method signatures is the element type of the array. To avoid this error, consider using a rectangular array rather than a jagged array; use an additional parameter to disambiguate the function call; rename one or more of the overloaded methods; or, if CLS Compliance is not needed, remove the CLSCompliantAttribute attribute.</source>
        <target state="translated">이 오류는 가변 배열을 사용하는 오버로드된 메서드가 있고 메서드 서명 간에 배열의 요소 형식만 다른 경우에 발생합니다. 이 오류를 방지하려면 가변 배열 대신 직사각형 배열을 사용하고, 추가 매개 변수를 사용하여 함수 호출을 명확하게 구분하고, 하나 이상의 오버로드된 메서드 이름을 바꾸세요. 또는 CLS 규격이 필요하지 않은 경우 CLSCompliantAttribute 특성을 제거하세요.</target>
        <note />
      </trans-unit>
      <trans-unit id="WRN_CLS_BadIdentifier">
        <source>Identifier '{0}' is not CLS-compliant</source>
        <target state="translated">{0}' 식별자가 CLS 규격이 아닙니다.</target>
        <note />
      </trans-unit>
      <trans-unit id="WRN_CLS_BadIdentifier_Title">
        <source>Identifier is not CLS-compliant</source>
        <target state="translated">식별자가 CLS 규격이 아닙니다.</target>
        <note />
      </trans-unit>
      <trans-unit id="WRN_CLS_BadBase">
        <source>'{0}': base type '{1}' is not CLS-compliant</source>
        <target state="translated">'{0}': '{1}' 기본 형식이 CLS 규격이 아닙니다.</target>
        <note />
      </trans-unit>
      <trans-unit id="WRN_CLS_BadBase_Title">
        <source>Base type is not CLS-compliant</source>
        <target state="translated">기본 형식이 CLS 규격이 아닙니다.</target>
        <note />
      </trans-unit>
      <trans-unit id="WRN_CLS_BadBase_Description">
        <source>A base type was marked as not having to be compliant with the Common Language Specification (CLS) in an assembly that was marked as being CLS compliant. Either remove the attribute that specifies the assembly is CLS compliant or remove the attribute that indicates the type is not CLS compliant.</source>
        <target state="translated">기본 형식은 CLS(공용 언어 사양) 규격으로 표시된 어셈블리에서 CLS를 따를 필요가 없는 것으로 표시되었습니다. 어셈블리가 CLS 규격인 것으로 지정하는 특성을 제거하거나 형식이 CLS 규격이 아님을 나타내는 특성을 제거하세요.</target>
        <note />
      </trans-unit>
      <trans-unit id="WRN_CLS_BadInterfaceMember">
        <source>'{0}': CLS-compliant interfaces must have only CLS-compliant members</source>
        <target state="translated">'{0}': CLS 규격 인터페이스는 CLS 규격 멤버만 포함할 수 있습니다.</target>
        <note />
      </trans-unit>
      <trans-unit id="WRN_CLS_BadInterfaceMember_Title">
        <source>CLS-compliant interfaces must have only CLS-compliant members</source>
        <target state="translated">CLS 규격 인터페이스는 CLS 규격 멤버만 포함할 수 있습니다.</target>
        <note />
      </trans-unit>
      <trans-unit id="WRN_CLS_NoAbstractMembers">
        <source>'{0}': only CLS-compliant members can be abstract</source>
        <target state="translated">'{0}': CLS 규격 멤버만 abstract일 수 있습니다.</target>
        <note />
      </trans-unit>
      <trans-unit id="WRN_CLS_NoAbstractMembers_Title">
        <source>Only CLS-compliant members can be abstract</source>
        <target state="translated">CLS 규격 멤버만 abstract일 수 있습니다.</target>
        <note />
      </trans-unit>
      <trans-unit id="WRN_CLS_NotOnModules">
        <source>You must specify the CLSCompliant attribute on the assembly, not the module, to enable CLS compliance checking</source>
        <target state="translated">CLS 규격 검사를 사용하려면 모듈이 아니라 어셈블리에 CLSCompliant 특성을 지정해야 합니다.</target>
        <note />
      </trans-unit>
      <trans-unit id="WRN_CLS_NotOnModules_Title">
        <source>You must specify the CLSCompliant attribute on the assembly, not the module, to enable CLS compliance checking</source>
        <target state="translated">CLS 규격 검사를 사용하려면 모듈이 아니라 어셈블리에 CLSCompliant 특성을 지정해야 합니다.</target>
        <note />
      </trans-unit>
      <trans-unit id="WRN_CLS_ModuleMissingCLS">
        <source>Added modules must be marked with the CLSCompliant attribute to match the assembly</source>
        <target state="translated">추가된 모듈은 어셈블리와 일치하도록 CLSCompliant 특성으로 표시되어야 합니다.</target>
        <note />
      </trans-unit>
      <trans-unit id="WRN_CLS_ModuleMissingCLS_Title">
        <source>Added modules must be marked with the CLSCompliant attribute to match the assembly</source>
        <target state="translated">추가된 모듈은 어셈블리와 일치하도록 CLSCompliant 특성으로 표시되어야 합니다.</target>
        <note />
      </trans-unit>
      <trans-unit id="WRN_CLS_AssemblyNotCLS">
        <source>'{0}' cannot be marked as CLS-compliant because the assembly does not have a CLSCompliant attribute</source>
        <target state="translated">'어셈블리에 CLSCompliant 특성이 없으므로 '{0}'을(를) CLS 규격으로 표시할 수 없습니다.</target>
        <note />
      </trans-unit>
      <trans-unit id="WRN_CLS_AssemblyNotCLS_Title">
        <source>Type or member cannot be marked as CLS-compliant because the assembly does not have a CLSCompliant attribute</source>
        <target state="translated">어셈블리에 CLSCompliant 특성이 없으므로 형식 또는 멤버를 CLS 규격으로 표시할 수 없습니다.</target>
        <note />
      </trans-unit>
      <trans-unit id="WRN_CLS_BadAttributeType">
        <source>'{0}' has no accessible constructors which use only CLS-compliant types</source>
        <target state="translated">'{0}'에는 CLS 규격 형식만 사용하는 액세스 가능 생성자가 없습니다.</target>
        <note />
      </trans-unit>
      <trans-unit id="WRN_CLS_BadAttributeType_Title">
        <source>Type has no accessible constructors which use only CLS-compliant types</source>
        <target state="translated">형식에는 CLS 규격 형식만 사용하는 액세스 가능 생성자가 없습니다.</target>
        <note />
      </trans-unit>
      <trans-unit id="WRN_CLS_ArrayArgumentToAttribute">
        <source>Arrays as attribute arguments is not CLS-compliant</source>
        <target state="translated">특성 인수로 사용된 배열은 CLS 규격이 아닙니다.</target>
        <note />
      </trans-unit>
      <trans-unit id="WRN_CLS_ArrayArgumentToAttribute_Title">
        <source>Arrays as attribute arguments is not CLS-compliant</source>
        <target state="translated">특성 인수로 사용된 배열은 CLS 규격이 아닙니다.</target>
        <note />
      </trans-unit>
      <trans-unit id="WRN_CLS_NotOnModules2">
        <source>You cannot specify the CLSCompliant attribute on a module that differs from the CLSCompliant attribute on the assembly</source>
        <target state="translated">어셈블리의 CLSCompliant 특성과 다른 모듈의 CLSCompliant 특성을 지정할 수 없습니다.</target>
        <note />
      </trans-unit>
      <trans-unit id="WRN_CLS_NotOnModules2_Title">
        <source>You cannot specify the CLSCompliant attribute on a module that differs from the CLSCompliant attribute on the assembly</source>
        <target state="translated">어셈블리의 CLSCompliant 특성과 다른 모듈의 CLSCompliant 특성을 지정할 수 없습니다.</target>
        <note />
      </trans-unit>
      <trans-unit id="WRN_CLS_IllegalTrueInFalse">
        <source>'{0}' cannot be marked as CLS-compliant because it is a member of non-CLS-compliant type '{1}'</source>
        <target state="translated">'{0}'은(는) CLS 규격이 아닌 '{1}' 형식의 멤버이므로 CLS 규격으로 표시할 수 없습니다.</target>
        <note />
      </trans-unit>
      <trans-unit id="WRN_CLS_IllegalTrueInFalse_Title">
        <source>Type cannot be marked as CLS-compliant because it is a member of non-CLS-compliant type</source>
        <target state="translated">형식은 CLS 규격이 아닌 형식의 멤버이므로 CLS 규격으로 표시할 수 없습니다.</target>
        <note />
      </trans-unit>
      <trans-unit id="WRN_CLS_MeaninglessOnPrivateType">
        <source>CLS compliance checking will not be performed on '{0}' because it is not visible from outside this assembly</source>
        <target state="translated">{0}'은(는) 이 어셈블리 외부에 노출되지 않으므로 CLS 규격 검사를 수행하지 않습니다.</target>
        <note />
      </trans-unit>
      <trans-unit id="WRN_CLS_MeaninglessOnPrivateType_Title">
        <source>CLS compliance checking will not be performed because it is not visible from outside this assembly</source>
        <target state="translated">이 어셈블리 외부에 노출되지 않으므로 CLS 규격 검사를 수행하지 않습니다.</target>
        <note />
      </trans-unit>
      <trans-unit id="WRN_CLS_AssemblyNotCLS2">
        <source>'{0}' does not need a CLSCompliant attribute because the assembly does not have a CLSCompliant attribute</source>
        <target state="translated">'어셈블리에 CLSCompliant 특성이 없으므로 '{0}'에 CLSCompliant 특성이 필요하지 않습니다.</target>
        <note />
      </trans-unit>
      <trans-unit id="WRN_CLS_AssemblyNotCLS2_Title">
        <source>Type or member does not need a CLSCompliant attribute because the assembly does not have a CLSCompliant attribute</source>
        <target state="translated">어셈블리에 CLSCompliant 특성이 없으므로 형식 또는 멤버에 CLSCompliant 특성이 필요하지 않습니다.</target>
        <note />
      </trans-unit>
      <trans-unit id="WRN_CLS_MeaninglessOnParam">
        <source>CLSCompliant attribute has no meaning when applied to parameters. Try putting it on the method instead.</source>
        <target state="translated">CLSCompliant 특성을 매개 변수에 적용하면 의미가 없습니다. 대신 이 특성을 메서드에 사용하세요.</target>
        <note />
      </trans-unit>
      <trans-unit id="WRN_CLS_MeaninglessOnParam_Title">
        <source>CLSCompliant attribute has no meaning when applied to parameters</source>
        <target state="translated">CLSCompliant 특성을 매개 변수에 적용하면 의미가 없습니다.</target>
        <note />
      </trans-unit>
      <trans-unit id="WRN_CLS_MeaninglessOnReturn">
        <source>CLSCompliant attribute has no meaning when applied to return types. Try putting it on the method instead.</source>
        <target state="translated">CLSCompliant 특성은 반환 형식에 적용하면 의미가 없습니다. 대신 이 특성을 메서드에 사용하세요.</target>
        <note />
      </trans-unit>
      <trans-unit id="WRN_CLS_MeaninglessOnReturn_Title">
        <source>CLSCompliant attribute has no meaning when applied to return types</source>
        <target state="translated">CLSCompliant 특성을 반환 형식에 적용하면 의미가 없습니다.</target>
        <note />
      </trans-unit>
      <trans-unit id="WRN_CLS_BadTypeVar">
        <source>Constraint type '{0}' is not CLS-compliant</source>
        <target state="translated">{0}' 제약 조건 형식이 CLS 규격이 아닙니다.</target>
        <note />
      </trans-unit>
      <trans-unit id="WRN_CLS_BadTypeVar_Title">
        <source>Constraint type is not CLS-compliant</source>
        <target state="translated">제약 조건 형식이 CLS 규격이 아닙니다.</target>
        <note />
      </trans-unit>
      <trans-unit id="WRN_CLS_VolatileField">
        <source>CLS-compliant field '{0}' cannot be volatile</source>
        <target state="translated">CLS 규격 필드 '{0}'은(는) volatile일 수 없습니다.</target>
        <note />
      </trans-unit>
      <trans-unit id="WRN_CLS_VolatileField_Title">
        <source>CLS-compliant field cannot be volatile</source>
        <target state="translated">CLS 규격 필드는 volatile일 수 없습니다.</target>
        <note />
      </trans-unit>
      <trans-unit id="WRN_CLS_BadInterface">
        <source>'{0}' is not CLS-compliant because base interface '{1}' is not CLS-compliant</source>
        <target state="translated">'기본 인터페이스 '{1}'이(가) CLS 규격이 아니므로 '{0}'은(는) CLS 규격이 아닙니다.</target>
        <note />
      </trans-unit>
      <trans-unit id="WRN_CLS_BadInterface_Title">
        <source>Type is not CLS-compliant because base interface is not CLS-compliant</source>
        <target state="translated">기본 인터페이스가 CLS 규격이 아니므로 형식이 CLS 규격이 아닙니다.</target>
        <note />
      </trans-unit>
      <trans-unit id="ERR_BadAwaitArg">
        <source>'await' requires that the type {0} have a suitable GetAwaiter method</source>
        <target state="translated">'await'의 경우 {0} 형식에 적합한 GetAwaiter 메서드가 있어야 합니다.</target>
        <note />
      </trans-unit>
      <trans-unit id="ERR_BadAwaitArgIntrinsic">
        <source>Cannot await '{0}'</source>
        <target state="translated">{0}'에 대해 await를 사용할 수 없습니다.</target>
        <note />
      </trans-unit>
      <trans-unit id="ERR_BadAwaiterPattern">
        <source>'await' requires that the return type '{0}' of '{1}.GetAwaiter()' have suitable IsCompleted, OnCompleted, and GetResult members, and implement INotifyCompletion or ICriticalNotifyCompletion</source>
        <target state="translated">'await'의 경우 '{1}.GetAwaiter()'의 반환 형식 '{0}'에 적합한 IsCompleted, OnCompleted 및 GetResult 멤버가 있어야 하며 INotifyCompletion 또는 ICriticalNotifyCompletion을 구현해야 합니다.</target>
        <note />
      </trans-unit>
      <trans-unit id="ERR_BadAwaitArg_NeedSystem">
        <source>'await' requires that the type '{0}' have a suitable GetAwaiter method. Are you missing a using directive for 'System'?</source>
        <target state="translated">'await'를 사용하려면 '{0}' 형식에 적합한 GetAwaiter 메서드가 있어야 합니다. 'System'에 대해 using 지시문이 있는지 확인하세요.</target>
        <note />
      </trans-unit>
      <trans-unit id="ERR_BadAwaitArgVoidCall">
        <source>Cannot await 'void'</source>
        <target state="translated">void'에 대해 'void'를 사용할 수 없습니다.</target>
        <note />
      </trans-unit>
      <trans-unit id="ERR_BadAwaitAsIdentifier">
        <source>'await' cannot be used as an identifier within an async method or lambda expression</source>
        <target state="translated">'await'는 비동기 메서드나 람다 식 내에서 식별자로 사용할 수 없습니다.</target>
        <note />
      </trans-unit>
      <trans-unit id="ERR_DoesntImplementAwaitInterface">
        <source>'{0}' does not implement '{1}'</source>
        <target state="translated">'{0}'은(는) '{1}'을(를) 구현하지 않습니다.</target>
        <note />
      </trans-unit>
      <trans-unit id="ERR_TaskRetNoObjectRequired">
        <source>Since '{0}' is an async method that returns 'Task', a return keyword must not be followed by an object expression. Did you intend to return 'Task&lt;T&gt;'?</source>
        <target state="translated">{0}'이(가) 'Task'를 반환하는 비동기 메서드이므로 return 키워드 뒤에 개체 식이 나오면 안 됩니다. 'Task&lt;T&gt;'를 반환하려고 했습니까?</target>
        <note />
      </trans-unit>
      <trans-unit id="ERR_BadAsyncReturn">
        <source>The return type of an async method must be void, Task or Task&lt;T&gt;</source>
        <target state="translated">비동기 메서드의 반환 형식은 void, Task 또는 Task&lt;T&gt;여야 합니다.</target>
        <note />
      </trans-unit>
      <trans-unit id="ERR_CantReturnVoid">
        <source>Cannot return an expression of type 'void'</source>
        <target state="translated">void' 형식의 식을 반환할 수 없습니다.</target>
        <note />
      </trans-unit>
      <trans-unit id="ERR_VarargsAsync">
        <source>__arglist is not allowed in the parameter list of async methods</source>
        <target state="translated">__arglist는 비동기 메서드의 매개 변수 목록에 사용할 수 없습니다.</target>
        <note />
      </trans-unit>
      <trans-unit id="ERR_ByRefTypeAndAwait">
        <source>'await' cannot be used in an expression containing the type '{0}'</source>
        <target state="translated">'await'는 '{0}' 형식이 포함된 식에 사용할 수 없습니다.</target>
        <note />
      </trans-unit>
      <trans-unit id="ERR_UnsafeAsyncArgType">
        <source>Async methods cannot have unsafe parameters or return types</source>
        <target state="translated">비동기 메서드에는 안전하지 않은 매개 변수 또는 반환 형식을 사용할 수 없습니다.</target>
        <note />
      </trans-unit>
      <trans-unit id="ERR_BadAsyncArgType">
        <source>Async methods cannot have ref, in or out parameters</source>
        <target state="needs-review-translation">비동기 메서드에는 ref 또는 out 매개 변수를 사용할 수 없습니다.</target>
        <note />
      </trans-unit>
      <trans-unit id="ERR_BadAwaitWithoutAsync">
        <source>The 'await' operator can only be used when contained within a method or lambda expression marked with the 'async' modifier</source>
        <target state="translated">await' 연산자는 'async' 한정자로 표시된 메서드나 람다 식 내에 포함된 경우에만 사용할 수 있습니다.</target>
        <note />
      </trans-unit>
      <trans-unit id="ERR_BadAwaitWithoutAsyncLambda">
        <source>The 'await' operator can only be used within an async {0}. Consider marking this {0} with the 'async' modifier.</source>
        <target state="translated">await' 연산자는 비동기 {0} 내에서만 사용할 수 있습니다. 'async' 한정자로 이 {0}을(를) 표시하세요.</target>
        <note />
      </trans-unit>
      <trans-unit id="ERR_BadAwaitWithoutAsyncMethod">
        <source>The 'await' operator can only be used within an async method. Consider marking this method with the 'async' modifier and changing its return type to 'Task&lt;{0}&gt;'.</source>
        <target state="translated">await' 연산자는 비동기 메서드 내에서만 사용할 수 있습니다. 'async' 한정자로 이 메서드를 표시하고 해당 반환 형식을 'Task&lt;{0}&gt;'로 변경하세요.</target>
        <note />
      </trans-unit>
      <trans-unit id="ERR_BadAwaitWithoutVoidAsyncMethod">
        <source>The 'await' operator can only be used within an async method. Consider marking this method with the 'async' modifier and changing its return type to 'Task'.</source>
        <target state="translated">await' 연산자는 비동기 메서드 내에서만 사용할 수 있습니다. 'async' 한정자로 이 메서드를 표시하고 해당 반환 형식을 'Task'로 변경하세요.</target>
        <note />
      </trans-unit>
      <trans-unit id="ERR_BadAwaitInFinally">
        <source>Cannot await in the body of a finally clause</source>
        <target state="translated">finally 절의 본문에서는 await를 사용할 수 없습니다.</target>
        <note />
      </trans-unit>
      <trans-unit id="ERR_BadAwaitInCatch">
        <source>Cannot await in a catch clause</source>
        <target state="translated">catch 절에서 await를 사용할 수 없습니다.</target>
        <note />
      </trans-unit>
      <trans-unit id="ERR_BadAwaitInCatchFilter">
        <source>Cannot await in the filter expression of a catch clause</source>
        <target state="translated">catch 절의 필터 식에서 await를 사용할 수 없습니다.</target>
        <note />
      </trans-unit>
      <trans-unit id="ERR_BadAwaitInLock">
        <source>Cannot await in the body of a lock statement</source>
        <target state="translated">lock 문의 본문에서 await를 사용할 수 없습니다.</target>
        <note />
      </trans-unit>
      <trans-unit id="ERR_BadAwaitInStaticVariableInitializer">
        <source>The 'await' operator cannot be used in a static script variable initializer.</source>
        <target state="translated">await' 연산자는 정적 스크립트 변수 이니셜라이저에서 사용할 수 없습니다.</target>
        <note />
      </trans-unit>
      <trans-unit id="ERR_AwaitInUnsafeContext">
        <source>Cannot await in an unsafe context</source>
        <target state="translated">안전하지 않은 컨텍스트에서는 await를 사용할 수 없습니다.</target>
        <note />
      </trans-unit>
      <trans-unit id="ERR_BadAsyncLacksBody">
        <source>The 'async' modifier can only be used in methods that have a body.</source>
        <target state="translated">async' 한정자는 본문이 있는 메서드에서만 사용할 수 있습니다.</target>
        <note />
      </trans-unit>
      <trans-unit id="ERR_BadSpecialByRefLocal">
        <source>Parameters or locals of type '{0}' cannot be declared in async methods or lambda expressions.</source>
        <target state="translated">{0}' 형식의 매개 변수 또는 로컬은 비동기 메서드나 람다 식에서 선언할 수 없습니다.</target>
        <note />
      </trans-unit>
      <trans-unit id="ERR_BadSpecialByRefIterator">
        <source>foreach statement cannot operate on enumerators of type '{0}' in async or iterator methods because '{0}' is a ref struct.</source>
        <target state="translated">{0}'은(는) ref struct이므로 비동기 또는 반복기 메서드의 '{0}' 형식 열거자에서 foreach 문을 수행할 수 없습니다.</target>
        <note />
      </trans-unit>
      <trans-unit id="ERR_SecurityCriticalOrSecuritySafeCriticalOnAsync">
        <source>Security attribute '{0}' cannot be applied to an Async method.</source>
        <target state="translated">{0}' 보안 특성은 비동기 메서드에 적용할 수 없습니다.</target>
        <note />
      </trans-unit>
      <trans-unit id="ERR_SecurityCriticalOrSecuritySafeCriticalOnAsyncInClassOrStruct">
        <source>Async methods are not allowed in an Interface, Class, or Structure which has the 'SecurityCritical' or 'SecuritySafeCritical' attribute.</source>
        <target state="translated">특성이 'SecurityCritical' 또는 'SecuritySafeCritical'인 인터페이스, 클래스 또는 구조에서는 비동기 메서드가 허용되지 않습니다.</target>
        <note />
      </trans-unit>
      <trans-unit id="ERR_BadAwaitInQuery">
        <source>The 'await' operator may only be used in a query expression within the first collection expression of the initial 'from' clause or within the collection expression of a 'join' clause</source>
        <target state="translated">await' 연산자는 초기 'from' 절의 첫 번째 Collection 식이나 'join' 절의 Collection 식 내의 쿼리 식에서만 사용할 수 있습니다.</target>
        <note />
      </trans-unit>
      <trans-unit id="WRN_AsyncLacksAwaits">
        <source>This async method lacks 'await' operators and will run synchronously. Consider using the 'await' operator to await non-blocking API calls, or 'await Task.Run(...)' to do CPU-bound work on a background thread.</source>
        <target state="translated">이 비동기 메서드에는 'await' 연산자가 없으며 메서드가 동시에 실행됩니다. 'await' 연산자를 사용하여 비블로킹 API 호출을 대기하거나, 'await Task.Run(...)'을 사용하여 백그라운드 스레드에서 CPU 바인딩된 작업을 수행하세요.</target>
        <note />
      </trans-unit>
      <trans-unit id="WRN_AsyncLacksAwaits_Title">
        <source>Async method lacks 'await' operators and will run synchronously</source>
        <target state="translated">이 비동기 메서드에는 'await' 연산자가 없으며 메서드가 동시에 실행됩니다.</target>
        <note />
      </trans-unit>
      <trans-unit id="WRN_UnobservedAwaitableExpression">
        <source>Because this call is not awaited, execution of the current method continues before the call is completed. Consider applying the 'await' operator to the result of the call.</source>
        <target state="translated">이 호출이 대기되지 않으므로 호출이 완료되기 전에 현재 메서드가 계속 실행됩니다. 호출 결과에 'await' 연산자를 적용해 보세요.</target>
        <note />
      </trans-unit>
      <trans-unit id="WRN_UnobservedAwaitableExpression_Title">
        <source>Because this call is not awaited, execution of the current method continues before the call is completed</source>
        <target state="translated">이 호출을 대기하지 않으므로 호출이 완료되기 전에 현재 메서드가 계속 실행됩니다.</target>
        <note />
      </trans-unit>
      <trans-unit id="WRN_UnobservedAwaitableExpression_Description">
        <source>The current method calls an async method that returns a Task or a Task&lt;TResult&gt; and doesn't apply the await operator to the result. The call to the async method starts an asynchronous task. However, because no await operator is applied, the program continues without waiting for the task to complete. In most cases, that behavior isn't what you expect. Usually other aspects of the calling method depend on the results of the call or, minimally, the called method is expected to complete before you return from the method that contains the call.

An equally important issue is what happens to exceptions that are raised in the called async method. An exception that's raised in a method that returns a Task or Task&lt;TResult&gt; is stored in the returned task. If you don't await the task or explicitly check for exceptions, the exception is lost. If you await the task, its exception is rethrown.

As a best practice, you should always await the call.

You should consider suppressing the warning only if you're sure that you don't want to wait for the asynchronous call to complete and that the called method won't raise any exceptions. In that case, you can suppress the warning by assigning the task result of the call to a variable.</source>
        <target state="translated">현재 메서드는 Task 또는 Task&lt;TResult&gt;를 반환하는 비동기 메서드를 호출하므로 await 연산자를 결과에 적용하지 않습니다. 비동기 메서드를 호출하면 비동기 작업이 시작됩니다. 그러나 await 연산자가 적용되지 않으므로 작업이 완료될 때까지 기다리지 않고 프로그램이 계속 진행됩니다. 대부분의 경우 이 동작은 예상과 다릅니다. 일반적으로 호출 메서드의 다양한 측면에 따라 호출 결과가 달라지며, 최소한 호출을 포함하는 메서드에서 반환되기 이전에 호출된 메서드가 완료되어야 합니다.

호출된 비동기 메서드에서 발생하는 예외에 대해 발생하는 문제도 중요합니다. Task 또는 Task&lt;TResult&gt;를 반환하는 메서드에서 발생하는 예외는 반환된 작업에 저장됩니다. 작업을 대기하지 않거나 예외를 명시적으로 확인하지 않을 경우 예외가 손실됩니다. 작업을 대기하면 예외가 다시 발생합니다.

따라서 항상 호출을 대기하는 것이 좋습니다.

비동기 호출이 완료되는 동안 대기하지 않고 호출된 메서드가 예외를 발생하지 않는 경우에만 이 경고를 무시해야 합니다. 이 경우 호출의 작업 결과를 변수에 할당하여 경고를 무시할 수 있습니다.</target>
        <note />
      </trans-unit>
      <trans-unit id="ERR_SynchronizedAsyncMethod">
        <source>'MethodImplOptions.Synchronized' cannot be applied to an async method</source>
        <target state="translated">'MethodImplOptions.Synchronized'는 비동기 메서드에 적용할 수 없습니다.</target>
        <note />
      </trans-unit>
      <trans-unit id="ERR_NoConversionForCallerLineNumberParam">
        <source>CallerLineNumberAttribute cannot be applied because there are no standard conversions from type '{0}' to type '{1}'</source>
        <target state="translated">{0}' 형식에서 '{1}' 형식으로의 표준 변환이 없기 때문에 CallerLineNumberAttribute를 적용할 수 없습니다.</target>
        <note />
      </trans-unit>
      <trans-unit id="ERR_NoConversionForCallerFilePathParam">
        <source>CallerFilePathAttribute cannot be applied because there are no standard conversions from type '{0}' to type '{1}'</source>
        <target state="translated">{0}' 형식에서 '{1}' 형식으로의 표준 변환이 없기 때문에 CallerFilePathAttribute를 적용할 수 없습니다.</target>
        <note />
      </trans-unit>
      <trans-unit id="ERR_NoConversionForCallerMemberNameParam">
        <source>CallerMemberNameAttribute cannot be applied because there are no standard conversions from type '{0}' to type '{1}'</source>
        <target state="translated">{0}' 형식에서 '{1}' 형식으로의 표준 변환이 없기 때문에 CallerMemberNameAttribute를 적용할 수 없습니다.</target>
        <note />
      </trans-unit>
      <trans-unit id="ERR_BadCallerLineNumberParamWithoutDefaultValue">
        <source>The CallerLineNumberAttribute may only be applied to parameters with default values</source>
        <target state="translated">CallerLineNumberAttribute는 기본값이 있는 매개 변수에만 적용할 수 있습니다.</target>
        <note />
      </trans-unit>
      <trans-unit id="ERR_BadCallerFilePathParamWithoutDefaultValue">
        <source>The CallerFilePathAttribute may only be applied to parameters with default values</source>
        <target state="translated">CallerFilePathAttribute는 기본값이 있는 매개 변수에만 적용할 수 있습니다.</target>
        <note />
      </trans-unit>
      <trans-unit id="ERR_BadCallerMemberNameParamWithoutDefaultValue">
        <source>The CallerMemberNameAttribute may only be applied to parameters with default values</source>
        <target state="translated">CallerMemberNameAttribute는 기본값이 있는 매개 변수에만 적용할 수 있습니다.</target>
        <note />
      </trans-unit>
      <trans-unit id="WRN_CallerLineNumberParamForUnconsumedLocation">
        <source>The CallerLineNumberAttribute applied to parameter '{0}' will have no effect because it applies to a member that is used in contexts that do not allow optional arguments</source>
        <target state="translated">{0}' 매개 변수에 적용되는 CallerLineNumberAttribute는 선택적 인수를 허용하지 않는 컨텍스트에서 사용되는 멤버에 적용되므로 효과가 없습니다.</target>
        <note />
      </trans-unit>
      <trans-unit id="WRN_CallerLineNumberParamForUnconsumedLocation_Title">
        <source>The CallerLineNumberAttribute will have no effect because it applies to a member that is used in contexts that do not allow optional arguments</source>
        <target state="translated">CallerLineNumberAttribute는 선택적 인수를 허용하지 않는 컨텍스트에서 사용되는 멤버에 적용되므로 효과가 없습니다.</target>
        <note />
      </trans-unit>
      <trans-unit id="WRN_CallerFilePathParamForUnconsumedLocation">
        <source>The CallerFilePathAttribute applied to parameter '{0}' will have no effect because it applies to a member that is used in contexts that do not allow optional arguments</source>
        <target state="translated">{0}' 매개 변수에 적용된 CallerFilePathAttribute는 선택적 인수를 허용하지 않는 컨텍스트에서 사용되는 멤버에 적용되므로 효과가 없습니다.</target>
        <note />
      </trans-unit>
      <trans-unit id="WRN_CallerFilePathParamForUnconsumedLocation_Title">
        <source>The CallerFilePathAttribute will have no effect because it applies to a member that is used in contexts that do not allow optional arguments</source>
        <target state="translated">CallerFilePathAttribute는 선택적 인수를 허용하지 않는 컨텍스트에서 사용되는 멤버에 적용되므로 효과가 없습니다.</target>
        <note />
      </trans-unit>
      <trans-unit id="WRN_CallerMemberNameParamForUnconsumedLocation">
        <source>The CallerMemberNameAttribute applied to parameter '{0}' will have no effect because it applies to a member that is used in contexts that do not allow optional arguments</source>
        <target state="translated">{0}' 매개 변수에 적용되는 CallerMemberNameAttribute는 선택적 인수를 허용하지 않는 컨텍스트에서 사용되는 멤버에 적용되므로 효과가 없습니다.</target>
        <note />
      </trans-unit>
      <trans-unit id="WRN_CallerMemberNameParamForUnconsumedLocation_Title">
        <source>The CallerMemberNameAttribute will have no effect because it applies to a member that is used in contexts that do not allow optional arguments</source>
        <target state="translated">CallerMemberNameAttribute는 선택적 인수를 허용하지 않는 컨텍스트에서 사용되는 멤버에 적용되므로 효과가 없습니다.</target>
        <note />
      </trans-unit>
      <trans-unit id="ERR_NoEntryPoint">
        <source>Program does not contain a static 'Main' method suitable for an entry point</source>
        <target state="translated">프로그램에는 진입점에 적합한 정적 'Main' 메서드가 포함되어 있지 않습니다.</target>
        <note />
      </trans-unit>
      <trans-unit id="ERR_ArrayInitializerIncorrectLength">
        <source>An array initializer of length '{0}' is expected</source>
        <target state="translated">길이가 '{0}'인 배열 이니셜라이저가 필요합니다</target>
        <note />
      </trans-unit>
      <trans-unit id="ERR_ArrayInitializerExpected">
        <source>A nested array initializer is expected</source>
        <target state="translated">중첩 배열 이니셜라이저가 필요합니다.</target>
        <note />
      </trans-unit>
      <trans-unit id="ERR_IllegalVarianceSyntax">
        <source>Invalid variance modifier. Only interface and delegate type parameters can be specified as variant.</source>
        <target state="translated">가변성(variance) 한정자가 잘못되었습니다. 인터페이스 및 대리자 형식 매개 변수만 variant로 지정할 수 있습니다.</target>
        <note />
      </trans-unit>
      <trans-unit id="ERR_UnexpectedAliasedName">
        <source>Unexpected use of an aliased name</source>
        <target state="translated">예기치 않은 별칭이 지정된 이름의 사용입니다.</target>
        <note />
      </trans-unit>
      <trans-unit id="ERR_UnexpectedGenericName">
        <source>Unexpected use of a generic name</source>
        <target state="translated">예기치 않은 제네릭 이름의 사용입니다.</target>
        <note />
      </trans-unit>
      <trans-unit id="ERR_UnexpectedUnboundGenericName">
        <source>Unexpected use of an unbound generic name</source>
        <target state="translated">예기치 않게 바인딩되지 않은 제네릭 이름이 사용되었습니다.</target>
        <note />
      </trans-unit>
      <trans-unit id="ERR_GlobalStatement">
        <source>Expressions and statements can only occur in a method body</source>
        <target state="translated">식과 문은 메서드 본문에만 발생할 수 있습니다.</target>
        <note />
      </trans-unit>
      <trans-unit id="ERR_NamedArgumentForArray">
        <source>An array access may not have a named argument specifier</source>
        <target state="translated">배열 액세스에는 명명된 인수 지정자를 사용할 수 없습니다.</target>
        <note />
      </trans-unit>
      <trans-unit id="ERR_NotYetImplementedInRoslyn">
        <source>This language feature ('{0}') is not yet implemented.</source>
        <target state="translated">이 언어 기능('{0}')은 아직 구현되지 않았습니다.</target>
        <note />
      </trans-unit>
      <trans-unit id="ERR_DefaultValueNotAllowed">
        <source>Default values are not valid in this context.</source>
        <target state="translated">이 컨텍스트에서는 기본값은 유효하지 않습니다.</target>
        <note />
      </trans-unit>
      <trans-unit id="ERR_CantOpenIcon">
        <source>Error opening icon file {0} -- {1}</source>
        <target state="translated">{0} 아이콘 파일을 여는 동안 오류가 발생했습니다. {1}</target>
        <note />
      </trans-unit>
      <trans-unit id="ERR_CantOpenWin32Manifest">
        <source>Error opening Win32 manifest file {0} -- {1}</source>
        <target state="translated">{0} Win32 매니페스트 파일을 여는 동안 오류가 발생했습니다. {1}</target>
        <note />
      </trans-unit>
      <trans-unit id="ERR_ErrorBuildingWin32Resources">
        <source>Error building Win32 resources -- {0}</source>
        <target state="translated">Win32 리소스를 만드는 동안 오류가 발생했습니다. {0}</target>
        <note />
      </trans-unit>
      <trans-unit id="ERR_DefaultValueBeforeRequiredValue">
        <source>Optional parameters must appear after all required parameters</source>
        <target state="translated">선택적 매개 변수는 모든 필수 매개 변수 다음에 와야 합니다.</target>
        <note />
      </trans-unit>
      <trans-unit id="ERR_ExplicitImplCollisionOnRefOut">
        <source>Cannot inherit interface '{0}' with the specified type parameters because it causes method '{1}' to contain overloads which differ only on ref and out</source>
        <target state="translated">지정한 형식 매개 변수가 있는 '{0}' 인터페이스를 사용하면 '{1}' 메서드에 ref 및 out만 다른 오버로드가 포함되므로 해당 인터페이스를 상속할 수 없습니다.</target>
        <note />
      </trans-unit>
      <trans-unit id="ERR_PartialWrongTypeParamsVariance">
        <source>Partial declarations of '{0}' must have the same type parameter names and variance modifiers in the same order</source>
        <target state="translated">{0}'의 partial 선언에는 동일한 순서로 동일한 형식 매개 변수 이름과 가변성(variance) 한정자가 있어야 합니다.</target>
        <note />
      </trans-unit>
      <trans-unit id="ERR_UnexpectedVariance">
        <source>Invalid variance: The type parameter '{1}' must be {3} valid on '{0}'. '{1}' is {2}.</source>
        <target state="translated">잘못된 가변성(variance): '{1}' 형식 매개 변수는 '{0}'에서 유효한 {3}이어야 합니다. '{1}'은(는) {2}입니다.</target>
        <note />
      </trans-unit>
      <trans-unit id="ERR_DeriveFromDynamic">
        <source>'{0}': cannot derive from the dynamic type</source>
        <target state="translated">'{0}': 동적 유형에서 파생될 수 없습니다.</target>
        <note />
      </trans-unit>
      <trans-unit id="ERR_DeriveFromConstructedDynamic">
        <source>'{0}': cannot implement a dynamic interface '{1}'</source>
        <target state="translated">'{0}': 동적 인터페이스 '{1}'을(를) 구현할 수 없습니다.</target>
        <note />
      </trans-unit>
      <trans-unit id="ERR_DynamicTypeAsBound">
        <source>Constraint cannot be the dynamic type</source>
        <target state="translated">제약 조건은 동적 유형일 수 없습니다.</target>
        <note />
      </trans-unit>
      <trans-unit id="ERR_ConstructedDynamicTypeAsBound">
        <source>Constraint cannot be a dynamic type '{0}'</source>
        <target state="translated">제약 조건은 '{0}' 동적 유형일 수 없습니다.</target>
        <note />
      </trans-unit>
      <trans-unit id="ERR_DynamicRequiredTypesMissing">
        <source>One or more types required to compile a dynamic expression cannot be found. Are you missing a reference?</source>
        <target state="translated">동적 식을 컴파일하는 데 필요한 하나 이상의 형식을 찾을 수 없습니다. 참조가 있는지 확인하세요.</target>
        <note />
      </trans-unit>
      <trans-unit id="ERR_MetadataNameTooLong">
        <source>Name '{0}' exceeds the maximum length allowed in metadata.</source>
        <target state="translated">{0}' 이름이 메타데이터에 허용된 최대 길이를 초과했습니다.</target>
        <note />
      </trans-unit>
      <trans-unit id="ERR_AttributesNotAllowed">
        <source>Attributes are not valid in this context.</source>
        <target state="translated">이 컨텍스트에서는 특성이 유효하지 않습니다.</target>
        <note />
      </trans-unit>
      <trans-unit id="ERR_ExternAliasNotAllowed">
        <source>'extern alias' is not valid in this context</source>
        <target state="translated">'이 컨텍스트에서는 'extern 별칭'이 유효하지 않습니다.</target>
        <note />
      </trans-unit>
      <trans-unit id="WRN_IsDynamicIsConfusing">
        <source>Using '{0}' to test compatibility with '{1}' is essentially identical to testing compatibility with '{2}' and will succeed for all non-null values</source>
        <target state="translated">{0}'을(를) 사용한 '{1}' 호환성 테스트는 근본적으로 '{2}' 호환성 테스트와 동일하며 null이 아닌 모든 값에서 성공합니다.</target>
        <note />
      </trans-unit>
      <trans-unit id="WRN_IsDynamicIsConfusing_Title">
        <source>Using 'is' to test compatibility with 'dynamic' is essentially identical to testing compatibility with 'Object'</source>
        <target state="translated">is'를 사용한 'dynamic' 호환성 테스트는 근본적으로 'Object' 호환성 테스트와 동일합니다.</target>
        <note />
      </trans-unit>
      <trans-unit id="ERR_YieldNotAllowedInScript">
        <source>Cannot use 'yield' in top-level script code</source>
        <target state="translated">최상위 스크립트 코드에서 'yield'를 사용할 수 없습니다.</target>
        <note />
      </trans-unit>
      <trans-unit id="ERR_NamespaceNotAllowedInScript">
        <source>Cannot declare namespace in script code</source>
        <target state="translated">스크립트 코드에서 네임스페이스를 선언할 수 없습니다.</target>
        <note />
      </trans-unit>
      <trans-unit id="ERR_GlobalAttributesNotAllowed">
        <source>Assembly and module attributes are not allowed in this context</source>
        <target state="translated">이 컨텍스트에 어셈블리 및 모듈 특성이 허용되지 않습니다.</target>
        <note />
      </trans-unit>
      <trans-unit id="ERR_InvalidDelegateType">
        <source>Delegate '{0}' has no invoke method or an invoke method with a return type or parameter types that are not supported.</source>
        <target state="translated">{0}' 대리자에 invoke 메서드가 없거나 지원되지 않는 반환 형식 또는 매개 변수 형식을 사용한 invoke 메서드가 있습니다.</target>
        <note />
      </trans-unit>
      <trans-unit id="WRN_MainIgnored">
        <source>The entry point of the program is global script code; ignoring '{0}' entry point.</source>
        <target state="translated">프로그램의 진입점은 전역 스크립트 코드이므로 '{0}' 진입점을 무시합니다.</target>
        <note />
      </trans-unit>
      <trans-unit id="WRN_MainIgnored_Title">
        <source>The entry point of the program is global script code; ignoring entry point</source>
        <target state="translated">프로그램의 진입점이 전역 스크립트 코드이며 진입점을 무시함</target>
        <note />
      </trans-unit>
      <trans-unit id="ERR_StaticInAsOrIs">
        <source>The second operand of an 'is' or 'as' operator may not be static type '{0}'</source>
        <target state="translated">is' 또는 'as' 연산자의 두 번째 피연산자는 '{0}' 정적 형식일 수 없습니다.</target>
        <note />
      </trans-unit>
      <trans-unit id="ERR_BadVisEventType">
        <source>Inconsistent accessibility: event type '{1}' is less accessible than event '{0}'</source>
        <target state="translated">일관성 없는 액세스 가능성: '{1}' 이벤트 형식이 '{0}' 이벤트보다 액세스하기 어렵습니다.</target>
        <note />
      </trans-unit>
      <trans-unit id="ERR_NamedArgumentSpecificationBeforeFixedArgument">
        <source>Named argument specifications must appear after all fixed arguments have been specified. Please use language version {0} or greater to allow non-trailing named arguments.</source>
        <target state="translated">명명된 인수 사양은 모든 고정 인수를 지정한 다음에 와야 합니다. 뒤에 오지 않는 명명된 인수를 허용하려면 {0} 이상의 언어 버전을 사용하세요.</target>
        <note />
      </trans-unit>
      <trans-unit id="ERR_NamedArgumentSpecificationBeforeFixedArgumentInDynamicInvocation">
        <source>Named argument specifications must appear after all fixed arguments have been specified in a dynamic invocation.</source>
        <target state="translated">명명된 인수 사양은 동적 호출에서 모든 고정 인수를 지정한 다음에 와야 합니다.</target>
        <note />
      </trans-unit>
      <trans-unit id="ERR_BadNamedArgument">
        <source>The best overload for '{0}' does not have a parameter named '{1}'</source>
        <target state="translated">{0}'에 가장 적합한 오버로드에는 '{1}' 매개 변수가 없습니다.</target>
        <note />
      </trans-unit>
      <trans-unit id="ERR_BadNamedArgumentForDelegateInvoke">
        <source>The delegate '{0}' does not have a parameter named '{1}'</source>
        <target state="translated">{0}' 대리자에는 '{1}' 매개 변수가 없습니다.</target>
        <note />
      </trans-unit>
      <trans-unit id="ERR_DuplicateNamedArgument">
        <source>Named argument '{0}' cannot be specified multiple times</source>
        <target state="translated">명명된 인수 '{0}'을(를) 여러 번 지정할 수 없습니다.</target>
        <note />
      </trans-unit>
      <trans-unit id="ERR_NamedArgumentUsedInPositional">
        <source>Named argument '{0}' specifies a parameter for which a positional argument has already been given</source>
        <target state="translated">명명된 인수 '{0}'은(는) 위치 인수가 이미 지정된 매개 변수를 지정합니다.</target>
        <note />
      </trans-unit>
      <trans-unit id="ERR_BadNonTrailingNamedArgument">
        <source>Named argument '{0}' is used out-of-position but is followed by an unnamed argument</source>
        <target state="translated">명명된 인수 '{0}'은(는) 잘못된 위치에 사용되었지만 뒤에 명명되지 않은 인수가 옵니다.</target>
        <note />
      </trans-unit>
      <trans-unit id="ERR_DefaultValueUsedWithAttributes">
        <source>Cannot specify default parameter value in conjunction with DefaultParameterAttribute or OptionalAttribute</source>
        <target state="translated">DefaultParameterAttribute 또는 OptionalAttribute와 함께 기본 매개 변수 값을 지정할 수 없습니다.</target>
        <note />
      </trans-unit>
      <trans-unit id="ERR_DefaultValueMustBeConstant">
        <source>Default parameter value for '{0}' must be a compile-time constant</source>
        <target state="translated">{0}'의 기본 매개 변수 값은 컴파일 타임 상수여야 합니다.</target>
        <note />
      </trans-unit>
      <trans-unit id="ERR_RefOutDefaultValue">
        <source>A ref or out parameter cannot have a default value</source>
        <target state="translated">ref 또는 out 매개 변수에는 기본값을 사용할 수 없습니다.</target>
        <note />
      </trans-unit>
      <trans-unit id="ERR_DefaultValueForExtensionParameter">
        <source>Cannot specify a default value for the 'this' parameter</source>
        <target state="translated">this' 매개 변수의 기본값을 지정할 수 없습니다.</target>
        <note />
      </trans-unit>
      <trans-unit id="ERR_DefaultValueForParamsParameter">
        <source>Cannot specify a default value for a parameter array</source>
        <target state="translated">매개 변수 배열의 기본값을 지정할 수 없습니다.</target>
        <note />
      </trans-unit>
      <trans-unit id="ERR_NoConversionForDefaultParam">
        <source>A value of type '{0}' cannot be used as a default parameter because there are no standard conversions to type '{1}'</source>
        <target state="translated">{1}' 형식으로의 표준 변환이 없으므로 형식이 '{0}'인 값을 기본 매개 변수로 사용할 수 없습니다.</target>
        <note />
      </trans-unit>
      <trans-unit id="ERR_NoConversionForNubDefaultParam">
        <source>A value of type '{0}' cannot be used as default parameter for nullable parameter '{1}' because '{0}' is not a simple type</source>
        <target state="translated">{0}'이(가) 단순 형식이 아니기 때문에 null 허용 매개 변수 '{1}'에 형식이 '{0}'인 값을 기본 매개 변수로 사용할 수 없습니다.</target>
        <note />
      </trans-unit>
      <trans-unit id="ERR_NotNullRefDefaultParameter">
        <source>'{0}' is of type '{1}'. A default parameter value of a reference type other than string can only be initialized with null</source>
        <target state="translated">'{0}'의 형식이 '{1}'입니다. 문자열이 아닌 참조 형식의 기본 매개 변수 값은 null로만 초기화할 수 있습니다.</target>
        <note />
      </trans-unit>
      <trans-unit id="WRN_DefaultValueForUnconsumedLocation">
        <source>The default value specified for parameter '{0}' will have no effect because it applies to a member that is used in contexts that do not allow optional arguments</source>
        <target state="translated">{0}' 매개 변수에 지정된 기본값은 선택적 매개 변수를 허용하지 않는 컨텍스트에서 사용되는 멤버에 적용되므로 효과가 없습니다.</target>
        <note />
      </trans-unit>
      <trans-unit id="WRN_DefaultValueForUnconsumedLocation_Title">
        <source>The default value specified will have no effect because it applies to a member that is used in contexts that do not allow optional arguments</source>
        <target state="translated">지정된 기본값은 선택적 인수를 허용하지 않는 컨텍스트에서 사용되는 멤버에 적용되므로 효과가 없습니다.</target>
        <note />
      </trans-unit>
      <trans-unit id="ERR_PublicKeyFileFailure">
        <source>Error signing output with public key from file '{0}' -- {1}</source>
        <target state="translated">{0}' 파일에서 공용 키를 사용하여 출력에 서명하는 동안 오류가 발생했습니다. {1}</target>
        <note />
      </trans-unit>
      <trans-unit id="ERR_PublicKeyContainerFailure">
        <source>Error signing output with public key from container '{0}' -- {1}</source>
        <target state="translated">{0}' 컨테이너에서 공용 키를 사용하여 출력에 서명하는 동안 오류가 발생했습니다. {1}</target>
        <note />
      </trans-unit>
      <trans-unit id="ERR_BadDynamicTypeof">
        <source>The typeof operator cannot be used on the dynamic type</source>
        <target state="translated">typeof 연산자는 동적 유형에 사용할 수 없습니다.</target>
        <note />
      </trans-unit>
      <trans-unit id="ERR_ExpressionTreeContainsDynamicOperation">
        <source>An expression tree may not contain a dynamic operation</source>
        <target state="translated">식 트리에는 동적 연산을 포함할 수 없습니다.</target>
        <note />
      </trans-unit>
      <trans-unit id="ERR_BadAsyncExpressionTree">
        <source>Async lambda expressions cannot be converted to expression trees</source>
        <target state="translated">비동기 람다 식을 식 트리로 변환할 수 없습니다.</target>
        <note />
      </trans-unit>
      <trans-unit id="ERR_DynamicAttributeMissing">
        <source>Cannot define a class or member that utilizes 'dynamic' because the compiler required type '{0}' cannot be found. Are you missing a reference?</source>
        <target state="translated">컴파일러에서 요구하는 '{0}' 형식을 찾지 못했기 때문에 'dynamic'을 사용하는 클래스 또는 멤버를 정의할 수 없습니다. 참조가 있는지 확인하세요.</target>
        <note />
      </trans-unit>
      <trans-unit id="ERR_CannotPassNullForFriendAssembly">
        <source>Cannot pass null for friend assembly name</source>
        <target state="translated">null 또는 friend 어셈블리 이름을 전달할 수 없습니다.</target>
        <note />
      </trans-unit>
      <trans-unit id="ERR_SignButNoPrivateKey">
        <source>Key file '{0}' is missing the private key needed for signing</source>
        <target state="translated">{0}' 키 파일에 서명에 필요한 개인 키가 없습니다.</target>
        <note />
      </trans-unit>
      <trans-unit id="ERR_PublicSignButNoKey">
        <source>Public signing was specified and requires a public key, but no public key was specified.</source>
        <target state="translated">공개 서명이 지정되었으며 공개 키가 있어야 하지만 공개 키가 지정되지 않았습니다.</target>
        <note />
      </trans-unit>
      <trans-unit id="ERR_PublicSignNetModule">
        <source>Public signing is not supported for netmodules.</source>
        <target state="translated">netmodule에 대해 공개 서명이 지원되지 않습니다.</target>
        <note />
      </trans-unit>
      <trans-unit id="WRN_DelaySignButNoKey">
        <source>Delay signing was specified and requires a public key, but no public key was specified</source>
        <target state="translated">서명 연기가 지정되어 공개 키가 필요하지만 지정된 공개 키가 없습니다.</target>
        <note />
      </trans-unit>
      <trans-unit id="WRN_DelaySignButNoKey_Title">
        <source>Delay signing was specified and requires a public key, but no public key was specified</source>
        <target state="translated">서명 연기가 지정되어 공개 키가 필요하지만 지정된 공개 키가 없습니다.</target>
        <note />
      </trans-unit>
      <trans-unit id="ERR_InvalidVersionFormat">
        <source>The specified version string does not conform to the required format - major[.minor[.build[.revision]]]</source>
        <target state="translated">지정한 버전 문자열이 필요한 형식 major[.minor[.build[.revision]]]을 따르지 않습니다.</target>
        <note />
      </trans-unit>
      <trans-unit id="ERR_InvalidVersionFormatDeterministic">
        <source>The specified version string contains wildcards, which are not compatible with determinism. Either remove wildcards from the version string, or disable determinism for this compilation</source>
        <target state="translated">지정한 버전 문자열에는 결정성과 호환되지 않는 와일드카드가 포함되어 있습니다. 버전 문자열에서 와일드카드를 제거하거나 이 컴파일에 대해 결정성을 사용하지 않도록 설정하세요.</target>
        <note />
      </trans-unit>
      <trans-unit id="ERR_InvalidVersionFormat2">
        <source>The specified version string does not conform to the required format - major.minor.build.revision (without wildcards)</source>
        <target state="translated">지정한 버전 문자열이 필요한 형식 major.minor.build.revision(와일드카드 없음)을 따르지 않습니다.</target>
        <note />
      </trans-unit>
      <trans-unit id="WRN_InvalidVersionFormat">
        <source>The specified version string does not conform to the recommended format - major.minor.build.revision</source>
        <target state="translated">지정한 버전 문자열이 권장 형식 major.minor.build.revision을 따르지 않습니다.</target>
        <note />
      </trans-unit>
      <trans-unit id="WRN_InvalidVersionFormat_Title">
        <source>The specified version string does not conform to the recommended format - major.minor.build.revision</source>
        <target state="translated">지정한 버전 문자열이 권장 형식 major.minor.build.revision을 따르지 않습니다.</target>
        <note />
      </trans-unit>
      <trans-unit id="ERR_InvalidAssemblyCultureForExe">
        <source>Executables cannot be satellite assemblies; culture should always be empty</source>
        <target state="translated">실행 파일은 위성 어셈블리일 수 없습니다. 문화권은 항상 비워 두어야 합니다.</target>
        <note />
      </trans-unit>
      <trans-unit id="ERR_NoCorrespondingArgument">
        <source>There is no argument given that corresponds to the required formal parameter '{0}' of '{1}'</source>
        <target state="translated">{1}'에서 필요한 정식 매개 변수 '{0}'에 해당하는 제공된 인수가 없습니다.</target>
        <note />
      </trans-unit>
      <trans-unit id="WRN_UnimplementedCommandLineSwitch">
        <source>The command line switch '{0}' is not yet implemented and was ignored.</source>
        <target state="translated">명령줄 스위치 '{0}'이(가) 아직 구현되지 않아 무시되었습니다.</target>
        <note />
      </trans-unit>
      <trans-unit id="WRN_UnimplementedCommandLineSwitch_Title">
        <source>Command line switch is not yet implemented</source>
        <target state="translated">명령줄 스위치가 아직 구현되지 않았습니다.</target>
        <note />
      </trans-unit>
      <trans-unit id="ERR_ModuleEmitFailure">
        <source>Failed to emit module '{0}'.</source>
        <target state="translated">{0}' 모듈을 내보내지 못했습니다.</target>
        <note />
      </trans-unit>
      <trans-unit id="ERR_FixedLocalInLambda">
        <source>Cannot use fixed local '{0}' inside an anonymous method, lambda expression, or query expression</source>
        <target state="translated">무명 메서드, 람다 식 또는 쿼리 식에는 '{0}' 고정 로컬을 사용할 수 없습니다.</target>
        <note />
      </trans-unit>
      <trans-unit id="ERR_ExpressionTreeContainsNamedArgument">
        <source>An expression tree may not contain a named argument specification</source>
        <target state="translated">식 트리에는 명명된 인수 사양을 포함할 수 없습니다.</target>
        <note />
      </trans-unit>
      <trans-unit id="ERR_ExpressionTreeContainsOptionalArgument">
        <source>An expression tree may not contain a call or invocation that uses optional arguments</source>
        <target state="translated">식 트리에는 선택적 인수를 사용하는 호출을 포함할 수 없습니다.</target>
        <note />
      </trans-unit>
      <trans-unit id="ERR_ExpressionTreeContainsIndexedProperty">
        <source>An expression tree may not contain an indexed property</source>
        <target state="translated">식 트리에는 인덱싱된 속성을 사용할 수 없습니다.</target>
        <note />
      </trans-unit>
      <trans-unit id="ERR_IndexedPropertyRequiresParams">
        <source>Indexed property '{0}' has non-optional arguments which must be provided</source>
        <target state="translated">인덱싱된 속성 '{0}'에 반드시 제공되어야 하는 필수 인수가 있습니다.</target>
        <note />
      </trans-unit>
      <trans-unit id="ERR_IndexedPropertyMustHaveAllOptionalParams">
        <source>Indexed property '{0}' must have all arguments optional</source>
        <target state="translated">인덱싱된 속성 '{0}'에 모든 선택적 인수가 있어야 합니다.</target>
        <note />
      </trans-unit>
      <trans-unit id="ERR_SpecialByRefInLambda">
        <source>Instance of type '{0}' cannot be used inside a nested function, query expression, iterator block or async method</source>
        <target state="translated">{0}' 형식의 인스턴스는 중첩된 함수, 쿼리 식, 반복기 블록 또는 비동기 메서드 내에서 사용할 수 없습니다.</target>
        <note />
      </trans-unit>
      <trans-unit id="ERR_SecurityAttributeMissingAction">
        <source>First argument to a security attribute must be a valid SecurityAction</source>
        <target state="translated">보안 특성에 대한 첫 번째 인수는 유효한 SecurityAction이어야 합니다.</target>
        <note />
      </trans-unit>
      <trans-unit id="ERR_SecurityAttributeInvalidAction">
        <source>Security attribute '{0}' has an invalid SecurityAction value '{1}'</source>
        <target state="translated">{0}' 보안 특성에 있는 SecurityAction 값('{1}')이 잘못되었습니다.</target>
        <note />
      </trans-unit>
      <trans-unit id="ERR_SecurityAttributeInvalidActionAssembly">
        <source>SecurityAction value '{0}' is invalid for security attributes applied to an assembly</source>
        <target state="translated">어셈블리에 적용된 보안 특성에 대한 SecurityAction 값('{0}')이 잘못되었습니다.</target>
        <note />
      </trans-unit>
      <trans-unit id="ERR_SecurityAttributeInvalidActionTypeOrMethod">
        <source>SecurityAction value '{0}' is invalid for security attributes applied to a type or a method</source>
        <target state="translated">형식 또는 메서드에 적용된 보안 특성에 대한 SecurityAction 값('{0}')이 잘못되었습니다.</target>
        <note />
      </trans-unit>
      <trans-unit id="ERR_PrincipalPermissionInvalidAction">
        <source>SecurityAction value '{0}' is invalid for PrincipalPermission attribute</source>
        <target state="translated">PrincipalPermission 특성에 대한 SecurityAction 값('{0}')이 잘못되었습니다.</target>
        <note />
      </trans-unit>
      <trans-unit id="ERR_FeatureNotValidInExpressionTree">
        <source>An expression tree may not contain '{0}'</source>
        <target state="translated">식 트리는 '{0}'을(를) 포함할 수 없습니다.</target>
        <note />
      </trans-unit>
      <trans-unit id="ERR_PermissionSetAttributeInvalidFile">
        <source>Unable to resolve file path '{0}' specified for the named argument '{1}' for PermissionSet attribute</source>
        <target state="translated">PermissionSet 특성에 대해 명명된 인수 '{1}'에 지정된 '{0}' 파일 경로를 확인할 수 없습니다.</target>
        <note />
      </trans-unit>
      <trans-unit id="ERR_PermissionSetAttributeFileReadError">
        <source>Error reading file '{0}' specified for the named argument '{1}' for PermissionSet attribute: '{2}'</source>
        <target state="translated">PermissionSet 특성에 대해 명명된 인수 '{1}'에 지정된 '{0}' 파일을 읽는 동안 오류가 발생했습니다. '{2}'</target>
        <note />
      </trans-unit>
      <trans-unit id="ERR_GlobalSingleTypeNameNotFoundFwd">
        <source>The type name '{0}' could not be found in the global namespace. This type has been forwarded to assembly '{1}' Consider adding a reference to that assembly.</source>
        <target state="translated">전역 네임스페이스에 형식 이름 '{0}'이(가) 없습니다. 이 형식은 '{1}' 어셈블리에 전달되었습니다. 해당 어셈블리에 대한 참조를 추가하세요.</target>
        <note />
      </trans-unit>
      <trans-unit id="ERR_DottedTypeNameNotFoundInNSFwd">
        <source>The type name '{0}' could not be found in the namespace '{1}'. This type has been forwarded to assembly '{2}' Consider adding a reference to that assembly.</source>
        <target state="translated">네임스페이스 '{1}'에 형식 이름 '{0}'이(가) 없습니다. 이 형식은 '{2}' 어셈블리에 전달되었습니다. 해당 어셈블리에 대한 참조를 추가하세요.</target>
        <note />
      </trans-unit>
      <trans-unit id="ERR_SingleTypeNameNotFoundFwd">
        <source>The type name '{0}' could not be found. This type has been forwarded to assembly '{1}'. Consider adding a reference to that assembly.</source>
        <target state="translated">형식 이름 '{0}'이(가) 없습니다. 이 형식은 '{1}' 어셈블리에 전달되었습니다. 해당 어셈블리에 대한 참조를 추가하세요.</target>
        <note />
      </trans-unit>
      <trans-unit id="ERR_AssemblySpecifiedForLinkAndRef">
        <source>Assemblies '{0}' and '{1}' refer to the same metadata but only one is a linked reference (specified using /link option); consider removing one of the references.</source>
        <target state="translated">{0}' 및 '{1}' 어셈블리가 동일한 메타데이터를 참조하지만 하나만 링크된 참조이며 /link 옵션을 사용하여 지정되었습니다. 참조 중 하나를 제거하세요.</target>
        <note />
      </trans-unit>
      <trans-unit id="WRN_DeprecatedCollectionInitAdd">
        <source>The best overloaded Add method '{0}' for the collection initializer element is obsolete.</source>
        <target state="translated">오버로드된 Add 메서드 중 해당 컬렉션 이니셜라이저 요소에 가장 적합한 '{0}'은(는) 사용되지 않습니다.</target>
        <note />
      </trans-unit>
      <trans-unit id="WRN_DeprecatedCollectionInitAdd_Title">
        <source>The best overloaded Add method for the collection initializer element is obsolete</source>
        <target state="translated">컬렉션 이니셜라이저 요소에 가장 적합한 오버로드된 Add 메서드는 사용되지 않습니다.</target>
        <note />
      </trans-unit>
      <trans-unit id="WRN_DeprecatedCollectionInitAddStr">
        <source>The best overloaded Add method '{0}' for the collection initializer element is obsolete. {1}</source>
        <target state="translated">오버로드된 Add 메서드 중 해당 컬렉션 이니셜라이저 요소에 가장 적합한 '{0}'은(는) 사용되지 않습니다. {1}</target>
        <note />
      </trans-unit>
      <trans-unit id="WRN_DeprecatedCollectionInitAddStr_Title">
        <source>The best overloaded Add method for the collection initializer element is obsolete</source>
        <target state="translated">컬렉션 이니셜라이저 요소에 가장 적합한 오버로드된 Add 메서드는 사용되지 않습니다.</target>
        <note />
      </trans-unit>
      <trans-unit id="ERR_DeprecatedCollectionInitAddStr">
        <source>The best overloaded Add method '{0}' for the collection initializer element is obsolete. {1}</source>
        <target state="translated">오버로드된 Add 메서드 중 해당 컬렉션 이니셜라이저 요소에 가장 적합한 '{0}'은(는) 사용되지 않습니다. {1}</target>
        <note />
      </trans-unit>
      <trans-unit id="ERR_IteratorInInteractive">
        <source>Yield statements may not appear at the top level in interactive code.</source>
        <target state="translated">Yield 문이 대화형 코드의 최상위 수준에 표시되지 않을 수 있습니다.</target>
        <note />
      </trans-unit>
      <trans-unit id="ERR_SecurityAttributeInvalidTarget">
        <source>Security attribute '{0}' is not valid on this declaration type. Security attributes are only valid on assembly, type and method declarations.</source>
        <target state="translated">이 선언 형식에서는 '{0}' 보안 특성이 유효하지 않습니다. 보안 특성은 어셈블리, 형식 및 메서드 선언에서만 유효합니다.</target>
        <note />
      </trans-unit>
      <trans-unit id="ERR_BadDynamicMethodArg">
        <source>Cannot use an expression of type '{0}' as an argument to a dynamically dispatched operation.</source>
        <target state="translated">{0}' 형식의 식을 동적으로 디스패치된 작업의 인수로 사용할 수 없습니다.</target>
        <note />
      </trans-unit>
      <trans-unit id="ERR_BadDynamicMethodArgLambda">
        <source>Cannot use a lambda expression as an argument to a dynamically dispatched operation without first casting it to a delegate or expression tree type.</source>
        <target state="translated">람다 식을 대리자 또는 식 트리 형식으로 먼저 캐스팅하지 않고는 동적으로 디스패치된 작업의 인수로 사용할 수 없습니다.</target>
        <note />
      </trans-unit>
      <trans-unit id="ERR_BadDynamicMethodArgMemgrp">
        <source>Cannot use a method group as an argument to a dynamically dispatched operation. Did you intend to invoke the method?</source>
        <target state="translated">메서드 그룹을 동적으로 디스패치된 작업의 인수로 사용할 수 없습니다. 메서드를 호출하시겠습니까?</target>
        <note />
      </trans-unit>
      <trans-unit id="ERR_NoDynamicPhantomOnBase">
        <source>The call to method '{0}' needs to be dynamically dispatched, but cannot be because it is part of a base access expression. Consider casting the dynamic arguments or eliminating the base access.</source>
        <target state="translated">{0}' 메서드 호출을 동적으로 디스패치해야 하지만 해당 호출이 기본 액세스 식의 일부이므로 동적으로 디스패치할 수 없습니다. 동적 인수를 캐스팅하거나 기본 액세스를 제거하세요.</target>
        <note />
      </trans-unit>
      <trans-unit id="ERR_BadDynamicQuery">
        <source>Query expressions over source type 'dynamic' or with a join sequence of type 'dynamic' are not allowed</source>
        <target state="translated">소스 형식이 'dynamic'인 쿼리 식 또는 'dynamic' 형식의 조인 시퀀스가 포함된 쿼리 식은 사용할 수 없습니다.</target>
        <note />
      </trans-unit>
      <trans-unit id="ERR_NoDynamicPhantomOnBaseIndexer">
        <source>The indexer access needs to be dynamically dispatched, but cannot be because it is part of a base access expression. Consider casting the dynamic arguments or eliminating the base access.</source>
        <target state="translated">인덱서 액세스를 동적으로 디스패치해야 하지만 해당 액세스가 기본 액세스 식의 일부이므로 동적으로 디스패치할 수 없습니다. 동적 인수를 캐스팅하거나 기본 액세스를 제거하세요.</target>
        <note />
      </trans-unit>
      <trans-unit id="WRN_DynamicDispatchToConditionalMethod">
        <source>The dynamically dispatched call to method '{0}' may fail at runtime because one or more applicable overloads are conditional methods.</source>
        <target state="translated">적용 가능한 하나 이상의 오버로드가 조건부 메서드이므로 '{0}' 메서드에 대해 동적으로 디스패치된 호출이 런타임에 실패할 수 있습니다.</target>
        <note />
      </trans-unit>
      <trans-unit id="WRN_DynamicDispatchToConditionalMethod_Title">
        <source>Dynamically dispatched call may fail at runtime because one or more applicable overloads are conditional methods</source>
        <target state="translated">하나 이상의 적용 가능한 오버로드가 조건부 메서드이므로 동적으로 디스패치된 호출이 런타임에 실패할 수 있습니다.</target>
        <note />
      </trans-unit>
      <trans-unit id="ERR_BadArgTypeDynamicExtension">
        <source>'{0}' has no applicable method named '{1}' but appears to have an extension method by that name. Extension methods cannot be dynamically dispatched. Consider casting the dynamic arguments or calling the extension method without the extension method syntax.</source>
        <target state="translated">'{0}'에 이름이 '{1}'인 적용 가능한 메서드가 없지만 이 이름의 확장 메서드는 있습니다. 확장 메서드는 동적으로 발송할 수 없습니다. 동적 인수를 캐스팅하거나 확장 메서드 구문 없이 확장 메서드를 호출해 보세요.</target>
        <note />
      </trans-unit>
      <trans-unit id="WRN_CallerFilePathPreferredOverCallerMemberName">
        <source>The CallerMemberNameAttribute applied to parameter '{0}' will have no effect. It is overridden by the CallerFilePathAttribute.</source>
        <target state="translated">{0}' 매개 변수에 적용되는 CallerMemberNameAttribute는 효과가 없습니다. CallerFilePathAttribute에서 재정의합니다.</target>
        <note />
      </trans-unit>
      <trans-unit id="WRN_CallerFilePathPreferredOverCallerMemberName_Title">
        <source>The CallerMemberNameAttribute will have no effect; it is overridden by the CallerFilePathAttribute</source>
        <target state="translated">CallerMemberNameAttribute는 CallerFilePathAttribute에 의해 재정의되므로 효과가 없습니다.</target>
        <note />
      </trans-unit>
      <trans-unit id="WRN_CallerLineNumberPreferredOverCallerMemberName">
        <source>The CallerMemberNameAttribute applied to parameter '{0}' will have no effect. It is overridden by the CallerLineNumberAttribute.</source>
        <target state="translated">{0}' 매개 변수에 적용되는 CallerMemberNameAttribute는 효과가 없습니다. CallerLineNumberAttribute에서 재정의합니다.</target>
        <note />
      </trans-unit>
      <trans-unit id="WRN_CallerLineNumberPreferredOverCallerMemberName_Title">
        <source>The CallerMemberNameAttribute will have no effect; it is overridden by the CallerLineNumberAttribute</source>
        <target state="translated">CallerMemberNameAttribute는 CallerLineNumberAttribute에 의해 재정의되므로 효과가 없습니다.</target>
        <note />
      </trans-unit>
      <trans-unit id="WRN_CallerLineNumberPreferredOverCallerFilePath">
        <source>The CallerFilePathAttribute applied to parameter '{0}' will have no effect. It is overridden by the CallerLineNumberAttribute.</source>
        <target state="translated">{0}' 매개 변수에 적용되는 CallerFilePathAttribute는 효과가 없습니다. CallerLineNumberAttribute에서 재정의합니다.</target>
        <note />
      </trans-unit>
      <trans-unit id="WRN_CallerLineNumberPreferredOverCallerFilePath_Title">
        <source>The CallerFilePathAttribute will have no effect; it is overridden by the CallerLineNumberAttribute</source>
        <target state="translated">CallerFilePathAttribute는 CallerLineNumberAttribute에 의해 재정의되므로 효과가 없습니다.</target>
        <note />
      </trans-unit>
      <trans-unit id="ERR_InvalidDynamicCondition">
        <source>Expression must be implicitly convertible to Boolean or its type '{0}' must define operator '{1}'.</source>
        <target state="translated">식은 부울로 암시적으로 변환할 수 있어야 하거나 '{0}' 형식은 '{1}' 연산자를 정의해야 합니다.</target>
        <note />
      </trans-unit>
      <trans-unit id="ERR_MixingWinRTEventWithRegular">
        <source>'{0}' cannot implement '{1}' because '{2}' is a Windows Runtime event and '{3}' is a regular .NET event.</source>
        <target state="translated">'{2}'은(는) Windows Runtime 이벤트이고 '{3}'은(는) 일반 .NET 이벤트이므로 '{0}'에서 '{1}'을(를) 구현할 수 없습니다.</target>
        <note />
      </trans-unit>
      <trans-unit id="WRN_CA2000_DisposeObjectsBeforeLosingScope1">
        <source>Call System.IDisposable.Dispose() on allocated instance of {0} before all references to it are out of scope.</source>
        <target state="translated">모든 참조가 범위를 벗어나기 전에 할당된 {0} 인스턴스에서 System.IDisposable.Dispose()를 호출하세요.</target>
        <note />
      </trans-unit>
      <trans-unit id="WRN_CA2000_DisposeObjectsBeforeLosingScope1_Title">
        <source>Call System.IDisposable.Dispose() on allocated instance before all references to it are out of scope</source>
        <target state="translated">할당된 인스턴스에 대한 모든 참조가 범위를 벗어나기 전에 System.IDisposable.Dispose()를 호출하세요.</target>
        <note />
      </trans-unit>
      <trans-unit id="WRN_CA2000_DisposeObjectsBeforeLosingScope2">
        <source>Allocated instance of {0} is not disposed along all exception paths.  Call System.IDisposable.Dispose() before all references to it are out of scope.</source>
        <target state="translated">할당된 {0} 인스턴스는 일부 예외 경로와 함께 삭제되지 않습니다. 모든 참조가 범위를 벗어나기 전에 System.IDisposable.Dispose()를 호출하세요.</target>
        <note />
      </trans-unit>
      <trans-unit id="WRN_CA2000_DisposeObjectsBeforeLosingScope2_Title">
        <source>Allocated instance is not disposed along all exception paths</source>
        <target state="translated">할당된 인스턴스는 일부 예외 경로와 함께 삭제되지 않습니다.</target>
        <note />
      </trans-unit>
      <trans-unit id="WRN_CA2202_DoNotDisposeObjectsMultipleTimes">
        <source>Object '{0}' can be disposed more than once.</source>
        <target state="translated">{0}' 개체는 여러 번 삭제할 수 있습니다.</target>
        <note />
      </trans-unit>
      <trans-unit id="WRN_CA2202_DoNotDisposeObjectsMultipleTimes_Title">
        <source>Object can be disposed more than once</source>
        <target state="translated">개체를 여러 번 삭제할 수 있습니다.</target>
        <note />
      </trans-unit>
      <trans-unit id="ERR_NewCoClassOnLink">
        <source>Interop type '{0}' cannot be embedded. Use the applicable interface instead.</source>
        <target state="translated">Interop 형식 '{0}'을(를) 포함할 수 없습니다. 적용 가능한 인터페이스를 대신 사용하세요.</target>
        <note />
      </trans-unit>
      <trans-unit id="ERR_NoPIANestedType">
        <source>Type '{0}' cannot be embedded because it is a nested type. Consider setting the 'Embed Interop Types' property to false.</source>
        <target state="translated">{0}' 형식은 중첩 형식이기 때문에 해당 형식을 포함할 수 없습니다. 'Interop 형식 포함' 속성을 false로 설정하세요.</target>
        <note />
      </trans-unit>
      <trans-unit id="ERR_GenericsUsedInNoPIAType">
        <source>Type '{0}' cannot be embedded because it has a generic argument. Consider setting the 'Embed Interop Types' property to false.</source>
        <target state="translated">{0}' 형식은 중첩 형식이기 때문에 해당 형식을 포함할 수 없습니다. 'Interop 형식 포함' 속성을 false로 설정하세요.</target>
        <note />
      </trans-unit>
      <trans-unit id="ERR_InteropStructContainsMethods">
        <source>Embedded interop struct '{0}' can contain only public instance fields.</source>
        <target state="translated">포함된 interop 구조체 '{0}'은(는) public 인스턴스 필드만 포함할 수 있습니다.</target>
        <note />
      </trans-unit>
      <trans-unit id="ERR_WinRtEventPassedByRef">
        <source>A Windows Runtime event may not be passed as an out or ref parameter.</source>
        <target state="translated">Windows Runtime 이벤트를 out 또는 ref 매개 변수로 전달할 수 없습니다.</target>
        <note />
      </trans-unit>
      <trans-unit id="ERR_MissingMethodOnSourceInterface">
        <source>Source interface '{0}' is missing method '{1}' which is required to embed event '{2}'.</source>
        <target state="translated">소스 인터페이스 '{0}'에는 '{2}' 이벤트를 포함하는 데 필요한 '{1}' 메서드가 없습니다.</target>
        <note />
      </trans-unit>
      <trans-unit id="ERR_MissingSourceInterface">
        <source>Interface '{0}' has an invalid source interface which is required to embed event '{1}'.</source>
        <target state="translated">{0}' 인터페이스에는 '{1}' 이벤트를 포함하는 데 필요한 소스 인터페이스가 잘못 포함되어 있습니다.</target>
        <note />
      </trans-unit>
      <trans-unit id="ERR_InteropTypeMissingAttribute">
        <source>Interop type '{0}' cannot be embedded because it is missing the required '{1}' attribute.</source>
        <target state="translated">필수 '{1}' 특성이 없으므로 Interop 형식 '{0}'을(를) 포함할 수 없습니다.</target>
        <note />
      </trans-unit>
      <trans-unit id="ERR_NoPIAAssemblyMissingAttribute">
        <source>Cannot embed interop types from assembly '{0}' because it is missing the '{1}' attribute.</source>
        <target state="translated">어셈블리 '{0}'에 '{1}' 특성이 없으므로 이 어셈블리의 interop 형식을 포함할 수 없습니다.</target>
        <note />
      </trans-unit>
      <trans-unit id="ERR_NoPIAAssemblyMissingAttributes">
        <source>Cannot embed interop types from assembly '{0}' because it is missing either the '{1}' attribute or the '{2}' attribute.</source>
        <target state="translated">어셈블리 '{0}'에 '{1}' 특성 또는 '{2}' 특성이 없으므로 이 어셈블리의 interop 형식을 포함할 수 없습니다.</target>
        <note />
      </trans-unit>
      <trans-unit id="ERR_InteropTypesWithSameNameAndGuid">
        <source>Cannot embed interop type '{0}' found in both assembly '{1}' and '{2}'. Consider setting the 'Embed Interop Types' property to false.</source>
        <target state="translated">어셈블리 '{1}'과(와) '{2}' 모두에 있는 interop 형식 '{0}'을(를) 포함할 수 없습니다. 'Interop 형식 포함' 속성을 false로 설정하세요.</target>
        <note />
      </trans-unit>
      <trans-unit id="ERR_LocalTypeNameClash">
        <source>Embedding the interop type '{0}' from assembly '{1}' causes a name clash in the current assembly. Consider setting the 'Embed Interop Types' property to false.</source>
        <target state="translated">{1}' 어셈블리의 interop 형식 '{0}'을(를) 포함하면 현재 어셈블리에서 이름 충돌이 발생합니다. 'Interop 형식 포함' 속성을 false로 설정하세요.</target>
        <note />
      </trans-unit>
      <trans-unit id="WRN_ReferencedAssemblyReferencesLinkedPIA">
        <source>A reference was created to embedded interop assembly '{0}' because of an indirect reference to that assembly created by assembly '{1}'. Consider changing the 'Embed Interop Types' property on either assembly.</source>
        <target state="translated">{1}' 어셈블리에서 만든 어셈블리에 대한 간접 참조 때문에 포함된 interop 어셈블리 '{0}'에 대한 참조를 만들었습니다. 두 어셈블리 중 하나에서 'Interop 형식 포함' 속성을 변경하세요.</target>
        <note />
      </trans-unit>
      <trans-unit id="WRN_ReferencedAssemblyReferencesLinkedPIA_Title">
        <source>A reference was created to embedded interop assembly because of an indirect assembly reference</source>
        <target state="translated">간접 어셈블리 참조로 인해 포함된 interop 어셈블리에 대한 참조를 만들었습니다.</target>
        <note />
      </trans-unit>
      <trans-unit id="WRN_ReferencedAssemblyReferencesLinkedPIA_Description">
        <source>You have added a reference to an assembly using /link (Embed Interop Types property set to True). This instructs the compiler to embed interop type information from that assembly. However, the compiler cannot embed interop type information from that assembly because another assembly that you have referenced also references that assembly using /reference (Embed Interop Types property set to False).

To embed interop type information for both assemblies, use /link for references to each assembly (set the Embed Interop Types property to True).

To remove the warning, you can use /reference instead (set the Embed Interop Types property to False). In this case, a primary interop assembly (PIA) provides interop type information.</source>
        <target state="translated">/link를 사용하여 어셈블리에 대한 참조를 추가했습니다(Interop 형식 포함 속성을 True로 설정). 이는 해당 어셈블리의 interop 유형 정보를 포함하도록 컴파일러에 지시합니다. 그러나 참조한 다른 어셈블리에서도 /reference를 사용하여 해당 어셈블리를 참조하므로 컴파일러에서 해당 어셈블리의 interop 형식 정보를 포함할 수 없습니다(Interop 형식 포함 속성을 False로 설정).

두 어셈블리에 대한 interop 형식 정보를 포함하려면 각 어셈블리에 대한 참조에 대해 /link를 사용합니다(Interop 형식 포함 속성을 True로 설정).

경고를 제거하려면 /reference를 대신 사용할 수 있습니다(Interop 형식 포함 속성을 False로 설정). 이 경우 PIA(주 interop 어셈블리)는 interop 형식 정보를 제공합니다.</target>
        <note />
      </trans-unit>
      <trans-unit id="ERR_GenericsUsedAcrossAssemblies">
        <source>Type '{0}' from assembly '{1}' cannot be used across assembly boundaries because it has a generic type argument that is an embedded interop type.</source>
        <target state="translated">{1}' 어셈블리의 '{0}' 형식에 포함된 interop 형식인 제네릭 형식 인수가 있기 때문에 이 형식을 다른 어셈블리에서 사용할 수 없습니다.</target>
        <note />
      </trans-unit>
      <trans-unit id="ERR_NoCanonicalView">
        <source>Cannot find the interop type that matches the embedded interop type '{0}'. Are you missing an assembly reference?</source>
        <target state="translated">포함된 interop 형식 '{0}'과(와) 일치하는 interop 형식을 찾을 수 없습니다. 어셈블리 참조가 있는지 확인하세요.</target>
        <note />
      </trans-unit>
      <trans-unit id="ERR_ByRefReturnUnsupported">
        <source>By-reference return type 'ref {0}' is not supported.</source>
        <target state="translated">by-reference 반환 형식 'ref {0}'은(는) 지원되지 않습니다.</target>
        <note />
      </trans-unit>
      <trans-unit id="ERR_NetModuleNameMismatch">
        <source>Module name '{0}' stored in '{1}' must match its filename.</source>
        <target state="translated">{1}'에 저장된 '{0}' 모듈 이름은 파일 이름과 일치해야 합니다.</target>
        <note />
      </trans-unit>
      <trans-unit id="ERR_BadModuleName">
        <source>Invalid module name: {0}</source>
        <target state="translated">잘못된 모듈 이름: {0}</target>
        <note />
      </trans-unit>
      <trans-unit id="ERR_BadCompilationOptionValue">
        <source>Invalid '{0}' value: '{1}'.</source>
        <target state="translated">잘못된 '{0}' 값입니다('{1}').</target>
        <note />
      </trans-unit>
      <trans-unit id="ERR_BadAppConfigPath">
        <source>AppConfigPath must be absolute.</source>
        <target state="translated">AppConfigPath는 절대 경로여야 합니다.</target>
        <note />
      </trans-unit>
      <trans-unit id="WRN_AssemblyAttributeFromModuleIsOverridden">
        <source>Attribute '{0}' from module '{1}' will be ignored in favor of the instance appearing in source</source>
        <target state="translated">{1}' 모듈의 '{0}' 특성은 소스에 나타나는 인스턴스를 위해 무시됩니다.</target>
        <note />
      </trans-unit>
      <trans-unit id="WRN_AssemblyAttributeFromModuleIsOverridden_Title">
        <source>Attribute will be ignored in favor of the instance appearing in source</source>
        <target state="translated">소스에 표시되는 인스턴스를 위해 특성이 무시됨</target>
        <note />
      </trans-unit>
      <trans-unit id="ERR_CmdOptionConflictsSource">
        <source>Attribute '{0}' given in a source file conflicts with option '{1}'.</source>
        <target state="translated">소스 파일에 지정된 '{0}' 특성이 '{1}' 옵션과 충돌합니다.</target>
        <note />
      </trans-unit>
      <trans-unit id="ERR_FixedBufferTooManyDimensions">
        <source>A fixed buffer may only have one dimension.</source>
        <target state="translated">고정 버퍼에는 1차원만 사용할 수 있습니다.</target>
        <note />
      </trans-unit>
      <trans-unit id="WRN_ReferencedAssemblyDoesNotHaveStrongName">
        <source>Referenced assembly '{0}' does not have a strong name.</source>
        <target state="translated">참조된 어셈블리 '{0}'에 강력한 이름이 없습니다.</target>
        <note />
      </trans-unit>
      <trans-unit id="WRN_ReferencedAssemblyDoesNotHaveStrongName_Title">
        <source>Referenced assembly does not have a strong name</source>
        <target state="translated">참조된 어셈블리는 강력한 이름을 사용하지 않습니다.</target>
        <note />
      </trans-unit>
      <trans-unit id="ERR_InvalidSignaturePublicKey">
        <source>Invalid signature public key specified in AssemblySignatureKeyAttribute.</source>
        <target state="translated">AssemblySignatureKeyAttribute에 잘못된 시그니처 공개 키가 지정되었습니다.</target>
        <note />
      </trans-unit>
      <trans-unit id="ERR_ExportedTypeConflictsWithDeclaration">
        <source>Type '{0}' exported from module '{1}' conflicts with type declared in primary module of this assembly.</source>
        <target state="translated">{1}' 모듈에서 내보낸 '{0}' 형식이 이 어셈블리의 주 모듈에서 선언된 형식과 충돌합니다.</target>
        <note />
      </trans-unit>
      <trans-unit id="ERR_ExportedTypesConflict">
        <source>Type '{0}' exported from module '{1}' conflicts with type '{2}' exported from module '{3}'.</source>
        <target state="translated">{1}' 모듈에서 내보낸 '{0}' 형식이 '{3}' 모델에서 내보낸 '{2}' 형식과 충돌합니다.</target>
        <note />
      </trans-unit>
      <trans-unit id="ERR_ForwardedTypeConflictsWithDeclaration">
        <source>Forwarded type '{0}' conflicts with type declared in primary module of this assembly.</source>
        <target state="translated">전달된 '{0}' 형식이 이 어셈블리의 주 모듈에서 선언된 형식과 충돌합니다.</target>
        <note />
      </trans-unit>
      <trans-unit id="ERR_ForwardedTypesConflict">
        <source>Type '{0}' forwarded to assembly '{1}' conflicts with type '{2}' forwarded to assembly '{3}'.</source>
        <target state="translated">{1}' 어셈블리로 전달된 '{0}' 형식이 '{3}' 어셈블리로 전달된 '{2}' 형식과 충돌합니다.</target>
        <note />
      </trans-unit>
      <trans-unit id="ERR_ForwardedTypeConflictsWithExportedType">
        <source>Type '{0}' forwarded to assembly '{1}' conflicts with type '{2}' exported from module '{3}'.</source>
        <target state="translated">{1}' 어셈블리로 전달된 '{0}' 형식이 '{3}'에서 내보낸 '{2}' 형식과 충돌합니다.</target>
        <note />
      </trans-unit>
      <trans-unit id="WRN_RefCultureMismatch">
        <source>Referenced assembly '{0}' has different culture setting of '{1}'.</source>
        <target state="translated">참조된 어셈블리 '{0}'에 다른 '{1}' 문화권 설정이 있습니다.</target>
        <note />
      </trans-unit>
      <trans-unit id="WRN_RefCultureMismatch_Title">
        <source>Referenced assembly has different culture setting</source>
        <target state="translated">참조된 어셈블리의 문화권 설정이 다릅니다.</target>
        <note />
      </trans-unit>
      <trans-unit id="ERR_AgnosticToMachineModule">
        <source>Agnostic assembly cannot have a processor specific module '{0}'.</source>
        <target state="translated">알 수 없는 어셈블리는 프로세서의 특정 모듈('{0}')을 포함할 수 없습니다.</target>
        <note />
      </trans-unit>
      <trans-unit id="ERR_ConflictingMachineModule">
        <source>Assembly and module '{0}' cannot target different processors.</source>
        <target state="translated">어셈블리 및 '{0}' 모듈은 다른 프로세서를 대상으로 할 수 없습니다.</target>
        <note />
      </trans-unit>
      <trans-unit id="WRN_ConflictingMachineAssembly">
        <source>Referenced assembly '{0}' targets a different processor.</source>
        <target state="translated">참조된 어셈블리 '{0}'이(가) 다른 프로세서를 대상으로 합니다.</target>
        <note />
      </trans-unit>
      <trans-unit id="WRN_ConflictingMachineAssembly_Title">
        <source>Referenced assembly targets a different processor</source>
        <target state="translated">참조된 어셈블리가 다른 프로세서를 대상으로 합니다.</target>
        <note />
      </trans-unit>
      <trans-unit id="ERR_CryptoHashFailed">
        <source>Cryptographic failure while creating hashes.</source>
        <target state="translated">해시를 만드는 동안 암호화 오류가 발생했습니다.</target>
        <note />
      </trans-unit>
      <trans-unit id="ERR_MissingNetModuleReference">
        <source>Reference to '{0}' netmodule missing.</source>
        <target state="translated">{0}' netmodule에 대한 참조가 없습니다.</target>
        <note />
      </trans-unit>
      <trans-unit id="ERR_NetModuleNameMustBeUnique">
        <source>Module '{0}' is already defined in this assembly. Each module must have a unique filename.</source>
        <target state="translated">{0}' 모듈이 이 어셈블리에 이미 정의되었습니다. 각 모듈에 고유한 파일 이름이 있어야 합니다.</target>
        <note />
      </trans-unit>
      <trans-unit id="ERR_CantReadConfigFile">
        <source>Cannot read config file '{0}' -- '{1}'</source>
        <target state="translated">{0}' 구성 파일을 읽을 수 없습니다. '{1}'</target>
        <note />
      </trans-unit>
      <trans-unit id="ERR_EncNoPIAReference">
        <source>Cannot continue since the edit includes a reference to an embedded type: '{0}'.</source>
        <target state="translated">편집의 포함된 형식 '{0}'에 대한 참조가 포함되어 있어 계속할 수 없습니다.</target>
        <note />
      </trans-unit>
      <trans-unit id="ERR_EncReferenceToAddedMember">
        <source>Member '{0}' added during the current debug session can only be accessed from within its declaring assembly '{1}'.</source>
        <target state="translated">현재 디버그 세션 중에 추가되는 '{0}' 멤버는 해당 선언 어셈블리 '{1}' 내에서만 액세스할 수 있습니다.</target>
        <note />
      </trans-unit>
      <trans-unit id="ERR_MutuallyExclusiveOptions">
        <source>Compilation options '{0}' and '{1}' can't both be specified at the same time.</source>
        <target state="translated">컴파일 옵션 '{0}'과(와) '{1}'을(를) 동시에 지정할 수 없습니다.</target>
        <note />
      </trans-unit>
      <trans-unit id="ERR_LinkedNetmoduleMetadataMustProvideFullPEImage">
        <source>Linked netmodule metadata must provide a full PE image: '{0}'.</source>
        <target state="translated">링크된 netmodule 메타데이터는 전체 PE 이미지를 제공해야 합니다. '{0}'</target>
        <note />
      </trans-unit>
      <trans-unit id="ERR_BadPrefer32OnLib">
        <source>/platform:anycpu32bitpreferred can only be used with /t:exe, /t:winexe and /t:appcontainerexe</source>
        <target state="translated">/platform:anycpu32bitpreferred는 /t:exe, /t:winexe 및 /t:appcontainerexe에서만 사용할 수 있습니다.</target>
        <note />
      </trans-unit>
      <trans-unit id="IDS_PathList">
        <source>&lt;path list&gt;</source>
        <target state="translated">&lt;경로 목록&gt;</target>
        <note />
      </trans-unit>
      <trans-unit id="IDS_Text">
        <source>&lt;text&gt;</source>
        <target state="translated">&lt;텍스트&gt;</target>
        <note />
      </trans-unit>
      <trans-unit id="IDS_FeatureNullPropagatingOperator">
        <source>null propagating operator</source>
        <target state="translated">null 전파 연산자</target>
        <note />
      </trans-unit>
      <trans-unit id="IDS_FeatureExpressionBodiedMethod">
        <source>expression-bodied method</source>
        <target state="translated">식 본문 메서드</target>
        <note />
      </trans-unit>
      <trans-unit id="IDS_FeatureExpressionBodiedProperty">
        <source>expression-bodied property</source>
        <target state="translated">식 본문 속성</target>
        <note />
      </trans-unit>
      <trans-unit id="IDS_FeatureExpressionBodiedIndexer">
        <source>expression-bodied indexer</source>
        <target state="translated">식 본문 인덱서</target>
        <note />
      </trans-unit>
      <trans-unit id="IDS_FeatureAutoPropertyInitializer">
        <source>auto property initializer</source>
        <target state="translated">자동 속성 이니셜라이저</target>
        <note />
      </trans-unit>
      <trans-unit id="IDS_Namespace1">
        <source>&lt;namespace&gt;</source>
        <target state="translated">&lt;네임스페이스&gt;</target>
        <note />
      </trans-unit>
      <trans-unit id="IDS_FeatureRefLocalsReturns">
        <source>byref locals and returns</source>
        <target state="translated">byref 지역 및 반환</target>
        <note />
      </trans-unit>
      <trans-unit id="IDS_FeatureReadOnlyReferences">
        <source>readonly references</source>
        <target state="translated">읽기 전용 참조</target>
        <note />
      </trans-unit>
      <trans-unit id="IDS_FeatureRefStructs">
        <source>ref structs</source>
        <target state="translated">ref struct</target>
        <note />
      </trans-unit>
      <trans-unit id="CompilationC">
        <source>Compilation (C#): </source>
        <target state="translated">(C#) 컴파일: </target>
        <note />
      </trans-unit>
      <trans-unit id="SyntaxNodeIsNotWithinSynt">
        <source>Syntax node is not within syntax tree</source>
        <target state="translated">구문 노드가 구문 트리 내에 없습니다.</target>
        <note />
      </trans-unit>
      <trans-unit id="LocationMustBeProvided">
        <source>Location must be provided in order to provide minimal type qualification.</source>
        <target state="translated">최소 형식 한정자를 제공하려면 위치를 제공해야 합니다.</target>
        <note />
      </trans-unit>
      <trans-unit id="SyntaxTreeSemanticModelMust">
        <source>SyntaxTreeSemanticModel must be provided in order to provide minimal type qualification.</source>
        <target state="translated">최소 형식 한정자를 제공하려면 SyntaxTreeSemanticModel을 제공해야 합니다.</target>
        <note />
      </trans-unit>
      <trans-unit id="CantReferenceCompilationOf">
        <source>Can't reference compilation of type '{0}' from {1} compilation.</source>
        <target state="translated">{1} 컴파일에서 '{0}' 형식의 컴파일을 참조할 수 없습니다.</target>
        <note />
      </trans-unit>
      <trans-unit id="SyntaxTreeAlreadyPresent">
        <source>Syntax tree already present</source>
        <target state="translated">구문 트리가 이미 있습니다.</target>
        <note />
      </trans-unit>
      <trans-unit id="SubmissionCanOnlyInclude">
        <source>Submission can only include script code.</source>
        <target state="translated">스크립트 코드만 포함하여 제출할 수 있습니다.</target>
        <note />
      </trans-unit>
      <trans-unit id="SubmissionCanHaveAtMostOne">
        <source>Submission can have at most one syntax tree.</source>
        <target state="translated">구문 트리를 최대 하나만 제출할 수 있습니다.</target>
        <note />
      </trans-unit>
      <trans-unit id="SyntaxTreeNotFoundTo">
        <source>SyntaxTree '{0}' not found to remove</source>
        <target state="translated">제거할 '{0}' SyntaxTree를 찾을 수 없습니다.</target>
        <note />
      </trans-unit>
      <trans-unit id="TreeMustHaveARootNodeWith">
        <source>tree must have a root node with SyntaxKind.CompilationUnit</source>
        <target state="translated">트리는 SyntaxKind.CompilationUnit을 사용하는 루트 노드여야 합니다.</target>
        <note />
      </trans-unit>
      <trans-unit id="TypeArgumentCannotBeNull">
        <source>Type argument cannot be null</source>
        <target state="translated">형식 인수는 null일 수 없습니다.</target>
        <note />
      </trans-unit>
      <trans-unit id="WrongNumberOfTypeArguments">
        <source>Wrong number of type arguments</source>
        <target state="translated">형식 인수 수가 잘못되었습니다.</target>
        <note />
      </trans-unit>
      <trans-unit id="NameConflictForName">
        <source>Name conflict for name {0}</source>
        <target state="translated">{0} 이름에 대한 이름이 충돌합니다.</target>
        <note />
      </trans-unit>
      <trans-unit id="LookupOptionsHasInvalidCombo">
        <source>LookupOptions has an invalid combination of options</source>
        <target state="translated">LookupOptions의 옵션 조합이 잘못되었습니다.</target>
        <note />
      </trans-unit>
      <trans-unit id="ItemsMustBeNonEmpty">
        <source>items: must be non-empty</source>
        <target state="translated">항목: 비워 두어서는 안 됩니다.</target>
        <note />
      </trans-unit>
      <trans-unit id="UseVerbatimIdentifier">
        <source>Use Microsoft.CodeAnalysis.CSharp.SyntaxFactory.Identifier or Microsoft.CodeAnalysis.CSharp.SyntaxFactory.VerbatimIdentifier to create identifier tokens.</source>
        <target state="translated">Microsoft.CodeAnalysis.CSharp.SyntaxFactory.Identifier 또는 Microsoft.CodeAnalysis.CSharp.SyntaxFactory.VerbatimIdentifier를 사용하여 식별자 토큰을 만듭니다.</target>
        <note />
      </trans-unit>
      <trans-unit id="UseLiteralForTokens">
        <source>Use Microsoft.CodeAnalysis.CSharp.SyntaxFactory.Literal to create character literal tokens.</source>
        <target state="translated">Microsoft.CodeAnalysis.CSharp.SyntaxFactory.Literal을 사용하여 문자 리터럴 토큰을 만듭니다.</target>
        <note />
      </trans-unit>
      <trans-unit id="UseLiteralForNumeric">
        <source>Use Microsoft.CodeAnalysis.CSharp.SyntaxFactory.Literal to create numeric literal tokens.</source>
        <target state="translated">Microsoft.CodeAnalysis.CSharp.SyntaxFactory.Literal을 사용하여 숫자 리터럴 토큰을 만듭니다.</target>
        <note />
      </trans-unit>
      <trans-unit id="ThisMethodCanOnlyBeUsedToCreateTokens">
        <source>This method can only be used to create tokens - {0} is not a token kind.</source>
        <target state="translated">이 메서드는 토큰을 만드는 데만 사용할 수 있습니다. {0}은(는) 토큰 종류가 아닙니다.</target>
        <note />
      </trans-unit>
      <trans-unit id="GenericParameterDefinition">
        <source>Generic parameter is definition when expected to be reference {0}</source>
        <target state="translated">제네릭 매개 변수는 {0} 참조여야 할 때의 정의입니다.</target>
        <note />
      </trans-unit>
      <trans-unit id="InvalidGetDeclarationNameMultipleDeclarators">
        <source>Called GetDeclarationName for a declaration node that can possibly contain multiple variable declarators.</source>
        <target state="translated">여러 변수 선언을 포함할 수 있는 선언 노드에 대해 호출된 GetDeclarationName입니다.</target>
        <note />
      </trans-unit>
      <trans-unit id="TreeNotPartOfCompilation">
        <source>tree not part of compilation</source>
        <target state="translated">트리는 컴파일의 일부가 아닙니다.</target>
        <note />
      </trans-unit>
      <trans-unit id="PositionIsNotWithinSyntax">
        <source>Position is not within syntax tree with full span {0}</source>
        <target state="translated">{0} 전체 범위를 사용한 구문 트리 내에 위치가 없습니다.</target>
        <note />
      </trans-unit>
      <trans-unit id="WRN_BadUILang">
        <source>The language name '{0}' is invalid.</source>
        <target state="translated">{0}' 언어 이름이 잘못되었습니다.</target>
        <note />
      </trans-unit>
      <trans-unit id="WRN_BadUILang_Title">
        <source>The language name is invalid</source>
        <target state="translated">언어 이름이 잘못되었습니다.</target>
        <note />
      </trans-unit>
      <trans-unit id="ERR_UnsupportedTransparentIdentifierAccess">
        <source>Transparent identifier member access failed for field '{0}' of '{1}'.  Does the data being queried implement the query pattern?</source>
        <target state="translated">투명 식별자 멤버가 '{1}'의 '{0}' 필드에 액세스하지 못했습니다. 데이터가 쿼리 패턴 구현에 쿼리되었습니까?</target>
        <note />
      </trans-unit>
      <trans-unit id="ERR_ParamDefaultValueDiffersFromAttribute">
        <source>The parameter has multiple distinct default values.</source>
        <target state="translated">매개 변수에 고유한 기본값이 여러 개 있습니다.</target>
        <note />
      </trans-unit>
      <trans-unit id="ERR_FieldHasMultipleDistinctConstantValues">
        <source>The field has multiple distinct constant values.</source>
        <target state="translated">필드에 고유한 상수 값이 여러 개 있습니다.</target>
        <note />
      </trans-unit>
      <trans-unit id="WRN_UnqualifiedNestedTypeInCref">
        <source>Within cref attributes, nested types of generic types should be qualified.</source>
        <target state="translated">cref 특성 내에서 제네릭 형식의 중첩 형식은 정규화되어야 합니다.</target>
        <note />
      </trans-unit>
      <trans-unit id="WRN_UnqualifiedNestedTypeInCref_Title">
        <source>Within cref attributes, nested types of generic types should be qualified</source>
        <target state="translated">cref 특성 내에서 제네릭 형식의 중첩 형식은 정규화되어야 합니다.</target>
        <note />
      </trans-unit>
      <trans-unit id="NotACSharpSymbol">
        <source>Not a C# symbol.</source>
        <target state="translated">C# 기호가 아닙니다.</target>
        <note />
      </trans-unit>
      <trans-unit id="HDN_UnusedUsingDirective">
        <source>Unnecessary using directive.</source>
        <target state="translated">불필요한 using 지시문입니다.</target>
        <note />
      </trans-unit>
      <trans-unit id="HDN_UnusedExternAlias">
        <source>Unused extern alias.</source>
        <target state="translated">사용하지 않는 extern 별칭입니다.</target>
        <note />
      </trans-unit>
      <trans-unit id="ElementsCannotBeNull">
        <source>Elements cannot be null.</source>
        <target state="translated">요소는 null일 수 없습니다.</target>
        <note />
      </trans-unit>
      <trans-unit id="IDS_LIB_ENV">
        <source>LIB environment variable</source>
        <target state="translated">LIB 환경 변수</target>
        <note />
      </trans-unit>
      <trans-unit id="IDS_LIB_OPTION">
        <source>/LIB option</source>
        <target state="translated">/LIB 옵션</target>
        <note />
      </trans-unit>
      <trans-unit id="IDS_REFERENCEPATH_OPTION">
        <source>/REFERENCEPATH option</source>
        <target state="translated">/REFERENCEPATH 옵션</target>
        <note />
      </trans-unit>
      <trans-unit id="IDS_DirectoryDoesNotExist">
        <source>directory does not exist</source>
        <target state="translated">디렉터리가 없습니다.</target>
        <note />
      </trans-unit>
      <trans-unit id="IDS_DirectoryHasInvalidPath">
        <source>path is too long or invalid</source>
        <target state="translated">경로가 너무 길거나 잘못되었습니다.</target>
        <note />
      </trans-unit>
      <trans-unit id="WRN_NoRuntimeMetadataVersion">
        <source>No value for RuntimeMetadataVersion found. No assembly containing System.Object was found nor was a value for RuntimeMetadataVersion specified through options.</source>
        <target state="translated">RuntimeMetadataVersion 값을 찾을 수 없습니다. System.Object가 포함된 어셈블리를 찾을 수 없고 옵션을 통해 지정된 RuntimeMetadataVersion 값이 아닙니다.</target>
        <note />
      </trans-unit>
      <trans-unit id="WRN_NoRuntimeMetadataVersion_Title">
        <source>No value for RuntimeMetadataVersion found</source>
        <target state="translated">RuntimeMetadataVersion에 대한 값이 없습니다.</target>
        <note />
      </trans-unit>
      <trans-unit id="WrongSemanticModelType">
        <source>Expected a {0} SemanticModel.</source>
        <target state="translated">{0} SemanticModel이 필요합니다.</target>
        <note />
      </trans-unit>
      <trans-unit id="IDS_FeatureLambda">
        <source>lambda expression</source>
        <target state="translated">람다 식</target>
        <note />
      </trans-unit>
      <trans-unit id="ERR_FeatureNotAvailableInVersion1">
        <source>Feature '{0}' is not available in C# 1. Please use language version {1} or greater.</source>
        <target state="translated">{0}' 기능은 C# 1에서 사용할 수 없습니다. {1} 이상의 언어 버전을 사용하세요.</target>
        <note />
      </trans-unit>
      <trans-unit id="ERR_FeatureNotAvailableInVersion2">
        <source>Feature '{0}' is not available in C# 2. Please use language version {1} or greater.</source>
        <target state="translated">{0}' 기능은 C# 2에서 사용할 수 없습니다. {1} 이상의 언어 버전을 사용하세요.</target>
        <note />
      </trans-unit>
      <trans-unit id="ERR_FeatureNotAvailableInVersion3">
        <source>Feature '{0}' is not available in C# 3. Please use language version {1} or greater.</source>
        <target state="translated">{0}' 기능은 C# 3에서 사용할 수 없습니다. {1} 이상의 언어 버전을 사용하세요.</target>
        <note />
      </trans-unit>
      <trans-unit id="ERR_FeatureNotAvailableInVersion4">
        <source>Feature '{0}' is not available in C# 4. Please use language version {1} or greater.</source>
        <target state="translated">{0}' 기능은 C# 4에서 사용할 수 없습니다. {1} 이상의 언어 버전을 사용하세요.</target>
        <note />
      </trans-unit>
      <trans-unit id="ERR_FeatureNotAvailableInVersion5">
        <source>Feature '{0}' is not available in C# 5. Please use language version {1} or greater.</source>
        <target state="translated">{0}' 기능은 C# 5에서 사용할 수 없습니다. {1} 이상의 언어 버전을 사용하세요.</target>
        <note />
      </trans-unit>
      <trans-unit id="ERR_FeatureNotAvailableInVersion6">
        <source>Feature '{0}' is not available in C# 6. Please use language version {1} or greater.</source>
        <target state="translated">{0}' 기능은 C# 6에서 사용할 수 없습니다. {1} 이상의 언어 버전을 사용하세요.</target>
        <note />
      </trans-unit>
      <trans-unit id="ERR_FeatureNotAvailableInVersion7">
        <source>Feature '{0}' is not available in C# 7.0. Please use language version {1} or greater.</source>
        <target state="translated">{0}' 기능은 C# 7.0에서 사용할 수 없습니다. 언어 버전 {1} 이상을 사용하세요.</target>
        <note />
      </trans-unit>
      <trans-unit id="ERR_FeatureIsUnimplemented">
        <source>Feature '{0}' is not implemented in this compiler.</source>
        <target state="translated">이 컴파일러에는 '{0}' 기능이 구현되어 있지 않습니다.</target>
        <note />
      </trans-unit>
      <trans-unit id="IDS_VersionExperimental">
        <source>'experimental'</source>
        <target state="translated">'실험적'</target>
        <note />
      </trans-unit>
      <trans-unit id="PositionNotWithinTree">
        <source>Position must be within span of the syntax tree.</source>
        <target state="translated">위치는 구문 트리 범위 내에 있어야 합니다.</target>
        <note />
      </trans-unit>
      <trans-unit id="SpeculatedSyntaxNodeCannotBelongToCurrentCompilation">
        <source>Syntax node to be speculated cannot belong to a syntax tree from the current compilation.</source>
        <target state="translated">추측한 구문 노드는 현재 컴파일에서 구문 트리에 속할 수 없습니다.</target>
        <note />
      </trans-unit>
      <trans-unit id="ChainingSpeculativeModelIsNotSupported">
        <source>Chaining speculative semantic model is not supported. You should create a speculative model from the non-speculative ParentModel.</source>
        <target state="translated">이론적 의미 체계 모델 연결은 지원되지 않습니다. 비이론적 ParentModel에서 이론적 모델을 만들어야 합니다.</target>
        <note />
      </trans-unit>
      <trans-unit id="IDS_ToolName">
        <source>Microsoft (R) Visual C# Compiler</source>
        <target state="translated">Microsoft (R) Visual C# 컴파일러</target>
        <note />
      </trans-unit>
      <trans-unit id="IDS_LogoLine1">
        <source>{0} version {1}</source>
        <target state="translated">{0} 버전 {1}</target>
        <note />
      </trans-unit>
      <trans-unit id="IDS_LogoLine2">
        <source>Copyright (C) Microsoft Corporation. All rights reserved.</source>
        <target state="translated">Copyright (C) Microsoft Corporation. All rights reserved.</target>
        <note />
      </trans-unit>
      <trans-unit id="IDS_LangVersions">
        <source>Supported language versions:</source>
        <target state="translated">지원되는 언어 버전:</target>
        <note />
      </trans-unit>
      <trans-unit id="IDS_CSCHelp">
        <source>
                             Visual C# Compiler Options

                       - OUTPUT FILES -
-out:&lt;file&gt;                   Specify output file name (default: base name of
                              file with main class or first file)
-target:exe                   Build a console executable (default) (Short
                              form: -t:exe)
-target:winexe                Build a Windows executable (Short form:
                              -t:winexe)
-target:library               Build a library (Short form: -t:library)
-target:module                Build a module that can be added to another
                              assembly (Short form: -t:module)
-target:appcontainerexe       Build an Appcontainer executable (Short form:
                              -t:appcontainerexe)
-target:winmdobj              Build a Windows Runtime intermediate file that
                              is consumed by WinMDExp (Short form: -t:winmdobj)
-doc:&lt;file&gt;                   XML Documentation file to generate
-refout:&lt;file&gt;                Reference assembly output to generate
-platform:&lt;string&gt;            Limit which platforms this code can run on: x86,
                              Itanium, x64, arm, arm64, anycpu32bitpreferred, or
                              anycpu. The default is anycpu.

                       - INPUT FILES -
-recurse:&lt;wildcard&gt;           Include all files in the current directory and
                              subdirectories according to the wildcard
                              specifications
-reference:&lt;alias&gt;=&lt;file&gt;     Reference metadata from the specified assembly
                              file using the given alias (Short form: -r)
-reference:&lt;file list&gt;        Reference metadata from the specified assembly
                              files (Short form: -r)
-addmodule:&lt;file list&gt;        Link the specified modules into this assembly
-link:&lt;file list&gt;             Embed metadata from the specified interop
                              assembly files (Short form: -l)
-analyzer:&lt;file list&gt;         Run the analyzers from this assembly
                              (Short form: -a)
-additionalfile:&lt;file list&gt;   Additional files that don't directly affect code
                              generation but may be used by analyzers for producing
                              errors or warnings.
-embed                        Embed all source files in the PDB.
-embed:&lt;file list&gt;            Embed specific files in the PDB

                       - RESOURCES -
-win32res:&lt;file&gt;              Specify a Win32 resource file (.res)
-win32icon:&lt;file&gt;             Use this icon for the output
-win32manifest:&lt;file&gt;         Specify a Win32 manifest file (.xml)
-nowin32manifest              Do not include the default Win32 manifest
-resource:&lt;resinfo&gt;           Embed the specified resource (Short form: -res)
-linkresource:&lt;resinfo&gt;       Link the specified resource to this assembly
                              (Short form: -linkres) Where the resinfo format
                              is &lt;file&gt;[,&lt;string name&gt;[,public|private]]

                       - CODE GENERATION -
-debug[+|-]                   Emit debugging information
-debug:{full|pdbonly|portable|embedded}
                              Specify debugging type ('full' is default,
                              'portable' is a cross-platform format,
                              'embedded' is a cross-platform format embedded into
                              the target .dll or .exe)
-optimize[+|-]                Enable optimizations (Short form: -o)
-deterministic                Produce a deterministic assembly
                              (including module version GUID and timestamp)
-refonly                      Produce a reference assembly in place of the main output
-instrument:TestCoverage      Produce an assembly instrumented to collect
                              coverage information
-sourcelink:&lt;file&gt;            Source link info to embed into PDB.

                       - ERRORS AND WARNINGS -
-warnaserror[+|-]             Report all warnings as errors
-warnaserror[+|-]:&lt;warn list&gt; Report specific warnings as errors
-warn:&lt;n&gt;                     Set warning level (0-4) (Short form: -w)
-nowarn:&lt;warn list&gt;           Disable specific warning messages
-ruleset:&lt;file&gt;               Specify a ruleset file that disables specific
                              diagnostics.
-errorlog:&lt;file&gt;              Specify a file to log all compiler and analyzer
                              diagnostics.
-reportanalyzer               Report additional analyzer information, such as
                              execution time.

                       - LANGUAGE -
-checked[+|-]                 Generate overflow checks
-unsafe[+|-]                  Allow 'unsafe' code
-define:&lt;symbol list&gt;         Define conditional compilation symbol(s) (Short
                              form: -d)
-langversion:?                Display the allowed values for language version
-langversion:&lt;string&gt;         Specify language version such as
                              `default` (latest major version), or
                              `latest` (latest version, including minor versions),
                              or specific versions like `6` or `7.1`

                       - SECURITY -
-delaysign[+|-]               Delay-sign the assembly using only the public
                              portion of the strong name key
-publicsign[+|-]              Public-sign the assembly using only the public
                              portion of the strong name key
-keyfile:&lt;file&gt;               Specify a strong name key file
-keycontainer:&lt;string&gt;        Specify a strong name key container
-highentropyva[+|-]           Enable high-entropy ASLR

                       - MISCELLANEOUS -
@&lt;file&gt;                       Read response file for more options
-help                         Display this usage message (Short form: -?)
-nologo                       Suppress compiler copyright message
-noconfig                     Do not auto include CSC.RSP file
-parallel[+|-]                Concurrent build.
-version                      Display the compiler version number and exit.

                       - ADVANCED -
-baseaddress:&lt;address&gt;        Base address for the library to be built
-checksumalgorithm:&lt;alg&gt;      Specify algorithm for calculating source file
                              checksum stored in PDB. Supported values are:
                              SHA1 (default) or SHA256.
-codepage:&lt;n&gt;                 Specify the codepage to use when opening source
                              files
-utf8output                   Output compiler messages in UTF-8 encoding
-main:&lt;type&gt;                  Specify the type that contains the entry point
                              (ignore all other possible entry points) (Short
                              form: -m)
-fullpaths                    Compiler generates fully qualified paths
-filealign:&lt;n&gt;                Specify the alignment used for output file
                              sections
-pathmap:&lt;K1&gt;=&lt;V1&gt;,&lt;K2&gt;=&lt;V2&gt;,...
                              Specify a mapping for source path names output by
                              the compiler.
-pdb:&lt;file&gt;                   Specify debug information file name (default:
                              output file name with .pdb extension)
-errorendlocation             Output line and column of the end location of
                              each error
-preferreduilang              Specify the preferred output language name.
-nostdlib[+|-]                Do not reference standard library (mscorlib.dll)
-subsystemversion:&lt;string&gt;    Specify subsystem version of this assembly
-lib:&lt;file list&gt;              Specify additional directories to search in for
                              references
-errorreport:&lt;string&gt;         Specify how to handle internal compiler errors:
                              prompt, send, queue, or none. The default is
                              queue.
-appconfig:&lt;file&gt;             Specify an application configuration file
                              containing assembly binding settings
-moduleassemblyname:&lt;string&gt;  Name of the assembly which this module will be
                              a part of
-modulename:&lt;string&gt;          Specify the name of the source module
</source>
        <target state="needs-review-translation">
                              Visual C# 컴파일러 옵션

                        - 출력 파일 -
 /out:&lt;file&gt;                   출력 파일 이름을 지정합니다(기본값: 주 클래스가
                               있는 파일 또는 첫째 파일의 기본 이름).
 /target:exe                   콘솔 실행 파일을 빌드합니다(기본값). (약식:
                               /t:exe)
 /target:winexe                Windows 실행 파일을 빌드합니다. (약식:
                               /t:winexe)
 /target:library               라이브러리를 빌드합니다. (약식: /t:library)
 /target:module                다른 어셈블리에 추가될 수 있는 모듈을
                               빌드합니다. (약식: /t:module)
 /target:appcontainerexe       Appcontainer 실행 파일을 빌드합니다. (약식:
                               /t:appcontainerexe)
 /target:winmdobj              WinMDExp에서 사용되는 Windows 런타임 중간
                               파일을 빌드합니다. (약식: /t:winmdobj)
 /doc:&lt;file&gt;                   생성할 XML 문서 파일
 /refout:&lt;file&gt;                생성할 참조 어셈블리 출력
 /platform:&lt;string&gt;            이 코드를 실행할 수 있는 플랫폼을 x86,
                               Itanium, x64, arm, anycpu32bitpreferred 또는
                               anycpu로 제한합니다. 기본값은 anycpu입니다.

                        - 입력 파일 -
 /recurse:&lt;wildcard&gt;           와일드카드 지정에 따라 현재 디렉터리와
                               하위 디렉터리에 있는 모든 파일을
                               포함합니다.
 /reference:&lt;alias&gt;=&lt;file&gt;     지정한 어셈블리 파일에서 해당 별칭을 사용하여
                               메타데이터를 참조합니다. (약식: /r)
 /reference:&lt;file list&gt;        지정한 어셈블리 파일에서 메타데이터를
                               참조합니다. (약식: /r)
 /addmodule:&lt;file list&gt;        지정한 모듈을 이 어셈블리에 연결합니다.
 /link:&lt;file list&gt;             지정된 interop 어셈블리 파일의 메타데이터를
                               포함합니다. (약식: /l)
 /analyzer:&lt;file list&gt;         이 어셈블리에서 분석기를 실행합니다.
                               (약식: /a)
 /additionalfile:&lt;file list&gt;   코드 생성에 직접 영향을 주지 않지만 오류 또는
                               경고 생성을 위해 분석기에서 사용될 수 있는
                               추가 파일입니다.
 /embed                        모든 소스 파일을 PDB에 포함합니다.
 /embed:&lt;file list&gt;            특정 파일을 PDB에 포함합니다.

                        - 리소스 -
 /win32res:&lt;file&gt;              Win32 리소스 파일(.res)을 지정합니다.
 /win32icon:&lt;file&gt;             이 아이콘을 사용하여 출력합니다.
 /win32manifest:&lt;file&gt;         Win32 매니페스트 파일(.xml)을 지정합니다.
 /nowin32manifest              기본 Win32 매니페스트는 포함하지 않습니다.
 /resource:&lt;resinfo&gt;           지정된 리소스를 포함합니다. (약식: /res)
 /linkresource:&lt;resinfo&gt;       지정한 리소스를 이 어셈블리에 연결합니다.
                               (약식: /linkres) 여기서 resinfo 형식은
                               &lt;file&gt;[,&lt;string name&gt;[,public|private]]입니다.

                        - 코드 생성 -
 /debug[+|-]                   디버깅 정보를 내보냅니다.
 /debug:{full|pdbonly|portable|embedded}
                               디버깅 형식을 지정합니다. ('full'이 기본값이고,
                               'portable'은 크로스 플랫폼 형식이고,
                               'embedded'는 대상 .dll 또는 .exe에 포함되는
                               플랫폼 간 형식입니다.)
 /optimize[+|-]                최적화를 사용합니다. (약식: /o)
 /deterministic                결정적 어셈블리를 생성합니다
                               (모듈 버전 GUID 및 타임스탬프 포함).
 /refonly                      주 출력 대신 참조 어셈블리를 생성합니다.
 /instrument:TestCoverage      검사 정보를 수집하기 위해 계측한
                               어셈블리를 생성합니다.
 /sourcelink:&lt;file&gt;            PDB에 포함할 소스 링크 정보입니다.

                        - 오류 및 경고 -
 /warnaserror[+|-]             모든 경고를 오류로 보고합니다.
 /warnaserror[+|-]:&lt;warn list&gt; 특정 경고를 오류로 보고합니다.
 /warn:&lt;n&gt;                     경고 수준(0-4)을 설정합니다. (약식: /w)
 /nowarn:&lt;warn list&gt;           특정 경고 메시지를 사용하지 않습니다.
 /ruleset:&lt;file&gt;               특정 진단을 사용하지 않도록 하는 규칙 집합
                               파일을 지정합니다.
 /errorlog:&lt;file&gt;              모든 컴파일러 및 분석기 진단을 기록할 파일을
                               지정합니다.
 /reportanalyzer               추가 분석기 정보(예: 실행 시간)를
                               보고합니다.

                        - 언어 -
 /checked[+|-]                 오버플로 검사를 생성합니다.
 /unsafe[+|-]                  'unsafe' 코드를 사용할 수 있습니다.
 /define:&lt;symbol list&gt;         조건부 컴파일 기호를 정의합니다. (약식:
                               /d)
 /langversion:?                언어 버전에 허용되는 값을 표시합니다.
 /langversion:&lt;string&gt;         언어 버전을
                               `default`(최신 주 버전),
                               `latest`(최신 버전, 부 버전 포함),
                               `6` 또는 `7.1` 같은 특정 버전 등으로 지정합니다.

                        - 보안 -
 /delaysign[+|-]               강력한 이름 키의 공개 부분만 사용하여
                               어셈블리 서명을 연기합니다.
 /publicsign[+|-]              강력한 이름 키의 공개 부분만 사용하여 어셈블리를
                               공개 서명합니다.
 /keyfile:&lt;file&gt;               강력한 이름의 키 파일을 지정합니다.
 /keycontainer:&lt;string&gt;        강력한 이름의 키 컨테이너를 지정합니다.
 /highentropyva[+|-]           높은 엔트로피 ASLR을 사용합니다.

                        - 기타 -
 @&lt;file&gt;                       추가 옵션을 위해 지시 파일을 읽습니다.
 /help                         사용법 메시지를 표시합니다. (약식: /?)
 /nologo                       컴파일러 저작권 메시지를 표시하지 않습니다.
 /noconfig                     CSC.RSP 파일을 자동으로 포함하지 않습니다.
 /parallel[+|-]                동시 빌드입니다.
 /version                      컴파일러 버전 번호를 표시하고 종료합니다.

                        - 고급 -
 /baseaddress:&lt;address&gt;        빌드할 라이브러리의 기준 주소입니다.
 /checksumalgorithm:&lt;alg&gt;      PDB에 저장된 소스 파일 체크섬을
                               계산하기 위한 알고리즘을 지정합니다. 지원되는 값은
                               SHA1(기본값) 또는 SHA256입니다.
 /codepage:&lt;n&gt;                 소스 파일을 열 때 사용할 코드 페이지를
                               지정합니다.
 /utf8output                   컴파일러 메시지를 UTF-8 인코딩으로 출력합니다.
 /main:&lt;type&gt;                  진입점을 포함하는 형식을 지정합니다.
                               다른 모든 가능한 진입점은 무시합니다. (약식:
                               /m)
 /fullpaths                    컴파일러가 정규화된 경로를 생성합니다.
 /filealign:&lt;n&gt;                출력 파일 섹션에 사용되는 맞춤을
                               지정합니다.
 /pathmap:&lt;K1&gt;=&lt;V1&gt;,&lt;K2&gt;=&lt;V2&gt;,...
                               컴파일러에서 소스 경로 이름 출력에 대한
                               매핑을 지정합니다.
 /pdb:&lt;file&gt;                   디버그 정보 파일 이름을 지정합니다(기본값:
                               확장명이 .pdb인 출력 파일 이름).
 /errorendlocation             각 오류의 끝 위치에 해당하는 줄과
                               열을 출력합니다.
 /preferreduilang              기본 출력 언어 이름을 지정합니다.
 /nostdlib[+|-]                표준 라이브러리(mscorlib.dll)를 참조하지 않습니다.
 /subsystemversion:&lt;string&gt;    이 어셈블리의 하위 시스템 버전을 지정합니다.
 /lib:&lt;file list&gt;              참조를 검색할 추가 디렉터리를
                               지정합니다.
 /errorreport:&lt;string&gt;         내부 컴파일러 오류를 처리하는 방법을 지정합니다.
                               prompt, send, queue 또는 none 중에서 선택할 수 있으며 기본값은
                               queue입니다.
 /appconfig:&lt;file&gt;             어셈블리 바인딩 설정을 포함하는
                               응용 프로그램 구성 파일을 지정합니다.
 /moduleassemblyname:&lt;string&gt;  이 모듈이 속할 어셈블리의
                               이름입니다.
 /modulename:&lt;string&gt;          소스 모듈의 이름을 지정합니다.
</target>
        <note>Visual C# Compiler Options</note>
      </trans-unit>
      <trans-unit id="ERR_ComImportWithInitializers">
        <source>'{0}': a class with the ComImport attribute cannot specify field initializers.</source>
        <target state="translated">'{0}': ComImport 특성이 있는 클래스는 필드 이니셜라이저를 지정할 수 없습니다.</target>
        <note />
      </trans-unit>
      <trans-unit id="WRN_PdbLocalNameTooLong">
        <source>Local name '{0}' is too long for PDB.  Consider shortening or compiling without /debug.</source>
        <target state="translated">PDB에 대한 '{0}' 로컬 이름이 너무 깁니다. 줄이거나 /debug 없이 컴파일하세요.</target>
        <note />
      </trans-unit>
      <trans-unit id="WRN_PdbLocalNameTooLong_Title">
        <source>Local name is too long for PDB</source>
        <target state="translated">로컬 이름이 너무 길어서 PDB에 사용할 수 없습니다.</target>
        <note />
      </trans-unit>
      <trans-unit id="ERR_RetNoObjectRequiredLambda">
        <source>Anonymous function converted to a void returning delegate cannot return a value</source>
        <target state="translated">void 반환 대리자로 변환된 익명 함수는 값을 반환할 수 없습니다.</target>
        <note />
      </trans-unit>
      <trans-unit id="ERR_TaskRetNoObjectRequiredLambda">
        <source>Async lambda expression converted to a 'Task' returning delegate cannot return a value. Did you intend to return 'Task&lt;T&gt;'?</source>
        <target state="translated">Task' 반환 대기자로 변환된 비동기 람다 식은 값을 반환할 수 없습니다. 'Task&lt;T&gt;'를 반환하려고 했습니까?</target>
        <note />
      </trans-unit>
      <trans-unit id="WRN_AnalyzerCannotBeCreated">
        <source>An instance of analyzer {0} cannot be created from {1} : {2}.</source>
        <target state="translated">{0} 분석기 인스턴스는 {1}에서 만들 수 없습니다({2}).</target>
        <note />
      </trans-unit>
      <trans-unit id="WRN_AnalyzerCannotBeCreated_Title">
        <source>An analyzer instance cannot be created</source>
        <target state="translated">분석기 인스턴스를 만들 수 없음</target>
        <note />
      </trans-unit>
      <trans-unit id="WRN_NoAnalyzerInAssembly">
        <source>The assembly {0} does not contain any analyzers.</source>
        <target state="translated">{0} 어셈블리에는 분석기가 포함되어 있지 않습니다.</target>
        <note />
      </trans-unit>
      <trans-unit id="WRN_NoAnalyzerInAssembly_Title">
        <source>Assembly does not contain any analyzers</source>
        <target state="translated">어셈블리에는 분석기가 포함되어 있지 않습니다.</target>
        <note />
      </trans-unit>
      <trans-unit id="WRN_UnableToLoadAnalyzer">
        <source>Unable to load Analyzer assembly {0} : {1}</source>
        <target state="translated">{0} 분석기 어셈블리를 로드할 수 없습니다({1}).</target>
        <note />
      </trans-unit>
      <trans-unit id="WRN_UnableToLoadAnalyzer_Title">
        <source>Unable to load Analyzer assembly</source>
        <target state="translated">분석기 어셈블리를 로드할 수 없습니다.</target>
        <note />
      </trans-unit>
      <trans-unit id="INF_UnableToLoadSomeTypesInAnalyzer">
        <source>Skipping some types in analyzer assembly {0} due to a ReflectionTypeLoadException : {1}.</source>
        <target state="translated">ReflectionTypeLoadException로 인해 {0} 분석기 어셈블리에서 일부 형식을 건너뜁니다({1}).</target>
        <note />
      </trans-unit>
      <trans-unit id="ERR_CantReadRulesetFile">
        <source>Error reading ruleset file {0} - {1}</source>
        <target state="translated">{0} ruleset 파일을 읽는 동안 오류가 발생했습니다. {1}</target>
        <note />
      </trans-unit>
      <trans-unit id="ERR_BadPdbData">
        <source>Error reading debug information for '{0}'</source>
        <target state="translated">{0}'에 대한 디버그 정보 읽기 오류</target>
        <note />
      </trans-unit>
      <trans-unit id="IDS_OperationCausedStackOverflow">
        <source>Operation caused a stack overflow.</source>
        <target state="translated">작업하는 동안 스택 오버플로가 발생했습니다.</target>
        <note />
      </trans-unit>
      <trans-unit id="WRN_IdentifierOrNumericLiteralExpected">
        <source>Expected identifier or numeric literal.</source>
        <target state="translated">식별자 또는 숫자 리터럴이 필요합니다.</target>
        <note />
      </trans-unit>
      <trans-unit id="WRN_IdentifierOrNumericLiteralExpected_Title">
        <source>Expected identifier or numeric literal</source>
        <target state="translated">식별자 또는 숫자 리터럴이 필요합니다.</target>
        <note />
      </trans-unit>
      <trans-unit id="ERR_InitializerOnNonAutoProperty">
        <source>Only auto-implemented properties can have initializers.</source>
        <target state="translated">자동 구현 속성만 이니셜라이저를 사용할 수 있습니다.</target>
        <note />
      </trans-unit>
      <trans-unit id="ERR_AutoPropertyMustHaveGetAccessor">
        <source>Auto-implemented properties must have get accessors.</source>
        <target state="translated">자동 구현 속성은 접근자를 가져와야 합니다.</target>
        <note />
      </trans-unit>
      <trans-unit id="ERR_AutoPropertyMustOverrideSet">
        <source>Auto-implemented properties must override all accessors of the overridden property.</source>
        <target state="translated">자동 구현 속성은 재정의된 속성의 모든 접근자를 재정의해야 합니다.</target>
        <note />
      </trans-unit>
      <trans-unit id="ERR_AutoPropertyInitializerInInterface">
        <source>Auto-implemented properties inside interfaces cannot have initializers.</source>
        <target state="translated">인터페이스 내부에서 자동 구현 속성은 이니셜라이저를 사용할 수 없습니다.</target>
        <note />
      </trans-unit>
      <trans-unit id="ERR_InitializerInStructWithoutExplicitConstructor">
        <source>Structs without explicit constructors cannot contain members with initializers.</source>
        <target state="translated">명시적 생성자가 없는 구조체는 이니셜라이저를 사용하여 멤버를 포함할 수 없습니다.</target>
        <note />
      </trans-unit>
      <trans-unit id="ERR_EncodinglessSyntaxTree">
        <source>Cannot emit debug information for a source text without encoding.</source>
        <target state="translated">인코딩하지 않고 원본 텍스트에 대한 디버그 정보를 생성할 수 없습니다.</target>
        <note />
      </trans-unit>
      <trans-unit id="ERR_BlockBodyAndExpressionBody">
        <source>Block bodies and expression bodies cannot both be provided.</source>
        <target state="translated">블록 본문과 식 본문을 둘 다 제공할 수는 없습니다.</target>
        <note />
      </trans-unit>
      <trans-unit id="ERR_SwitchFallOut">
        <source>Control cannot fall out of switch from final case label ('{0}')</source>
        <target state="translated">최종 case 레이블('{0}')의 스위치에서 제어를 이동할 수 없습니다.</target>
        <note />
      </trans-unit>
      <trans-unit id="ERR_UnexpectedBoundGenericName">
        <source>Type arguments are not allowed in the nameof operator.</source>
        <target state="translated">nameof 연산자에서는 형식 인수가 허용되지 않습니다.</target>
        <note />
      </trans-unit>
      <trans-unit id="ERR_NullPropagatingOpInExpressionTree">
        <source>An expression tree lambda may not contain a null propagating operator.</source>
        <target state="translated">람다 식 트리에는 null 전파 연산자가 포함될 수 없습니다.</target>
        <note />
      </trans-unit>
      <trans-unit id="ERR_DictionaryInitializerInExpressionTree">
        <source>An expression tree lambda may not contain a dictionary initializer.</source>
        <target state="translated">람다 식 트리에는 사전 이니셜라이저가 포함될 수 없습니다.</target>
        <note />
      </trans-unit>
      <trans-unit id="ERR_ExtensionCollectionElementInitializerInExpressionTree">
        <source>An extension Add method is not supported for a collection initializer in an expression lambda.</source>
        <target state="translated">람다 식의 컬렉션 이니셜라이저에 대해서는 확장 추가 메서드가 지원되지 않습니다.</target>
        <note />
      </trans-unit>
      <trans-unit id="IDS_FeatureNameof">
        <source>nameof operator</source>
        <target state="translated">nameof 연산자</target>
        <note />
      </trans-unit>
      <trans-unit id="IDS_FeatureDictionaryInitializer">
        <source>dictionary initializer</source>
        <target state="translated">사전 이니셜라이저</target>
        <note />
      </trans-unit>
      <trans-unit id="ERR_UnclosedExpressionHole">
        <source>Missing close delimiter '}' for interpolated expression started with '{'.</source>
        <target state="translated">{'로 시작하는 보간된 식의 닫는 구분 기호 '}'가 없습니다.</target>
        <note />
      </trans-unit>
      <trans-unit id="ERR_SingleLineCommentInExpressionHole">
        <source>A single-line comment may not be used in an interpolated string.</source>
        <target state="translated">보간된 문자열에는 한 줄로 된 주석을 사용할 수 없습니다.</target>
        <note />
      </trans-unit>
      <trans-unit id="ERR_InsufficientStack">
        <source>An expression is too long or complex to compile</source>
        <target state="translated">식이 너무 길거나 복잡하여 컴파일할 수 없습니다.</target>
        <note />
      </trans-unit>
      <trans-unit id="ERR_ExpressionHasNoName">
        <source>Expression does not have a name.</source>
        <target state="translated">식에 이름이 없습니다.</target>
        <note />
      </trans-unit>
      <trans-unit id="ERR_SubexpressionNotInNameof">
        <source>Sub-expression cannot be used in an argument to nameof.</source>
        <target state="translated">부분식은 nameof에 대한 인수에서 사용할 수 없습니다.</target>
        <note />
      </trans-unit>
      <trans-unit id="ERR_AliasQualifiedNameNotAnExpression">
        <source>An alias-qualified name is not an expression.</source>
        <target state="translated">정규화된 별칭 이름은 식이 아닙니다.</target>
        <note />
      </trans-unit>
      <trans-unit id="ERR_NameofMethodGroupWithTypeParameters">
        <source>Type parameters are not allowed on a method group as an argument to 'nameof'.</source>
        <target state="translated">형식 매개 변수는 메서드 그룹에서 'nameof'에 대한 인수로 허용되지 않습니다.</target>
        <note />
      </trans-unit>
      <trans-unit id="NoNoneSearchCriteria">
        <source>SearchCriteria is expected.</source>
        <target state="translated">SearchCriteria가 필요합니다.</target>
        <note />
      </trans-unit>
      <trans-unit id="ERR_InvalidAssemblyCulture">
        <source>Assembly culture strings may not contain embedded NUL characters.</source>
        <target state="translated">어셈블리 문화권 문자열에는 포함된 NUL 문자가 포함되지 않을 수 있습니다.</target>
        <note />
      </trans-unit>
      <trans-unit id="IDS_FeatureUsingStatic">
        <source>using static</source>
        <target state="translated">using static</target>
        <note />
      </trans-unit>
      <trans-unit id="IDS_FeatureInterpolatedStrings">
        <source>interpolated strings</source>
        <target state="translated">보간된 문자열</target>
        <note />
      </trans-unit>
      <trans-unit id="IDS_AwaitInCatchAndFinally">
        <source>await in catch blocks and finally blocks</source>
        <target state="translated">catch 블록 및 finally 블록의 await</target>
        <note />
      </trans-unit>
      <trans-unit id="IDS_FeatureBinaryLiteral">
        <source>binary literals</source>
        <target state="translated">이진 리터럴</target>
        <note />
      </trans-unit>
      <trans-unit id="IDS_FeatureDigitSeparator">
        <source>digit separators</source>
        <target state="translated">숫자 구분 기호</target>
        <note />
      </trans-unit>
      <trans-unit id="IDS_FeatureLocalFunctions">
        <source>local functions</source>
        <target state="translated">로컬 함수</target>
        <note />
      </trans-unit>
      <trans-unit id="ERR_UnescapedCurly">
        <source>A '{0}' character must be escaped (by doubling) in an interpolated string.</source>
        <target state="translated">{0}' 문자는 보간된 문자열에서 이중으로 사용하여 이스케이프해야 합니다.</target>
        <note />
      </trans-unit>
      <trans-unit id="ERR_EscapedCurly">
        <source>A '{0}' character may only be escaped by doubling '{0}{0}' in an interpolated string.</source>
        <target state="translated">{0}' 문자는 보간된 문자열에서 '{0}{0}'처럼 이중으로 사용하는 방법으로만 이스케이프할 수 있습니다.</target>
        <note />
      </trans-unit>
      <trans-unit id="ERR_TrailingWhitespaceInFormatSpecifier">
        <source>A format specifier may not contain trailing whitespace.</source>
        <target state="translated">형식 지정자는 후행 공백을 포함할 수 없습니다.</target>
        <note />
      </trans-unit>
      <trans-unit id="ERR_EmptyFormatSpecifier">
        <source>Empty format specifier.</source>
        <target state="translated">형식 지정자가 비어 있습니다.</target>
        <note />
      </trans-unit>
      <trans-unit id="ERR_ErrorInReferencedAssembly">
        <source>There is an error in a referenced assembly '{0}'.</source>
        <target state="translated">참조되는 어셈블리 '{0}'에 오류가 있습니다.</target>
        <note />
      </trans-unit>
      <trans-unit id="ERR_ExpressionOrDeclarationExpected">
        <source>Expression or declaration statement expected.</source>
        <target state="translated">식 또는 선언문이 필요합니다.</target>
        <note />
      </trans-unit>
      <trans-unit id="ERR_NameofExtensionMethod">
        <source>Extension method groups are not allowed as an argument to 'nameof'.</source>
        <target state="translated">확장 메서드 그룹은 'nameof'에 대한 인수로 사용할 수 없습니다.</target>
        <note />
      </trans-unit>
      <trans-unit id="WRN_AlignmentMagnitude">
        <source>Alignment value {0} has a magnitude greater than {1} and may result in a large formatted string.</source>
        <target state="translated">맞춤 값 {0}은(는) {1}보다 커서 큰 형식 문자열로 표시될 수 있습니다.</target>
        <note />
      </trans-unit>
      <trans-unit id="HDN_UnusedExternAlias_Title">
        <source>Unused extern alias</source>
        <target state="translated">사용하지 않는 extern 별칭</target>
        <note />
      </trans-unit>
      <trans-unit id="HDN_UnusedUsingDirective_Title">
        <source>Unnecessary using directive</source>
        <target state="translated">불필요한 using 지시문</target>
        <note />
      </trans-unit>
      <trans-unit id="INF_UnableToLoadSomeTypesInAnalyzer_Title">
        <source>Skip loading types in analyzer assembly that fail due to a ReflectionTypeLoadException</source>
        <target state="translated">ReflectionTypeLoadException으로 인해 실패한 분석기 어셈블리에서 형식 로드를 건너뜀</target>
        <note />
      </trans-unit>
      <trans-unit id="WRN_AlignmentMagnitude_Title">
        <source>Alignment value has a magnitude that may result in a large formatted string</source>
        <target state="translated">맞춤 값에 큰 형식 문자열로 표시되는 크기가 있음</target>
        <note />
      </trans-unit>
      <trans-unit id="ERR_ConstantStringTooLong">
        <source>Length of String constant exceeds current memory limit.  Try splitting the string into multiple constants.</source>
        <target state="translated">문자열 상수의 길이가 현재 메모리 제한을 초과합니다. 문자열을 여러 상수로 분할해 보세요.</target>
        <note />
      </trans-unit>
      <trans-unit id="ERR_TupleTooFewElements">
        <source>Tuple must contain at least two elements.</source>
        <target state="translated">튜플에는 요소가 두 개 이상 있어야 합니다.</target>
        <note />
      </trans-unit>
      <trans-unit id="ERR_DebugEntryPointNotSourceMethodDefinition">
        <source>Debug entry point must be a definition of a method declared in the current compilation.</source>
        <target state="translated">디버그 진입점은 현재 컴파일에서 선언된 메서드의 정의여야 합니다.</target>
        <note />
      </trans-unit>
      <trans-unit id="ERR_LoadDirectiveOnlyAllowedInScripts">
        <source>#load is only allowed in scripts</source>
        <target state="translated">#load만 스크립트에서 허용됩니다.</target>
        <note />
      </trans-unit>
      <trans-unit id="ERR_PPLoadFollowsToken">
        <source>Cannot use #load after first token in file</source>
        <target state="translated">파일에서 첫 토큰 뒤에 #load를 사용할 수 없습니다.</target>
        <note />
      </trans-unit>
      <trans-unit id="CouldNotFindFile">
        <source>Could not find file.</source>
        <target state="translated">파일을 찾을 수 없습니다.</target>
        <note>File path referenced in source (#load) could not be resolved.</note>
      </trans-unit>
      <trans-unit id="SyntaxTreeFromLoadNoRemoveReplace">
        <source>SyntaxTree '{0}' resulted from a #load directive and cannot be removed or replaced directly.</source>
        <target state="translated">SyntaxTree '{0}'은(는) #load 지시문에서 생성되었으며 직접 제거하거나 바꿀 수 없습니다.</target>
        <note />
      </trans-unit>
      <trans-unit id="ERR_SourceFileReferencesNotSupported">
        <source>Source file references are not supported.</source>
        <target state="translated">소스 파일 참조는 지원되지 않습니다.</target>
        <note />
      </trans-unit>
      <trans-unit id="ERR_InvalidPathMap">
        <source>The pathmap option was incorrectly formatted.</source>
        <target state="translated">pathmap 옵션의 형식이 잘못되었습니다.</target>
        <note />
      </trans-unit>
      <trans-unit id="ERR_InvalidReal">
        <source>Invalid real literal.</source>
        <target state="translated">실수 리터럴이 잘못되었습니다.</target>
        <note />
      </trans-unit>
      <trans-unit id="ERR_AutoPropertyCannotBeRefReturning">
        <source>Auto-implemented properties cannot return by reference</source>
        <target state="translated">자동 구현 속성은 참조로 반환할 수 없습니다.</target>
        <note />
      </trans-unit>
      <trans-unit id="ERR_RefPropertyMustHaveGetAccessor">
        <source>Properties which return by reference must have a get accessor</source>
        <target state="translated">참조로 반환하는 속성에 get 접근자를 사용할 수 없습니다.</target>
        <note />
      </trans-unit>
      <trans-unit id="ERR_RefPropertyCannotHaveSetAccessor">
        <source>Properties which return by reference cannot have set accessors</source>
        <target state="translated">참조로 반환하는 속성에 set 접근자를 사용할 수 없습니다.</target>
        <note />
      </trans-unit>
      <trans-unit id="ERR_CantChangeRefReturnOnOverride">
        <source>'{0}' must match by reference return of overridden member '{1}'</source>
        <target state="translated">'{0}'은(는) 재정의된 멤버 '{1}'의 참조에 의한 반환과 일치해야 합니다.</target>
        <note />
      </trans-unit>
      <trans-unit id="ERR_MustNotHaveRefReturn">
        <source>By-reference returns may only be used in methods that return by reference</source>
        <target state="translated">참조 방식 반환은 참조로 반환하는 메서드에서만 사용할 수 있습니다.</target>
        <note />
      </trans-unit>
      <trans-unit id="ERR_MustHaveRefReturn">
        <source>By-value returns may only be used in methods that return by value</source>
        <target state="translated">By-value 반환은 값으로 반환하는 메서드에서만 사용할 수 있습니다.</target>
        <note />
      </trans-unit>
      <trans-unit id="ERR_RefReturnMustHaveIdentityConversion">
        <source>The return expression must be of type '{0}' because this method returns by reference</source>
        <target state="translated">이 메서드는 참조로 반환하므로 반환 식은 '{0}' 형식이어야 합니다.</target>
        <note />
      </trans-unit>
      <trans-unit id="ERR_CloseUnimplementedInterfaceMemberWrongRefReturn">
        <source>'{0}' does not implement interface member '{1}'. '{2}' cannot implement '{1}' because it does not have matching return by reference.</source>
        <target state="translated">'{0}'은(는) 인터페이스 멤버 '{1}'을(를) 구현하지 않습니다. '{2}'은(는) 참조에 의한 일치되는 반환 값이 없으므로 '{1}'을(를) 구현할 수 없습니다.</target>
        <note />
      </trans-unit>
      <trans-unit id="ERR_BadIteratorReturnRef">
        <source>The body of '{0}' cannot be an iterator block because '{0}' returns by reference</source>
        <target state="translated">{0}'이(가) 참조로 반환되므로 '{0}'의 본문은 반복기 블록이 될 수 없습니다.</target>
        <note />
      </trans-unit>
      <trans-unit id="ERR_BadRefReturnExpressionTree">
        <source>Lambda expressions that return by reference cannot be converted to expression trees</source>
        <target state="translated">참조로 반환하는 람다 식을 식 트리로 변환할 수 없습니다.</target>
        <note />
      </trans-unit>
      <trans-unit id="ERR_RefReturningCallInExpressionTree">
        <source>An expression tree lambda may not contain a call to a method, property, or indexer that returns by reference</source>
        <target state="translated">람다 식 트리에는 참조로 반환하는 메서드, 속성 또는 인덱서에 대한 호출을 사용할 수 없습니다.</target>
        <note />
      </trans-unit>
      <trans-unit id="ERR_RefReturnLvalueExpected">
        <source>An expression cannot be used in this context because it may not be passed or returned by reference</source>
        <target state="translated">식은 참조에 의해 전달되거나 반환될 수 없으므로 이 컨텍스트에서 사용할 수 없습니다.</target>
        <note />
      </trans-unit>
      <trans-unit id="ERR_RefReturnNonreturnableLocal">
        <source>Cannot return '{0}' by reference because it was initialized to a value that cannot be returned by reference</source>
        <target state="translated">{0}'은(는) 참조로 반환될 수 없는 값으로 초기화되었으므로 참조로 반환할 수 없습니다.</target>
        <note />
      </trans-unit>
      <trans-unit id="ERR_RefReturnNonreturnableLocal2">
        <source>Cannot return by reference a member of '{0}' because it was initialized to a value that cannot be returned by reference</source>
        <target state="translated">{0}'의 멤버는 참조로 반환될 수 없는 값으로 초기화되었으므로 참조로 반환할 수 없습니다.</target>
        <note />
      </trans-unit>
      <trans-unit id="ERR_RefReturnReadonlyLocal">
        <source>Cannot return '{0}' by reference because it is read-only</source>
        <target state="translated">{0}'은(는) 읽기 전용이므로 참조로 반환할 수 없습니다.</target>
        <note />
      </trans-unit>
      <trans-unit id="ERR_RefReturnRangeVariable">
        <source>Cannot return the range variable '{0}' by reference</source>
        <target state="translated">범위 변수 '{0}'을(를) 참조로 반환할 수 없습니다.</target>
        <note />
      </trans-unit>
      <trans-unit id="ERR_RefReturnReadonlyLocalCause">
        <source>Cannot return '{0}' by reference because it is a '{1}'</source>
        <target state="translated">{0}'은(는) '{1}'이므로 참조로 반환할 수 없습니다.</target>
        <note />
      </trans-unit>
      <trans-unit id="ERR_RefReturnReadonlyLocal2Cause">
        <source>Cannot return fields of '{0}' by reference because it is a '{1}'</source>
        <target state="translated">{0}'의 필드는 '{1}'이므로 참조로 반환할 수 없습니다.</target>
        <note />
      </trans-unit>
      <trans-unit id="ERR_RefReturnReadonly">
        <source>A readonly field cannot be returned by writable reference</source>
        <target state="translated">읽기 전용 필드는 쓰기 가능 참조로 반환될 수 없습니다.</target>
        <note />
      </trans-unit>
      <trans-unit id="ERR_RefReturnReadonlyStatic">
        <source>A static readonly field cannot be returned by writable reference</source>
        <target state="translated">정적 읽기 전용 필드는 쓰기 가능 참조로 반환될 수 없습니다.</target>
        <note />
      </trans-unit>
      <trans-unit id="ERR_RefReturnReadonly2">
        <source>Members of readonly field '{0}' cannot be returned by writable reference</source>
        <target state="translated">읽기 전용 필드 '{0}'의 멤버는 쓰기 가능 참조로 반환될 수 없습니다.</target>
        <note />
      </trans-unit>
      <trans-unit id="ERR_RefReturnReadonlyStatic2">
        <source>Fields of static readonly field '{0}' cannot be returned by writable reference</source>
        <target state="translated">정적 읽기 전용 필드 '{0}'의 필드는 쓰기 가능 참조로 반환될 수 없습니다.</target>
        <note />
      </trans-unit>
      <trans-unit id="ERR_RefReturnParameter">
        <source>Cannot return a parameter by reference '{0}' because it is not a ref or out parameter</source>
        <target state="translated">{0}' 매개 변수는 ref 또는 out 매개 변수가 아니므로 참조로 반환할 수 없습니다.</target>
        <note />
      </trans-unit>
      <trans-unit id="ERR_RefReturnParameter2">
        <source>Cannot return by reference a member of parameter '{0}' because it is not a ref or out parameter</source>
        <target state="translated">{0}' 매개 변수의 멤버는 ref 또는 out 매개 변수가 아니므로 참조로 반환할 수 없습니다.</target>
        <note />
      </trans-unit>
      <trans-unit id="ERR_RefReturnLocal">
        <source>Cannot return local '{0}' by reference because it is not a ref local</source>
        <target state="translated">{0}' 로컬은 참조 로컬이 아니므로 참조로 반환할 수 없습니다.</target>
        <note />
      </trans-unit>
      <trans-unit id="ERR_RefReturnLocal2">
        <source>Cannot return a member of local '{0}' by reference because it is not a ref local</source>
        <target state="translated">{0}' 로컬의 멤버는 참조 로컬이 아니므로 참조로 반환할 수 없습니다.</target>
        <note />
      </trans-unit>
      <trans-unit id="ERR_RefReturnStructThis">
        <source>Struct members cannot return 'this' or other instance members by reference</source>
        <target state="translated">구조체 멤버는 'this' 또는 다른 인스턴스 멤버를 참조로 반환할 수 없습니다.</target>
        <note />
      </trans-unit>
      <trans-unit id="ERR_EscapeOther">
        <source>Expression cannot be used in this context because it may indirectly expose variables outside of their declaration scope</source>
        <target state="translated">식은 선언 범위 외부의 변수를 간접적으로 노출할 수 있으므로 이 컨텍스트에서 사용할 수 없습니다.</target>
        <note />
      </trans-unit>
      <trans-unit id="ERR_EscapeLocal">
        <source>Cannot use local '{0}' in this context because it may expose referenced variables outside of their declaration scope</source>
        <target state="translated">로컬 '{0}'은(는) 선언 범위 외부의 참조 변수를 노출할 수 있으므로 이 컨텍스트에서 사용할 수 없습니다.</target>
        <note />
      </trans-unit>
      <trans-unit id="ERR_EscapeCall">
        <source>Cannot use a result of '{0}' in this context because it may expose variables referenced by parameter '{1}' outside of their declaration scope</source>
        <target state="translated">{0}'의 결과는 선언 범위 외부의 '{1}' 매개 변수에서 참조하는 변수를 노출할 수 있으므로 이 컨텍스트에서 사용할 수 없습니다.</target>
        <note />
      </trans-unit>
      <trans-unit id="ERR_EscapeCall2">
        <source>Cannot use a member of result of '{0}' in this context because it may expose variables referenced by parameter '{1}' outside of their declaration scope</source>
        <target state="translated">{0}' 결과의 멤버는 선언 범위 외부의 '{1}' 매개 변수에서 참조하는 변수를 노출할 수 있으므로 이 컨텍스트에서 사용할 수 없습니다.</target>
        <note />
      </trans-unit>
      <trans-unit id="ERR_CallArgMixing">
        <source>This combination of arguments to '{0}' is disallowed because it may expose variables referenced by parameter '{1}' outside of their declaration scope</source>
        <target state="translated">{0}'에 대한 이 인수 조합은 선언 범위 외부의 '{1}' 매개 변수에서 참조하는 변수를 노출할 수 있으므로 사용할 수 없습니다.</target>
        <note />
      </trans-unit>
      <trans-unit id="ERR_MismatchedRefEscapeInTernary">
        <source>Branches of a ref ternary operator cannot refer to variables with incompatible declaration scopes</source>
        <target state="translated">참조 3항 연산자의 분기는 호환되지 않는 선언 범위의 변수를 참조할 수 없습니다.</target>
        <note />
      </trans-unit>
      <trans-unit id="ERR_EscapeStackAlloc">
        <source>A result of a stackalloc expression of type '{0}' cannot be used in this context because it may be exposed outside of the containing method</source>
        <target state="translated">{0}' 형식 stackalloc 식의 결과는 포함하는 메서드 외부에 노출되는 있으므로 이 컨텍스트에서 사용할 수 없습니다.</target>
        <note />
      </trans-unit>
      <trans-unit id="ERR_InitializeByValueVariableWithReference">
        <source>Cannot initialize a by-value variable with a reference</source>
        <target state="translated">참조를 사용하여 값 형식 변수를 초기화할 수 없습니다.</target>
        <note />
      </trans-unit>
      <trans-unit id="ERR_InitializeByReferenceVariableWithValue">
        <source>Cannot initialize a by-reference variable with a value</source>
        <target state="translated">값을 사용하여 참조 형식 변수를 초기화할 수 없습니다.</target>
        <note />
      </trans-unit>
      <trans-unit id="ERR_RefAssignmentMustHaveIdentityConversion">
        <source>The expression must be of type '{0}' because it is being assigned by reference</source>
        <target state="translated">이 식은 참조로 할당 중이므로 '{0}' 형식이어야 합니다.</target>
        <note />
      </trans-unit>
      <trans-unit id="ERR_ByReferenceVariableMustBeInitialized">
        <source>A declaration of a by-reference variable must have an initializer</source>
        <target state="translated">by-reference 변수의 선언에 이니셜라이저가 있어야 합니다.</target>
        <note />
      </trans-unit>
      <trans-unit id="ERR_AnonDelegateCantUseLocal">
        <source>Cannot use ref local '{0}' inside an anonymous method, lambda expression, or query expression</source>
        <target state="translated">무명 메서드, 람다 식 또는 쿼리 식에는 참조 로컬 '{0}'을(를) 사용할 수 없습니다.</target>
        <note />
      </trans-unit>
      <trans-unit id="ERR_BadIteratorLocalType">
        <source>Iterators cannot have by reference locals</source>
        <target state="translated">반복기에 by-reference 지역을 사용할 수 없습니다.</target>
        <note />
      </trans-unit>
      <trans-unit id="ERR_BadAsyncLocalType">
        <source>Async methods cannot have by reference locals</source>
        <target state="translated">비동기 메서드에 by-reference 지역을 사용할 수 없습니다.</target>
        <note />
      </trans-unit>
      <trans-unit id="ERR_RefReturningCallAndAwait">
        <source>'await' cannot be used in an expression containing a call to '{0}' because it returns by reference</source>
        <target state="translated">'await'는 참조로 반환되므로 '{0}'에 대한 호출이 포함된 식에 사용할 수 없습니다.</target>
        <note />
      </trans-unit>
      <trans-unit id="ERR_RefConditionalAndAwait">
        <source>'await' cannot be used in an expression containing a ref conditional operator</source>
        <target state="translated">'ref 조건 연산자를 포함하는 식에는 'await'를 사용할 수 없습니다.</target>
        <note />
      </trans-unit>
      <trans-unit id="ERR_RefConditionalNeedsTwoRefs">
        <source>Both conditional operator values must be ref values or neither may be a ref value</source>
        <target state="translated">조건 연산자 값은 모두 ref 값이거나 모두 ref 값이 아니어야 합니다.</target>
        <note />
      </trans-unit>
      <trans-unit id="ERR_RefConditionalDifferentTypes">
        <source>The expression must be of type '{0}' to match the alternative ref value</source>
        <target state="translated">대체 ref 값과 일치하려면 식이 '{0}' 형식이어야 합니다.</target>
        <note />
      </trans-unit>
      <trans-unit id="ERR_ExpressionTreeContainsLocalFunction">
        <source>An expression tree may not contain a reference to a local function</source>
        <target state="translated">식 트리에는 로컬 함수에 대한 참조를 포함할 수 없습니다.</target>
        <note />
      </trans-unit>
      <trans-unit id="ERR_DynamicLocalFunctionParamsParameter">
        <source>Cannot pass argument with dynamic type to params parameter '{0}' of local function '{1}'.</source>
        <target state="translated">동적 형식의 인수를 로컬 함수 '{1}'의 params 매개 변수 '{0}'에 전달할 수 없습니다.</target>
        <note />
      </trans-unit>
      <trans-unit id="SyntaxTreeIsNotASubmission">
        <source>Syntax tree should be created from a submission.</source>
        <target state="translated">구문 트리가 전송에서 만들어져야 합니다.</target>
        <note />
      </trans-unit>
      <trans-unit id="ERR_TooManyUserStrings">
        <source>Combined length of user strings used by the program exceeds allowed limit. Try to decrease use of string literals.</source>
        <target state="translated">프로그램에서 사용하는 사용자 문자열의 결합된 길이가 허용 한도를 초과합니다. 문자열 리터럴의 사용을 줄여 보세요.</target>
        <note />
      </trans-unit>
      <trans-unit id="ERR_PatternNullableType">
        <source>It is not legal to use nullable type '{0}' in a pattern; use the underlying type '{1}' instead.</source>
        <target state="translated">패턴에 nullable 형식 '{0}'을(를) 사용하는 것은 올바르지 않습니다. 대신 기본 형식 '{1}'을(를) 사용하세요.</target>
        <note />
      </trans-unit>
      <trans-unit id="ERR_PeWritingFailure">
        <source>An error occurred while writing the output file: {0}.</source>
        <target state="translated">출력 파일을 쓰는 동안 오류가 발생함: {0}.</target>
        <note />
      </trans-unit>
      <trans-unit id="ERR_TupleDuplicateElementName">
        <source>Tuple element names must be unique.</source>
        <target state="translated">튜플 요소 이름은 고유해야 합니다.</target>
        <note />
      </trans-unit>
      <trans-unit id="ERR_TupleReservedElementName">
        <source>Tuple element name '{0}' is only allowed at position {1}.</source>
        <target state="translated">튜플 요소 이름 '{0}'은(는) {1} 위치에서만 허용됩니다.</target>
        <note />
      </trans-unit>
      <trans-unit id="ERR_TupleReservedElementNameAnyPosition">
        <source>Tuple element name '{0}' is disallowed at any position.</source>
        <target state="translated">튜플 요소 이름 '{0}'은(는) 어떤 위치에서도 허용되지 않습니다.</target>
        <note />
      </trans-unit>
      <trans-unit id="ERR_PredefinedTypeMemberNotFoundInAssembly">
        <source>Member '{0}' was not found on type '{1}' from assembly '{2}'.</source>
        <target state="translated">어셈블리 '{2}'에서 형식 '{1}'의 멤버 '{0}'이(가) 발견되지 않았습니다.</target>
        <note />
      </trans-unit>
      <trans-unit id="IDS_FeatureTuples">
        <source>tuples</source>
        <target state="translated">튜플</target>
        <note />
      </trans-unit>
      <trans-unit id="ERR_MissingDeconstruct">
        <source>No suitable Deconstruct instance or extension method was found for type '{0}', with {1} out parameters and a void return type.</source>
        <target state="translated">{1} out 매개 변수 및 void 반환 형식을 사용하는 '{0}' 형식에 대한 적절한 분해 인스턴스 또는 확장 메서드를 찾을 수 없습니다.</target>
        <note />
      </trans-unit>
      <trans-unit id="ERR_DeconstructRequiresExpression">
        <source>Deconstruct assignment requires an expression with a type on the right-hand-side.</source>
        <target state="translated">할당을 분해하려면 오른쪽에 형식이 있는 식이 필요합니다.</target>
        <note />
      </trans-unit>
      <trans-unit id="ERR_SwitchExpressionValueExpected">
        <source>The switch expression must be a value; found '{0}'.</source>
        <target state="translated">switch 식은 값이어야 하는데 '{0}'을(를) 찾았습니다.</target>
        <note />
      </trans-unit>
      <trans-unit id="ERR_PatternWrongType">
        <source>An expression of type '{0}' cannot be handled by a pattern of type '{1}'.</source>
        <target state="translated">{0}' 형식의 식을 '{1}' 형식의 패턴으로 처리할 수 없습니다.</target>
        <note />
      </trans-unit>
      <trans-unit id="WRN_AttributeIgnoredWhenPublicSigning">
        <source>Attribute '{0}' is ignored when public signing is specified.</source>
        <target state="translated">공개 서명이 지정된 경우 '{0}' 특성이 무시됩니다.</target>
        <note />
      </trans-unit>
      <trans-unit id="WRN_AttributeIgnoredWhenPublicSigning_Title">
        <source>Attribute is ignored when public signing is specified.</source>
        <target state="translated">공개 서명이 지정된 경우 특성이 무시됩니다.</target>
        <note />
      </trans-unit>
      <trans-unit id="ERR_OptionMustBeAbsolutePath">
        <source>Option '{0}' must be an absolute path.</source>
        <target state="translated">옵션 '{0}'은(는) 절대 경로여야 합니다.</target>
        <note />
      </trans-unit>
      <trans-unit id="ERR_ConversionNotTupleCompatible">
        <source>Tuple with {0} elements cannot be converted to type '{1}'.</source>
        <target state="translated">{0}개 요소가 있는 튜플을 '{1}' 형식으로 변환할 수 없습니다.</target>
        <note />
      </trans-unit>
      <trans-unit id="IDS_FeatureOutVar">
        <source>out variable declaration</source>
        <target state="translated">출력 변수 선언</target>
        <note />
      </trans-unit>
      <trans-unit id="ERR_ImplicitlyTypedOutVariableUsedInTheSameArgumentList">
        <source>Reference to an implicitly-typed out variable '{0}' is not permitted in the same argument list.</source>
        <target state="translated">동일한 인수 목록에서 암시적으로 형식화된 출력 변수 '{0}'에 대한 참조는 허용되지 않습니다.</target>
        <note />
      </trans-unit>
      <trans-unit id="ERR_TypeInferenceFailedForImplicitlyTypedOutVariable">
        <source>Cannot infer the type of implicitly-typed out variable '{0}'.</source>
        <target state="translated">암시적으로 형식화된 출력 변수 '{0}'의 형식을 유추할 수 없습니다.</target>
        <note />
      </trans-unit>
      <trans-unit id="ERR_TypeInferenceFailedForImplicitlyTypedDeconstructionVariable">
        <source>Cannot infer the type of implicitly-typed deconstruction variable '{0}'.</source>
        <target state="translated">암시적으로 형식화된 분해 변수 '{0}'의 형식을 유추할 수 없습니다.</target>
        <note />
      </trans-unit>
      <trans-unit id="ERR_DiscardTypeInferenceFailed">
        <source>Cannot infer the type of implicitly-typed discard.</source>
        <target state="translated">암시적으로 형식화된 삭제 형식을 유추할 수 없습니다.</target>
        <note />
      </trans-unit>
      <trans-unit id="ERR_DeconstructWrongCardinality">
        <source>Cannot deconstruct a tuple of '{0}' elements into '{1}' variables.</source>
        <target state="translated">{0}' 요소의 튜플을 '{1}' 변수로 분해할 수 없습니다.</target>
        <note />
      </trans-unit>
      <trans-unit id="ERR_CannotDeconstructDynamic">
        <source>Cannot deconstruct dynamic objects.</source>
        <target state="translated">동적 개체를 분해할 수 없습니다.</target>
        <note />
      </trans-unit>
      <trans-unit id="ERR_DeconstructTooFewElements">
        <source>Deconstruction must contain at least two variables.</source>
        <target state="translated">분해에는 변수가 두 개 이상 있어야 합니다.</target>
        <note />
      </trans-unit>
      <trans-unit id="WRN_TupleLiteralNameMismatch">
        <source>The tuple element name '{0}' is ignored because a different name or no name is specified by the target type '{1}'.</source>
        <target state="translated">튜플 요소 이름 '{0}'은(는) 대상 형식 '{1}'에서 다른 이름이 지정되었거나 이름이 지정되지 않았기 때문에 무시됩니다.</target>
        <note />
      </trans-unit>
      <trans-unit id="WRN_TupleLiteralNameMismatch_Title">
        <source>The tuple element name is ignored because a different name or no name is specified by the assignment target.</source>
        <target state="translated">튜플 요소 이름은 할당 대상에서 다른 이름이 지정되었거나 이름이 지정되지 않았기 때문에 무시됩니다.</target>
        <note />
      </trans-unit>
      <trans-unit id="ERR_PredefinedValueTupleTypeMustBeStruct">
        <source>Predefined type '{0}' must be a struct.</source>
        <target state="translated">미리 정의된 형식 '{0}'은(는) 구조체여야 합니다.</target>
        <note />
      </trans-unit>
      <trans-unit id="ERR_NewWithTupleTypeSyntax">
        <source>'new' cannot be used with tuple type. Use a tuple literal expression instead.</source>
        <target state="translated">'new'는 튜플 형식과 함께 사용할 수 없습니다. 대신 튜플 리터럴 식을 사용하세요.</target>
        <note />
      </trans-unit>
      <trans-unit id="ERR_DeconstructionVarFormDisallowsSpecificType">
        <source>Deconstruction 'var (...)' form disallows a specific type for 'var'.</source>
        <target state="translated">분해 'var (...)' 양식에서는 'var'에 특정 형식을 사용할 수 없습니다.</target>
        <note />
      </trans-unit>
      <trans-unit id="ERR_TupleElementNamesAttributeMissing">
        <source>Cannot define a class or member that utilizes tuples because the compiler required type '{0}' cannot be found. Are you missing a reference?</source>
        <target state="translated">컴파일러에서 요구하는 '{0}' 형식을 찾지 못했기 때문에 튜플을 사용하는 클래스 또는 멤버를 정의할 수 없습니다. 참조가 있는지 확인하세요.</target>
        <note />
      </trans-unit>
      <trans-unit id="ERR_ExplicitTupleElementNamesAttribute">
        <source>Cannot reference 'System.Runtime.CompilerServices.TupleElementNamesAttribute' explicitly. Use the tuple syntax to define tuple names.</source>
        <target state="translated">System.Runtime.CompilerServices.TupleElementNamesAttribute'를 명시적으로 참조할 수 없습니다. 튜플 구문을 사용하여 튜플 이름을 정의하세요.</target>
        <note />
      </trans-unit>
      <trans-unit id="ERR_ExpressionTreeContainsOutVariable">
        <source>An expression tree may not contain an out argument variable declaration.</source>
        <target state="translated">식 트리에는 out 인수 변수 선언을 사용할 수 없습니다.</target>
        <note />
      </trans-unit>
      <trans-unit id="ERR_ExpressionTreeContainsDiscard">
        <source>An expression tree may not contain a discard.</source>
        <target state="translated">식 트리에 취소를 사용할 수 없습니다.</target>
        <note />
      </trans-unit>
      <trans-unit id="ERR_ExpressionTreeContainsIsMatch">
        <source>An expression tree may not contain an 'is' pattern-matching operator.</source>
        <target state="translated">식 트리에는 'is' 패턴 일치 연산자를 사용할 수 없습니다.</target>
        <note />
      </trans-unit>
      <trans-unit id="ERR_ExpressionTreeContainsTupleLiteral">
        <source>An expression tree may not contain a tuple literal.</source>
        <target state="translated">식 트리에는 튜플 리터럴을 사용할 수 없습니다.</target>
        <note />
      </trans-unit>
      <trans-unit id="ERR_ExpressionTreeContainsTupleConversion">
        <source>An expression tree may not contain a tuple conversion.</source>
        <target state="translated">식 트리에는 튜플 변환을 사용할 수 없습니다.</target>
        <note />
      </trans-unit>
      <trans-unit id="ERR_SourceLinkRequiresPdb">
        <source>/sourcelink switch is only supported when emitting PDB.</source>
        <target state="translated">/sourcelink 스위치는 PDB를 내보낼 때만 지원됩니다.</target>
        <note />
      </trans-unit>
      <trans-unit id="ERR_CannotEmbedWithoutPdb">
        <source>/embed switch is only supported when emitting a PDB.</source>
        <target state="translated">/embed 스위치는 PDB를 내보낼 때만 지원됩니다.</target>
        <note />
      </trans-unit>
      <trans-unit id="ERR_InvalidInstrumentationKind">
        <source>Invalid instrumentation kind: {0}</source>
        <target state="translated">잘못된 계측 종류: {0}</target>
        <note />
      </trans-unit>
      <trans-unit id="ERR_VarInvocationLvalueReserved">
        <source>The syntax 'var (...)' as an lvalue is reserved.</source>
        <target state="translated">lvalue인 구문 'var (...)'가 예약되었습니다.</target>
        <note />
      </trans-unit>
      <trans-unit id="ERR_SemiOrLBraceOrArrowExpected">
        <source>{ or ; or =&gt; expected</source>
        <target state="translated">{ 또는 ; 또는 =&gt; 필요</target>
        <note />
      </trans-unit>
      <trans-unit id="ERR_ThrowMisplaced">
        <source>A throw expression is not allowed in this context.</source>
        <target state="translated">이 컨텍스트에서는 throw 식을 사용할 수 없습니다.</target>
        <note />
      </trans-unit>
      <trans-unit id="ERR_MixedDeconstructionUnsupported">
        <source>A deconstruction cannot mix declarations and expressions on the left-hand-side.</source>
        <target state="translated">분해는 왼쪽에 선언과 식을 혼합할 수 없습니다.</target>
        <note />
      </trans-unit>
      <trans-unit id="ERR_DeclarationExpressionNotPermitted">
        <source>A declaration is not allowed in this context.</source>
        <target state="translated">이 컨텍스트에서 선언을 사용할 수 없습니다.</target>
        <note />
      </trans-unit>
      <trans-unit id="ERR_MustDeclareForeachIteration">
        <source>A foreach loop must declare its iteration variables.</source>
        <target state="translated">foreach 루프는 반복 변수를 선언해야 합니다.</target>
        <note />
      </trans-unit>
      <trans-unit id="ERR_TupleElementNamesInDeconstruction">
        <source>Tuple element names are not permitted on the left of a deconstruction.</source>
        <target state="translated">분해의 왼쪽에 튜플 요소 이름을 사용할 수 없습니다.</target>
        <note />
      </trans-unit>
      <trans-unit id="ERR_PossibleBadNegCast">
        <source>To cast a negative value, you must enclose the value in parentheses.</source>
        <target state="translated">음의 값을 캐스팅하려면 값을 괄호로 묶어야 합니다.</target>
        <note />
      </trans-unit>
      <trans-unit id="ERR_ExpressionTreeContainsThrowExpression">
        <source>An expression tree may not contain a throw-expression.</source>
        <target state="translated">식 트리에는 throw 식이 포함될 수 없습니다.</target>
        <note />
      </trans-unit>
      <trans-unit id="ERR_BadAssemblyName">
        <source>Invalid assembly name: {0}</source>
        <target state="translated">잘못된 어셈블리 이름: {0}</target>
        <note />
      </trans-unit>
      <trans-unit id="ERR_BadAsyncMethodBuilderTaskProperty">
        <source>For type '{0}' to be used as an AsyncMethodBuilder for type '{1}', its Task property should return type '{1}' instead of type '{2}'.</source>
        <target state="translated">{1}' 형식에 대한 AsyncMethodBuilder로 사용할 '{0}' 형식의 작업 속성은 '{2}' 형식 대신 '{1}' 형식을 반환해야 합니다.</target>
        <note />
      </trans-unit>
      <trans-unit id="ERR_AttributesInLocalFuncDecl">
        <source>Attributes are not allowed on local function parameters or type parameters</source>
        <target state="translated">특성은 로컬 함수 매개 변수 또는 형식 매개 변수에서 사용할 수 없습니다.</target>
        <note />
      </trans-unit>
      <trans-unit id="ERR_TypeForwardedToMultipleAssemblies">
        <source>Module '{0}' in assembly '{1}' is forwarding the type '{2}' to multiple assemblies: '{3}' and '{4}'.</source>
        <target state="translated">{1}' 어셈블리의 '{0}' 모듈이 여러 어셈블리 '{3}' 및 '{4}'에 '{2}' 형식을 전달하고 있습니다.</target>
        <note />
      </trans-unit>
      <trans-unit id="ERR_PatternDynamicType">
        <source>It is not legal to use the type 'dynamic' in a pattern.</source>
        <target state="translated">패턴에 'dynamic' 형식을 사용할 수 없습니다.</target>
        <note />
      </trans-unit>
      <trans-unit id="ERR_BadDynamicMethodArgDefaultLiteral">
        <source>Cannot use a default literal as an argument to a dynamically dispatched operation.</source>
        <target state="translated">기본 리터럴을 동적으로 디스패치된 작업에 대한 인수로 사용할 수 없습니다.</target>
        <note />
      </trans-unit>
      <trans-unit id="ERR_BadDocumentationMode">
        <source>Provided documentation mode is unsupported or invalid: '{0}'.</source>
        <target state="translated">제공한 문서 모드가 지원되지 않거나 잘못되었습니다. '{0}'.</target>
        <note />
      </trans-unit>
      <trans-unit id="ERR_BadSourceCodeKind">
        <source>Provided source code kind is unsupported or invalid: '{0}'</source>
        <target state="translated">제공된 소스 코드 종류가 지원되지 않거나 잘못되었습니다. '{0}'</target>
        <note />
      </trans-unit>
      <trans-unit id="ERR_BadLanguageVersion">
        <source>Provided language version is unsupported or invalid: '{0}'.</source>
        <target state="translated">제공한 언어 버전이 지원되지 않거나 잘못되었습니다. '{0}'.</target>
        <note />
      </trans-unit>
      <trans-unit id="ERR_InvalidPreprocessingSymbol">
        <source>Invalid name for a preprocessing symbol; '{0}' is not a valid identifier</source>
        <target state="translated">전처리 기호의 이름이 잘못되었습니다. '{0}'은(는) 유효한 식별자가 아닙니다.</target>
        <note />
      </trans-unit>
      <trans-unit id="ERR_FeatureNotAvailableInVersion7_1">
        <source>Feature '{0}' is not available in C# 7.1. Please use language version {1} or greater.</source>
        <target state="translated">{0}' 기능은 C# 7.1에서 사용할 수 없습니다. {1} 이상의 언어 버전을 사용하세요.</target>
        <note />
      </trans-unit>
      <trans-unit id="ERR_FeatureNotAvailableInVersion7_2">
        <source>Feature '{0}' is not available in C# 7.2. Please use language version {1} or greater.</source>
        <target state="translated">{0}' 기능은 C# 7.2에서 사용할 수 없습니다. {1} 이상의 언어 버전을 사용하세요.</target>
        <note />
      </trans-unit>
      <trans-unit id="ERR_LanguageVersionCannotHaveLeadingZeroes">
        <source>Specified language version '{0}' cannot have leading zeroes</source>
        <target state="translated">지정된 언어 버전 '{0}'에는 앞에 오는 0을 사용할 수 없습니다.</target>
        <note />
      </trans-unit>
      <trans-unit id="ERR_VoidAssignment">
        <source>A value of type 'void' may not be assigned.</source>
        <target state="translated">void' 형식의 값을 할당할 수 없습니다.</target>
        <note />
      </trans-unit>
      <trans-unit id="WRN_Experimental">
        <source>'{0}' is for evaluation purposes only and is subject to change or removal in future updates.</source>
        <target state="translated">'{0}'은(는) 평가 목적으로 제공되며, 이후 업데이트에서 변경되거나 제거될 수 있습니다.</target>
        <note />
      </trans-unit>
      <trans-unit id="WRN_Experimental_Title">
        <source>Type is for evaluation purposes only and is subject to change or removal in future updates.</source>
        <target state="translated">형식은 평가 목적으로 제공되며, 이후 업데이트에서 변경되거나 제거될 수 있습니다.</target>
        <note />
      </trans-unit>
      <trans-unit id="ERR_CompilerAndLanguageVersion">
        <source>Compiler version: '{0}'. Language version: {1}.</source>
        <target state="translated">컴파일러 버전: '{0}'. 언어 버전: {1}.</target>
        <note />
      </trans-unit>
      <trans-unit id="IDS_FeatureAsyncMain">
        <source>async main</source>
        <target state="translated">비동기 기본</target>
        <note />
      </trans-unit>
      <trans-unit id="ERR_TupleInferredNamesNotAvailable">
        <source>Tuple element name '{0}' is inferred. Please use language version {1} or greater to access an element by its inferred name.</source>
        <target state="translated">튜플 요소 이름 '{0}'이(가) 유추됩니다. 언어 버전 {1} 이상을 사용하여 유추된 이름으로 요소에 액세스하세요.</target>
        <note />
      </trans-unit>
      <trans-unit id="ERR_VoidInTuple">
        <source>A tuple may not contain a value of type 'void'.</source>
        <target state="translated">튜플에 'void' 형식의 값을 포함할 수 없습니다.</target>
        <note />
      </trans-unit>
      <trans-unit id="ERR_NonTaskMainCantBeAsync">
        <source>A void or int returning entry point cannot be async</source>
        <target state="translated">진입점을 반환하는 void 또는 int는 비동기일 수 없습니다.</target>
        <note />
      </trans-unit>
      <trans-unit id="ERR_PatternWrongGenericTypeInVersion">
        <source>An expression of type '{0}' cannot be handled by a pattern of type '{1}' in C# {2}. Please use language version {3} or greater.</source>
        <target state="translated">C# {2}에서는 '{0}' 형식의 식을 '{1}' 형식의 패턴으로 처리할 수 없습니다. 언어 버전 {3} 이상을 사용하세요.</target>
        <note />
      </trans-unit>
      <trans-unit id="WRN_UnreferencedLocalFunction">
        <source>The local function '{0}' is declared but never used</source>
        <target state="translated">로컬 함수 '{0}'이(가) 선언되었지만 사용되지 않았습니다.</target>
        <note />
      </trans-unit>
      <trans-unit id="WRN_UnreferencedLocalFunction_Title">
        <source>Local function is declared but never used</source>
        <target state="translated">로컬 함수가 선언되었지만 사용되지 않음</target>
        <note />
      </trans-unit>
      <trans-unit id="ERR_LocalFunctionMissingBody">
        <source>'{0}' is a local function and must therefore always have a body.</source>
        <target state="translated">'{0}'은(는) 로컬 함수이므로 항상 본문이 있어야 합니다.</target>
        <note />
      </trans-unit>
      <trans-unit id="ERR_InvalidDebugInfo">
        <source>Unable to read debug information of method '{0}' (token 0x{1:X8}) from assembly '{2}'</source>
        <target state="translated">{2}' 어셈블리에서 '{0}' 메서드(토큰 0x{1:X8})의 디버그 정보를 읽을 수 없습니다.</target>
        <note />
      </trans-unit>
      <trans-unit id="IConversionExpressionIsNotCSharpConversion">
        <source>{0} is not a valid C# conversion expression</source>
        <target state="translated">{0}은(는) 유효한 C# 변환 식이 아닙니다.</target>
        <note />
      </trans-unit>
      <trans-unit id="ERR_DynamicLocalFunctionTypeParameter">
        <source>Cannot pass argument with dynamic type to generic local function '{0}' with inferred type arguments.</source>
        <target state="translated">유추된 형식 인수가 있는 제네릭 로컬 함수 '{0}'에 동적 형식의 인수를 전달할 수 없습니다.</target>
        <note />
      </trans-unit>
      <trans-unit id="IDS_FeatureLeadingDigitSeparator">
        <source>leading digit separator</source>
        <target state="translated">선행 숫자 구분 기호</target>
        <note />
      </trans-unit>
      <trans-unit id="ERR_ExplicitReservedAttr">
        <source>Do not use '{0}'. This is reserved for compiler usage.</source>
        <target state="translated">{0}'을(를) 사용하지 마세요. 컴파일러 사용을 위해 예약되어 있습니다.</target>
        <note />
      </trans-unit>
      <trans-unit id="ERR_TypeReserved">
        <source>The type name '{0}' is reserved to be used by the compiler.</source>
        <target state="translated">형식 이름 '{0}'은(는) 컴파일러에서 사용하도록 예약되어 있습니다.</target>
        <note />
      </trans-unit>
      <trans-unit id="ERR_InExtensionMustBeValueType">
        <source>The first parameter of an 'in' extension method '{0}' must be a value type.</source>
        <target state="translated">in' 확장 메서드 '{0}'의 첫 번째 매개 변수는 값 형식이어야 합니다.</target>
        <note />
      </trans-unit>
      <trans-unit id="ERR_FieldsInRoStruct">
        <source>Instance fields of readonly structs must be readonly.</source>
        <target state="translated">읽기 전용 구조체의 인스턴스 필드는 읽기 전용이어야 합니다.</target>
        <note />
      </trans-unit>
      <trans-unit id="ERR_AutoPropsInRoStruct">
        <source>Auto-implemented instance properties in readonly structs must be readonly.</source>
        <target state="translated">읽기 전용 구조체에서 자동으로 구현된 인스턴스 속성은 읽기 전용이어야 합니다.</target>
        <note />
      </trans-unit>
      <trans-unit id="ERR_FieldlikeEventsInRoStruct">
        <source>Field-like events are not allowed in readonly structs.</source>
        <target state="translated">읽기 전용 구조체에는 필드와 유사한 이벤트를 사용할 수 없습니다.</target>
        <note />
      </trans-unit>
      <trans-unit id="IDS_FeatureRefExtensionMethods">
        <source>ref extension methods</source>
        <target state="translated">ref 확장 메서드</target>
        <note />
      </trans-unit>
      <trans-unit id="ERR_StackAllocConversionNotPossible">
        <source>Conversion of a stackalloc expression of type '{0}' to type '{1}' is not possible.</source>
        <target state="translated">{0}' 형식 stackalloc 식을 '{1}' 형식으로 변환할 수 없습니다.</target>
        <note />
      </trans-unit>
      <trans-unit id="ERR_RefExtensionMustBeValueTypeOrConstrainedToOne">
        <source>The first parameter of a 'ref' extension method '{0}' must be a value type or a generic type constrained to struct.</source>
        <target state="translated">ref' 확장 메서드 '{0}'의 첫 번째 매개 변수는 값 형식이거나 구조체의 제약을 받는 제네릭 형식이어야 합니다.</target>
        <note />
      </trans-unit>
      <trans-unit id="ERR_OutAttrOnInParam">
        <source>An in parameter cannot have the Out attribute.</source>
        <target state="translated">in 매개 변수에는 Out 특성을 사용할 수 없습니다.</target>
        <note />
      </trans-unit>
      <trans-unit id="ICompoundAssignmentOperationIsNotCSharpCompoundAssignment">
        <source>{0} is not a valid C# compound assignment operation</source>
        <target state="translated">{0}(은)는 유효한 C# 복합 할당 연산이 아닙니다.</target>
        <note />
      </trans-unit>
      <trans-unit id="WRN_FilterIsConstantFalse">
        <source>Filter expression is a constant 'false', consider removing the catch clause</source>
        <target state="translated">필터 식이 상수 'false'입니다. catch 절을 제거해 보세요.</target>
        <note />
      </trans-unit>
      <trans-unit id="WRN_FilterIsConstantFalse_Title">
        <source>Filter expression is a constant 'false'</source>
        <target state="translated">필터 식이 상수 'false'입니다.</target>
        <note />
      </trans-unit>
      <trans-unit id="WRN_FilterIsConstantFalseRedundantTryCatch">
        <source>Filter expression is a constant 'false', consider removing the try-catch block</source>
        <target state="translated">필터 식이 상수 'false'입니다. try-catch 블록을 제거해 보세요.</target>
        <note />
      </trans-unit>
      <trans-unit id="WRN_FilterIsConstantFalseRedundantTryCatch_Title">
        <source>Filter expression is a constant 'false'. </source>
        <target state="translated">필터 식이 상수 'false'입니다. </target>
        <note />
      </trans-unit>
      <trans-unit id="ERR_CantUseVoidInArglist">
        <source>__arglist cannot have an argument of void type</source>
        <target state="translated">__arglist에는 void 형식의 인수가 있을 수 없습니다.</target>
        <note />
      </trans-unit>
      <trans-unit id="ERR_ConditionalInInterpolation">
        <source>A conditional expression cannot be used directly in a string interpolation because the ':' ends the interpolation. Parenthesize the conditional expression.</source>
        <target state="translated">':'은 보간을 끝내므로 조건식을 문자열 보간에 직접 사용할 수 없습니다. 조건식을 괄호를 묶으세요.</target>
        <note />
      </trans-unit>
      <trans-unit id="ERR_DefaultInSwitch">
        <source>A default literal 'default' is not valid as a case constant. Use another literal (e.g. '0' or 'null') as appropriate. If you intended to write the default label, use 'default:' without 'case'.</source>
        <target state="translated">기본 리터럴 'default'가 case 상수로 유효하지 않습니다. 다른 리터럴(예: '0' 또는 'null')을 적절하게 사용하세요. 기본 레이블을 쓰려는 경우 'case' 없이 'default:'를 사용하세요.</target>
        <note />
      </trans-unit>
      <trans-unit id="ERR_InDynamicMethodArg">
        <source>Arguments with 'in' modifier cannot be used in dynamically dispatched expessions.</source>
        <target state="new">Arguments with 'in' modifier cannot be used in dynamically dispatched expessions.</target>
        <note />
      </trans-unit>
      <trans-unit id="ERR_DoNotUseFixedBufferAttrOnProperty">
        <source>Do not use 'System.Runtime.CompilerServices.FixedBuffer' attribute on a property</source>
        <target state="new">Do not use 'System.Runtime.CompilerServices.FixedBuffer' attribute on a property</target>
        <note />
      </trans-unit>
      <trans-unit id="ERR_FeatureNotAvailableInVersion7_3">
        <source>Feature '{0}' is not available in C# 7.3. Please use language version {1} or greater.</source>
        <target state="new">Feature '{0}' is not available in C# 7.3. Please use language version {1} or greater.</target>
        <note />
      </trans-unit>
      <trans-unit id="WRN_AttributesOnBackingFieldsNotAvailable">
        <source>Field-targeted attributes on auto-properties are not supported in language version {0}. Please use language version {1} or greater.</source>
        <target state="new">Field-targeted attributes on auto-properties are not supported in language version {0}. Please use language version {1} or greater.</target>
        <note />
      </trans-unit>
      <trans-unit id="WRN_AttributesOnBackingFieldsNotAvailable_Title">
        <source>Field-targeted attributes on auto-properties are not supported in this version of the language.</source>
        <target state="new">Field-targeted attributes on auto-properties are not supported in this version of the language.</target>
        <note />
      </trans-unit>
      <trans-unit id="IDS_FeatureRefConditional">
        <source>ref conditional expression</source>
        <target state="new">ref conditional expression</target>
        <note />
      </trans-unit>
      <trans-unit id="ERR_InterfaceImplementedImplicitlyByVariadic">
        <source>'{0}' cannot implement interface member '{1}' in type '{2}' because it has an __arglist parameter</source>
        <target state="translated">'{0}'은(는) __arglist 매개 변수가 있으므로 '{2}' 형식의 인터페이스 멤버 '{1}'을(를) 구현할 수 없습니다.</target>
        <note />
      </trans-unit>
      <trans-unit id="IDS_FeatureTupleEquality">
        <source>tuple equality</source>
        <target state="new">tuple equality</target>
        <note />
      </trans-unit>
      <trans-unit id="ERR_TupleSizesMismatchForBinOps">
        <source>Tuple types used as operands of an == or != operator must have matching cardinalities. But this operator has tuple types of cardinality {0} on the left and {1} on the right.</source>
        <target state="new">Tuple types used as operands of an == or != operator must have matching cardinalities. But this operator has tuple types of cardinality {0} on the left and {1} on the right.</target>
        <note />
      </trans-unit>
      <trans-unit id="ERR_InvalidHashAlgorithmName">
        <source>Invalid hash algorithm name: '{0}'</source>
        <target state="translated">잘못된 해시 알고리즘 이름: '{0}'</target>
        <note />
      </trans-unit>
      <trans-unit id="ERR_ExpressionTreeContainsTupleBinOp">
        <source>An expression tree may not contain a tuple == or != operator</source>
        <target state="new">An expression tree may not contain a tuple == or != operator</target>
        <note />
      </trans-unit>
      <trans-unit id="WRN_TupleBinopLiteralNameMismatch">
        <source>The tuple element name '{0}' is ignored because a different name or no name is specified on the other side of the tuple == or != operator.</source>
        <target state="new">The tuple element name '{0}' is ignored because a different name or no name is specified on the other side of the tuple == or != operator.</target>
        <note />
      </trans-unit>
      <trans-unit id="WRN_TupleBinopLiteralNameMismatch_Title">
        <source>The tuple element name is ignored because a different name or no name is specified on the other side of the tuple == or != operator.</source>
        <target state="new">The tuple element name is ignored because a different name or no name is specified on the other side of the tuple == or != operator.</target>
        <note />
      </trans-unit>
      <trans-unit id="ERR_UnmanagedBoundWithClass">
        <source>'{0}': cannot specify both a constraint class and the 'unmanaged' constraint</source>
        <target state="new">'{0}': cannot specify both a constraint class and the 'unmanaged' constraint</target>
        <note />
      </trans-unit>
      <trans-unit id="IDS_FeatureRefReassignment">
        <source>ref reassignment</source>
        <target state="new">ref reassignment</target>
        <note />
      </trans-unit>
      <trans-unit id="IDS_FeatureRefFor">
        <source>ref for-loop variables</source>
        <target state="new">ref for-loop variables</target>
        <note />
      </trans-unit>
      <trans-unit id="IDS_FeatureRefForEach">
        <source>ref foreach iteration variables</source>
        <target state="new">ref foreach iteration variables</target>
        <note />
      </trans-unit>
      <trans-unit id="ERR_RefLocalOrParamExpected">
        <source>The left-hand side of a ref assignment must be a ref local or parameter.</source>
        <target state="new">The left-hand side of a ref assignment must be a ref local or parameter.</target>
        <note />
      </trans-unit>
      <trans-unit id="ERR_RefAssignNarrower">
        <source>Cannot ref-assign '{1}' to '{0}' because '{1}' has a narrower escape scope than '{0}'.</source>
        <target state="new">Cannot ref-assign '{1}' to '{0}' because '{1}' has a narrower escape scope than '{0}'.</target>
        <note />
      </trans-unit>
      <trans-unit id="IDS_FeatureEnumGenericTypeConstraint">
        <source>enum generic type constraints</source>
        <target state="new">enum generic type constraints</target>
        <note />
      </trans-unit>
      <trans-unit id="IDS_FeatureDelegateGenericTypeConstraint">
        <source>delegate generic type constraints</source>
        <target state="new">delegate generic type constraints</target>
        <note />
      </trans-unit>
      <trans-unit id="IDS_FeatureUnmanagedGenericTypeConstraint">
        <source>unmanaged generic type constraints</source>
        <target state="new">unmanaged generic type constraints</target>
        <note />
      </trans-unit>
      <trans-unit id="ERR_NewBoundWithUnmanaged">
        <source>The 'new()' constraint cannot be used with the 'unmanaged' constraint</source>
        <target state="new">The 'new()' constraint cannot be used with the 'unmanaged' constraint</target>
        <note />
      </trans-unit>
      <trans-unit id="ERR_UnmanagedConstraintMustBeFirst">
        <source>The 'unmanaged' constraint must come before any other constraints</source>
        <target state="new">The 'unmanaged' constraint must come before any other constraints</target>
        <note />
      </trans-unit>
      <trans-unit id="ERR_UnmanagedConstraintNotSatisfied">
        <source>The type '{2}' must be a non-nullable value type, along with all fields at any level of nesting, in order to use it as parameter '{1}' in the generic type or method '{0}'</source>
        <target state="new">The type '{2}' must be a non-nullable value type, along with all fields at any level of nesting, in order to use it as parameter '{1}' in the generic type or method '{0}'</target>
        <note />
      </trans-unit>
      <trans-unit id="ERR_ConWithUnmanagedCon">
        <source>Type parameter '{1}' has the 'unmanaged' constraint so '{1}' cannot be used as a constraint for '{0}'</source>
        <target state="new">Type parameter '{1}' has the 'unmanaged' constraint so '{1}' cannot be used as a constraint for '{0}'</target>
        <note />
      </trans-unit>
      <trans-unit id="IDS_FeatureStackAllocInitializer">
        <source>stackalloc initializer</source>
        <target state="new">stackalloc initializer</target>
        <note />
      </trans-unit>
      <trans-unit id="ERR_InvalidStackAllocArray">
        <source>"Invalid rank specifier: expected ']'</source>
        <target state="new">"Invalid rank specifier: expected ']'</target>
        <note />
      </trans-unit>
      <trans-unit id="IDS_FeatureExpressionVariablesInQueriesAndInitializers">
        <source>declaration of expression variables in member initializers and queries</source>
        <target state="new">declaration of expression variables in member initializers and queries</target>
        <note />
      </trans-unit>
      <trans-unit id="ERR_ExprCannotBeFixed">
        <source>The given expression cannot be used in a fixed statement</source>
        <target state="new">The given expression cannot be used in a fixed statement</target>
        <note />
      </trans-unit>
      <trans-unit id="IDS_FeatureExtensibleFixedStatement">
        <source>extensible fixed statement</source>
        <target state="new">extensible fixed statement</target>
        <note />
      </trans-unit>
      <trans-unit id="IDS_FeatureIndexingMovableFixedBuffers">
        <source>indexing movable fixed buffers</source>
        <target state="new">indexing movable fixed buffers</target>
        <note />
      </trans-unit>
      <trans-unit id="ERR_InvalidObjectCreation">
        <source>Invalid object creation</source>
        <target state="new">Invalid object creation</target>
        <note />
      </trans-unit>
      <trans-unit id="ERR_FeatureIsExperimental">
        <source>Feature '{0}' is experimental and unsupported; use '/features:{1}' to enable.</source>
        <target state="new">Feature '{0}' is experimental and unsupported; use '/features:{1}' to enable.</target>
        <note />
      </trans-unit>
      <trans-unit id="ERR_BadPatternExpression">
        <source>Invalid operand for pattern match; value required, but found '{0}'.</source>
        <target state="new">Invalid operand for pattern match; value required, but found '{0}'.</target>
        <note />
      </trans-unit>
      <trans-unit id="ERR_SwitchCaseSubsumed">
        <source>The switch case has already been handled by a previous case.</source>
        <target state="new">The switch case has already been handled by a previous case.</target>
        <note />
      </trans-unit>
      <trans-unit id="ERR_SwitchArmSubsumed">
        <source>The pattern has already been handled by a previous arm of the switch expression.</source>
        <target state="new">The pattern has already been handled by a previous arm of the switch expression.</target>
        <note />
      </trans-unit>
      <trans-unit id="ERR_MissingPattern">
        <source>Pattern missing</source>
        <target state="new">Pattern missing</target>
        <note />
      </trans-unit>
      <trans-unit id="IDS_FeatureRecursivePatterns">
        <source>recursive patterns</source>
        <target state="new">recursive patterns</target>
        <note />
      </trans-unit>
      <trans-unit id="ERR_InferredRecursivePatternType">
        <source>The type 'var' is not permitted in recursive patterns. If you want the type inferred, just omit it.</source>
        <target state="new">The type 'var' is not permitted in recursive patterns. If you want the type inferred, just omit it.</target>
        <note />
      </trans-unit>
      <trans-unit id="ERR_WrongNumberOfSubpatterns">
        <source>Matching the tuple type '{0}' requires '{1}' subpatterns, but '{2}' subpatterns are present.</source>
        <target state="new">Matching the tuple type '{0}' requires '{1}' subpatterns, but '{2}' subpatterns are present.</target>
        <note />
      </trans-unit>
      <trans-unit id="ERR_PropertyPatternNameMissing">
        <source>A property subpattern requires a reference to the property or field to be matched, e.g. '{{ Name: {0}}}'</source>
        <target state="new">A property subpattern requires a reference to the property or field to be matched, e.g. '{{ Name: {0}}}'</target>
        <note />
      </trans-unit>
      <trans-unit id="ERR_DefaultPattern">
        <source>A default literal 'default' is not valid as a pattern. Use another literal (e.g. '0' or 'null') as appropriate. To match everything, use a discard pattern '_'.</source>
        <target state="new">A default literal 'default' is not valid as a pattern. Use another literal (e.g. '0' or 'null') as appropriate. To match everything, use a discard pattern '_'.</target>
        <note />
      </trans-unit>
      <trans-unit id="ERR_SwitchExpressionNoBestType">
        <source>No best type was found for the switch expression.</source>
        <target state="new">No best type was found for the switch expression.</target>
        <note />
      </trans-unit>
      <trans-unit id="ERR_SingleElementPositionalPatternRequiresType">
        <source>A single-element deconstruct pattern requires a type before the open parenthesis.</source>
        <target state="new">A single-element deconstruct pattern requires a type before the open parenthesis.</target>
        <note />
      </trans-unit>
      <trans-unit id="ERR_VarMayNotBindToType">
        <source>The syntax 'var' for a pattern is not permitted to bind to a type, but it binds to '{0}' here.</source>
        <target state="new">The syntax 'var' for a pattern is not permitted to bind to a type, but it binds to '{0}' here.</target>
        <note />
      </trans-unit>
      <trans-unit id="WRN_SwitchExpressionNotExhaustive">
        <source>The switch expression does not handle all possible inputs (it is not exhaustive).</source>
        <target state="new">The switch expression does not handle all possible inputs (it is not exhaustive).</target>
        <note />
      </trans-unit>
      <trans-unit id="WRN_SwitchExpressionNotExhaustive_Title">
        <source>The switch expression does not handle all possible inputs (it is not exhaustive).</source>
        <target state="new">The switch expression does not handle all possible inputs (it is not exhaustive).</target>
        <note />
      </trans-unit>
      <trans-unit id="ERR_UnderscoreDeclaredAndDiscardPattern">
        <source>The discard pattern '_' cannot be used where '{0}' is in scope.</source>
        <target state="new">The discard pattern '_' cannot be used where '{0}' is in scope.</target>
        <note />
      </trans-unit>
      <trans-unit id="ERR_ConstantPatternNamedUnderscore">
        <source>A constant named '_' cannot be used as a pattern.</source>
        <target state="new">A constant named '_' cannot be used as a pattern.</target>
        <note />
      </trans-unit>
      <trans-unit id="WRN_IsTypeNamedUnderscore">
        <source>The name '_' refers to the type '{0}', not the discard pattern. Use '@_' for the type, or 'var _' to discard.</source>
        <target state="new">The name '_' refers to the type '{0}', not the discard pattern. Use '@_' for the type, or 'var _' to discard.</target>
        <note />
      </trans-unit>
      <trans-unit id="WRN_IsTypeNamedUnderscore_Title">
        <source>Do not use '_' to refer to the type in an is-type expression.</source>
        <target state="new">Do not use '_' to refer to the type in an is-type expression.</target>
        <note />
      </trans-unit>
      <trans-unit id="ERR_ExpressionTreeContainsSwitchExpression">
        <source>An expression tree may not contain a switch expression.</source>
        <target state="new">An expression tree may not contain a switch expression.</target>
        <note />
      </trans-unit>
      <trans-unit id="ERR_SwitchGoverningExpressionRequiresParens">
        <source>Parentheses are required around the switch governing expression.</source>
        <target state="new">Parentheses are required around the switch governing expression.</target>
        <note />
      </trans-unit>
      <trans-unit id="ERR_TupleElementNameMismatch">
        <source>The name '{0}' does not identify tuple element '{1}'.</source>
        <target state="new">The name '{0}' does not identify tuple element '{1}'.</target>
        <note />
      </trans-unit>
      <trans-unit id="ERR_DeconstructParameterNameMismatch">
        <source>The name '{0}' does not match the corresponding 'Deconstruct' parameter '{1}'.</source>
        <target state="new">The name '{0}' does not match the corresponding 'Deconstruct' parameter '{1}'.</target>
        <note />
      </trans-unit>
<<<<<<< HEAD
      <trans-unit id="ERR_FeatureNotAvailableInVersion8_0">
        <source>Feature '{0}' is not available in C# 8.0. Please use language version {1} or greater.</source>
        <target state="new">Feature '{0}' is not available in C# 8.0. Please use language version {1} or greater.</target>
=======
      <trans-unit id="ERR_IsPatternImpossible">
        <source>An expression of type '{0}' can never match the provided pattern.</source>
        <target state="new">An expression of type '{0}' can never match the provided pattern.</target>
        <note />
      </trans-unit>
      <trans-unit id="WRN_GivenExpressionNeverMatchesPattern">
        <source>The given expression never matches the provided pattern.</source>
        <target state="new">The given expression never matches the provided pattern.</target>
        <note />
      </trans-unit>
      <trans-unit id="WRN_GivenExpressionNeverMatchesPattern_Title">
        <source>The given expression never matches the provided pattern.</source>
        <target state="new">The given expression never matches the provided pattern.</target>
        <note />
      </trans-unit>
      <trans-unit id="WRN_GivenExpressionAlwaysMatchesConstant">
        <source>The given expression always matches the provided constant.</source>
        <target state="new">The given expression always matches the provided constant.</target>
        <note />
      </trans-unit>
      <trans-unit id="WRN_GivenExpressionAlwaysMatchesConstant_Title">
        <source>The given expression always matches the provided constant.</source>
        <target state="new">The given expression always matches the provided constant.</target>
>>>>>>> 63f9fa17
        <note />
      </trans-unit>
    </body>
  </file>
</xliff><|MERGE_RESOLUTION|>--- conflicted
+++ resolved
@@ -8825,35 +8825,34 @@
         <target state="new">The name '{0}' does not match the corresponding 'Deconstruct' parameter '{1}'.</target>
         <note />
       </trans-unit>
-<<<<<<< HEAD
+      <trans-unit id="ERR_IsPatternImpossible">
+        <source>An expression of type '{0}' can never match the provided pattern.</source>
+        <target state="new">An expression of type '{0}' can never match the provided pattern.</target>
+        <note />
+      </trans-unit>
+      <trans-unit id="WRN_GivenExpressionNeverMatchesPattern">
+        <source>The given expression never matches the provided pattern.</source>
+        <target state="new">The given expression never matches the provided pattern.</target>
+        <note />
+      </trans-unit>
+      <trans-unit id="WRN_GivenExpressionNeverMatchesPattern_Title">
+        <source>The given expression never matches the provided pattern.</source>
+        <target state="new">The given expression never matches the provided pattern.</target>
+        <note />
+      </trans-unit>
+      <trans-unit id="WRN_GivenExpressionAlwaysMatchesConstant">
+        <source>The given expression always matches the provided constant.</source>
+        <target state="new">The given expression always matches the provided constant.</target>
+        <note />
+      </trans-unit>
+      <trans-unit id="WRN_GivenExpressionAlwaysMatchesConstant_Title">
+        <source>The given expression always matches the provided constant.</source>
+        <target state="new">The given expression always matches the provided constant.</target>
+        <note />
+      </trans-unit>
       <trans-unit id="ERR_FeatureNotAvailableInVersion8_0">
         <source>Feature '{0}' is not available in C# 8.0. Please use language version {1} or greater.</source>
         <target state="new">Feature '{0}' is not available in C# 8.0. Please use language version {1} or greater.</target>
-=======
-      <trans-unit id="ERR_IsPatternImpossible">
-        <source>An expression of type '{0}' can never match the provided pattern.</source>
-        <target state="new">An expression of type '{0}' can never match the provided pattern.</target>
-        <note />
-      </trans-unit>
-      <trans-unit id="WRN_GivenExpressionNeverMatchesPattern">
-        <source>The given expression never matches the provided pattern.</source>
-        <target state="new">The given expression never matches the provided pattern.</target>
-        <note />
-      </trans-unit>
-      <trans-unit id="WRN_GivenExpressionNeverMatchesPattern_Title">
-        <source>The given expression never matches the provided pattern.</source>
-        <target state="new">The given expression never matches the provided pattern.</target>
-        <note />
-      </trans-unit>
-      <trans-unit id="WRN_GivenExpressionAlwaysMatchesConstant">
-        <source>The given expression always matches the provided constant.</source>
-        <target state="new">The given expression always matches the provided constant.</target>
-        <note />
-      </trans-unit>
-      <trans-unit id="WRN_GivenExpressionAlwaysMatchesConstant_Title">
-        <source>The given expression always matches the provided constant.</source>
-        <target state="new">The given expression always matches the provided constant.</target>
->>>>>>> 63f9fa17
         <note />
       </trans-unit>
     </body>
