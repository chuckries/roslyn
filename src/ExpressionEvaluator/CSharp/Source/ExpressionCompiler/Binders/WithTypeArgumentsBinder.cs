--- conflicted
+++ resolved
@@ -45,11 +45,7 @@
             {
                 foreach (var parameter in _typeArguments)
                 {
-<<<<<<< HEAD
-                    if (originalBinder.CanAddLookupSymbolInfo(parameter.TypeSymbol, options, null))
-=======
-                    if (originalBinder.CanAddLookupSymbolInfo(parameter, options, result, null))
->>>>>>> 7dd7af9f
+                    if (originalBinder.CanAddLookupSymbolInfo(parameter.TypeSymbol, options, result, null))
                     {
                         result.AddSymbol(parameter.TypeSymbol, parameter.Name, 0);
                     }
