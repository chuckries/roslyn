﻿// Copyright (c) Microsoft.  All Rights Reserved.  Licensed under the Apache License, Version 2.0.  See License.txt in the project root for license information.

using System;
using System.Diagnostics;
using Microsoft.CodeAnalysis.CSharp.Syntax;
using Microsoft.CodeAnalysis.Operations;
using Microsoft.CodeAnalysis.Test.Utilities;
using Microsoft.CodeAnalysis.VisualBasic;
using Roslyn.Test.Utilities;
using Xunit;

namespace Microsoft.CodeAnalysis.CSharp.UnitTests
{
    public partial class IOperationTests : SemanticModelTestBase
    {
        [CompilerTrait(CompilerFeature.IOperation)]
        [Fact]
        public void NoArgument()
        {
            string source = @"
class P
{
    static void M1()
    {
        /*<bind>*/M2()/*</bind>*/;
    }
    static void M2() { }
}
";
            string expectedOperationTree = @"
IInvocationOperation (void P.M2()) (OperationKind.Invocation, Type: System.Void) (Syntax: 'M2()')
  Instance Receiver: 
    null
  Arguments(0)
";
            var expectedDiagnostics = DiagnosticDescription.None;

            VerifyOperationTreeAndDiagnosticsForTest<InvocationExpressionSyntax>(source, expectedOperationTree, expectedDiagnostics);
        }

        [CompilerTrait(CompilerFeature.IOperation)]
        [Fact]
        public void PositionalArgument()
        {
            string source = @"
class P
{
    static void M1()
    {
        /*<bind>*/M2(1, 2.0)/*</bind>*/;
    }

    static void M2(int x, double y) { }
}
";
            string expectedOperationTree = @"
IInvocationOperation (void P.M2(System.Int32 x, System.Double y)) (OperationKind.Invocation, Type: System.Void) (Syntax: 'M2(1, 2.0)')
  Instance Receiver: 
    null
  Arguments(2):
      IArgumentOperation (ArgumentKind.Explicit, Matching Parameter: x) (OperationKind.Argument, Type: System.Int32) (Syntax: '1')
        ILiteralOperation (OperationKind.Literal, Type: System.Int32, Constant: 1) (Syntax: '1')
        InConversion: CommonConversion (Exists: True, IsIdentity: True, IsNumeric: False, IsReference: False, IsUserDefined: False) (MethodSymbol: null)
        OutConversion: CommonConversion (Exists: True, IsIdentity: True, IsNumeric: False, IsReference: False, IsUserDefined: False) (MethodSymbol: null)
      IArgumentOperation (ArgumentKind.Explicit, Matching Parameter: y) (OperationKind.Argument, Type: System.Double) (Syntax: '2.0')
        ILiteralOperation (OperationKind.Literal, Type: System.Double, Constant: 2) (Syntax: '2.0')
        InConversion: CommonConversion (Exists: True, IsIdentity: True, IsNumeric: False, IsReference: False, IsUserDefined: False) (MethodSymbol: null)
        OutConversion: CommonConversion (Exists: True, IsIdentity: True, IsNumeric: False, IsReference: False, IsUserDefined: False) (MethodSymbol: null)
";
            var expectedDiagnostics = DiagnosticDescription.None;

            VerifyOperationTreeAndDiagnosticsForTest<InvocationExpressionSyntax>(source, expectedOperationTree, expectedDiagnostics);
        }

        [CompilerTrait(CompilerFeature.IOperation)]
        [Fact]
        public void PositionalArgumentWithDefaultValue()
        {
            string source = @"
class P
{
    static void M1()
    {
        /*<bind>*/M2(1)/*</bind>*/;
    }

    static void M2(int x, double y = 0.0) { }
}
";
            string expectedOperationTree = @"
IInvocationOperation (void P.M2(System.Int32 x, [System.Double y = 0])) (OperationKind.Invocation, Type: System.Void) (Syntax: 'M2(1)')
  Instance Receiver: 
    null
  Arguments(2):
      IArgumentOperation (ArgumentKind.Explicit, Matching Parameter: x) (OperationKind.Argument, Type: System.Int32) (Syntax: '1')
        ILiteralOperation (OperationKind.Literal, Type: System.Int32, Constant: 1) (Syntax: '1')
        InConversion: CommonConversion (Exists: True, IsIdentity: True, IsNumeric: False, IsReference: False, IsUserDefined: False) (MethodSymbol: null)
        OutConversion: CommonConversion (Exists: True, IsIdentity: True, IsNumeric: False, IsReference: False, IsUserDefined: False) (MethodSymbol: null)
      IArgumentOperation (ArgumentKind.DefaultValue, Matching Parameter: y) (OperationKind.Argument, Type: System.Double, IsImplicit) (Syntax: 'M2(1)')
        ILiteralOperation (OperationKind.Literal, Type: System.Double, Constant: 0, IsImplicit) (Syntax: 'M2(1)')
        InConversion: CommonConversion (Exists: True, IsIdentity: True, IsNumeric: False, IsReference: False, IsUserDefined: False) (MethodSymbol: null)
        OutConversion: CommonConversion (Exists: True, IsIdentity: True, IsNumeric: False, IsReference: False, IsUserDefined: False) (MethodSymbol: null)
";
            var expectedDiagnostics = DiagnosticDescription.None;

            VerifyOperationTreeAndDiagnosticsForTest<InvocationExpressionSyntax>(source, expectedOperationTree, expectedDiagnostics);
        }

        [CompilerTrait(CompilerFeature.IOperation)]
        [Fact]
        public void NamedArgumentListedInParameterOrder()
        {
            string source = @"
class P
{
    static void M1()
    {
        /*<bind>*/M2(x: 1, y: 9.9)/*</bind>*/;
    }

    static void M2(int x, double y = 0.0) { }
}
";
            string expectedOperationTree = @"
IInvocationOperation (void P.M2(System.Int32 x, [System.Double y = 0])) (OperationKind.Invocation, Type: System.Void) (Syntax: 'M2(x: 1, y: 9.9)')
  Instance Receiver: 
    null
  Arguments(2):
      IArgumentOperation (ArgumentKind.Explicit, Matching Parameter: x) (OperationKind.Argument, Type: System.Int32) (Syntax: 'x: 1')
        ILiteralOperation (OperationKind.Literal, Type: System.Int32, Constant: 1) (Syntax: '1')
        InConversion: CommonConversion (Exists: True, IsIdentity: True, IsNumeric: False, IsReference: False, IsUserDefined: False) (MethodSymbol: null)
        OutConversion: CommonConversion (Exists: True, IsIdentity: True, IsNumeric: False, IsReference: False, IsUserDefined: False) (MethodSymbol: null)
      IArgumentOperation (ArgumentKind.Explicit, Matching Parameter: y) (OperationKind.Argument, Type: System.Double) (Syntax: 'y: 9.9')
        ILiteralOperation (OperationKind.Literal, Type: System.Double, Constant: 9.9) (Syntax: '9.9')
        InConversion: CommonConversion (Exists: True, IsIdentity: True, IsNumeric: False, IsReference: False, IsUserDefined: False) (MethodSymbol: null)
        OutConversion: CommonConversion (Exists: True, IsIdentity: True, IsNumeric: False, IsReference: False, IsUserDefined: False) (MethodSymbol: null)
";
            var expectedDiagnostics = DiagnosticDescription.None;

            VerifyOperationTreeAndDiagnosticsForTest<InvocationExpressionSyntax>(source, expectedOperationTree, expectedDiagnostics);
        }

        [CompilerTrait(CompilerFeature.IOperation)]
        [Fact]
        public void NamedArgumentListedOutOfParameterOrder()
        {
            string source = @"
class P
{
    static void M1()
    {
        /*<bind>*/M2(y: 9.9, x: 1)/*</bind>*/;
    }

    static void M2(int x, double y = 0.0) { }
}
";
            string expectedOperationTree = @"
IInvocationOperation (void P.M2(System.Int32 x, [System.Double y = 0])) (OperationKind.Invocation, Type: System.Void) (Syntax: 'M2(y: 9.9, x: 1)')
  Instance Receiver: 
    null
  Arguments(2):
      IArgumentOperation (ArgumentKind.Explicit, Matching Parameter: y) (OperationKind.Argument, Type: System.Double) (Syntax: 'y: 9.9')
        ILiteralOperation (OperationKind.Literal, Type: System.Double, Constant: 9.9) (Syntax: '9.9')
        InConversion: CommonConversion (Exists: True, IsIdentity: True, IsNumeric: False, IsReference: False, IsUserDefined: False) (MethodSymbol: null)
        OutConversion: CommonConversion (Exists: True, IsIdentity: True, IsNumeric: False, IsReference: False, IsUserDefined: False) (MethodSymbol: null)
      IArgumentOperation (ArgumentKind.Explicit, Matching Parameter: x) (OperationKind.Argument, Type: System.Int32) (Syntax: 'x: 1')
        ILiteralOperation (OperationKind.Literal, Type: System.Int32, Constant: 1) (Syntax: '1')
        InConversion: CommonConversion (Exists: True, IsIdentity: True, IsNumeric: False, IsReference: False, IsUserDefined: False) (MethodSymbol: null)
        OutConversion: CommonConversion (Exists: True, IsIdentity: True, IsNumeric: False, IsReference: False, IsUserDefined: False) (MethodSymbol: null)
";
            var expectedDiagnostics = DiagnosticDescription.None;

            VerifyOperationTreeAndDiagnosticsForTest<InvocationExpressionSyntax>(source, expectedOperationTree, expectedDiagnostics);
        }

        [CompilerTrait(CompilerFeature.IOperation)]
        [Fact]
        public void NamedArgumentInParameterOrderWithDefaultValue()
        {
            string source = @"
class P
{
    static void M1()
    {
        /*<bind>*/M2(y: 0, z: 2)/*</bind>*/;
    }

    static void M2(int x = 1, int y = 2, int z = 3) { }
}
";
            string expectedOperationTree = @"
IInvocationOperation (void P.M2([System.Int32 x = 1], [System.Int32 y = 2], [System.Int32 z = 3])) (OperationKind.Invocation, Type: System.Void) (Syntax: 'M2(y: 0, z: 2)')
  Instance Receiver: 
    null
  Arguments(3):
      IArgumentOperation (ArgumentKind.Explicit, Matching Parameter: y) (OperationKind.Argument, Type: System.Int32) (Syntax: 'y: 0')
        ILiteralOperation (OperationKind.Literal, Type: System.Int32, Constant: 0) (Syntax: '0')
        InConversion: CommonConversion (Exists: True, IsIdentity: True, IsNumeric: False, IsReference: False, IsUserDefined: False) (MethodSymbol: null)
        OutConversion: CommonConversion (Exists: True, IsIdentity: True, IsNumeric: False, IsReference: False, IsUserDefined: False) (MethodSymbol: null)
      IArgumentOperation (ArgumentKind.Explicit, Matching Parameter: z) (OperationKind.Argument, Type: System.Int32) (Syntax: 'z: 2')
        ILiteralOperation (OperationKind.Literal, Type: System.Int32, Constant: 2) (Syntax: '2')
        InConversion: CommonConversion (Exists: True, IsIdentity: True, IsNumeric: False, IsReference: False, IsUserDefined: False) (MethodSymbol: null)
        OutConversion: CommonConversion (Exists: True, IsIdentity: True, IsNumeric: False, IsReference: False, IsUserDefined: False) (MethodSymbol: null)
      IArgumentOperation (ArgumentKind.DefaultValue, Matching Parameter: x) (OperationKind.Argument, Type: System.Int32, IsImplicit) (Syntax: 'M2(y: 0, z: 2)')
        ILiteralOperation (OperationKind.Literal, Type: System.Int32, Constant: 1, IsImplicit) (Syntax: 'M2(y: 0, z: 2)')
        InConversion: CommonConversion (Exists: True, IsIdentity: True, IsNumeric: False, IsReference: False, IsUserDefined: False) (MethodSymbol: null)
        OutConversion: CommonConversion (Exists: True, IsIdentity: True, IsNumeric: False, IsReference: False, IsUserDefined: False) (MethodSymbol: null)
";
            var expectedDiagnostics = DiagnosticDescription.None;

            VerifyOperationTreeAndDiagnosticsForTest<InvocationExpressionSyntax>(source, expectedOperationTree, expectedDiagnostics);
        }

        [CompilerTrait(CompilerFeature.IOperation)]
        [Fact]
        public void NamedArgumentOutOfParameterOrderWithDefaultValue()
        {
            string source = @"
class P
{
    static void M1()
    {
        /*<bind>*/M2(z: 2, x: 9)/*</bind>*/;
    }

    static void M2(int x = 1, int y = 2, int z = 3) { }
}
";
            string expectedOperationTree = @"
IInvocationOperation (void P.M2([System.Int32 x = 1], [System.Int32 y = 2], [System.Int32 z = 3])) (OperationKind.Invocation, Type: System.Void) (Syntax: 'M2(z: 2, x: 9)')
  Instance Receiver: 
    null
  Arguments(3):
      IArgumentOperation (ArgumentKind.Explicit, Matching Parameter: z) (OperationKind.Argument, Type: System.Int32) (Syntax: 'z: 2')
        ILiteralOperation (OperationKind.Literal, Type: System.Int32, Constant: 2) (Syntax: '2')
        InConversion: CommonConversion (Exists: True, IsIdentity: True, IsNumeric: False, IsReference: False, IsUserDefined: False) (MethodSymbol: null)
        OutConversion: CommonConversion (Exists: True, IsIdentity: True, IsNumeric: False, IsReference: False, IsUserDefined: False) (MethodSymbol: null)
      IArgumentOperation (ArgumentKind.Explicit, Matching Parameter: x) (OperationKind.Argument, Type: System.Int32) (Syntax: 'x: 9')
        ILiteralOperation (OperationKind.Literal, Type: System.Int32, Constant: 9) (Syntax: '9')
        InConversion: CommonConversion (Exists: True, IsIdentity: True, IsNumeric: False, IsReference: False, IsUserDefined: False) (MethodSymbol: null)
        OutConversion: CommonConversion (Exists: True, IsIdentity: True, IsNumeric: False, IsReference: False, IsUserDefined: False) (MethodSymbol: null)
      IArgumentOperation (ArgumentKind.DefaultValue, Matching Parameter: y) (OperationKind.Argument, Type: System.Int32, IsImplicit) (Syntax: 'M2(z: 2, x: 9)')
        ILiteralOperation (OperationKind.Literal, Type: System.Int32, Constant: 2, IsImplicit) (Syntax: 'M2(z: 2, x: 9)')
        InConversion: CommonConversion (Exists: True, IsIdentity: True, IsNumeric: False, IsReference: False, IsUserDefined: False) (MethodSymbol: null)
        OutConversion: CommonConversion (Exists: True, IsIdentity: True, IsNumeric: False, IsReference: False, IsUserDefined: False) (MethodSymbol: null)
";
            var expectedDiagnostics = DiagnosticDescription.None;

            VerifyOperationTreeAndDiagnosticsForTest<InvocationExpressionSyntax>(source, expectedOperationTree, expectedDiagnostics);
        }

        [CompilerTrait(CompilerFeature.IOperation)]
        [Fact]
        public void NamedAndPositionalArgumentsWithDefaultValue()
        {
            string source = @"
class P
{
    static void M1()
    {
        /*<bind>*/M2(9, z: 10);/*</bind>*/
    }

    static void M2(int x = 1, int y = 2, int z = 3) { }
}
";
            string expectedOperationTree = @"
IExpressionStatementOperation (OperationKind.ExpressionStatement, Type: null) (Syntax: 'M2(9, z: 10);')
  Expression: 
    IInvocationOperation (void P.M2([System.Int32 x = 1], [System.Int32 y = 2], [System.Int32 z = 3])) (OperationKind.Invocation, Type: System.Void) (Syntax: 'M2(9, z: 10)')
      Instance Receiver: 
        null
      Arguments(3):
          IArgumentOperation (ArgumentKind.Explicit, Matching Parameter: x) (OperationKind.Argument, Type: System.Int32) (Syntax: '9')
            ILiteralOperation (OperationKind.Literal, Type: System.Int32, Constant: 9) (Syntax: '9')
            InConversion: CommonConversion (Exists: True, IsIdentity: True, IsNumeric: False, IsReference: False, IsUserDefined: False) (MethodSymbol: null)
            OutConversion: CommonConversion (Exists: True, IsIdentity: True, IsNumeric: False, IsReference: False, IsUserDefined: False) (MethodSymbol: null)
          IArgumentOperation (ArgumentKind.Explicit, Matching Parameter: z) (OperationKind.Argument, Type: System.Int32) (Syntax: 'z: 10')
            ILiteralOperation (OperationKind.Literal, Type: System.Int32, Constant: 10) (Syntax: '10')
            InConversion: CommonConversion (Exists: True, IsIdentity: True, IsNumeric: False, IsReference: False, IsUserDefined: False) (MethodSymbol: null)
            OutConversion: CommonConversion (Exists: True, IsIdentity: True, IsNumeric: False, IsReference: False, IsUserDefined: False) (MethodSymbol: null)
          IArgumentOperation (ArgumentKind.DefaultValue, Matching Parameter: y) (OperationKind.Argument, Type: System.Int32, IsImplicit) (Syntax: 'M2(9, z: 10)')
            ILiteralOperation (OperationKind.Literal, Type: System.Int32, Constant: 2, IsImplicit) (Syntax: 'M2(9, z: 10)')
            InConversion: CommonConversion (Exists: True, IsIdentity: True, IsNumeric: False, IsReference: False, IsUserDefined: False) (MethodSymbol: null)
            OutConversion: CommonConversion (Exists: True, IsIdentity: True, IsNumeric: False, IsReference: False, IsUserDefined: False) (MethodSymbol: null)
";
            var expectedDiagnostics = DiagnosticDescription.None;

            VerifyOperationTreeAndDiagnosticsForTest<ExpressionStatementSyntax>(source, expectedOperationTree, expectedDiagnostics);
        }

        [CompilerTrait(CompilerFeature.IOperation)]
        [Fact]
        public void PositionalRefAndOutArguments()
        {
            string source = @"
class P
{
    void M1()
    {
        int a = 1;
        int b;
        /*<bind>*/M2(ref a, out b)/*</bind>*/;
    }

    void M2(ref int x, out int y) { y = 10; }
}
";
            string expectedOperationTree = @"
IInvocationOperation ( void P.M2(ref System.Int32 x, out System.Int32 y)) (OperationKind.Invocation, Type: System.Void) (Syntax: 'M2(ref a, out b)')
  Instance Receiver: 
    IInstanceReferenceOperation (OperationKind.InstanceReference, Type: P, IsImplicit) (Syntax: 'M2')
  Arguments(2):
      IArgumentOperation (ArgumentKind.Explicit, Matching Parameter: x) (OperationKind.Argument, Type: System.Int32) (Syntax: 'ref a')
        ILocalReferenceOperation: a (OperationKind.LocalReference, Type: System.Int32) (Syntax: 'a')
        InConversion: CommonConversion (Exists: True, IsIdentity: True, IsNumeric: False, IsReference: False, IsUserDefined: False) (MethodSymbol: null)
        OutConversion: CommonConversion (Exists: True, IsIdentity: True, IsNumeric: False, IsReference: False, IsUserDefined: False) (MethodSymbol: null)
      IArgumentOperation (ArgumentKind.Explicit, Matching Parameter: y) (OperationKind.Argument, Type: System.Int32) (Syntax: 'out b')
        ILocalReferenceOperation: b (OperationKind.LocalReference, Type: System.Int32) (Syntax: 'b')
        InConversion: CommonConversion (Exists: True, IsIdentity: True, IsNumeric: False, IsReference: False, IsUserDefined: False) (MethodSymbol: null)
        OutConversion: CommonConversion (Exists: True, IsIdentity: True, IsNumeric: False, IsReference: False, IsUserDefined: False) (MethodSymbol: null)
";
            var expectedDiagnostics = DiagnosticDescription.None;

            VerifyOperationTreeAndDiagnosticsForTest<InvocationExpressionSyntax>(source, expectedOperationTree, expectedDiagnostics);
        }

        [CompilerTrait(CompilerFeature.IOperation)]
        [Fact]
        public void NamedRefAndOutArgumentsInParameterOrder()
        {
            string source = @"
class P
{
    void M1()
    {
        int a = 1;
        int b;
        /*<bind>*/M2(x: ref a, y: out b)/*</bind>*/;
    }

    void M2(ref int x, out int y) { y = 10; }
}
";
            string expectedOperationTree = @"
IInvocationOperation ( void P.M2(ref System.Int32 x, out System.Int32 y)) (OperationKind.Invocation, Type: System.Void) (Syntax: 'M2(x: ref a, y: out b)')
  Instance Receiver: 
    IInstanceReferenceOperation (OperationKind.InstanceReference, Type: P, IsImplicit) (Syntax: 'M2')
  Arguments(2):
      IArgumentOperation (ArgumentKind.Explicit, Matching Parameter: x) (OperationKind.Argument, Type: System.Int32) (Syntax: 'x: ref a')
        ILocalReferenceOperation: a (OperationKind.LocalReference, Type: System.Int32) (Syntax: 'a')
        InConversion: CommonConversion (Exists: True, IsIdentity: True, IsNumeric: False, IsReference: False, IsUserDefined: False) (MethodSymbol: null)
        OutConversion: CommonConversion (Exists: True, IsIdentity: True, IsNumeric: False, IsReference: False, IsUserDefined: False) (MethodSymbol: null)
      IArgumentOperation (ArgumentKind.Explicit, Matching Parameter: y) (OperationKind.Argument, Type: System.Int32) (Syntax: 'y: out b')
        ILocalReferenceOperation: b (OperationKind.LocalReference, Type: System.Int32) (Syntax: 'b')
        InConversion: CommonConversion (Exists: True, IsIdentity: True, IsNumeric: False, IsReference: False, IsUserDefined: False) (MethodSymbol: null)
        OutConversion: CommonConversion (Exists: True, IsIdentity: True, IsNumeric: False, IsReference: False, IsUserDefined: False) (MethodSymbol: null)
";
            var expectedDiagnostics = DiagnosticDescription.None;

            VerifyOperationTreeAndDiagnosticsForTest<InvocationExpressionSyntax>(source, expectedOperationTree, expectedDiagnostics);
        }

        [CompilerTrait(CompilerFeature.IOperation)]
        [Fact]
        public void NamedRefAndOutArgumentsOutOfParameterOrder()
        {
            string source = @"
class P
{
    void M1()
    {
        int a = 1;
        int b;
        /*<bind>*/M2(y: out b, x: ref a)/*</bind>*/;
    }

    void M2(ref int x, out int y) { y = 10; }
}
";
            string expectedOperationTree = @"
IInvocationOperation ( void P.M2(ref System.Int32 x, out System.Int32 y)) (OperationKind.Invocation, Type: System.Void) (Syntax: 'M2(y: out b, x: ref a)')
  Instance Receiver: 
    IInstanceReferenceOperation (OperationKind.InstanceReference, Type: P, IsImplicit) (Syntax: 'M2')
  Arguments(2):
      IArgumentOperation (ArgumentKind.Explicit, Matching Parameter: y) (OperationKind.Argument, Type: System.Int32) (Syntax: 'y: out b')
        ILocalReferenceOperation: b (OperationKind.LocalReference, Type: System.Int32) (Syntax: 'b')
        InConversion: CommonConversion (Exists: True, IsIdentity: True, IsNumeric: False, IsReference: False, IsUserDefined: False) (MethodSymbol: null)
        OutConversion: CommonConversion (Exists: True, IsIdentity: True, IsNumeric: False, IsReference: False, IsUserDefined: False) (MethodSymbol: null)
      IArgumentOperation (ArgumentKind.Explicit, Matching Parameter: x) (OperationKind.Argument, Type: System.Int32) (Syntax: 'x: ref a')
        ILocalReferenceOperation: a (OperationKind.LocalReference, Type: System.Int32) (Syntax: 'a')
        InConversion: CommonConversion (Exists: True, IsIdentity: True, IsNumeric: False, IsReference: False, IsUserDefined: False) (MethodSymbol: null)
        OutConversion: CommonConversion (Exists: True, IsIdentity: True, IsNumeric: False, IsReference: False, IsUserDefined: False) (MethodSymbol: null)
";
            var expectedDiagnostics = DiagnosticDescription.None;

            VerifyOperationTreeAndDiagnosticsForTest<InvocationExpressionSyntax>(source, expectedOperationTree, expectedDiagnostics);
        }

        [CompilerTrait(CompilerFeature.IOperation)]
        [Fact]
        public void DefaultValueOfNewStruct()
        {
            string source = @"
class P
{
    void M1()
    {
        /*<bind>*/M2()/*</bind>*/;
    }

    void M2(S sobj = new S()) { }
}

struct S { }
";
            string expectedOperationTree = @"
IInvocationOperation ( void P.M2([S sobj = default(S)])) (OperationKind.Invocation, Type: System.Void) (Syntax: 'M2()')
  Instance Receiver: 
    IInstanceReferenceOperation (OperationKind.InstanceReference, Type: P, IsImplicit) (Syntax: 'M2')
  Arguments(1):
      IArgumentOperation (ArgumentKind.DefaultValue, Matching Parameter: sobj) (OperationKind.Argument, Type: S, IsImplicit) (Syntax: 'M2()')
        IDefaultValueOperation (OperationKind.DefaultValue, Type: S, IsImplicit) (Syntax: 'M2()')
        InConversion: CommonConversion (Exists: True, IsIdentity: True, IsNumeric: False, IsReference: False, IsUserDefined: False) (MethodSymbol: null)
        OutConversion: CommonConversion (Exists: True, IsIdentity: True, IsNumeric: False, IsReference: False, IsUserDefined: False) (MethodSymbol: null)
";
            var expectedDiagnostics = DiagnosticDescription.None;

            VerifyOperationTreeAndDiagnosticsForTest<InvocationExpressionSyntax>(source, expectedOperationTree, expectedDiagnostics);
        }

        [CompilerTrait(CompilerFeature.IOperation)]
        [Fact]
        public void DefaultValueOfDefaultStruct()
        {
            string source = @"
class P
{
    void M1()
    {
        /*<bind>*/M2()/*</bind>*/;
    }

    void M2(S sobj = default(S)) { }
}

struct S { }
";
            string expectedOperationTree = @"
IInvocationOperation ( void P.M2([S sobj = default(S)])) (OperationKind.Invocation, Type: System.Void) (Syntax: 'M2()')
  Instance Receiver: 
    IInstanceReferenceOperation (OperationKind.InstanceReference, Type: P, IsImplicit) (Syntax: 'M2')
  Arguments(1):
      IArgumentOperation (ArgumentKind.DefaultValue, Matching Parameter: sobj) (OperationKind.Argument, Type: S, IsImplicit) (Syntax: 'M2()')
        IDefaultValueOperation (OperationKind.DefaultValue, Type: S, IsImplicit) (Syntax: 'M2()')
        InConversion: CommonConversion (Exists: True, IsIdentity: True, IsNumeric: False, IsReference: False, IsUserDefined: False) (MethodSymbol: null)
        OutConversion: CommonConversion (Exists: True, IsIdentity: True, IsNumeric: False, IsReference: False, IsUserDefined: False) (MethodSymbol: null)
";
            var expectedDiagnostics = DiagnosticDescription.None;

            VerifyOperationTreeAndDiagnosticsForTest<InvocationExpressionSyntax>(source, expectedOperationTree, expectedDiagnostics);
        }

        [CompilerTrait(CompilerFeature.IOperation)]
        [Fact]
        public void DefaultValueOfConstant()
        {
            string source = @"
class P
{
    const double Pi = 3.14;
    void M1()
    {
        /*<bind>*/M2()/*</bind>*/;
    }

    void M2(double s = Pi) { }
}
";
            string expectedOperationTree = @"
IInvocationOperation ( void P.M2([System.Double s = 3.14])) (OperationKind.Invocation, Type: System.Void) (Syntax: 'M2()')
  Instance Receiver: 
    IInstanceReferenceOperation (OperationKind.InstanceReference, Type: P, IsImplicit) (Syntax: 'M2')
  Arguments(1):
      IArgumentOperation (ArgumentKind.DefaultValue, Matching Parameter: s) (OperationKind.Argument, Type: System.Double, IsImplicit) (Syntax: 'M2()')
        ILiteralOperation (OperationKind.Literal, Type: System.Double, Constant: 3.14, IsImplicit) (Syntax: 'M2()')
        InConversion: CommonConversion (Exists: True, IsIdentity: True, IsNumeric: False, IsReference: False, IsUserDefined: False) (MethodSymbol: null)
        OutConversion: CommonConversion (Exists: True, IsIdentity: True, IsNumeric: False, IsReference: False, IsUserDefined: False) (MethodSymbol: null)
";
            var expectedDiagnostics = DiagnosticDescription.None;

            VerifyOperationTreeAndDiagnosticsForTest<InvocationExpressionSyntax>(source, expectedOperationTree, expectedDiagnostics);
        }

        [CompilerTrait(CompilerFeature.IOperation)]
        [Fact]
        public void PositionalArgumentForExtensionMethod()
        {
            string source = @"
class P
{
    void M1()
    {
        /*<bind>*/this.E1(1, 2)/*</bind>*/;
    }
}

static class Extensions
{
    public static void E1(this P p, int x = 0, int y = 0)
    { }
}
";
            string expectedOperationTree = @"
IInvocationOperation (void Extensions.E1(this P p, [System.Int32 x = 0], [System.Int32 y = 0])) (OperationKind.Invocation, Type: System.Void) (Syntax: 'this.E1(1, 2)')
  Instance Receiver: 
    null
  Arguments(3):
      IArgumentOperation (ArgumentKind.Explicit, Matching Parameter: p) (OperationKind.Argument, Type: P, IsImplicit) (Syntax: 'this')
        IInstanceReferenceOperation (OperationKind.InstanceReference, Type: P) (Syntax: 'this')
        InConversion: CommonConversion (Exists: True, IsIdentity: True, IsNumeric: False, IsReference: False, IsUserDefined: False) (MethodSymbol: null)
        OutConversion: CommonConversion (Exists: True, IsIdentity: True, IsNumeric: False, IsReference: False, IsUserDefined: False) (MethodSymbol: null)
      IArgumentOperation (ArgumentKind.Explicit, Matching Parameter: x) (OperationKind.Argument, Type: System.Int32) (Syntax: '1')
        ILiteralOperation (OperationKind.Literal, Type: System.Int32, Constant: 1) (Syntax: '1')
        InConversion: CommonConversion (Exists: True, IsIdentity: True, IsNumeric: False, IsReference: False, IsUserDefined: False) (MethodSymbol: null)
        OutConversion: CommonConversion (Exists: True, IsIdentity: True, IsNumeric: False, IsReference: False, IsUserDefined: False) (MethodSymbol: null)
      IArgumentOperation (ArgumentKind.Explicit, Matching Parameter: y) (OperationKind.Argument, Type: System.Int32) (Syntax: '2')
        ILiteralOperation (OperationKind.Literal, Type: System.Int32, Constant: 2) (Syntax: '2')
        InConversion: CommonConversion (Exists: True, IsIdentity: True, IsNumeric: False, IsReference: False, IsUserDefined: False) (MethodSymbol: null)
        OutConversion: CommonConversion (Exists: True, IsIdentity: True, IsNumeric: False, IsReference: False, IsUserDefined: False) (MethodSymbol: null)
";
            var expectedDiagnostics = DiagnosticDescription.None;

            VerifyOperationTreeAndDiagnosticsForTest<InvocationExpressionSyntax>(source, expectedOperationTree, expectedDiagnostics);
        }

        [CompilerTrait(CompilerFeature.IOperation)]
        [Fact]
        public void NamedArgumentOutOfParameterOrderForExtensionMethod()
        {
            string source = @"
class P
{
    void M1()
    {
        /*<bind>*/this.E1(y: 1, x: 2);/*</bind>*/
    }
}

static class Extensions
{
    public static void E1(this P p, int x = 0, int y = 0)
    { }
}
";
            string expectedOperationTree = @"
IExpressionStatementOperation (OperationKind.ExpressionStatement, Type: null) (Syntax: 'this.E1(y: 1, x: 2);')
  Expression: 
    IInvocationOperation (void Extensions.E1(this P p, [System.Int32 x = 0], [System.Int32 y = 0])) (OperationKind.Invocation, Type: System.Void) (Syntax: 'this.E1(y: 1, x: 2)')
      Instance Receiver: 
        null
      Arguments(3):
          IArgumentOperation (ArgumentKind.Explicit, Matching Parameter: p) (OperationKind.Argument, Type: P, IsImplicit) (Syntax: 'this')
            IInstanceReferenceOperation (OperationKind.InstanceReference, Type: P) (Syntax: 'this')
            InConversion: CommonConversion (Exists: True, IsIdentity: True, IsNumeric: False, IsReference: False, IsUserDefined: False) (MethodSymbol: null)
            OutConversion: CommonConversion (Exists: True, IsIdentity: True, IsNumeric: False, IsReference: False, IsUserDefined: False) (MethodSymbol: null)
          IArgumentOperation (ArgumentKind.Explicit, Matching Parameter: y) (OperationKind.Argument, Type: System.Int32) (Syntax: 'y: 1')
            ILiteralOperation (OperationKind.Literal, Type: System.Int32, Constant: 1) (Syntax: '1')
            InConversion: CommonConversion (Exists: True, IsIdentity: True, IsNumeric: False, IsReference: False, IsUserDefined: False) (MethodSymbol: null)
            OutConversion: CommonConversion (Exists: True, IsIdentity: True, IsNumeric: False, IsReference: False, IsUserDefined: False) (MethodSymbol: null)
          IArgumentOperation (ArgumentKind.Explicit, Matching Parameter: x) (OperationKind.Argument, Type: System.Int32) (Syntax: 'x: 2')
            ILiteralOperation (OperationKind.Literal, Type: System.Int32, Constant: 2) (Syntax: '2')
            InConversion: CommonConversion (Exists: True, IsIdentity: True, IsNumeric: False, IsReference: False, IsUserDefined: False) (MethodSymbol: null)
            OutConversion: CommonConversion (Exists: True, IsIdentity: True, IsNumeric: False, IsReference: False, IsUserDefined: False) (MethodSymbol: null)
";
            var expectedDiagnostics = DiagnosticDescription.None;

            VerifyOperationTreeAndDiagnosticsForTest<ExpressionStatementSyntax>(source, expectedOperationTree, expectedDiagnostics);
        }

        [CompilerTrait(CompilerFeature.IOperation)]
        [Fact]
        public void NamedArgumentWithDefaultValueForExtensionMethod()
        {
            string source = @"
class P
{
    void M1()
    {
        /*<bind>*/this.E1(y: 1)/*</bind>*/;
    }
}

static class Extensions
{
    public static void E1(this P p, int x = 0, int y = 0)
    { }
}
";
            string expectedOperationTree = @"
IInvocationOperation (void Extensions.E1(this P p, [System.Int32 x = 0], [System.Int32 y = 0])) (OperationKind.Invocation, Type: System.Void) (Syntax: 'this.E1(y: 1)')
  Instance Receiver: 
    null
  Arguments(3):
      IArgumentOperation (ArgumentKind.Explicit, Matching Parameter: p) (OperationKind.Argument, Type: P, IsImplicit) (Syntax: 'this')
        IInstanceReferenceOperation (OperationKind.InstanceReference, Type: P) (Syntax: 'this')
        InConversion: CommonConversion (Exists: True, IsIdentity: True, IsNumeric: False, IsReference: False, IsUserDefined: False) (MethodSymbol: null)
        OutConversion: CommonConversion (Exists: True, IsIdentity: True, IsNumeric: False, IsReference: False, IsUserDefined: False) (MethodSymbol: null)
      IArgumentOperation (ArgumentKind.Explicit, Matching Parameter: y) (OperationKind.Argument, Type: System.Int32) (Syntax: 'y: 1')
        ILiteralOperation (OperationKind.Literal, Type: System.Int32, Constant: 1) (Syntax: '1')
        InConversion: CommonConversion (Exists: True, IsIdentity: True, IsNumeric: False, IsReference: False, IsUserDefined: False) (MethodSymbol: null)
        OutConversion: CommonConversion (Exists: True, IsIdentity: True, IsNumeric: False, IsReference: False, IsUserDefined: False) (MethodSymbol: null)
      IArgumentOperation (ArgumentKind.DefaultValue, Matching Parameter: x) (OperationKind.Argument, Type: System.Int32, IsImplicit) (Syntax: 'this.E1(y: 1)')
        ILiteralOperation (OperationKind.Literal, Type: System.Int32, Constant: 0, IsImplicit) (Syntax: 'this.E1(y: 1)')
        InConversion: CommonConversion (Exists: True, IsIdentity: True, IsNumeric: False, IsReference: False, IsUserDefined: False) (MethodSymbol: null)
        OutConversion: CommonConversion (Exists: True, IsIdentity: True, IsNumeric: False, IsReference: False, IsUserDefined: False) (MethodSymbol: null)
";
            var expectedDiagnostics = DiagnosticDescription.None;

            VerifyOperationTreeAndDiagnosticsForTest<InvocationExpressionSyntax>(source, expectedOperationTree, expectedDiagnostics);
        }

        [CompilerTrait(CompilerFeature.IOperation)]
        [Fact]
        public void ParamsArrayArgumentInNormalForm()
        {
            string source = @"
class P
{
    void M1()
    {
        var a = new[] { 0.0 };
        /*<bind>*/M2(1, a)/*</bind>*/;
    }

    void M2(int x, params double[] array) { }
}
";
            string expectedOperationTree = @"
IInvocationOperation ( void P.M2(System.Int32 x, params System.Double[] array)) (OperationKind.Invocation, Type: System.Void) (Syntax: 'M2(1, a)')
  Instance Receiver: 
    IInstanceReferenceOperation (OperationKind.InstanceReference, Type: P, IsImplicit) (Syntax: 'M2')
  Arguments(2):
      IArgumentOperation (ArgumentKind.Explicit, Matching Parameter: x) (OperationKind.Argument, Type: System.Int32) (Syntax: '1')
        ILiteralOperation (OperationKind.Literal, Type: System.Int32, Constant: 1) (Syntax: '1')
        InConversion: CommonConversion (Exists: True, IsIdentity: True, IsNumeric: False, IsReference: False, IsUserDefined: False) (MethodSymbol: null)
        OutConversion: CommonConversion (Exists: True, IsIdentity: True, IsNumeric: False, IsReference: False, IsUserDefined: False) (MethodSymbol: null)
      IArgumentOperation (ArgumentKind.Explicit, Matching Parameter: array) (OperationKind.Argument, Type: System.Double[]) (Syntax: 'a')
        ILocalReferenceOperation: a (OperationKind.LocalReference, Type: System.Double[]) (Syntax: 'a')
        InConversion: CommonConversion (Exists: True, IsIdentity: True, IsNumeric: False, IsReference: False, IsUserDefined: False) (MethodSymbol: null)
        OutConversion: CommonConversion (Exists: True, IsIdentity: True, IsNumeric: False, IsReference: False, IsUserDefined: False) (MethodSymbol: null)
";
            var expectedDiagnostics = DiagnosticDescription.None;

            VerifyOperationTreeAndDiagnosticsForTest<InvocationExpressionSyntax>(source, expectedOperationTree, expectedDiagnostics);
        }

        [CompilerTrait(CompilerFeature.IOperation)]
        [Fact]
        public void ParamsArrayArgumentInExpandedForm()
        {
            string source = @"
class P
{
    void M1()
    {
        /*<bind>*/M2(1, 0.1, 0.2)/*</bind>*/;
    }

    void M2(int x, params double[] array) { }
}
";
            string expectedOperationTree = @"
IInvocationOperation ( void P.M2(System.Int32 x, params System.Double[] array)) (OperationKind.Invocation, Type: System.Void) (Syntax: 'M2(1, 0.1, 0.2)')
  Instance Receiver: 
    IInstanceReferenceOperation (OperationKind.InstanceReference, Type: P, IsImplicit) (Syntax: 'M2')
  Arguments(2):
      IArgumentOperation (ArgumentKind.Explicit, Matching Parameter: x) (OperationKind.Argument, Type: System.Int32) (Syntax: '1')
        ILiteralOperation (OperationKind.Literal, Type: System.Int32, Constant: 1) (Syntax: '1')
        InConversion: CommonConversion (Exists: True, IsIdentity: True, IsNumeric: False, IsReference: False, IsUserDefined: False) (MethodSymbol: null)
        OutConversion: CommonConversion (Exists: True, IsIdentity: True, IsNumeric: False, IsReference: False, IsUserDefined: False) (MethodSymbol: null)
      IArgumentOperation (ArgumentKind.ParamArray, Matching Parameter: array) (OperationKind.Argument, Type: System.Double[], IsImplicit) (Syntax: 'M2(1, 0.1, 0.2)')
        IArrayCreationOperation (OperationKind.ArrayCreation, Type: System.Double[], IsImplicit) (Syntax: 'M2(1, 0.1, 0.2)')
          Dimension Sizes(1):
              ILiteralOperation (OperationKind.Literal, Type: System.Int32, Constant: 2, IsImplicit) (Syntax: 'M2(1, 0.1, 0.2)')
          Initializer: 
            IArrayInitializerOperation (2 elements) (OperationKind.ArrayInitializer, Type: null, IsImplicit) (Syntax: 'M2(1, 0.1, 0.2)')
              Element Values(2):
                  ILiteralOperation (OperationKind.Literal, Type: System.Double, Constant: 0.1) (Syntax: '0.1')
                  ILiteralOperation (OperationKind.Literal, Type: System.Double, Constant: 0.2) (Syntax: '0.2')
        InConversion: CommonConversion (Exists: True, IsIdentity: True, IsNumeric: False, IsReference: False, IsUserDefined: False) (MethodSymbol: null)
        OutConversion: CommonConversion (Exists: True, IsIdentity: True, IsNumeric: False, IsReference: False, IsUserDefined: False) (MethodSymbol: null)
";
            var expectedDiagnostics = DiagnosticDescription.None;

            VerifyOperationTreeAndDiagnosticsForTest<InvocationExpressionSyntax>(source, expectedOperationTree, expectedDiagnostics);
        }

        [CompilerTrait(CompilerFeature.IOperation)]
        [Fact]
        public void ParamsArrayArgumentInExpandedFormWithNoArgument()
        {
            string source = @"
class P
{
    void M1()
    {
        /*<bind>*/M2(1)/*</bind>*/;
    }

    void M2(int x, params double[] array) { }
}
";
            string expectedOperationTree = @"
IInvocationOperation ( void P.M2(System.Int32 x, params System.Double[] array)) (OperationKind.Invocation, Type: System.Void) (Syntax: 'M2(1)')
  Instance Receiver: 
    IInstanceReferenceOperation (OperationKind.InstanceReference, Type: P, IsImplicit) (Syntax: 'M2')
  Arguments(2):
      IArgumentOperation (ArgumentKind.Explicit, Matching Parameter: x) (OperationKind.Argument, Type: System.Int32) (Syntax: '1')
        ILiteralOperation (OperationKind.Literal, Type: System.Int32, Constant: 1) (Syntax: '1')
        InConversion: CommonConversion (Exists: True, IsIdentity: True, IsNumeric: False, IsReference: False, IsUserDefined: False) (MethodSymbol: null)
        OutConversion: CommonConversion (Exists: True, IsIdentity: True, IsNumeric: False, IsReference: False, IsUserDefined: False) (MethodSymbol: null)
      IArgumentOperation (ArgumentKind.ParamArray, Matching Parameter: array) (OperationKind.Argument, Type: System.Double[], IsImplicit) (Syntax: 'M2(1)')
        IArrayCreationOperation (OperationKind.ArrayCreation, Type: System.Double[], IsImplicit) (Syntax: 'M2(1)')
          Dimension Sizes(1):
              ILiteralOperation (OperationKind.Literal, Type: System.Int32, Constant: 0, IsImplicit) (Syntax: 'M2(1)')
          Initializer: 
            IArrayInitializerOperation (0 elements) (OperationKind.ArrayInitializer, Type: null, IsImplicit) (Syntax: 'M2(1)')
              Element Values(0)
        InConversion: CommonConversion (Exists: True, IsIdentity: True, IsNumeric: False, IsReference: False, IsUserDefined: False) (MethodSymbol: null)
        OutConversion: CommonConversion (Exists: True, IsIdentity: True, IsNumeric: False, IsReference: False, IsUserDefined: False) (MethodSymbol: null)
";
            var expectedDiagnostics = DiagnosticDescription.None;

            VerifyOperationTreeAndDiagnosticsForTest<InvocationExpressionSyntax>(source, expectedOperationTree, expectedDiagnostics);
        }

        [CompilerTrait(CompilerFeature.IOperation)]
        [Fact]
        public void DefaultValueAndParamsArrayArgumentInExpandedFormWithNoArgument()
        {
            string source = @"
class P
{
    void M1()
    {
        var a = new[] { 0.0 };
        /*<bind>*/M2()/*</bind>*/;
    }

    void M2(int x = 0, params double[] array) { }
}
";
            string expectedOperationTree = @"
IInvocationOperation ( void P.M2([System.Int32 x = 0], params System.Double[] array)) (OperationKind.Invocation, Type: System.Void) (Syntax: 'M2()')
  Instance Receiver: 
    IInstanceReferenceOperation (OperationKind.InstanceReference, Type: P, IsImplicit) (Syntax: 'M2')
  Arguments(2):
      IArgumentOperation (ArgumentKind.DefaultValue, Matching Parameter: x) (OperationKind.Argument, Type: System.Int32, IsImplicit) (Syntax: 'M2()')
        ILiteralOperation (OperationKind.Literal, Type: System.Int32, Constant: 0, IsImplicit) (Syntax: 'M2()')
        InConversion: CommonConversion (Exists: True, IsIdentity: True, IsNumeric: False, IsReference: False, IsUserDefined: False) (MethodSymbol: null)
        OutConversion: CommonConversion (Exists: True, IsIdentity: True, IsNumeric: False, IsReference: False, IsUserDefined: False) (MethodSymbol: null)
      IArgumentOperation (ArgumentKind.ParamArray, Matching Parameter: array) (OperationKind.Argument, Type: System.Double[], IsImplicit) (Syntax: 'M2()')
        IArrayCreationOperation (OperationKind.ArrayCreation, Type: System.Double[], IsImplicit) (Syntax: 'M2()')
          Dimension Sizes(1):
              ILiteralOperation (OperationKind.Literal, Type: System.Int32, Constant: 0, IsImplicit) (Syntax: 'M2()')
          Initializer: 
            IArrayInitializerOperation (0 elements) (OperationKind.ArrayInitializer, Type: null, IsImplicit) (Syntax: 'M2()')
              Element Values(0)
        InConversion: CommonConversion (Exists: True, IsIdentity: True, IsNumeric: False, IsReference: False, IsUserDefined: False) (MethodSymbol: null)
        OutConversion: CommonConversion (Exists: True, IsIdentity: True, IsNumeric: False, IsReference: False, IsUserDefined: False) (MethodSymbol: null)
";
            var expectedDiagnostics = DiagnosticDescription.None;

            VerifyOperationTreeAndDiagnosticsForTest<InvocationExpressionSyntax>(source, expectedOperationTree, expectedDiagnostics);
        }

        [CompilerTrait(CompilerFeature.IOperation)]
        [Fact]
        public void DefaultValueAndNamedParamsArrayArgumentInNormalForm()
        {
            string source = @"
class P
{
    void M1()
    {
        var a = new[] { 0.0 };
        /*<bind>*/M2(array: a)/*</bind>*/;
    }

    void M2(int x = 0, params double[] array) { }
}
";
            string expectedOperationTree = @"
IInvocationOperation ( void P.M2([System.Int32 x = 0], params System.Double[] array)) (OperationKind.Invocation, Type: System.Void) (Syntax: 'M2(array: a)')
  Instance Receiver: 
    IInstanceReferenceOperation (OperationKind.InstanceReference, Type: P, IsImplicit) (Syntax: 'M2')
  Arguments(2):
      IArgumentOperation (ArgumentKind.Explicit, Matching Parameter: array) (OperationKind.Argument, Type: System.Double[]) (Syntax: 'array: a')
        ILocalReferenceOperation: a (OperationKind.LocalReference, Type: System.Double[]) (Syntax: 'a')
        InConversion: CommonConversion (Exists: True, IsIdentity: True, IsNumeric: False, IsReference: False, IsUserDefined: False) (MethodSymbol: null)
        OutConversion: CommonConversion (Exists: True, IsIdentity: True, IsNumeric: False, IsReference: False, IsUserDefined: False) (MethodSymbol: null)
      IArgumentOperation (ArgumentKind.DefaultValue, Matching Parameter: x) (OperationKind.Argument, Type: System.Int32, IsImplicit) (Syntax: 'M2(array: a)')
        ILiteralOperation (OperationKind.Literal, Type: System.Int32, Constant: 0, IsImplicit) (Syntax: 'M2(array: a)')
        InConversion: CommonConversion (Exists: True, IsIdentity: True, IsNumeric: False, IsReference: False, IsUserDefined: False) (MethodSymbol: null)
        OutConversion: CommonConversion (Exists: True, IsIdentity: True, IsNumeric: False, IsReference: False, IsUserDefined: False) (MethodSymbol: null)
";
            var expectedDiagnostics = DiagnosticDescription.None;

            VerifyOperationTreeAndDiagnosticsForTest<InvocationExpressionSyntax>(source, expectedOperationTree, expectedDiagnostics);
        }

        [CompilerTrait(CompilerFeature.IOperation)]
        [Fact]
        public void DefaultValueAndNamedParamsArrayArgumentInExpandedForm()
        {
            string source = @"
class P
{
    void M1()
    {
        /*<bind>*/M2(array: 1)/*</bind>*/;
    }

    void M2(int x = 0, params double[] array) { }
}
";
            string expectedOperationTree = @"
IInvocationOperation ( void P.M2([System.Int32 x = 0], params System.Double[] array)) (OperationKind.Invocation, Type: System.Void) (Syntax: 'M2(array: 1)')
  Instance Receiver: 
    IInstanceReferenceOperation (OperationKind.InstanceReference, Type: P, IsImplicit) (Syntax: 'M2')
  Arguments(2):
      IArgumentOperation (ArgumentKind.ParamArray, Matching Parameter: array) (OperationKind.Argument, Type: System.Double[], IsImplicit) (Syntax: 'M2(array: 1)')
        IArrayCreationOperation (OperationKind.ArrayCreation, Type: System.Double[], IsImplicit) (Syntax: 'M2(array: 1)')
          Dimension Sizes(1):
              ILiteralOperation (OperationKind.Literal, Type: System.Int32, Constant: 1, IsImplicit) (Syntax: 'M2(array: 1)')
          Initializer: 
            IArrayInitializerOperation (1 elements) (OperationKind.ArrayInitializer, Type: null, IsImplicit) (Syntax: 'M2(array: 1)')
              Element Values(1):
<<<<<<< HEAD
                  IConversionExpression (TryCast: False, Unchecked) (OperationKind.ConversionExpression, Type: System.Double, Constant: 1, IsImplicit) (Syntax: '1')
=======
                  IConversionOperation (Implicit, TryCast: False, Unchecked) (OperationKind.Conversion, Type: System.Double, Constant: 1, IsImplicit) (Syntax: '1')
>>>>>>> 9c82aed5
                    Conversion: CommonConversion (Exists: True, IsIdentity: False, IsNumeric: True, IsReference: False, IsUserDefined: False) (MethodSymbol: null)
                    Operand: 
                      ILiteralOperation (OperationKind.Literal, Type: System.Int32, Constant: 1) (Syntax: '1')
        InConversion: CommonConversion (Exists: True, IsIdentity: True, IsNumeric: False, IsReference: False, IsUserDefined: False) (MethodSymbol: null)
        OutConversion: CommonConversion (Exists: True, IsIdentity: True, IsNumeric: False, IsReference: False, IsUserDefined: False) (MethodSymbol: null)
      IArgumentOperation (ArgumentKind.DefaultValue, Matching Parameter: x) (OperationKind.Argument, Type: System.Int32, IsImplicit) (Syntax: 'M2(array: 1)')
        ILiteralOperation (OperationKind.Literal, Type: System.Int32, Constant: 0, IsImplicit) (Syntax: 'M2(array: 1)')
        InConversion: CommonConversion (Exists: True, IsIdentity: True, IsNumeric: False, IsReference: False, IsUserDefined: False) (MethodSymbol: null)
        OutConversion: CommonConversion (Exists: True, IsIdentity: True, IsNumeric: False, IsReference: False, IsUserDefined: False) (MethodSymbol: null)
";
            var expectedDiagnostics = DiagnosticDescription.None;

            VerifyOperationTreeAndDiagnosticsForTest<InvocationExpressionSyntax>(source, expectedOperationTree, expectedDiagnostics);
        }

        [CompilerTrait(CompilerFeature.IOperation)]
        [Fact]
        public void PositionalArgumentAndNamedParamsArrayArgumentInNormalForm()
        {
            string source = @"
class P
{
    void M1()
    {
        var a = new[] { 0.0 };
        /*<bind>*/M2(1, array: a)/*</bind>*/;
    }

    void M2(int x = 0, params double[] array) { }
}
";
            string expectedOperationTree = @"
IInvocationOperation ( void P.M2([System.Int32 x = 0], params System.Double[] array)) (OperationKind.Invocation, Type: System.Void) (Syntax: 'M2(1, array: a)')
  Instance Receiver: 
    IInstanceReferenceOperation (OperationKind.InstanceReference, Type: P, IsImplicit) (Syntax: 'M2')
  Arguments(2):
      IArgumentOperation (ArgumentKind.Explicit, Matching Parameter: x) (OperationKind.Argument, Type: System.Int32) (Syntax: '1')
        ILiteralOperation (OperationKind.Literal, Type: System.Int32, Constant: 1) (Syntax: '1')
        InConversion: CommonConversion (Exists: True, IsIdentity: True, IsNumeric: False, IsReference: False, IsUserDefined: False) (MethodSymbol: null)
        OutConversion: CommonConversion (Exists: True, IsIdentity: True, IsNumeric: False, IsReference: False, IsUserDefined: False) (MethodSymbol: null)
      IArgumentOperation (ArgumentKind.Explicit, Matching Parameter: array) (OperationKind.Argument, Type: System.Double[]) (Syntax: 'array: a')
        ILocalReferenceOperation: a (OperationKind.LocalReference, Type: System.Double[]) (Syntax: 'a')
        InConversion: CommonConversion (Exists: True, IsIdentity: True, IsNumeric: False, IsReference: False, IsUserDefined: False) (MethodSymbol: null)
        OutConversion: CommonConversion (Exists: True, IsIdentity: True, IsNumeric: False, IsReference: False, IsUserDefined: False) (MethodSymbol: null)
";
            var expectedDiagnostics = DiagnosticDescription.None;

            VerifyOperationTreeAndDiagnosticsForTest<InvocationExpressionSyntax>(source, expectedOperationTree, expectedDiagnostics);
        }

        [CompilerTrait(CompilerFeature.IOperation)]
        [Fact]
        public void PositionalArgumentAndNamedParamsArrayArgumentInExpandedForm()
        {
            string source = @"
class P
{
    void M1()
    {
        /*<bind>*/M2(1, array: 1)/*</bind>*/;
    }

    void M2(int x = 0, params double[] array) { }
}
";
            string expectedOperationTree = @"
IInvocationOperation ( void P.M2([System.Int32 x = 0], params System.Double[] array)) (OperationKind.Invocation, Type: System.Void) (Syntax: 'M2(1, array: 1)')
  Instance Receiver: 
    IInstanceReferenceOperation (OperationKind.InstanceReference, Type: P, IsImplicit) (Syntax: 'M2')
  Arguments(2):
      IArgumentOperation (ArgumentKind.Explicit, Matching Parameter: x) (OperationKind.Argument, Type: System.Int32) (Syntax: '1')
        ILiteralOperation (OperationKind.Literal, Type: System.Int32, Constant: 1) (Syntax: '1')
        InConversion: CommonConversion (Exists: True, IsIdentity: True, IsNumeric: False, IsReference: False, IsUserDefined: False) (MethodSymbol: null)
        OutConversion: CommonConversion (Exists: True, IsIdentity: True, IsNumeric: False, IsReference: False, IsUserDefined: False) (MethodSymbol: null)
      IArgumentOperation (ArgumentKind.ParamArray, Matching Parameter: array) (OperationKind.Argument, Type: System.Double[], IsImplicit) (Syntax: 'M2(1, array: 1)')
        IArrayCreationOperation (OperationKind.ArrayCreation, Type: System.Double[], IsImplicit) (Syntax: 'M2(1, array: 1)')
          Dimension Sizes(1):
              ILiteralOperation (OperationKind.Literal, Type: System.Int32, Constant: 1, IsImplicit) (Syntax: 'M2(1, array: 1)')
          Initializer: 
            IArrayInitializerOperation (1 elements) (OperationKind.ArrayInitializer, Type: null, IsImplicit) (Syntax: 'M2(1, array: 1)')
              Element Values(1):
<<<<<<< HEAD
                  IConversionExpression (TryCast: False, Unchecked) (OperationKind.ConversionExpression, Type: System.Double, Constant: 1, IsImplicit) (Syntax: '1')
=======
                  IConversionOperation (Implicit, TryCast: False, Unchecked) (OperationKind.Conversion, Type: System.Double, Constant: 1, IsImplicit) (Syntax: '1')
>>>>>>> 9c82aed5
                    Conversion: CommonConversion (Exists: True, IsIdentity: False, IsNumeric: True, IsReference: False, IsUserDefined: False) (MethodSymbol: null)
                    Operand: 
                      ILiteralOperation (OperationKind.Literal, Type: System.Int32, Constant: 1) (Syntax: '1')
        InConversion: CommonConversion (Exists: True, IsIdentity: True, IsNumeric: False, IsReference: False, IsUserDefined: False) (MethodSymbol: null)
        OutConversion: CommonConversion (Exists: True, IsIdentity: True, IsNumeric: False, IsReference: False, IsUserDefined: False) (MethodSymbol: null)
";
            var expectedDiagnostics = DiagnosticDescription.None;

            VerifyOperationTreeAndDiagnosticsForTest<InvocationExpressionSyntax>(source, expectedOperationTree, expectedDiagnostics);
        }

        [CompilerTrait(CompilerFeature.IOperation)]
        [Fact]
        public void NamedArgumentAndNamedParamsArrayArgumentInNormalFormOutOfParameterOrder()
        {
            string source = @"
class P
{
    void M1()
    {
        var a = new[] { 0.0 };
        /*<bind>*/M2(array: a, x: 1);/*</bind>*/
    }

    void M2(int x = 0, params double[] array) { }
}
";
            string expectedOperationTree = @"
IExpressionStatementOperation (OperationKind.ExpressionStatement, Type: null) (Syntax: 'M2(array: a, x: 1);')
  Expression: 
    IInvocationOperation ( void P.M2([System.Int32 x = 0], params System.Double[] array)) (OperationKind.Invocation, Type: System.Void) (Syntax: 'M2(array: a, x: 1)')
      Instance Receiver: 
        IInstanceReferenceOperation (OperationKind.InstanceReference, Type: P, IsImplicit) (Syntax: 'M2')
      Arguments(2):
          IArgumentOperation (ArgumentKind.Explicit, Matching Parameter: array) (OperationKind.Argument, Type: System.Double[]) (Syntax: 'array: a')
            ILocalReferenceOperation: a (OperationKind.LocalReference, Type: System.Double[]) (Syntax: 'a')
            InConversion: CommonConversion (Exists: True, IsIdentity: True, IsNumeric: False, IsReference: False, IsUserDefined: False) (MethodSymbol: null)
            OutConversion: CommonConversion (Exists: True, IsIdentity: True, IsNumeric: False, IsReference: False, IsUserDefined: False) (MethodSymbol: null)
          IArgumentOperation (ArgumentKind.Explicit, Matching Parameter: x) (OperationKind.Argument, Type: System.Int32) (Syntax: 'x: 1')
            ILiteralOperation (OperationKind.Literal, Type: System.Int32, Constant: 1) (Syntax: '1')
            InConversion: CommonConversion (Exists: True, IsIdentity: True, IsNumeric: False, IsReference: False, IsUserDefined: False) (MethodSymbol: null)
            OutConversion: CommonConversion (Exists: True, IsIdentity: True, IsNumeric: False, IsReference: False, IsUserDefined: False) (MethodSymbol: null)
";
            var expectedDiagnostics = DiagnosticDescription.None;

            VerifyOperationTreeAndDiagnosticsForTest<ExpressionStatementSyntax>(source, expectedOperationTree, expectedDiagnostics);
        }

        [CompilerTrait(CompilerFeature.IOperation)]
        [Fact]
        public void NamedArgumentAndNamedParamsArrayArgumentInExpandedFormOutOfParameterOrder()
        {
            string source = @"
class P
{
    void M1()
    {
        /*<bind>*/M2(array: 1, x: 10)/*</bind>*/;
    }

    void M2(int x = 0, params double[] array) { }
}
";
            string expectedOperationTree = @"
IInvocationOperation ( void P.M2([System.Int32 x = 0], params System.Double[] array)) (OperationKind.Invocation, Type: System.Void) (Syntax: 'M2(array: 1, x: 10)')
  Instance Receiver: 
    IInstanceReferenceOperation (OperationKind.InstanceReference, Type: P, IsImplicit) (Syntax: 'M2')
  Arguments(2):
      IArgumentOperation (ArgumentKind.ParamArray, Matching Parameter: array) (OperationKind.Argument, Type: System.Double[], IsImplicit) (Syntax: 'M2(array: 1, x: 10)')
        IArrayCreationOperation (OperationKind.ArrayCreation, Type: System.Double[], IsImplicit) (Syntax: 'M2(array: 1, x: 10)')
          Dimension Sizes(1):
              ILiteralOperation (OperationKind.Literal, Type: System.Int32, Constant: 1, IsImplicit) (Syntax: 'M2(array: 1, x: 10)')
          Initializer: 
            IArrayInitializerOperation (1 elements) (OperationKind.ArrayInitializer, Type: null, IsImplicit) (Syntax: 'M2(array: 1, x: 10)')
              Element Values(1):
<<<<<<< HEAD
                  IConversionExpression (TryCast: False, Unchecked) (OperationKind.ConversionExpression, Type: System.Double, Constant: 1, IsImplicit) (Syntax: '1')
=======
                  IConversionOperation (Implicit, TryCast: False, Unchecked) (OperationKind.Conversion, Type: System.Double, Constant: 1, IsImplicit) (Syntax: '1')
>>>>>>> 9c82aed5
                    Conversion: CommonConversion (Exists: True, IsIdentity: False, IsNumeric: True, IsReference: False, IsUserDefined: False) (MethodSymbol: null)
                    Operand: 
                      ILiteralOperation (OperationKind.Literal, Type: System.Int32, Constant: 1) (Syntax: '1')
        InConversion: CommonConversion (Exists: True, IsIdentity: True, IsNumeric: False, IsReference: False, IsUserDefined: False) (MethodSymbol: null)
        OutConversion: CommonConversion (Exists: True, IsIdentity: True, IsNumeric: False, IsReference: False, IsUserDefined: False) (MethodSymbol: null)
      IArgumentOperation (ArgumentKind.Explicit, Matching Parameter: x) (OperationKind.Argument, Type: System.Int32) (Syntax: 'x: 10')
        ILiteralOperation (OperationKind.Literal, Type: System.Int32, Constant: 10) (Syntax: '10')
        InConversion: CommonConversion (Exists: True, IsIdentity: True, IsNumeric: False, IsReference: False, IsUserDefined: False) (MethodSymbol: null)
        OutConversion: CommonConversion (Exists: True, IsIdentity: True, IsNumeric: False, IsReference: False, IsUserDefined: False) (MethodSymbol: null)
";
            var expectedDiagnostics = DiagnosticDescription.None;

            VerifyOperationTreeAndDiagnosticsForTest<InvocationExpressionSyntax>(source, expectedOperationTree, expectedDiagnostics);
        }

        [CompilerTrait(CompilerFeature.IOperation)]
        [Fact]
        public void CallerInfoAttributesInvokedInMethod()
        {
            string source = @"
using System.Runtime.CompilerServices;

class P
{
    void M1()
    {
        /*<bind>*/M2()/*</bind>*/;
    }

    void M2(
        [CallerMemberName] string memberName = null,
        [CallerFilePath] string sourceFilePath = null,
        [CallerLineNumber] int sourceLineNumber = 0)
    { }
}
";
            string expectedOperationTree = @"
IInvocationOperation ( void P.M2([System.String memberName = null], [System.String sourceFilePath = null], [System.Int32 sourceLineNumber = 0])) (OperationKind.Invocation, Type: System.Void) (Syntax: 'M2()')
  Instance Receiver: 
    IInstanceReferenceOperation (OperationKind.InstanceReference, Type: P, IsImplicit) (Syntax: 'M2')
  Arguments(3):
      IArgumentOperation (ArgumentKind.DefaultValue, Matching Parameter: memberName) (OperationKind.Argument, Type: System.String, IsImplicit) (Syntax: 'M2()')
        ILiteralOperation (OperationKind.Literal, Type: System.String, Constant: ""M1"", IsImplicit) (Syntax: 'M2()')
        InConversion: CommonConversion (Exists: True, IsIdentity: True, IsNumeric: False, IsReference: False, IsUserDefined: False) (MethodSymbol: null)
        OutConversion: CommonConversion (Exists: True, IsIdentity: True, IsNumeric: False, IsReference: False, IsUserDefined: False) (MethodSymbol: null)
      IArgumentOperation (ArgumentKind.DefaultValue, Matching Parameter: sourceFilePath) (OperationKind.Argument, Type: System.String, IsImplicit) (Syntax: 'M2()')
        ILiteralOperation (OperationKind.Literal, Type: System.String, Constant: ""file.cs"", IsImplicit) (Syntax: 'M2()')
        InConversion: CommonConversion (Exists: True, IsIdentity: True, IsNumeric: False, IsReference: False, IsUserDefined: False) (MethodSymbol: null)
        OutConversion: CommonConversion (Exists: True, IsIdentity: True, IsNumeric: False, IsReference: False, IsUserDefined: False) (MethodSymbol: null)
      IArgumentOperation (ArgumentKind.DefaultValue, Matching Parameter: sourceLineNumber) (OperationKind.Argument, Type: System.Int32, IsImplicit) (Syntax: 'M2()')
        ILiteralOperation (OperationKind.Literal, Type: System.Int32, Constant: 8, IsImplicit) (Syntax: 'M2()')
        InConversion: CommonConversion (Exists: True, IsIdentity: True, IsNumeric: False, IsReference: False, IsUserDefined: False) (MethodSymbol: null)
        OutConversion: CommonConversion (Exists: True, IsIdentity: True, IsNumeric: False, IsReference: False, IsUserDefined: False) (MethodSymbol: null)
";
            var expectedDiagnostics = DiagnosticDescription.None;

            VerifyOperationTreeAndDiagnosticsForTest<InvocationExpressionSyntax>(source, expectedOperationTree, expectedDiagnostics, additionalReferences: new[] { MscorlibRef_v46 });
        }

        [CompilerTrait(CompilerFeature.IOperation)]
        [Fact]
        public void CallerInfoAttributesInvokedInProperty()
        {
            string source = @"
using System.Runtime.CompilerServices;

class P
{
    bool M1 => /*<bind>*/M2()/*</bind>*/;

    bool M2(
        [CallerMemberName] string memberName = null,
        [CallerFilePath] string sourceFilePath = null,
        [CallerLineNumber] int sourceLineNumber = 0)
    { 
        return true;
    }
}
";
            string expectedOperationTree = @"
IInvocationOperation ( System.Boolean P.M2([System.String memberName = null], [System.String sourceFilePath = null], [System.Int32 sourceLineNumber = 0])) (OperationKind.Invocation, Type: System.Boolean) (Syntax: 'M2()')
  Instance Receiver: 
    IInstanceReferenceOperation (OperationKind.InstanceReference, Type: P, IsImplicit) (Syntax: 'M2')
  Arguments(3):
      IArgumentOperation (ArgumentKind.DefaultValue, Matching Parameter: memberName) (OperationKind.Argument, Type: System.String, IsImplicit) (Syntax: 'M2()')
        ILiteralOperation (OperationKind.Literal, Type: System.String, Constant: ""M1"", IsImplicit) (Syntax: 'M2()')
        InConversion: CommonConversion (Exists: True, IsIdentity: True, IsNumeric: False, IsReference: False, IsUserDefined: False) (MethodSymbol: null)
        OutConversion: CommonConversion (Exists: True, IsIdentity: True, IsNumeric: False, IsReference: False, IsUserDefined: False) (MethodSymbol: null)
      IArgumentOperation (ArgumentKind.DefaultValue, Matching Parameter: sourceFilePath) (OperationKind.Argument, Type: System.String, IsImplicit) (Syntax: 'M2()')
        ILiteralOperation (OperationKind.Literal, Type: System.String, Constant: ""file.cs"", IsImplicit) (Syntax: 'M2()')
        InConversion: CommonConversion (Exists: True, IsIdentity: True, IsNumeric: False, IsReference: False, IsUserDefined: False) (MethodSymbol: null)
        OutConversion: CommonConversion (Exists: True, IsIdentity: True, IsNumeric: False, IsReference: False, IsUserDefined: False) (MethodSymbol: null)
      IArgumentOperation (ArgumentKind.DefaultValue, Matching Parameter: sourceLineNumber) (OperationKind.Argument, Type: System.Int32, IsImplicit) (Syntax: 'M2()')
        ILiteralOperation (OperationKind.Literal, Type: System.Int32, Constant: 6, IsImplicit) (Syntax: 'M2()')
        InConversion: CommonConversion (Exists: True, IsIdentity: True, IsNumeric: False, IsReference: False, IsUserDefined: False) (MethodSymbol: null)
        OutConversion: CommonConversion (Exists: True, IsIdentity: True, IsNumeric: False, IsReference: False, IsUserDefined: False) (MethodSymbol: null)
";
            var expectedDiagnostics = DiagnosticDescription.None;

            VerifyOperationTreeAndDiagnosticsForTest<InvocationExpressionSyntax>(source, expectedOperationTree, expectedDiagnostics, additionalReferences: new[] { MscorlibRef_v46 });
        }

        [CompilerTrait(CompilerFeature.IOperation)]
        [Fact]
        public void CallerInfoAttributesInvokedInFieldInitializer()
        {
            string source = @"
using System.Runtime.CompilerServices;

class P
{
    bool field = /*<bind>*/M2()/*</bind>*/;

    static bool M2(
        [CallerMemberName] string memberName = null,
        [CallerFilePath] string sourceFilePath = null,
        [CallerLineNumber] int sourceLineNumber = 0)
    {
        return true;
    }
}
";
            string expectedOperationTree = @"
IInvocationOperation (System.Boolean P.M2([System.String memberName = null], [System.String sourceFilePath = null], [System.Int32 sourceLineNumber = 0])) (OperationKind.Invocation, Type: System.Boolean) (Syntax: 'M2()')
  Instance Receiver: 
    null
  Arguments(3):
      IArgumentOperation (ArgumentKind.DefaultValue, Matching Parameter: memberName) (OperationKind.Argument, Type: System.String, IsImplicit) (Syntax: 'M2()')
        ILiteralOperation (OperationKind.Literal, Type: System.String, Constant: ""field"", IsImplicit) (Syntax: 'M2()')
        InConversion: CommonConversion (Exists: True, IsIdentity: True, IsNumeric: False, IsReference: False, IsUserDefined: False) (MethodSymbol: null)
        OutConversion: CommonConversion (Exists: True, IsIdentity: True, IsNumeric: False, IsReference: False, IsUserDefined: False) (MethodSymbol: null)
      IArgumentOperation (ArgumentKind.DefaultValue, Matching Parameter: sourceFilePath) (OperationKind.Argument, Type: System.String, IsImplicit) (Syntax: 'M2()')
        ILiteralOperation (OperationKind.Literal, Type: System.String, Constant: ""file.cs"", IsImplicit) (Syntax: 'M2()')
        InConversion: CommonConversion (Exists: True, IsIdentity: True, IsNumeric: False, IsReference: False, IsUserDefined: False) (MethodSymbol: null)
        OutConversion: CommonConversion (Exists: True, IsIdentity: True, IsNumeric: False, IsReference: False, IsUserDefined: False) (MethodSymbol: null)
      IArgumentOperation (ArgumentKind.DefaultValue, Matching Parameter: sourceLineNumber) (OperationKind.Argument, Type: System.Int32, IsImplicit) (Syntax: 'M2()')
        ILiteralOperation (OperationKind.Literal, Type: System.Int32, Constant: 6, IsImplicit) (Syntax: 'M2()')
        InConversion: CommonConversion (Exists: True, IsIdentity: True, IsNumeric: False, IsReference: False, IsUserDefined: False) (MethodSymbol: null)
        OutConversion: CommonConversion (Exists: True, IsIdentity: True, IsNumeric: False, IsReference: False, IsUserDefined: False) (MethodSymbol: null)
";
            var expectedDiagnostics = DiagnosticDescription.None;

            VerifyOperationTreeAndDiagnosticsForTest<InvocationExpressionSyntax>(source, expectedOperationTree, expectedDiagnostics, additionalReferences: new[] { MscorlibRef_v46 });
        }

        [CompilerTrait(CompilerFeature.IOperation)]
        [Fact]
        public void CallerInfoAttributesInvokedInEventMethods()
        {
            string source = @"
using System;
using System.Runtime.CompilerServices;

class P
{
    public event EventHandler MyEvent
    {
        add
        {
            /*<bind>*/M2()/*</bind>*/;
        }

        remove
        {
            M2();
        }
    }

    static bool M2(
        [CallerMemberName] string memberName = null,
        [CallerFilePath] string sourceFilePath = null,
        [CallerLineNumber] int sourceLineNumber = 0)
    {
        return true;
    }
}
";
            string expectedOperationTree = @"
IInvocationOperation (System.Boolean P.M2([System.String memberName = null], [System.String sourceFilePath = null], [System.Int32 sourceLineNumber = 0])) (OperationKind.Invocation, Type: System.Boolean) (Syntax: 'M2()')
  Instance Receiver: 
    null
  Arguments(3):
      IArgumentOperation (ArgumentKind.DefaultValue, Matching Parameter: memberName) (OperationKind.Argument, Type: System.String, IsImplicit) (Syntax: 'M2()')
        ILiteralOperation (OperationKind.Literal, Type: System.String, Constant: ""MyEvent"", IsImplicit) (Syntax: 'M2()')
        InConversion: CommonConversion (Exists: True, IsIdentity: True, IsNumeric: False, IsReference: False, IsUserDefined: False) (MethodSymbol: null)
        OutConversion: CommonConversion (Exists: True, IsIdentity: True, IsNumeric: False, IsReference: False, IsUserDefined: False) (MethodSymbol: null)
      IArgumentOperation (ArgumentKind.DefaultValue, Matching Parameter: sourceFilePath) (OperationKind.Argument, Type: System.String, IsImplicit) (Syntax: 'M2()')
        ILiteralOperation (OperationKind.Literal, Type: System.String, Constant: ""file.cs"", IsImplicit) (Syntax: 'M2()')
        InConversion: CommonConversion (Exists: True, IsIdentity: True, IsNumeric: False, IsReference: False, IsUserDefined: False) (MethodSymbol: null)
        OutConversion: CommonConversion (Exists: True, IsIdentity: True, IsNumeric: False, IsReference: False, IsUserDefined: False) (MethodSymbol: null)
      IArgumentOperation (ArgumentKind.DefaultValue, Matching Parameter: sourceLineNumber) (OperationKind.Argument, Type: System.Int32, IsImplicit) (Syntax: 'M2()')
        ILiteralOperation (OperationKind.Literal, Type: System.Int32, Constant: 11, IsImplicit) (Syntax: 'M2()')
        InConversion: CommonConversion (Exists: True, IsIdentity: True, IsNumeric: False, IsReference: False, IsUserDefined: False) (MethodSymbol: null)
        OutConversion: CommonConversion (Exists: True, IsIdentity: True, IsNumeric: False, IsReference: False, IsUserDefined: False) (MethodSymbol: null)
";
            var expectedDiagnostics = DiagnosticDescription.None;

            VerifyOperationTreeAndDiagnosticsForTest<InvocationExpressionSyntax>(source, expectedOperationTree, expectedDiagnostics, additionalReferences: new[] { MscorlibRef_v46 });
        }

        [CompilerTrait(CompilerFeature.IOperation)]
        [Fact]
        public void ExtraArgument()
        {
            string source = @"
class P
{
    void M1()
    {
        /*<bind>*/M2(1, 2)/*</bind>*/;
    }

    void M2(int x = 0)
    { }
}
";
            string expectedOperationTree = @"
IInvalidOperation (OperationKind.Invalid, Type: System.Void, IsInvalid) (Syntax: 'M2(1, 2)')
  Children(2):
      ILiteralOperation (OperationKind.Literal, Type: System.Int32, Constant: 1) (Syntax: '1')
      ILiteralOperation (OperationKind.Literal, Type: System.Int32, Constant: 2) (Syntax: '2')
";
            var expectedDiagnostics = new DiagnosticDescription[] {
                // CS1501: No overload for method 'M2' takes 2 arguments
                //         /*<bind>*/M2(1, 2)/*</bind>*/;
                Diagnostic(ErrorCode.ERR_BadArgCount, "M2").WithArguments("M2", "2").WithLocation(6, 19)
            };

            VerifyOperationTreeAndDiagnosticsForTest<InvocationExpressionSyntax>(source, expectedOperationTree, expectedDiagnostics);
        }

        [CompilerTrait(CompilerFeature.IOperation)]
        [Fact]
        public void TestOmittedArgument()
        {
            string source = @"
class P
{
    void M1()
    {
        /*<bind>*/M2(1,)/*</bind>*/;
    }

    void M2(int y, int x = 0)
    { }
}
";
            string expectedOperationTree = @"
IInvalidOperation (OperationKind.Invalid, Type: System.Void, IsInvalid) (Syntax: 'M2(1,)')
  Children(2):
      ILiteralOperation (OperationKind.Literal, Type: System.Int32, Constant: 1) (Syntax: '1')
      IInvalidOperation (OperationKind.Invalid, Type: null, IsInvalid) (Syntax: '')
        Children(0)
";
            var expectedDiagnostics = new DiagnosticDescription[] {
                // file.cs(6,24): error CS1525: Invalid expression term ')'
                //         /*<bind>*/M2(1,)/*</bind>*/;
                Diagnostic(ErrorCode.ERR_InvalidExprTerm, ")").WithArguments(")").WithLocation(6, 24)
            };

            VerifyOperationTreeAndDiagnosticsForTest<InvocationExpressionSyntax>(source, expectedOperationTree, expectedDiagnostics);
        }

        [CompilerTrait(CompilerFeature.IOperation)]
        [Fact]
        public void WrongArgumentType()
        {
            string source = @"
class P
{
    void M1()
    {
        /*<bind>*/M2(1)/*</bind>*/;
    }

    void M2(string x )
    { }
}
";
            string expectedOperationTree = @"
IInvalidOperation (OperationKind.Invalid, Type: System.Void, IsInvalid) (Syntax: 'M2(1)')
  Children(1):
      ILiteralOperation (OperationKind.Literal, Type: System.Int32, Constant: 1, IsInvalid) (Syntax: '1')
";
            var expectedDiagnostics = new DiagnosticDescription[]
            {
                // file.cs(6,22): error CS1503: Argument 1: cannot convert from 'int' to 'string'
                //         /*<bind>*/M2(1)/*</bind>*/;
                Diagnostic(ErrorCode.ERR_BadArgType, "1").WithArguments("1", "int", "string").WithLocation(6, 22)
            };

            VerifyOperationTreeAndDiagnosticsForTest<InvocationExpressionSyntax>(source, expectedOperationTree, expectedDiagnostics);
        }

        [CompilerTrait(CompilerFeature.IOperation)]
        [Fact]
        public void VarArgsCall()
        {
            string source = @"
using System;

public class P
{
    void M()
    {
        /*<bind>*/Console.Write(""{0} {1} {2} {3} {4}"", 1, 2, 3, 4, __arglist(5))/*</bind>*/;
    }
}
";
            string expectedOperationTree = @"
IInvocationOperation (void System.Console.Write(System.String format, System.Object arg0, System.Object arg1, System.Object arg2, System.Object arg3, __arglist)) (OperationKind.Invocation, Type: System.Void) (Syntax: 'Console.Wri ... arglist(5))')
  Instance Receiver: 
    null
  Arguments(6):
      IArgumentOperation (ArgumentKind.Explicit, Matching Parameter: format) (OperationKind.Argument, Type: System.String) (Syntax: '""{0} {1} {2} {3} {4}""')
        ILiteralOperation (OperationKind.Literal, Type: System.String, Constant: ""{0} {1} {2} {3} {4}"") (Syntax: '""{0} {1} {2} {3} {4}""')
        InConversion: CommonConversion (Exists: True, IsIdentity: True, IsNumeric: False, IsReference: False, IsUserDefined: False) (MethodSymbol: null)
        OutConversion: CommonConversion (Exists: True, IsIdentity: True, IsNumeric: False, IsReference: False, IsUserDefined: False) (MethodSymbol: null)
<<<<<<< HEAD
      IArgument (ArgumentKind.Explicit, Matching Parameter: arg0) (OperationKind.Argument) (Syntax: '1')
        IConversionExpression (TryCast: False, Unchecked) (OperationKind.ConversionExpression, Type: System.Object, IsImplicit) (Syntax: '1')
=======
      IArgumentOperation (ArgumentKind.Explicit, Matching Parameter: arg0) (OperationKind.Argument, Type: System.Object) (Syntax: '1')
        IConversionOperation (Implicit, TryCast: False, Unchecked) (OperationKind.Conversion, Type: System.Object, IsImplicit) (Syntax: '1')
>>>>>>> 9c82aed5
          Conversion: CommonConversion (Exists: True, IsIdentity: False, IsNumeric: False, IsReference: False, IsUserDefined: False) (MethodSymbol: null)
          Operand: 
            ILiteralOperation (OperationKind.Literal, Type: System.Int32, Constant: 1) (Syntax: '1')
        InConversion: CommonConversion (Exists: True, IsIdentity: True, IsNumeric: False, IsReference: False, IsUserDefined: False) (MethodSymbol: null)
        OutConversion: CommonConversion (Exists: True, IsIdentity: True, IsNumeric: False, IsReference: False, IsUserDefined: False) (MethodSymbol: null)
<<<<<<< HEAD
      IArgument (ArgumentKind.Explicit, Matching Parameter: arg1) (OperationKind.Argument) (Syntax: '2')
        IConversionExpression (TryCast: False, Unchecked) (OperationKind.ConversionExpression, Type: System.Object, IsImplicit) (Syntax: '2')
=======
      IArgumentOperation (ArgumentKind.Explicit, Matching Parameter: arg1) (OperationKind.Argument, Type: System.Object) (Syntax: '2')
        IConversionOperation (Implicit, TryCast: False, Unchecked) (OperationKind.Conversion, Type: System.Object, IsImplicit) (Syntax: '2')
>>>>>>> 9c82aed5
          Conversion: CommonConversion (Exists: True, IsIdentity: False, IsNumeric: False, IsReference: False, IsUserDefined: False) (MethodSymbol: null)
          Operand: 
            ILiteralOperation (OperationKind.Literal, Type: System.Int32, Constant: 2) (Syntax: '2')
        InConversion: CommonConversion (Exists: True, IsIdentity: True, IsNumeric: False, IsReference: False, IsUserDefined: False) (MethodSymbol: null)
        OutConversion: CommonConversion (Exists: True, IsIdentity: True, IsNumeric: False, IsReference: False, IsUserDefined: False) (MethodSymbol: null)
<<<<<<< HEAD
      IArgument (ArgumentKind.Explicit, Matching Parameter: arg2) (OperationKind.Argument) (Syntax: '3')
        IConversionExpression (TryCast: False, Unchecked) (OperationKind.ConversionExpression, Type: System.Object, IsImplicit) (Syntax: '3')
=======
      IArgumentOperation (ArgumentKind.Explicit, Matching Parameter: arg2) (OperationKind.Argument, Type: System.Object) (Syntax: '3')
        IConversionOperation (Implicit, TryCast: False, Unchecked) (OperationKind.Conversion, Type: System.Object, IsImplicit) (Syntax: '3')
>>>>>>> 9c82aed5
          Conversion: CommonConversion (Exists: True, IsIdentity: False, IsNumeric: False, IsReference: False, IsUserDefined: False) (MethodSymbol: null)
          Operand: 
            ILiteralOperation (OperationKind.Literal, Type: System.Int32, Constant: 3) (Syntax: '3')
        InConversion: CommonConversion (Exists: True, IsIdentity: True, IsNumeric: False, IsReference: False, IsUserDefined: False) (MethodSymbol: null)
        OutConversion: CommonConversion (Exists: True, IsIdentity: True, IsNumeric: False, IsReference: False, IsUserDefined: False) (MethodSymbol: null)
<<<<<<< HEAD
      IArgument (ArgumentKind.Explicit, Matching Parameter: arg3) (OperationKind.Argument) (Syntax: '4')
        IConversionExpression (TryCast: False, Unchecked) (OperationKind.ConversionExpression, Type: System.Object, IsImplicit) (Syntax: '4')
=======
      IArgumentOperation (ArgumentKind.Explicit, Matching Parameter: arg3) (OperationKind.Argument, Type: System.Object) (Syntax: '4')
        IConversionOperation (Implicit, TryCast: False, Unchecked) (OperationKind.Conversion, Type: System.Object, IsImplicit) (Syntax: '4')
>>>>>>> 9c82aed5
          Conversion: CommonConversion (Exists: True, IsIdentity: False, IsNumeric: False, IsReference: False, IsUserDefined: False) (MethodSymbol: null)
          Operand: 
            ILiteralOperation (OperationKind.Literal, Type: System.Int32, Constant: 4) (Syntax: '4')
        InConversion: CommonConversion (Exists: True, IsIdentity: True, IsNumeric: False, IsReference: False, IsUserDefined: False) (MethodSymbol: null)
        OutConversion: CommonConversion (Exists: True, IsIdentity: True, IsNumeric: False, IsReference: False, IsUserDefined: False) (MethodSymbol: null)
      IArgumentOperation (ArgumentKind.Explicit, Matching Parameter: null) (OperationKind.Argument, Type: null) (Syntax: '__arglist(5)')
        IOperation:  (OperationKind.None, Type: null) (Syntax: '__arglist(5)')
          Children(1):
              ILiteralOperation (OperationKind.Literal, Type: System.Int32, Constant: 5) (Syntax: '5')
        InConversion: CommonConversion (Exists: True, IsIdentity: True, IsNumeric: False, IsReference: False, IsUserDefined: False) (MethodSymbol: null)
        OutConversion: CommonConversion (Exists: True, IsIdentity: True, IsNumeric: False, IsReference: False, IsUserDefined: False) (MethodSymbol: null)
";
            var expectedDiagnostics = DiagnosticDescription.None;

            VerifyOperationTreeAndDiagnosticsForTest<InvocationExpressionSyntax>(source, expectedOperationTree, expectedDiagnostics);
        }

        [CompilerTrait(CompilerFeature.IOperation)]
        [Fact]
        public void InvalidConversionForDefaultArgument_InSource()
        {
            string source = @"
class P
{
    void M1()
    {
        /*<bind>*/M2()/*</bind>*/;
    }

    void M2(int x = ""string"")
    { }
}
";
            string expectedOperationTree = @"
IInvocationOperation ( void P.M2([System.Int32 x = default(System.Int32)])) (OperationKind.Invocation, Type: System.Void) (Syntax: 'M2()')
  Instance Receiver: 
    IInstanceReferenceOperation (OperationKind.InstanceReference, Type: P, IsImplicit) (Syntax: 'M2')
  Arguments(1):
      IArgumentOperation (ArgumentKind.DefaultValue, Matching Parameter: x) (OperationKind.Argument, Type: System.Int32, IsImplicit) (Syntax: 'M2()')
        ILiteralOperation (OperationKind.Literal, Type: System.Int32, IsImplicit) (Syntax: 'M2()')
        InConversion: CommonConversion (Exists: True, IsIdentity: True, IsNumeric: False, IsReference: False, IsUserDefined: False) (MethodSymbol: null)
        OutConversion: CommonConversion (Exists: True, IsIdentity: True, IsNumeric: False, IsReference: False, IsUserDefined: False) (MethodSymbol: null)
";
            var expectedDiagnostics = new DiagnosticDescription[] {
                // CS1750: A value of type 'string' cannot be used as a default parameter because there are no standard conversions to type 'int'
                //     void M2(int x = "string")
                Diagnostic(ErrorCode.ERR_NoConversionForDefaultParam, "x").WithArguments("string", "int")
            };

            VerifyOperationTreeAndDiagnosticsForTest<InvocationExpressionSyntax>(source, expectedOperationTree, expectedDiagnostics);
        }

        [CompilerTrait(CompilerFeature.IOperation)]
        [Fact]
        public void AssigningToIndexer()
        {
            string source = @"
class P
{
    private int _number = 0;
    public int this[int index]
    {
        get { return _number; }
        set { _number = value; }
    }

    void M1()
    {
        /*<bind>*/this[10]/*</bind>*/ = 9;
    }
}
";
            string expectedOperationTree = @"
IPropertyReferenceOperation: System.Int32 P.this[System.Int32 index] { get; set; } (OperationKind.PropertyReference, Type: System.Int32) (Syntax: 'this[10]')
  Instance Receiver: 
    IInstanceReferenceOperation (OperationKind.InstanceReference, Type: P) (Syntax: 'this')
  Arguments(1):
      IArgumentOperation (ArgumentKind.Explicit, Matching Parameter: index) (OperationKind.Argument, Type: System.Int32) (Syntax: '10')
        ILiteralOperation (OperationKind.Literal, Type: System.Int32, Constant: 10) (Syntax: '10')
        InConversion: CommonConversion (Exists: True, IsIdentity: True, IsNumeric: False, IsReference: False, IsUserDefined: False) (MethodSymbol: null)
        OutConversion: CommonConversion (Exists: True, IsIdentity: True, IsNumeric: False, IsReference: False, IsUserDefined: False) (MethodSymbol: null)
";
            var expectedDiagnostics = DiagnosticDescription.None;

            VerifyOperationTreeAndDiagnosticsForTest<ElementAccessExpressionSyntax>(source, expectedOperationTree, expectedDiagnostics, additionalOperationTreeVerifier: IndexerAccessArgumentVerifier.Verify);
        }

        [CompilerTrait(CompilerFeature.IOperation)]
        [Fact]
        public void ReadingFromIndexer()
        {
            string source = @"
class P
{
    private int _number = 0;
    public int this[int index]
    {
        get { return _number; }
        set { _number = value; }
    }

    void M1()
    {
        var x = /*<bind>*/this[10]/*</bind>*/;
    }
}
";
            string expectedOperationTree = @"
IPropertyReferenceOperation: System.Int32 P.this[System.Int32 index] { get; set; } (OperationKind.PropertyReference, Type: System.Int32) (Syntax: 'this[10]')
  Instance Receiver: 
    IInstanceReferenceOperation (OperationKind.InstanceReference, Type: P) (Syntax: 'this')
  Arguments(1):
      IArgumentOperation (ArgumentKind.Explicit, Matching Parameter: index) (OperationKind.Argument, Type: System.Int32) (Syntax: '10')
        ILiteralOperation (OperationKind.Literal, Type: System.Int32, Constant: 10) (Syntax: '10')
        InConversion: CommonConversion (Exists: True, IsIdentity: True, IsNumeric: False, IsReference: False, IsUserDefined: False) (MethodSymbol: null)
        OutConversion: CommonConversion (Exists: True, IsIdentity: True, IsNumeric: False, IsReference: False, IsUserDefined: False) (MethodSymbol: null)
";
            var expectedDiagnostics = DiagnosticDescription.None;

            VerifyOperationTreeAndDiagnosticsForTest<ElementAccessExpressionSyntax>(source, expectedOperationTree, expectedDiagnostics, additionalOperationTreeVerifier: IndexerAccessArgumentVerifier.Verify);
        }

        [CompilerTrait(CompilerFeature.IOperation)]
        [Fact]
        public void DefaultArgumentForIndexerGetter()
        {
            string source = @"
class P
{
    private int _number = 0;
    public int this[int i = 1, int j = 2]
    {
        get { return _number; }
        set { _number = i + j; }
    }

    void M1()
    {
        var x = /*<bind>*/this[j:10]/*</bind>*/;
    }
}
";
            string expectedOperationTree = @"
IPropertyReferenceOperation: System.Int32 P.this[[System.Int32 i = 1], [System.Int32 j = 2]] { get; set; } (OperationKind.PropertyReference, Type: System.Int32) (Syntax: 'this[j:10]')
  Instance Receiver: 
    IInstanceReferenceOperation (OperationKind.InstanceReference, Type: P) (Syntax: 'this')
  Arguments(2):
      IArgumentOperation (ArgumentKind.Explicit, Matching Parameter: j) (OperationKind.Argument, Type: System.Int32) (Syntax: 'j:10')
        ILiteralOperation (OperationKind.Literal, Type: System.Int32, Constant: 10) (Syntax: '10')
        InConversion: CommonConversion (Exists: True, IsIdentity: True, IsNumeric: False, IsReference: False, IsUserDefined: False) (MethodSymbol: null)
        OutConversion: CommonConversion (Exists: True, IsIdentity: True, IsNumeric: False, IsReference: False, IsUserDefined: False) (MethodSymbol: null)
      IArgumentOperation (ArgumentKind.DefaultValue, Matching Parameter: i) (OperationKind.Argument, Type: System.Int32, IsImplicit) (Syntax: 'this[j:10]')
        ILiteralOperation (OperationKind.Literal, Type: System.Int32, Constant: 1, IsImplicit) (Syntax: 'this[j:10]')
        InConversion: CommonConversion (Exists: True, IsIdentity: True, IsNumeric: False, IsReference: False, IsUserDefined: False) (MethodSymbol: null)
        OutConversion: CommonConversion (Exists: True, IsIdentity: True, IsNumeric: False, IsReference: False, IsUserDefined: False) (MethodSymbol: null)
";

            var expectedDiagnostics = DiagnosticDescription.None;

            VerifyOperationTreeAndDiagnosticsForTest<ElementAccessExpressionSyntax>(source, expectedOperationTree, expectedDiagnostics, additionalOperationTreeVerifier: IndexerAccessArgumentVerifier.Verify);
        }

        [CompilerTrait(CompilerFeature.IOperation)]
        [Fact]
        public void ReadingFromWriteOnlyIndexer()
        {
            string source = @"
class P
{
    private int _number = 0;
    public int this[int index]
    {
        set { _number = value; }
    }

    void M1()
    {
        var x = /*<bind>*/this[10]/*</bind>*/;
    }
}
";
            string expectedOperationTree = @"
IInvalidOperation (OperationKind.Invalid, Type: System.Int32, IsInvalid) (Syntax: 'this[10]')
  Children(2):
      IInstanceReferenceOperation (OperationKind.InstanceReference, Type: P, IsInvalid) (Syntax: 'this')
      ILiteralOperation (OperationKind.Literal, Type: System.Int32, Constant: 10, IsInvalid) (Syntax: '10')
";
            var expectedDiagnostics = new DiagnosticDescription[] {
                // file.cs(12,27): error CS0154: The property or indexer 'P.this[int]' cannot be used in this context because it lacks the get accessor
                //         var x = /*<bind>*/this[10]/*</bind>*/;
                Diagnostic(ErrorCode.ERR_PropertyLacksGet, "this[10]").WithArguments("P.this[int]").WithLocation(12, 27)
            };

            VerifyOperationTreeAndDiagnosticsForTest<ElementAccessExpressionSyntax>(source, expectedOperationTree, expectedDiagnostics, additionalOperationTreeVerifier: IndexerAccessArgumentVerifier.Verify);
        }

        [CompilerTrait(CompilerFeature.IOperation)]
        [Fact]
        public void AssigningToReadOnlyIndexer()
        {
            string source = @"
class P
{
    private int _number = 0;
    public int this[int index]
    {
        get { return _number; }
    }

    void M1()
    {
        /*<bind>*/this[10]/*</bind>*/ = 9;
    }
}
";
            string expectedOperationTree = @"
IInvalidOperation (OperationKind.Invalid, Type: System.Int32, IsInvalid) (Syntax: 'this[10]')
  Children(2):
      IInstanceReferenceOperation (OperationKind.InstanceReference, Type: P, IsInvalid) (Syntax: 'this')
      ILiteralOperation (OperationKind.Literal, Type: System.Int32, Constant: 10, IsInvalid) (Syntax: '10')
";

            var expectedDiagnostics = new DiagnosticDescription[] {
                // file.cs(12,19): error CS0200: Property or indexer 'P.this[int]' cannot be assigned to -- it is read only
                //         /*<bind>*/this[10]/*</bind>*/ = 9;
                Diagnostic(ErrorCode.ERR_AssgReadonlyProp, "this[10]").WithArguments("P.this[int]").WithLocation(12, 19)
            };

            VerifyOperationTreeAndDiagnosticsForTest<ElementAccessExpressionSyntax>(source, expectedOperationTree, expectedDiagnostics, additionalOperationTreeVerifier: IndexerAccessArgumentVerifier.Verify);
        }

        [CompilerTrait(CompilerFeature.IOperation)]
        [Fact]
        public void OverridingIndexerWithDefaultArgument()
        {
            string source = @"
class Base
{
    public virtual int this[int x = 0, int y = 1]
    {
        set { }
        get { System.Console.Write(y); return 0; }
    }
}

class Derived : Base
{
    public override int this[int x = 8, int y = 9]
    {
        set { }
    }
}

internal class P
{
    static void Main()
    {
        var d = new Derived();
        var x = /*<bind>*/d[0]/*</bind>*/;
    }
}
";
            string expectedOperationTree = @"
IPropertyReferenceOperation: System.Int32 Derived.this[[System.Int32 x = 8], [System.Int32 y = 9]] { set; } (OperationKind.PropertyReference, Type: System.Int32) (Syntax: 'd[0]')
  Instance Receiver: 
    ILocalReferenceOperation: d (OperationKind.LocalReference, Type: Derived) (Syntax: 'd')
  Arguments(2):
      IArgumentOperation (ArgumentKind.Explicit, Matching Parameter: x) (OperationKind.Argument, Type: System.Int32) (Syntax: '0')
        ILiteralOperation (OperationKind.Literal, Type: System.Int32, Constant: 0) (Syntax: '0')
        InConversion: CommonConversion (Exists: True, IsIdentity: True, IsNumeric: False, IsReference: False, IsUserDefined: False) (MethodSymbol: null)
        OutConversion: CommonConversion (Exists: True, IsIdentity: True, IsNumeric: False, IsReference: False, IsUserDefined: False) (MethodSymbol: null)
      IArgumentOperation (ArgumentKind.DefaultValue, Matching Parameter: y) (OperationKind.Argument, Type: System.Int32, IsImplicit) (Syntax: 'd[0]')
        ILiteralOperation (OperationKind.Literal, Type: System.Int32, Constant: 1, IsImplicit) (Syntax: 'd[0]')
        InConversion: CommonConversion (Exists: True, IsIdentity: True, IsNumeric: False, IsReference: False, IsUserDefined: False) (MethodSymbol: null)
        OutConversion: CommonConversion (Exists: True, IsIdentity: True, IsNumeric: False, IsReference: False, IsUserDefined: False) (MethodSymbol: null)
";
            var expectedDiagnostics = DiagnosticDescription.None;

            string expectedOutput = @"1";

            VerifyOperationTreeAndDiagnosticsForTest<ElementAccessExpressionSyntax>(source, expectedOperationTree, expectedDiagnostics, additionalOperationTreeVerifier: IndexerAccessArgumentVerifier.Verify);

            CompileAndVerify(new[] { source }, new[] { SystemRef }, expectedOutput: expectedOutput);
        }

        [CompilerTrait(CompilerFeature.IOperation)]
        [Fact]
        public void OmittedParamArrayArgumentInIndexerAccess()
        {
            string source = @"
class P
{
    public int this[int x, params int[] y]
    {
        set { }
        get { return 0; }
    }

    public void M()
    {
        /*<bind>*/this[0]/*</bind>*/ = 0;
    }
}
";
            string expectedOperationTree = @"
IPropertyReferenceOperation: System.Int32 P.this[System.Int32 x, params System.Int32[] y] { get; set; } (OperationKind.PropertyReference, Type: System.Int32) (Syntax: 'this[0]')
  Instance Receiver: 
    IInstanceReferenceOperation (OperationKind.InstanceReference, Type: P) (Syntax: 'this')
  Arguments(2):
      IArgumentOperation (ArgumentKind.Explicit, Matching Parameter: x) (OperationKind.Argument, Type: System.Int32) (Syntax: '0')
        ILiteralOperation (OperationKind.Literal, Type: System.Int32, Constant: 0) (Syntax: '0')
        InConversion: CommonConversion (Exists: True, IsIdentity: True, IsNumeric: False, IsReference: False, IsUserDefined: False) (MethodSymbol: null)
        OutConversion: CommonConversion (Exists: True, IsIdentity: True, IsNumeric: False, IsReference: False, IsUserDefined: False) (MethodSymbol: null)
      IArgumentOperation (ArgumentKind.ParamArray, Matching Parameter: y) (OperationKind.Argument, Type: System.Int32[], IsImplicit) (Syntax: 'this[0]')
        IArrayCreationOperation (OperationKind.ArrayCreation, Type: System.Int32[], IsImplicit) (Syntax: 'this[0]')
          Dimension Sizes(1):
              ILiteralOperation (OperationKind.Literal, Type: System.Int32, Constant: 0, IsImplicit) (Syntax: 'this[0]')
          Initializer: 
            IArrayInitializerOperation (0 elements) (OperationKind.ArrayInitializer, Type: null, IsImplicit) (Syntax: 'this[0]')
              Element Values(0)
        InConversion: CommonConversion (Exists: True, IsIdentity: True, IsNumeric: False, IsReference: False, IsUserDefined: False) (MethodSymbol: null)
        OutConversion: CommonConversion (Exists: True, IsIdentity: True, IsNumeric: False, IsReference: False, IsUserDefined: False) (MethodSymbol: null)
";
            var expectedDiagnostics = DiagnosticDescription.None;

            VerifyOperationTreeAndDiagnosticsForTest<ElementAccessExpressionSyntax>(source, expectedOperationTree, expectedDiagnostics, additionalOperationTreeVerifier: IndexerAccessArgumentVerifier.Verify);
        }

        [CompilerTrait(CompilerFeature.IOperation)]
        [Fact]
        public void AssigningToReturnsByRefIndexer()
        {
            string source = @"
class P
{
    ref int this[int x]
    {
        get => throw null;
    }

    public void M()
    {
        /*<bind>*/this[0]/*</bind>*/ = 0;
    }
}
";
            string expectedOperationTree = @"
IPropertyReferenceOperation: ref System.Int32 P.this[System.Int32 x] { get; } (OperationKind.PropertyReference, Type: System.Int32) (Syntax: 'this[0]')
  Instance Receiver: 
    IInstanceReferenceOperation (OperationKind.InstanceReference, Type: P) (Syntax: 'this')
  Arguments(1):
      IArgumentOperation (ArgumentKind.Explicit, Matching Parameter: x) (OperationKind.Argument, Type: System.Int32) (Syntax: '0')
        ILiteralOperation (OperationKind.Literal, Type: System.Int32, Constant: 0) (Syntax: '0')
        InConversion: CommonConversion (Exists: True, IsIdentity: True, IsNumeric: False, IsReference: False, IsUserDefined: False) (MethodSymbol: null)
        OutConversion: CommonConversion (Exists: True, IsIdentity: True, IsNumeric: False, IsReference: False, IsUserDefined: False) (MethodSymbol: null)
";
            var expectedDiagnostics = DiagnosticDescription.None;

            VerifyOperationTreeAndDiagnosticsForTest<ElementAccessExpressionSyntax>(source, expectedOperationTree, expectedDiagnostics, additionalOperationTreeVerifier: IndexerAccessArgumentVerifier.Verify);
        }

        [CompilerTrait(CompilerFeature.IOperation)]
        [ClrOnlyFact(ClrOnlyReason.Ilasm)]
        public void AssigningToIndexer_UsingDefaultArgumentFromSetter()
        {
            var il = @"
.class public auto ansi beforefieldinit P
       extends [mscorlib]System.Object
{
  .custom instance void [mscorlib]System.Reflection.DefaultMemberAttribute::.ctor(string) 
           = {string('Item')}

  .method public hidebysig specialname rtspecialname 
          instance void  .ctor() cil managed
  {
    // Code size       8 (0x8)
    .maxstack  8
    IL_0000:  ldarg.0
    IL_0001:  call       instance void [mscorlib]System.Object::.ctor()
    IL_0006:  nop
    IL_0007:  ret
  } // end of method P::.ctor

  .method public hidebysig specialname instance int32 
          get_Item([opt] int32 i,
                   [opt] int32 j) cil managed
  {
    .param [1] = int32(0x00000001)
    .param [2] = int32(0x00000002)
    // Code size       35 (0x23)
    .maxstack  3
    .locals init ([0] int32 V_0)
    IL_0000:  nop
    IL_0001:  ldstr      ""{0} {1}""
    IL_0006:  ldarg.1
    IL_0007:  box        [mscorlib]System.Int32
    IL_000c:  ldarg.2
    IL_000d:  box        [mscorlib]System.Int32
    IL_0012:  call       string [mscorlib]System.String::Format(string,
                                                                object,
                                                                object)
    IL_0017:  call       void [mscorlib]System.Console::WriteLine(string)
    IL_001c:  nop
    IL_001d:  ldc.i4.0
    IL_001e:  stloc.0
    IL_001f:  br.s       IL_0021
    IL_0021:  ldloc.0
    IL_0022:  ret
  } // end of method P::get_Item

  .method public hidebysig specialname instance void
          set_Item([opt] int32 i,
                   [opt] int32 j,
                   int32 'value') cil managed
  {
    .param [1] = int32(0x00000003)
    .param [2] = int32(0x00000004)
    // Code size       30 (0x1e)
    .maxstack  8
    IL_0000:  nop
    IL_0001:  ldstr      ""{0} {1}""
    IL_0006:  ldarg.1
    IL_0007:  box        [mscorlib]System.Int32
    IL_000c:  ldarg.2
    IL_000d:  box        [mscorlib]System.Int32
    IL_0012:  call       string [mscorlib]System.String::Format(string,
                                                                object,
                                                                object)
    IL_0017:  call       void [mscorlib]System.Console::WriteLine(string)
    IL_001c:  nop
    IL_001d:  ret
  } // end of method P::set_Item


  .property instance int32 Item(int32,
                                int32)
  {
    .get instance int32 P::get_Item(int32,
                                    int32)
    .set instance void P::set_Item(int32,
                                   int32,
                                   int32)
  } // end of property P::Item
} // end of class P
";

            var csharp = @"
class C
{
    public static void Main(string[] args)
    {
         P p = new P();
         /*<bind>*/p[10]/*</bind>*/ = 9;
    }
}
";
            string expectedOperationTree = @"
IPropertyReferenceOperation: System.Int32 P.this[[System.Int32 i = 3], [System.Int32 j = 4]] { get; set; } (OperationKind.PropertyReference, Type: System.Int32) (Syntax: 'p[10]')
  Instance Receiver: 
    ILocalReferenceOperation: p (OperationKind.LocalReference, Type: P) (Syntax: 'p')
  Arguments(2):
      IArgumentOperation (ArgumentKind.Explicit, Matching Parameter: i) (OperationKind.Argument, Type: System.Int32) (Syntax: '10')
        ILiteralOperation (OperationKind.Literal, Type: System.Int32, Constant: 10) (Syntax: '10')
        InConversion: CommonConversion (Exists: True, IsIdentity: True, IsNumeric: False, IsReference: False, IsUserDefined: False) (MethodSymbol: null)
        OutConversion: CommonConversion (Exists: True, IsIdentity: True, IsNumeric: False, IsReference: False, IsUserDefined: False) (MethodSymbol: null)
      IArgumentOperation (ArgumentKind.DefaultValue, Matching Parameter: j) (OperationKind.Argument, Type: System.Int32, IsImplicit) (Syntax: 'p[10]')
        ILiteralOperation (OperationKind.Literal, Type: System.Int32, Constant: 4, IsImplicit) (Syntax: 'p[10]')
        InConversion: CommonConversion (Exists: True, IsIdentity: True, IsNumeric: False, IsReference: False, IsUserDefined: False) (MethodSymbol: null)
        OutConversion: CommonConversion (Exists: True, IsIdentity: True, IsNumeric: False, IsReference: False, IsUserDefined: False) (MethodSymbol: null)
";
            var expectedDiagnostics = DiagnosticDescription.None;
            var expectedOutput = @"10 4
";

            var ilReference = VerifyOperationTreeAndDiagnosticsForTestWithIL<ElementAccessExpressionSyntax>(csharp, il, expectedOperationTree, expectedDiagnostics, additionalOperationTreeVerifier: IndexerAccessArgumentVerifier.Verify);

            CompileAndVerify(new[] { csharp }, new[] { SystemRef, ilReference }, expectedOutput: expectedOutput);
        }

        [CompilerTrait(CompilerFeature.IOperation)]
        [ClrOnlyFact(ClrOnlyReason.Ilasm)]
        public void ReadFromIndexer_UsingDefaultArgumentFromGetter()
        {
            var il = @"
.class public auto ansi beforefieldinit P
       extends [mscorlib]System.Object
{
  .custom instance void [mscorlib]System.Reflection.DefaultMemberAttribute::.ctor(string) 
           = {string('Item')}

  .method public hidebysig specialname rtspecialname 
          instance void  .ctor() cil managed
  {
    // Code size       8 (0x8)
    .maxstack  8
    IL_0000:  ldarg.0
    IL_0001:  call       instance void [mscorlib]System.Object::.ctor()
    IL_0006:  nop
    IL_0007:  ret
  } // end of method P::.ctor

  .method public hidebysig specialname instance int32 
          get_Item([opt] int32 i,
                   [opt] int32 j) cil managed
  {
    .param [1] = int32(0x00000001)
    .param [2] = int32(0x00000002)
    // Code size       35 (0x23)
    .maxstack  3
    .locals init ([0] int32 V_0)
    IL_0000:  nop
    IL_0001:  ldstr      ""{0} {1}""
    IL_0006:  ldarg.1
    IL_0007:  box        [mscorlib]System.Int32
    IL_000c:  ldarg.2
    IL_000d:  box        [mscorlib]System.Int32
    IL_0012:  call       string [mscorlib]System.String::Format(string,
                                                                object,
                                                                object)
    IL_0017:  call       void [mscorlib]System.Console::WriteLine(string)
    IL_001c:  nop
    IL_001d:  ldc.i4.0
    IL_001e:  stloc.0
    IL_001f:  br.s       IL_0021
    IL_0021:  ldloc.0
    IL_0022:  ret
  } // end of method P::get_Item

  .method public hidebysig specialname instance void
          set_Item([opt] int32 i,
                   [opt] int32 j,
                   int32 'value') cil managed
  {
    .param [1] = int32(0x00000003)
    .param [2] = int32(0x00000004)
    // Code size       30 (0x1e)
    .maxstack  8
    IL_0000:  nop
    IL_0001:  ldstr      ""{0} {1}""
    IL_0006:  ldarg.1
    IL_0007:  box        [mscorlib]System.Int32
    IL_000c:  ldarg.2
    IL_000d:  box        [mscorlib]System.Int32
    IL_0012:  call       string [mscorlib]System.String::Format(string,
                                                                object,
                                                                object)
    IL_0017:  call       void [mscorlib]System.Console::WriteLine(string)
    IL_001c:  nop
    IL_001d:  ret
  } // end of method P::set_Item


  .property instance int32 Item(int32,
                                int32)
  {
    .get instance int32 P::get_Item(int32,
                                    int32)
    .set instance void P::set_Item(int32,
                                   int32,
                                   int32)
  } // end of property P::Item
} // end of class P
";

            var csharp = @"
class C
{
    public static void Main(string[] args)
    {
         P p = new P();
         var x = /*<bind>*/p[10]/*</bind>*/;
    }
}
";
            string expectedOperationTree = @"
IPropertyReferenceOperation: System.Int32 P.this[[System.Int32 i = 3], [System.Int32 j = 4]] { get; set; } (OperationKind.PropertyReference, Type: System.Int32) (Syntax: 'p[10]')
  Instance Receiver: 
    ILocalReferenceOperation: p (OperationKind.LocalReference, Type: P) (Syntax: 'p')
  Arguments(2):
      IArgumentOperation (ArgumentKind.Explicit, Matching Parameter: i) (OperationKind.Argument, Type: System.Int32) (Syntax: '10')
        ILiteralOperation (OperationKind.Literal, Type: System.Int32, Constant: 10) (Syntax: '10')
        InConversion: CommonConversion (Exists: True, IsIdentity: True, IsNumeric: False, IsReference: False, IsUserDefined: False) (MethodSymbol: null)
        OutConversion: CommonConversion (Exists: True, IsIdentity: True, IsNumeric: False, IsReference: False, IsUserDefined: False) (MethodSymbol: null)
      IArgumentOperation (ArgumentKind.DefaultValue, Matching Parameter: j) (OperationKind.Argument, Type: System.Int32, IsImplicit) (Syntax: 'p[10]')
        ILiteralOperation (OperationKind.Literal, Type: System.Int32, Constant: 2, IsImplicit) (Syntax: 'p[10]')
        InConversion: CommonConversion (Exists: True, IsIdentity: True, IsNumeric: False, IsReference: False, IsUserDefined: False) (MethodSymbol: null)
        OutConversion: CommonConversion (Exists: True, IsIdentity: True, IsNumeric: False, IsReference: False, IsUserDefined: False) (MethodSymbol: null)
";
            var expectedDiagnostics = DiagnosticDescription.None;

            var expectedOutput = @"10 2
";

            var ilReference = VerifyOperationTreeAndDiagnosticsForTestWithIL<ElementAccessExpressionSyntax>(csharp, il, expectedOperationTree, expectedDiagnostics, additionalOperationTreeVerifier: IndexerAccessArgumentVerifier.Verify);

            CompileAndVerify(new[] { csharp }, new[] { SystemRef, ilReference }, expectedOutput: expectedOutput);
        }

        [CompilerTrait(CompilerFeature.IOperation)]
        [ClrOnlyFact(ClrOnlyReason.Ilasm)]
        public void IndexerAccess_LHSOfCompoundAssignment()
        {
            var il = @"
.class public auto ansi beforefieldinit P
       extends [mscorlib]System.Object
{
  .custom instance void [mscorlib]System.Reflection.DefaultMemberAttribute::.ctor(string) 
           = {string('Item')}

  .method public hidebysig specialname rtspecialname 
          instance void  .ctor() cil managed
  {
    // Code size       8 (0x8)
    .maxstack  8
    IL_0000:  ldarg.0
    IL_0001:  call       instance void [mscorlib]System.Object::.ctor()
    IL_0006:  nop
    IL_0007:  ret
  } // end of method P::.ctor

  .method public hidebysig specialname instance int32 
          get_Item([opt] int32 i,
                   [opt] int32 j) cil managed
  {
    .param [1] = int32(0x00000001)
    .param [2] = int32(0x00000002)
    // Code size       35 (0x23)
    .maxstack  3
    .locals init ([0] int32 V_0)
    IL_0000:  nop
    IL_0001:  ldstr      ""{0} {1}""
    IL_0006:  ldarg.1
    IL_0007:  box        [mscorlib]System.Int32
    IL_000c:  ldarg.2
    IL_000d:  box        [mscorlib]System.Int32
    IL_0012:  call       string [mscorlib]System.String::Format(string,
                                                                object,
                                                                object)
    IL_0017:  call       void [mscorlib]System.Console::WriteLine(string)
    IL_001c:  nop
    IL_001d:  ldc.i4.0
    IL_001e:  stloc.0
    IL_001f:  br.s       IL_0021
    IL_0021:  ldloc.0
    IL_0022:  ret
  } // end of method P::get_Item

  .method public hidebysig specialname instance void
          set_Item([opt] int32 i,
                   [opt] int32 j,
                   int32 'value') cil managed
  {
    .param [1] = int32(0x00000003)
    .param [2] = int32(0x00000004)
    // Code size       30 (0x1e)
    .maxstack  8
    IL_0000:  nop
    IL_0001:  ldstr      ""{0} {1}""
    IL_0006:  ldarg.1
    IL_0007:  box        [mscorlib]System.Int32
    IL_000c:  ldarg.2
    IL_000d:  box        [mscorlib]System.Int32
    IL_0012:  call       string [mscorlib]System.String::Format(string,
                                                                object,
                                                                object)
    IL_0017:  call       void [mscorlib]System.Console::WriteLine(string)
    IL_001c:  nop
    IL_001d:  ret
  } // end of method P::set_Item


  .property instance int32 Item(int32,
                                int32)
  {
    .get instance int32 P::get_Item(int32,
                                    int32)
    .set instance void P::set_Item(int32,
                                   int32,
                                   int32)
  } // end of property P::Item
} // end of class P
";

            var csharp = @"
class C
{
    public static void Main(string[] args)
    {
         P p = new P();
         /*<bind>*/p[10]/*</bind>*/ += 99;
    }
}
";
            string expectedOperationTree = @"
IPropertyReferenceOperation: System.Int32 P.this[[System.Int32 i = 3], [System.Int32 j = 4]] { get; set; } (OperationKind.PropertyReference, Type: System.Int32) (Syntax: 'p[10]')
  Instance Receiver: 
    ILocalReferenceOperation: p (OperationKind.LocalReference, Type: P) (Syntax: 'p')
  Arguments(2):
      IArgumentOperation (ArgumentKind.Explicit, Matching Parameter: i) (OperationKind.Argument, Type: System.Int32) (Syntax: '10')
        ILiteralOperation (OperationKind.Literal, Type: System.Int32, Constant: 10) (Syntax: '10')
        InConversion: CommonConversion (Exists: True, IsIdentity: True, IsNumeric: False, IsReference: False, IsUserDefined: False) (MethodSymbol: null)
        OutConversion: CommonConversion (Exists: True, IsIdentity: True, IsNumeric: False, IsReference: False, IsUserDefined: False) (MethodSymbol: null)
      IArgumentOperation (ArgumentKind.DefaultValue, Matching Parameter: j) (OperationKind.Argument, Type: System.Int32, IsImplicit) (Syntax: 'p[10]')
        ILiteralOperation (OperationKind.Literal, Type: System.Int32, Constant: 2, IsImplicit) (Syntax: 'p[10]')
        InConversion: CommonConversion (Exists: True, IsIdentity: True, IsNumeric: False, IsReference: False, IsUserDefined: False) (MethodSymbol: null)
        OutConversion: CommonConversion (Exists: True, IsIdentity: True, IsNumeric: False, IsReference: False, IsUserDefined: False) (MethodSymbol: null)
";
            var expectedDiagnostics = DiagnosticDescription.None;

            var expectedOutput = @"10 2
10 2
";

            var ilReference = VerifyOperationTreeAndDiagnosticsForTestWithIL<ElementAccessExpressionSyntax>(csharp, il, expectedOperationTree, expectedDiagnostics, additionalOperationTreeVerifier: IndexerAccessArgumentVerifier.Verify);

            CompileAndVerify(new[] { csharp }, new[] { SystemRef, ilReference }, expectedOutput: expectedOutput);
        }

        [CompilerTrait(CompilerFeature.IOperation)]
        [ClrOnlyFact(ClrOnlyReason.Ilasm)]
        public void InvalidConversionForDefaultArgument_InIL()
        {
            var il = @"
.class public auto ansi beforefieldinit P
       extends [mscorlib]System.Object
{
  .method public hidebysig specialname rtspecialname 
          instance void  .ctor() cil managed
  {
    // Code size       8 (0x8)
    .maxstack  8
    IL_0000:  ldarg.0
    IL_0001:  call       instance void [mscorlib]System.Object::.ctor()
    IL_0006:  nop
    IL_0007:  ret
  } // end of method P::.ctor

  .method public hidebysig instance void  M1([opt] int32 s) cil managed
  {
    .param [1] = ""abc""
    // Code size       2 (0x2)
    .maxstack  8
    IL_0000: nop
    IL_0001:  ret
  } // end of method P::M1
} // end of class P
";

            var csharp = @"
class C
{
    public void M2()
    {
         P p = new P();
         /*<bind>*/p.M1()/*</bind>*/;
    }
}
";
            string expectedOperationTree = @"
IInvocationOperation ( void P.M1([System.Int32 s = ""abc""])) (OperationKind.Invocation, Type: System.Void) (Syntax: 'p.M1()')
  Instance Receiver: 
    ILocalReferenceOperation: p (OperationKind.LocalReference, Type: P) (Syntax: 'p')
  Arguments(1):
<<<<<<< HEAD
      IArgument (ArgumentKind.DefaultValue, Matching Parameter: s) (OperationKind.Argument, IsImplicit) (Syntax: 'p.M1()')
        IConversionExpression (TryCast: False, Unchecked) (OperationKind.ConversionExpression, Type: System.Int32, IsImplicit) (Syntax: 'p.M1()')
=======
      IArgumentOperation (ArgumentKind.DefaultValue, Matching Parameter: s) (OperationKind.Argument, Type: System.Int32, IsImplicit) (Syntax: 'p.M1()')
        IConversionOperation (Implicit, TryCast: False, Unchecked) (OperationKind.Conversion, Type: System.Int32, IsImplicit) (Syntax: 'p.M1()')
>>>>>>> 9c82aed5
          Conversion: CommonConversion (Exists: False, IsIdentity: False, IsNumeric: False, IsReference: False, IsUserDefined: False) (MethodSymbol: null)
          Operand: 
            ILiteralOperation (OperationKind.Literal, Type: System.String, Constant: ""abc"", IsImplicit) (Syntax: 'p.M1()')
        InConversion: CommonConversion (Exists: True, IsIdentity: True, IsNumeric: False, IsReference: False, IsUserDefined: False) (MethodSymbol: null)
        OutConversion: CommonConversion (Exists: True, IsIdentity: True, IsNumeric: False, IsReference: False, IsUserDefined: False) (MethodSymbol: null)
";
            var expectedDiagnostics = DiagnosticDescription.None;

            VerifyOperationTreeAndDiagnosticsForTestWithIL<InvocationExpressionSyntax>(csharp, il, expectedOperationTree, expectedDiagnostics);
        }

        [CompilerTrait(CompilerFeature.IOperation)]
        [Fact, WorkItem(20330, "https://github.com/dotnet/roslyn/issues/20330")]
        public void DefaultValueNonNullForNullableParameterTypeWithMissingNullableReference_Call()
        {
            string source = @"
class P
{
    static void M1()
    {
        /*<bind>*/M2()/*</bind>*/;
    }

    static void M2(bool? x = true)
    {
    }
}
";
            string expectedOperationTree = @"
IInvocationOperation (void P.M2([System.Boolean[missing]? x = true])) (OperationKind.Invocation, Type: System.Void[missing], IsInvalid) (Syntax: 'M2()')
  Instance Receiver: 
    null
  Arguments(1):
      IArgumentOperation (ArgumentKind.DefaultValue, Matching Parameter: x) (OperationKind.Argument, Type: System.Boolean[missing]?, IsInvalid, IsImplicit) (Syntax: 'M2()')
        IInvalidOperation (OperationKind.Invalid, Type: System.Boolean[missing]?, IsInvalid, IsImplicit) (Syntax: 'M2()')
          Children(1):
              ILiteralOperation (OperationKind.Literal, Type: System.Boolean[missing], Constant: True, IsInvalid, IsImplicit) (Syntax: 'M2()')
        InConversion: CommonConversion (Exists: True, IsIdentity: True, IsNumeric: False, IsReference: False, IsUserDefined: False) (MethodSymbol: null)
        OutConversion: CommonConversion (Exists: True, IsIdentity: True, IsNumeric: False, IsReference: False, IsUserDefined: False) (MethodSymbol: null)
";

            var expectedDiagnostics = new DiagnosticDescription[] {
                // (2,7): error CS0518: Predefined type 'System.Object' is not defined or imported
                // class P
                Diagnostic(ErrorCode.ERR_PredefinedTypeNotFound, "P").WithArguments("System.Object").WithLocation(2, 7),
                // (9,20): error CS0518: Predefined type 'System.Nullable`1' is not defined or imported
                //     static void M2(bool? x = true)
                Diagnostic(ErrorCode.ERR_PredefinedTypeNotFound, "bool?").WithArguments("System.Nullable`1").WithLocation(9, 20),
                // (9,20): error CS0518: Predefined type 'System.Boolean' is not defined or imported
                //     static void M2(bool? x = true)
                Diagnostic(ErrorCode.ERR_PredefinedTypeNotFound, "bool").WithArguments("System.Boolean").WithLocation(9, 20),
                // (9,12): error CS0518: Predefined type 'System.Void' is not defined or imported
                //     static void M2(bool? x = true)
                Diagnostic(ErrorCode.ERR_PredefinedTypeNotFound, "void").WithArguments("System.Void").WithLocation(9, 12),
                // (4,12): error CS0518: Predefined type 'System.Void' is not defined or imported
                //     static void M1()
                Diagnostic(ErrorCode.ERR_PredefinedTypeNotFound, "void").WithArguments("System.Void").WithLocation(4, 12),
                // (9,30): error CS0518: Predefined type 'System.Boolean' is not defined or imported
                //     static void M2(bool? x = true)
                Diagnostic(ErrorCode.ERR_PredefinedTypeNotFound, "true").WithArguments("System.Boolean").WithLocation(9, 30),
                // (6,19): error CS0518: Predefined type 'System.Object' is not defined or imported
                //         /*<bind>*/M2()/*</bind>*/;
                Diagnostic(ErrorCode.ERR_PredefinedTypeNotFound, "M2").WithArguments("System.Object").WithLocation(6, 19),
                // (2,7): error CS1729: 'object' does not contain a constructor that takes 0 arguments
                // class P
                Diagnostic(ErrorCode.ERR_BadCtorArgCount, "P").WithArguments("object", "0").WithLocation(2, 7)
            };

            var compilation = CreateCompilation(source, options: Test.Utilities.TestOptions.ReleaseDll);
            VerifyOperationTreeAndDiagnosticsForTest<InvocationExpressionSyntax>(compilation, expectedOperationTree, expectedDiagnostics);
        }

        [CompilerTrait(CompilerFeature.IOperation)]
        [Fact, WorkItem(20330, "https://github.com/dotnet/roslyn/issues/20330")]
        public void DefaultValueNonNullForNullableParameterTypeWithMissingNullableReference_ObjectCreation()
        {
            string source = @"
class P
{
    static P M1()
    {
        return /*<bind>*/new P()/*</bind>*/;
    }

    P(bool? x = true)
    {
    }
}
";
            string expectedOperationTree = @"
IObjectCreationOperation (Constructor: P..ctor([System.Boolean[missing]? x = true])) (OperationKind.ObjectCreation, Type: P, IsInvalid) (Syntax: 'new P()')
  Arguments(1):
      IArgumentOperation (ArgumentKind.DefaultValue, Matching Parameter: x) (OperationKind.Argument, Type: System.Boolean[missing]?, IsInvalid, IsImplicit) (Syntax: 'new P()')
        IInvalidOperation (OperationKind.Invalid, Type: System.Boolean[missing]?, IsInvalid, IsImplicit) (Syntax: 'new P()')
          Children(1):
              ILiteralOperation (OperationKind.Literal, Type: System.Boolean[missing], Constant: True, IsInvalid, IsImplicit) (Syntax: 'new P()')
        InConversion: CommonConversion (Exists: True, IsIdentity: True, IsNumeric: False, IsReference: False, IsUserDefined: False) (MethodSymbol: null)
        OutConversion: CommonConversion (Exists: True, IsIdentity: True, IsNumeric: False, IsReference: False, IsUserDefined: False) (MethodSymbol: null)
  Initializer: 
    null
";

            var expectedDiagnostics = new DiagnosticDescription[] {
                // (2,7): error CS0518: Predefined type 'System.Object' is not defined or imported
                // class P
                Diagnostic(ErrorCode.ERR_PredefinedTypeNotFound, "P").WithArguments("System.Object").WithLocation(2, 7),
                // (4,12): error CS0518: Predefined type 'System.Object' is not defined or imported
                //     static P M1()
                Diagnostic(ErrorCode.ERR_PredefinedTypeNotFound, "P").WithArguments("System.Object").WithLocation(4, 12),
                // (9,7): error CS0518: Predefined type 'System.Nullable`1' is not defined or imported
                //     P(bool? x = true)
                Diagnostic(ErrorCode.ERR_PredefinedTypeNotFound, "bool?").WithArguments("System.Nullable`1").WithLocation(9, 7),
                // (9,7): error CS0518: Predefined type 'System.Boolean' is not defined or imported
                //     P(bool? x = true)
                Diagnostic(ErrorCode.ERR_PredefinedTypeNotFound, "bool").WithArguments("System.Boolean").WithLocation(9, 7),
                // (9,5): error CS0518: Predefined type 'System.Void' is not defined or imported
                //     P(bool? x = true)
                Diagnostic(ErrorCode.ERR_PredefinedTypeNotFound, @"P(bool? x = true)
    {
    }").WithArguments("System.Void").WithLocation(9, 5),
                // (9,17): error CS0518: Predefined type 'System.Boolean' is not defined or imported
                //     P(bool? x = true)
                Diagnostic(ErrorCode.ERR_PredefinedTypeNotFound, "true").WithArguments("System.Boolean").WithLocation(9, 17),
                // (6,30): error CS0518: Predefined type 'System.Object' is not defined or imported
                //         return /*<bind>*/new P()/*</bind>*/;
                Diagnostic(ErrorCode.ERR_PredefinedTypeNotFound, "P").WithArguments("System.Object").WithLocation(6, 30),
                // (9,5): error CS1729: 'object' does not contain a constructor that takes 0 arguments
                //     P(bool? x = true)
                Diagnostic(ErrorCode.ERR_BadCtorArgCount, "P").WithArguments("object", "0").WithLocation(9, 5)
            };

            var compilation = CreateCompilation(source, options: Test.Utilities.TestOptions.ReleaseDll);
            VerifyOperationTreeAndDiagnosticsForTest<ObjectCreationExpressionSyntax>(compilation, expectedOperationTree, expectedDiagnostics);
        }

        [CompilerTrait(CompilerFeature.IOperation)]
        [Fact, WorkItem(20330, "https://github.com/dotnet/roslyn/issues/20330")]
        public void DefaultValueNonNullForNullableParameterTypeWithMissingNullableReference_Indexer()
        {
            string source = @"

class P
{
    private int _number = 0;
    public int this[int x, int? y = 5]
    {
        get { return _number; }
        set { _number = value; }
    }

    void M1()
    {
        /*<bind>*/this[0]/*</bind>*/ = 9;
    }
}
";
            string expectedOperationTree = @"
IPropertyReferenceOperation: System.Int32[missing] P.this[System.Int32[missing] x, [System.Int32[missing]? y = 5]] { get; set; } (OperationKind.PropertyReference, Type: System.Int32[missing], IsInvalid) (Syntax: 'this[0]')
  Instance Receiver: 
    IInstanceReferenceOperation (OperationKind.InstanceReference, Type: P) (Syntax: 'this')
  Arguments(2):
      IArgumentOperation (ArgumentKind.Explicit, Matching Parameter: x) (OperationKind.Argument, Type: System.Int32[missing], IsInvalid) (Syntax: '0')
        ILiteralOperation (OperationKind.Literal, Type: System.Int32[missing], Constant: 0, IsInvalid) (Syntax: '0')
        InConversion: CommonConversion (Exists: True, IsIdentity: True, IsNumeric: False, IsReference: False, IsUserDefined: False) (MethodSymbol: null)
        OutConversion: CommonConversion (Exists: True, IsIdentity: True, IsNumeric: False, IsReference: False, IsUserDefined: False) (MethodSymbol: null)
      IArgumentOperation (ArgumentKind.DefaultValue, Matching Parameter: y) (OperationKind.Argument, Type: System.Int32[missing]?, IsInvalid, IsImplicit) (Syntax: 'this[0]')
        IInvalidOperation (OperationKind.Invalid, Type: System.Int32[missing]?, IsInvalid, IsImplicit) (Syntax: 'this[0]')
          Children(1):
              ILiteralOperation (OperationKind.Literal, Type: System.Int32[missing], Constant: 5, IsInvalid, IsImplicit) (Syntax: 'this[0]')
        InConversion: CommonConversion (Exists: True, IsIdentity: True, IsNumeric: False, IsReference: False, IsUserDefined: False) (MethodSymbol: null)
        OutConversion: CommonConversion (Exists: True, IsIdentity: True, IsNumeric: False, IsReference: False, IsUserDefined: False) (MethodSymbol: null)
";

            var expectedDiagnostics = new DiagnosticDescription[] {
                // (3,7): error CS0518: Predefined type 'System.Object' is not defined or imported
                // class P
                Diagnostic(ErrorCode.ERR_PredefinedTypeNotFound, "P").WithArguments("System.Object").WithLocation(3, 7),
                // (6,21): error CS0518: Predefined type 'System.Int32' is not defined or imported
                //     public int this[int x, int? y = 5]
                Diagnostic(ErrorCode.ERR_PredefinedTypeNotFound, "int").WithArguments("System.Int32").WithLocation(6, 21),
                // (6,28): error CS0518: Predefined type 'System.Nullable`1' is not defined or imported
                //     public int this[int x, int? y = 5]
                Diagnostic(ErrorCode.ERR_PredefinedTypeNotFound, "int?").WithArguments("System.Nullable`1").WithLocation(6, 28),
                // (6,28): error CS0518: Predefined type 'System.Int32' is not defined or imported
                //     public int this[int x, int? y = 5]
                Diagnostic(ErrorCode.ERR_PredefinedTypeNotFound, "int").WithArguments("System.Int32").WithLocation(6, 28),
                // (6,12): error CS0518: Predefined type 'System.Int32' is not defined or imported
                //     public int this[int x, int? y = 5]
                Diagnostic(ErrorCode.ERR_PredefinedTypeNotFound, "int").WithArguments("System.Int32").WithLocation(6, 12),
                // (9,9): error CS0518: Predefined type 'System.Void' is not defined or imported
                //         set { _number = value; }
                Diagnostic(ErrorCode.ERR_PredefinedTypeNotFound, "set { _number = value; }").WithArguments("System.Void").WithLocation(9, 9),
                // (12,5): error CS0518: Predefined type 'System.Void' is not defined or imported
                //     void M1()
                Diagnostic(ErrorCode.ERR_PredefinedTypeNotFound, "void").WithArguments("System.Void").WithLocation(12, 5),
                // (6,37): error CS0518: Predefined type 'System.Int32' is not defined or imported
                //     public int this[int x, int? y = 5]
                Diagnostic(ErrorCode.ERR_PredefinedTypeNotFound, "5").WithArguments("System.Int32").WithLocation(6, 37),
                // (5,13): error CS0518: Predefined type 'System.Int32' is not defined or imported
                //     private int _number = 0;
                Diagnostic(ErrorCode.ERR_PredefinedTypeNotFound, "int").WithArguments("System.Int32").WithLocation(5, 13),
                // (5,27): error CS0518: Predefined type 'System.Int32' is not defined or imported
                //     private int _number = 0;
                Diagnostic(ErrorCode.ERR_PredefinedTypeNotFound, "0").WithArguments("System.Int32").WithLocation(5, 27),
                // (14,24): error CS0518: Predefined type 'System.Int32' is not defined or imported
                //         /*<bind>*/this[0]/*</bind>*/ = 9;
                Diagnostic(ErrorCode.ERR_PredefinedTypeNotFound, "0").WithArguments("System.Int32").WithLocation(14, 24),
                // (14,40): error CS0518: Predefined type 'System.Int32' is not defined or imported
                //         /*<bind>*/this[0]/*</bind>*/ = 9;
                Diagnostic(ErrorCode.ERR_PredefinedTypeNotFound, "9").WithArguments("System.Int32").WithLocation(14, 40),
                // (3,7): error CS1729: 'object' does not contain a constructor that takes 0 arguments
                // class P
                Diagnostic(ErrorCode.ERR_BadCtorArgCount, "P").WithArguments("object", "0").WithLocation(3, 7)
            };

            var compilation = CreateCompilation(source, options: Test.Utilities.TestOptions.ReleaseDll);
            VerifyOperationTreeAndDiagnosticsForTest<ElementAccessExpressionSyntax>(compilation, expectedOperationTree, expectedDiagnostics);
        }

        [CompilerTrait(CompilerFeature.IOperation)]
        [Fact, WorkItem(20330, "https://github.com/dotnet/roslyn/issues/20330")]
        public void DefaultValueNullForNullableParameterTypeWithMissingNullableReference_Call()
        {
            string source = @"
class P
{
    static void M1()
    {
        /*<bind>*/M2()/*</bind>*/;
    }

    static void M2(bool? x = null)
    {
    }
}
";
            string expectedOperationTree = @"
IInvocationOperation (void P.M2([System.Boolean[missing]? x = null])) (OperationKind.Invocation, Type: System.Void[missing], IsInvalid) (Syntax: 'M2()')
  Instance Receiver: 
    null
  Arguments(1):
      IArgumentOperation (ArgumentKind.DefaultValue, Matching Parameter: x) (OperationKind.Argument, Type: System.Boolean[missing]?, IsInvalid, IsImplicit) (Syntax: 'M2()')
        IDefaultValueOperation (OperationKind.DefaultValue, Type: System.Boolean[missing]?, IsInvalid, IsImplicit) (Syntax: 'M2()')
        InConversion: CommonConversion (Exists: True, IsIdentity: True, IsNumeric: False, IsReference: False, IsUserDefined: False) (MethodSymbol: null)
        OutConversion: CommonConversion (Exists: True, IsIdentity: True, IsNumeric: False, IsReference: False, IsUserDefined: False) (MethodSymbol: null)
";

            var expectedDiagnostics = new DiagnosticDescription[] {
                // (2,7): error CS0518: Predefined type 'System.Object' is not defined or imported
                // class P
                Diagnostic(ErrorCode.ERR_PredefinedTypeNotFound, "P").WithArguments("System.Object").WithLocation(2, 7),
                // (9,20): error CS0518: Predefined type 'System.Nullable`1' is not defined or imported
                //     static void M2(bool? x = null)
                Diagnostic(ErrorCode.ERR_PredefinedTypeNotFound, "bool?").WithArguments("System.Nullable`1").WithLocation(9, 20),
                // (9,20): error CS0518: Predefined type 'System.Boolean' is not defined or imported
                //     static void M2(bool? x = null)
                Diagnostic(ErrorCode.ERR_PredefinedTypeNotFound, "bool").WithArguments("System.Boolean").WithLocation(9, 20),
                // (9,12): error CS0518: Predefined type 'System.Void' is not defined or imported
                //     static void M2(bool? x = null)
                Diagnostic(ErrorCode.ERR_PredefinedTypeNotFound, "void").WithArguments("System.Void").WithLocation(9, 12),
                // (4,12): error CS0518: Predefined type 'System.Void' is not defined or imported
                //     static void M1()
                Diagnostic(ErrorCode.ERR_PredefinedTypeNotFound, "void").WithArguments("System.Void").WithLocation(4, 12),
                // (6,19): error CS0518: Predefined type 'System.Object' is not defined or imported
                //         /*<bind>*/M2()/*</bind>*/;
                Diagnostic(ErrorCode.ERR_PredefinedTypeNotFound, "M2").WithArguments("System.Object").WithLocation(6, 19),
                // (2,7): error CS1729: 'object' does not contain a constructor that takes 0 arguments
                // class P
                Diagnostic(ErrorCode.ERR_BadCtorArgCount, "P").WithArguments("object", "0").WithLocation(2, 7)
            };
            
            var compilation = CreateCompilation(source, options: Test.Utilities.TestOptions.ReleaseDll);
            VerifyOperationTreeAndDiagnosticsForTest<InvocationExpressionSyntax>(compilation, expectedOperationTree, expectedDiagnostics);
        }

        [CompilerTrait(CompilerFeature.IOperation)]
        [Fact, WorkItem(20330, "https://github.com/dotnet/roslyn/issues/20330")]
        public void DefaultValueNullForNullableParameterTypeWithMissingNullableReference_ObjectCreation()
        {
            string source = @"
class P
{
    static P M1()
    {
        return /*<bind>*/new P()/*</bind>*/;
    }

    P(bool? x = null)
    {
    }
}
";
            string expectedOperationTree = @"
IObjectCreationOperation (Constructor: P..ctor([System.Boolean[missing]? x = null])) (OperationKind.ObjectCreation, Type: P, IsInvalid) (Syntax: 'new P()')
  Arguments(1):
      IArgumentOperation (ArgumentKind.DefaultValue, Matching Parameter: x) (OperationKind.Argument, Type: System.Boolean[missing]?, IsInvalid, IsImplicit) (Syntax: 'new P()')
        IDefaultValueOperation (OperationKind.DefaultValue, Type: System.Boolean[missing]?, IsInvalid, IsImplicit) (Syntax: 'new P()')
        InConversion: CommonConversion (Exists: True, IsIdentity: True, IsNumeric: False, IsReference: False, IsUserDefined: False) (MethodSymbol: null)
        OutConversion: CommonConversion (Exists: True, IsIdentity: True, IsNumeric: False, IsReference: False, IsUserDefined: False) (MethodSymbol: null)
  Initializer: 
    null
";

            var expectedDiagnostics = new DiagnosticDescription[] {
                // (2,7): error CS0518: Predefined type 'System.Object' is not defined or imported
                // class P
                Diagnostic(ErrorCode.ERR_PredefinedTypeNotFound, "P").WithArguments("System.Object").WithLocation(2, 7),
                // (4,12): error CS0518: Predefined type 'System.Object' is not defined or imported
                //     static P M1()
                Diagnostic(ErrorCode.ERR_PredefinedTypeNotFound, "P").WithArguments("System.Object").WithLocation(4, 12),
                // (9,7): error CS0518: Predefined type 'System.Nullable`1' is not defined or imported
                //     P(bool? x = null)
                Diagnostic(ErrorCode.ERR_PredefinedTypeNotFound, "bool?").WithArguments("System.Nullable`1").WithLocation(9, 7),
                // (9,7): error CS0518: Predefined type 'System.Boolean' is not defined or imported
                //     P(bool? x = null)
                Diagnostic(ErrorCode.ERR_PredefinedTypeNotFound, "bool").WithArguments("System.Boolean").WithLocation(9, 7),
                // (9,5): error CS0518: Predefined type 'System.Void' is not defined or imported
                //     P(bool? x = null)
                Diagnostic(ErrorCode.ERR_PredefinedTypeNotFound, @"P(bool? x = null)
    {
    }").WithArguments("System.Void").WithLocation(9, 5),
                // (6,30): error CS0518: Predefined type 'System.Object' is not defined or imported
                //         return /*<bind>*/new P()/*</bind>*/;
                Diagnostic(ErrorCode.ERR_PredefinedTypeNotFound, "P").WithArguments("System.Object").WithLocation(6, 30),
                // (9,5): error CS1729: 'object' does not contain a constructor that takes 0 arguments
                //     P(bool? x = null)
                Diagnostic(ErrorCode.ERR_BadCtorArgCount, "P").WithArguments("object", "0").WithLocation(9, 5)
            };

            var compilation = CreateCompilation(source, options: Test.Utilities.TestOptions.ReleaseDll);
            VerifyOperationTreeAndDiagnosticsForTest<ObjectCreationExpressionSyntax>(compilation, expectedOperationTree, expectedDiagnostics);
        }

        [CompilerTrait(CompilerFeature.IOperation)]
        [Fact, WorkItem(20330, "https://github.com/dotnet/roslyn/issues/20330")]
        public void DefaultValueNullForNullableParameterTypeWithMissingNullableReference_Indexer()
        {
            string source = @"
class P
{
    private int _number = 0;
    public int this[int x, int? y = null]
    {
        get { return _number; }
        set { _number = value; }
    }

    void M1()
    {
        /*<bind>*/this[0]/*</bind>*/ = 9;
    }
}
}
";
            string expectedOperationTree = @"
IPropertyReferenceOperation: System.Int32[missing] P.this[System.Int32[missing] x, [System.Int32[missing]? y = null]] { get; set; } (OperationKind.PropertyReference, Type: System.Int32[missing], IsInvalid) (Syntax: 'this[0]')
  Instance Receiver: 
    IInstanceReferenceOperation (OperationKind.InstanceReference, Type: P) (Syntax: 'this')
  Arguments(2):
      IArgumentOperation (ArgumentKind.Explicit, Matching Parameter: x) (OperationKind.Argument, Type: System.Int32[missing], IsInvalid) (Syntax: '0')
        ILiteralOperation (OperationKind.Literal, Type: System.Int32[missing], Constant: 0, IsInvalid) (Syntax: '0')
        InConversion: CommonConversion (Exists: True, IsIdentity: True, IsNumeric: False, IsReference: False, IsUserDefined: False) (MethodSymbol: null)
        OutConversion: CommonConversion (Exists: True, IsIdentity: True, IsNumeric: False, IsReference: False, IsUserDefined: False) (MethodSymbol: null)
      IArgumentOperation (ArgumentKind.DefaultValue, Matching Parameter: y) (OperationKind.Argument, Type: System.Int32[missing]?, IsInvalid, IsImplicit) (Syntax: 'this[0]')
        IDefaultValueOperation (OperationKind.DefaultValue, Type: System.Int32[missing]?, IsInvalid, IsImplicit) (Syntax: 'this[0]')
        InConversion: CommonConversion (Exists: True, IsIdentity: True, IsNumeric: False, IsReference: False, IsUserDefined: False) (MethodSymbol: null)
        OutConversion: CommonConversion (Exists: True, IsIdentity: True, IsNumeric: False, IsReference: False, IsUserDefined: False) (MethodSymbol: null)
";

            var expectedDiagnostics = new DiagnosticDescription[] {
                // (16,1): error CS1022: Type or namespace definition, or end-of-file expected
                // }
                Diagnostic(ErrorCode.ERR_EOFExpected, "}").WithLocation(16, 1),
                // (2,7): error CS0518: Predefined type 'System.Object' is not defined or imported
                // class P
                Diagnostic(ErrorCode.ERR_PredefinedTypeNotFound, "P").WithArguments("System.Object").WithLocation(2, 7),
                // (5,21): error CS0518: Predefined type 'System.Int32' is not defined or imported
                //     public int this[int x, int? y = null]
                Diagnostic(ErrorCode.ERR_PredefinedTypeNotFound, "int").WithArguments("System.Int32").WithLocation(5, 21),
                // (5,28): error CS0518: Predefined type 'System.Nullable`1' is not defined or imported
                //     public int this[int x, int? y = null]
                Diagnostic(ErrorCode.ERR_PredefinedTypeNotFound, "int?").WithArguments("System.Nullable`1").WithLocation(5, 28),
                // (5,28): error CS0518: Predefined type 'System.Int32' is not defined or imported
                //     public int this[int x, int? y = null]
                Diagnostic(ErrorCode.ERR_PredefinedTypeNotFound, "int").WithArguments("System.Int32").WithLocation(5, 28),
                // (5,12): error CS0518: Predefined type 'System.Int32' is not defined or imported
                //     public int this[int x, int? y = null]
                Diagnostic(ErrorCode.ERR_PredefinedTypeNotFound, "int").WithArguments("System.Int32").WithLocation(5, 12),
                // (8,9): error CS0518: Predefined type 'System.Void' is not defined or imported
                //         set { _number = value; }
                Diagnostic(ErrorCode.ERR_PredefinedTypeNotFound, "set { _number = value; }").WithArguments("System.Void").WithLocation(8, 9),
                // (11,5): error CS0518: Predefined type 'System.Void' is not defined or imported
                //     void M1()
                Diagnostic(ErrorCode.ERR_PredefinedTypeNotFound, "void").WithArguments("System.Void").WithLocation(11, 5),
                // (4,13): error CS0518: Predefined type 'System.Int32' is not defined or imported
                //     private int _number = 0;
                Diagnostic(ErrorCode.ERR_PredefinedTypeNotFound, "int").WithArguments("System.Int32").WithLocation(4, 13),
                // (4,27): error CS0518: Predefined type 'System.Int32' is not defined or imported
                //     private int _number = 0;
                Diagnostic(ErrorCode.ERR_PredefinedTypeNotFound, "0").WithArguments("System.Int32").WithLocation(4, 27),
                // (13,24): error CS0518: Predefined type 'System.Int32' is not defined or imported
                //         /*<bind>*/this[0]/*</bind>*/ = 9;
                Diagnostic(ErrorCode.ERR_PredefinedTypeNotFound, "0").WithArguments("System.Int32").WithLocation(13, 24),
                // (13,40): error CS0518: Predefined type 'System.Int32' is not defined or imported
                //         /*<bind>*/this[0]/*</bind>*/ = 9;
                Diagnostic(ErrorCode.ERR_PredefinedTypeNotFound, "9").WithArguments("System.Int32").WithLocation(13, 40),
                // (2,7): error CS1729: 'object' does not contain a constructor that takes 0 arguments
                // class P
                Diagnostic(ErrorCode.ERR_BadCtorArgCount, "P").WithArguments("object", "0").WithLocation(2, 7)
            };

            var compilation = CreateCompilation(source, options: Test.Utilities.TestOptions.ReleaseDll);
            VerifyOperationTreeAndDiagnosticsForTest<ElementAccessExpressionSyntax>(compilation, expectedOperationTree, expectedDiagnostics);
        }

        [CompilerTrait(CompilerFeature.IOperation)]
        [Fact, WorkItem(20330, "https://github.com/dotnet/roslyn/issues/20330")]
        public void DefaultValueWithParameterErrorType_Call()
        {
            string source = @"
class P
{
    static void M1()
    {
        /*<bind>*/M2(1)/*</bind>*/;
    }

    static void M2(int x, S s = 0)
    {
    }
}
";
            string expectedOperationTree = @"
IInvocationOperation (void P.M2(System.Int32 x, [S s = null])) (OperationKind.Invocation, Type: System.Void) (Syntax: 'M2(1)')
  Instance Receiver: 
    null
  Arguments(2):
      IArgumentOperation (ArgumentKind.Explicit, Matching Parameter: x) (OperationKind.Argument, Type: System.Int32) (Syntax: '1')
        ILiteralOperation (OperationKind.Literal, Type: System.Int32, Constant: 1) (Syntax: '1')
        InConversion: CommonConversion (Exists: True, IsIdentity: True, IsNumeric: False, IsReference: False, IsUserDefined: False) (MethodSymbol: null)
        OutConversion: CommonConversion (Exists: True, IsIdentity: True, IsNumeric: False, IsReference: False, IsUserDefined: False) (MethodSymbol: null)
      IArgumentOperation (ArgumentKind.DefaultValue, Matching Parameter: s) (OperationKind.Argument, Type: S, IsImplicit) (Syntax: 'M2(1)')
        ILiteralOperation (OperationKind.Literal, Type: S, IsImplicit) (Syntax: 'M2(1)')
        InConversion: CommonConversion (Exists: True, IsIdentity: True, IsNumeric: False, IsReference: False, IsUserDefined: False) (MethodSymbol: null)
        OutConversion: CommonConversion (Exists: True, IsIdentity: True, IsNumeric: False, IsReference: False, IsUserDefined: False) (MethodSymbol: null)
";

            var expectedDiagnostics = new DiagnosticDescription[] {
                      // file.cs(9,27): error CS0246: The type or namespace name 'S' could not be found (are you missing a using directive or an assembly reference?)
                      //     static void M2(int x, S s = 0)
                      Diagnostic(ErrorCode.ERR_SingleTypeNameNotFound, "S").WithArguments("S").WithLocation(9, 27),
                      // file.cs(9,29): error CS1750: A value of type 'int' cannot be used as a default parameter because there are no standard conversions to type 'S'
                      //     static void M2(int x, S s = 0)
                      Diagnostic(ErrorCode.ERR_NoConversionForDefaultParam, "s").WithArguments("int", "S").WithLocation(9, 29)
            };

            VerifyOperationTreeAndDiagnosticsForTest<InvocationExpressionSyntax>(source, expectedOperationTree, expectedDiagnostics);
        }

        [CompilerTrait(CompilerFeature.IOperation)]
        [Fact]
        public void DefaultValueWithParameterErrorType_ObjectCreation()
        {
            string source = @"
class P
{
    static P M1()
    {
        return /*<bind>*/new P(1)/*</bind>*/;
    }

    P(int x, S s = 0)
    {
    }
}
";
            string expectedOperationTree = @"
IObjectCreationOperation (Constructor: P..ctor(System.Int32 x, [S s = null])) (OperationKind.ObjectCreation, Type: P) (Syntax: 'new P(1)')
  Arguments(2):
      IArgumentOperation (ArgumentKind.Explicit, Matching Parameter: x) (OperationKind.Argument, Type: System.Int32) (Syntax: '1')
        ILiteralOperation (OperationKind.Literal, Type: System.Int32, Constant: 1) (Syntax: '1')
        InConversion: CommonConversion (Exists: True, IsIdentity: True, IsNumeric: False, IsReference: False, IsUserDefined: False) (MethodSymbol: null)
        OutConversion: CommonConversion (Exists: True, IsIdentity: True, IsNumeric: False, IsReference: False, IsUserDefined: False) (MethodSymbol: null)
      IArgumentOperation (ArgumentKind.DefaultValue, Matching Parameter: s) (OperationKind.Argument, Type: S, IsImplicit) (Syntax: 'new P(1)')
        ILiteralOperation (OperationKind.Literal, Type: S, IsImplicit) (Syntax: 'new P(1)')
        InConversion: CommonConversion (Exists: True, IsIdentity: True, IsNumeric: False, IsReference: False, IsUserDefined: False) (MethodSymbol: null)
        OutConversion: CommonConversion (Exists: True, IsIdentity: True, IsNumeric: False, IsReference: False, IsUserDefined: False) (MethodSymbol: null)
  Initializer: 
    null
";

            var expectedDiagnostics = new DiagnosticDescription[] {
                // file.cs(9,14): error CS0246: The type or namespace name 'S' could not be found (are you missing a using directive or an assembly reference?)
                //     P(int x, S s = 0)
                Diagnostic(ErrorCode.ERR_SingleTypeNameNotFound, "S").WithArguments("S").WithLocation(9, 14),
                // file.cs(9,16): error CS1750: A value of type 'int' cannot be used as a default parameter because there are no standard conversions to type 'S'
                //     P(int x, S s = 0)
                Diagnostic(ErrorCode.ERR_NoConversionForDefaultParam, "s").WithArguments("int", "S").WithLocation(9, 16)
            };

            VerifyOperationTreeAndDiagnosticsForTest<ObjectCreationExpressionSyntax>(source, expectedOperationTree, expectedDiagnostics);
        }

        [CompilerTrait(CompilerFeature.IOperation)]
        [Fact]
        public void DefaultValueWithParameterErrorType_Indexer()
        {
            string source = @"
class P
{
    private int _number = 0;
    public int this[int index, S s = 0]
    {
        get { return _number; }
        set { _number = value; }
    }

    void M1()
    {
        /*<bind>*/this[0]/*</bind>*/ = 9;
    }
}
";
            string expectedOperationTree = @"
IPropertyReferenceOperation: System.Int32 P.this[System.Int32 index, [S s = null]] { get; set; } (OperationKind.PropertyReference, Type: System.Int32) (Syntax: 'this[0]')
  Instance Receiver: 
    IInstanceReferenceOperation (OperationKind.InstanceReference, Type: P) (Syntax: 'this')
  Arguments(2):
      IArgumentOperation (ArgumentKind.Explicit, Matching Parameter: index) (OperationKind.Argument, Type: System.Int32) (Syntax: '0')
        ILiteralOperation (OperationKind.Literal, Type: System.Int32, Constant: 0) (Syntax: '0')
        InConversion: CommonConversion (Exists: True, IsIdentity: True, IsNumeric: False, IsReference: False, IsUserDefined: False) (MethodSymbol: null)
        OutConversion: CommonConversion (Exists: True, IsIdentity: True, IsNumeric: False, IsReference: False, IsUserDefined: False) (MethodSymbol: null)
      IArgumentOperation (ArgumentKind.DefaultValue, Matching Parameter: s) (OperationKind.Argument, Type: S, IsImplicit) (Syntax: 'this[0]')
        ILiteralOperation (OperationKind.Literal, Type: S, IsImplicit) (Syntax: 'this[0]')
        InConversion: CommonConversion (Exists: True, IsIdentity: True, IsNumeric: False, IsReference: False, IsUserDefined: False) (MethodSymbol: null)
        OutConversion: CommonConversion (Exists: True, IsIdentity: True, IsNumeric: False, IsReference: False, IsUserDefined: False) (MethodSymbol: null)
";

            var expectedDiagnostics = new DiagnosticDescription[] {
                // file.cs(5,32): error CS0246: The type or namespace name 'S' could not be found (are you missing a using directive or an assembly reference?)
                //     public int this[int index, S s = 0]
                Diagnostic(ErrorCode.ERR_SingleTypeNameNotFound, "S").WithArguments("S").WithLocation(5, 32),
                // file.cs(5,34): error CS1750: A value of type 'int' cannot be used as a default parameter because there are no standard conversions to type 'S'
                //     public int this[int index, S s = 0]
                Diagnostic(ErrorCode.ERR_NoConversionForDefaultParam, "s").WithArguments("int", "S").WithLocation(5, 34)
            };

            VerifyOperationTreeAndDiagnosticsForTest<ElementAccessExpressionSyntax>(source, expectedOperationTree, expectedDiagnostics);
        }

        [CompilerTrait(CompilerFeature.IOperation)]
        [Fact]
        [WorkItem(18722, "https://github.com/dotnet/roslyn/issues/18722")]
        public void DefaultValueForGenericWithUndefinedTypeArgument()
        {
            // TODO: https://github.com/dotnet/roslyn/issues/18722
            //       This should be treated as invalid invocation.
            string source = @"
class P
{
    static void M1()
    {
        /*<bind>*/M2(1)/*</bind>*/;
    }

    static void M2(int x, G<S> s = null)
    {
    }
}

class G<T>
{
}
";
            string expectedOperationTree = @"
IInvocationOperation (void P.M2(System.Int32 x, [G<S> s = null])) (OperationKind.Invocation, Type: System.Void) (Syntax: 'M2(1)')
  Instance Receiver: 
    null
  Arguments(2):
      IArgumentOperation (ArgumentKind.Explicit, Matching Parameter: x) (OperationKind.Argument, Type: System.Int32) (Syntax: '1')
        ILiteralOperation (OperationKind.Literal, Type: System.Int32, Constant: 1) (Syntax: '1')
        InConversion: CommonConversion (Exists: True, IsIdentity: True, IsNumeric: False, IsReference: False, IsUserDefined: False) (MethodSymbol: null)
        OutConversion: CommonConversion (Exists: True, IsIdentity: True, IsNumeric: False, IsReference: False, IsUserDefined: False) (MethodSymbol: null)
      IArgumentOperation (ArgumentKind.DefaultValue, Matching Parameter: s) (OperationKind.Argument, Type: G<S>, IsImplicit) (Syntax: 'M2(1)')
        ILiteralOperation (OperationKind.Literal, Type: G<S>, Constant: null, IsImplicit) (Syntax: 'M2(1)')
        InConversion: CommonConversion (Exists: True, IsIdentity: True, IsNumeric: False, IsReference: False, IsUserDefined: False) (MethodSymbol: null)
        OutConversion: CommonConversion (Exists: True, IsIdentity: True, IsNumeric: False, IsReference: False, IsUserDefined: False) (MethodSymbol: null)
";

            var expectedDiagnostics = new DiagnosticDescription[] {
                      // file.cs(9,29): error CS0246: The type or namespace name 'S' could not be found (are you missing a using directive or an assembly reference?)
                      //     static void M2(int x, G<S> s = null)
                      Diagnostic(ErrorCode.ERR_SingleTypeNameNotFound, "S").WithArguments("S").WithLocation(9, 29)
            };

            VerifyOperationTreeAndDiagnosticsForTest<InvocationExpressionSyntax>(source, expectedOperationTree, expectedDiagnostics);
        }

        [CompilerTrait(CompilerFeature.IOperation)]
        [Fact]
        [WorkItem(18722, "https://github.com/dotnet/roslyn/issues/18722")]
        public void DefaultValueForNullableGenericWithUndefinedTypeArgument()
        {
            // TODO: https://github.com/dotnet/roslyn/issues/18722
            //       This should be treated as invalid invocation.
            string source = @"
class P
{
    static void M1()
    {
        /*<bind>*/M2(1)/*</bind>*/;
    }

    static void M2(int x, G<S>? s = null)
    {
    }
}

struct G<T>
{
}
";
            string expectedOperationTree = @"
IInvocationOperation (void P.M2(System.Int32 x, [G<S>? s = null])) (OperationKind.Invocation, Type: System.Void) (Syntax: 'M2(1)')
  Instance Receiver: 
    null
  Arguments(2):
      IArgumentOperation (ArgumentKind.Explicit, Matching Parameter: x) (OperationKind.Argument, Type: System.Int32) (Syntax: '1')
        ILiteralOperation (OperationKind.Literal, Type: System.Int32, Constant: 1) (Syntax: '1')
        InConversion: CommonConversion (Exists: True, IsIdentity: True, IsNumeric: False, IsReference: False, IsUserDefined: False) (MethodSymbol: null)
        OutConversion: CommonConversion (Exists: True, IsIdentity: True, IsNumeric: False, IsReference: False, IsUserDefined: False) (MethodSymbol: null)
      IArgumentOperation (ArgumentKind.DefaultValue, Matching Parameter: s) (OperationKind.Argument, Type: G<S>?, IsImplicit) (Syntax: 'M2(1)')
        IDefaultValueOperation (OperationKind.DefaultValue, Type: G<S>?, IsImplicit) (Syntax: 'M2(1)')
        InConversion: CommonConversion (Exists: True, IsIdentity: True, IsNumeric: False, IsReference: False, IsUserDefined: False) (MethodSymbol: null)
        OutConversion: CommonConversion (Exists: True, IsIdentity: True, IsNumeric: False, IsReference: False, IsUserDefined: False) (MethodSymbol: null)
";

            var expectedDiagnostics = new DiagnosticDescription[] {
                      // file.cs(9,29): error CS0246: The type or namespace name 'S' could not be found (are you missing a using directive or an assembly reference?)
                      //     static void M2(int x, G<S> s = null)
                      Diagnostic(ErrorCode.ERR_SingleTypeNameNotFound, "S").WithArguments("S").WithLocation(9, 29)
            };

            VerifyOperationTreeAndDiagnosticsForTest<InvocationExpressionSyntax>(source, expectedOperationTree, expectedDiagnostics);
        }


        [CompilerTrait(CompilerFeature.IOperation)]
        [Fact]
        public void GettingInOutConversionFromCSharpArgumentShouldThrowException()
        {
            string source = @"
class P
{
    static void M1()
    {
        /*<bind>*/M2(1)/*</bind>*/;
    }

    static void M2(int x)
    {
    }
}
";
            var compilation = CreateStandardCompilation(source);
            var (operation, syntaxNode) = GetOperationAndSyntaxForTest<InvocationExpressionSyntax>(compilation);

            var invocation = (IInvocationOperation)operation;
            var argument = invocation.Arguments[0];

            // We are calling VB extension methods on IArgument in C# code, therefore exception is expected here.
            Assert.Throws<ArgumentException>(() => argument.GetInConversion());
            Assert.Throws<ArgumentException>(() => argument.GetOutConversion());
        }

        [Fact]
        public void DirectlyBindArgument_InvocationExpression()
        {
            string source = @"
class P
{
    static void M1()
    {
        M2(/*<bind>*/1/*</bind>*/);
    }
    static void M2(int i) { }
}
";
            string expectedOperationTree = @"
IArgumentOperation (ArgumentKind.Explicit, Matching Parameter: i) (OperationKind.Argument, Type: System.Int32) (Syntax: '1')
  ILiteralOperation (OperationKind.Literal, Type: System.Int32, Constant: 1) (Syntax: '1')
  InConversion: CommonConversion (Exists: True, IsIdentity: True, IsNumeric: False, IsReference: False, IsUserDefined: False) (MethodSymbol: null)
  OutConversion: CommonConversion (Exists: True, IsIdentity: True, IsNumeric: False, IsReference: False, IsUserDefined: False) (MethodSymbol: null)
";
            var expectedDiagnostics = DiagnosticDescription.None;

            VerifyOperationTreeAndDiagnosticsForTest<ArgumentSyntax>(source, expectedOperationTree, expectedDiagnostics);
        }

        [Fact]
        public void DirectlyBindRefArgument_InvocationExpression()
        {
            string source = @"
class P
{
    static void M1()
    {
        int i = 0;
        M2(/*<bind>*/ref i/*</bind>*/);
    }
    static void M2(ref int i) { }
}
";
            string expectedOperationTree = @"
IArgumentOperation (ArgumentKind.Explicit, Matching Parameter: i) (OperationKind.Argument, Type: System.Int32) (Syntax: 'ref i')
  ILocalReferenceOperation: i (OperationKind.LocalReference, Type: System.Int32) (Syntax: 'i')
  InConversion: CommonConversion (Exists: True, IsIdentity: True, IsNumeric: False, IsReference: False, IsUserDefined: False) (MethodSymbol: null)
  OutConversion: CommonConversion (Exists: True, IsIdentity: True, IsNumeric: False, IsReference: False, IsUserDefined: False) (MethodSymbol: null)
";
            var expectedDiagnostics = DiagnosticDescription.None;

            VerifyOperationTreeAndDiagnosticsForTest<ArgumentSyntax>(source, expectedOperationTree, expectedDiagnostics);
        }

        [Fact]
        public void DirectlyBindInArgument_InvocationExpression()
        {
            string source = @"
class P
{
    static void M1()
    {
        int i = 0;
        ref int refI = ref i;
        M2(/*<bind>*/refI/*</bind>*/);
    }
    static void M2(in int i) { }
}
";
            string expectedOperationTree = @"
IArgumentOperation (ArgumentKind.Explicit, Matching Parameter: i) (OperationKind.Argument, Type: System.Int32) (Syntax: 'refI')
  ILocalReferenceOperation: refI (OperationKind.LocalReference, Type: System.Int32) (Syntax: 'refI')
  InConversion: CommonConversion (Exists: True, IsIdentity: True, IsNumeric: False, IsReference: False, IsUserDefined: False) (MethodSymbol: null)
  OutConversion: CommonConversion (Exists: True, IsIdentity: True, IsNumeric: False, IsReference: False, IsUserDefined: False) (MethodSymbol: null)
";
            var expectedDiagnostics = DiagnosticDescription.None;

            VerifyOperationTreeAndDiagnosticsForTest<ArgumentSyntax>(source, expectedOperationTree, expectedDiagnostics);
        }

        [Fact]
        public void DirectlyBindOutArgument_InvocationExpression()
        {
            string source = @"
class P
{
    static void M1()
    {
        int i = 0;
        M2(/*<bind>*/out i/*</bind>*/);
    }
    static void M2(out int i) { }
}
";
            string expectedOperationTree = @"
IArgumentOperation (ArgumentKind.Explicit, Matching Parameter: i) (OperationKind.Argument, Type: System.Int32) (Syntax: 'out i')
  ILocalReferenceOperation: i (OperationKind.LocalReference, Type: System.Int32) (Syntax: 'i')
  InConversion: CommonConversion (Exists: True, IsIdentity: True, IsNumeric: False, IsReference: False, IsUserDefined: False) (MethodSymbol: null)
  OutConversion: CommonConversion (Exists: True, IsIdentity: True, IsNumeric: False, IsReference: False, IsUserDefined: False) (MethodSymbol: null)
";
            var expectedDiagnostics = new DiagnosticDescription[] {
                // CS0177: The out parameter 'i' must be assigned to before control leaves the current method
                //     static void M2(out int i) { }
                Diagnostic(ErrorCode.ERR_ParamUnassigned, "M2").WithArguments("i").WithLocation(9, 17)
            };

            VerifyOperationTreeAndDiagnosticsForTest<ArgumentSyntax>(source, expectedOperationTree, expectedDiagnostics);
        }

        [Fact]
        public void DirectlyBindParamsArgument1_InvocationExpression()
        {
            string source = @"
class P
{
    static void M1()
    {
        /*<bind>*/M2(1);/*</bind>*/
    }
    static void M2(params int[] array) { }
}
";
            string expectedOperationTree = @"
IExpressionStatementOperation (OperationKind.ExpressionStatement, Type: null) (Syntax: 'M2(1);')
  Expression: 
    IInvocationOperation (void P.M2(params System.Int32[] array)) (OperationKind.Invocation, Type: System.Void) (Syntax: 'M2(1)')
      Instance Receiver: 
        null
      Arguments(1):
          IArgumentOperation (ArgumentKind.ParamArray, Matching Parameter: array) (OperationKind.Argument, Type: System.Int32[], IsImplicit) (Syntax: 'M2(1)')
            IArrayCreationOperation (OperationKind.ArrayCreation, Type: System.Int32[], IsImplicit) (Syntax: 'M2(1)')
              Dimension Sizes(1):
                  ILiteralOperation (OperationKind.Literal, Type: System.Int32, Constant: 1, IsImplicit) (Syntax: 'M2(1)')
              Initializer: 
                IArrayInitializerOperation (1 elements) (OperationKind.ArrayInitializer, Type: null, IsImplicit) (Syntax: 'M2(1)')
                  Element Values(1):
                      ILiteralOperation (OperationKind.Literal, Type: System.Int32, Constant: 1) (Syntax: '1')
            InConversion: CommonConversion (Exists: True, IsIdentity: True, IsNumeric: False, IsReference: False, IsUserDefined: False) (MethodSymbol: null)
            OutConversion: CommonConversion (Exists: True, IsIdentity: True, IsNumeric: False, IsReference: False, IsUserDefined: False) (MethodSymbol: null)
";
            var expectedDiagnostics = DiagnosticDescription.None;

            VerifyOperationTreeAndDiagnosticsForTest<ExpressionStatementSyntax>(source, expectedOperationTree, expectedDiagnostics);
        }

        [Fact]
        public void DirectlyBindParamsArgument2_InvocationExpression()
        {
            string source = @"
class P
{
    static void M1()
    {
        /*<bind>*/M2(0, 1);/*</bind>*/
    }
    static void M2(params int[] array) { }
}
";
            string expectedOperationTree = @"
IExpressionStatementOperation (OperationKind.ExpressionStatement, Type: null) (Syntax: 'M2(0, 1);')
  Expression: 
    IInvocationOperation (void P.M2(params System.Int32[] array)) (OperationKind.Invocation, Type: System.Void) (Syntax: 'M2(0, 1)')
      Instance Receiver: 
        null
      Arguments(1):
          IArgumentOperation (ArgumentKind.ParamArray, Matching Parameter: array) (OperationKind.Argument, Type: System.Int32[], IsImplicit) (Syntax: 'M2(0, 1)')
            IArrayCreationOperation (OperationKind.ArrayCreation, Type: System.Int32[], IsImplicit) (Syntax: 'M2(0, 1)')
              Dimension Sizes(1):
                  ILiteralOperation (OperationKind.Literal, Type: System.Int32, Constant: 2, IsImplicit) (Syntax: 'M2(0, 1)')
              Initializer: 
                IArrayInitializerOperation (2 elements) (OperationKind.ArrayInitializer, Type: null, IsImplicit) (Syntax: 'M2(0, 1)')
                  Element Values(2):
                      ILiteralOperation (OperationKind.Literal, Type: System.Int32, Constant: 0) (Syntax: '0')
                      ILiteralOperation (OperationKind.Literal, Type: System.Int32, Constant: 1) (Syntax: '1')
            InConversion: CommonConversion (Exists: True, IsIdentity: True, IsNumeric: False, IsReference: False, IsUserDefined: False) (MethodSymbol: null)
            OutConversion: CommonConversion (Exists: True, IsIdentity: True, IsNumeric: False, IsReference: False, IsUserDefined: False) (MethodSymbol: null)
";
            var expectedDiagnostics = DiagnosticDescription.None;

            VerifyOperationTreeAndDiagnosticsForTest<ExpressionStatementSyntax>(source, expectedOperationTree, expectedDiagnostics);
        }

        [Fact]
        public void DirectlyBindNamedArgument1_InvocationExpression()
        {
            string source = @"
class P
{
    static void M1()
    {
        M2(/*<bind>*/j: 1/*</bind>*/, i: 1);
    }
    static void M2(int i, int j) { }
}
";
            string expectedOperationTree = @"
IArgumentOperation (ArgumentKind.Explicit, Matching Parameter: j) (OperationKind.Argument, Type: System.Int32) (Syntax: 'j: 1')
  ILiteralOperation (OperationKind.Literal, Type: System.Int32, Constant: 1) (Syntax: '1')
  InConversion: CommonConversion (Exists: True, IsIdentity: True, IsNumeric: False, IsReference: False, IsUserDefined: False) (MethodSymbol: null)
  OutConversion: CommonConversion (Exists: True, IsIdentity: True, IsNumeric: False, IsReference: False, IsUserDefined: False) (MethodSymbol: null)
";
            var expectedDiagnostics = DiagnosticDescription.None;

            VerifyOperationTreeAndDiagnosticsForTest<ArgumentSyntax>(source, expectedOperationTree, expectedDiagnostics);
        }

        [Fact]
        public void DirectlyBindNamedArgument2_InvocationExpression()
        {
            string source = @"
class P
{
    static void M1()
    {
        M2(j: 1, /*<bind>*/i: 1/*</bind>*/);
    }
    static void M2(int i, int j) { }
}
";
            string expectedOperationTree = @"
IArgumentOperation (ArgumentKind.Explicit, Matching Parameter: i) (OperationKind.Argument, Type: System.Int32) (Syntax: 'i: 1')
  ILiteralOperation (OperationKind.Literal, Type: System.Int32, Constant: 1) (Syntax: '1')
  InConversion: CommonConversion (Exists: True, IsIdentity: True, IsNumeric: False, IsReference: False, IsUserDefined: False) (MethodSymbol: null)
  OutConversion: CommonConversion (Exists: True, IsIdentity: True, IsNumeric: False, IsReference: False, IsUserDefined: False) (MethodSymbol: null)
";
            var expectedDiagnostics = DiagnosticDescription.None;

            VerifyOperationTreeAndDiagnosticsForTest<ArgumentSyntax>(source, expectedOperationTree, expectedDiagnostics);
        }

        [Fact]
        public void DirectlyBindArgument_ObjectCreation()
        {
            string source = @"
class P
{
    static void M1()
    {
        new P(/*<bind>*/1/*</bind>*/);
    }
    public P(int i) { }
}
";
            string expectedOperationTree = @"
IArgumentOperation (ArgumentKind.Explicit, Matching Parameter: i) (OperationKind.Argument, Type: System.Int32) (Syntax: '1')
  ILiteralOperation (OperationKind.Literal, Type: System.Int32, Constant: 1) (Syntax: '1')
  InConversion: CommonConversion (Exists: True, IsIdentity: True, IsNumeric: False, IsReference: False, IsUserDefined: False) (MethodSymbol: null)
  OutConversion: CommonConversion (Exists: True, IsIdentity: True, IsNumeric: False, IsReference: False, IsUserDefined: False) (MethodSymbol: null)
";
            var expectedDiagnostics = DiagnosticDescription.None;

            VerifyOperationTreeAndDiagnosticsForTest<ArgumentSyntax>(source, expectedOperationTree, expectedDiagnostics);
        }

        [Fact]
        public void DirectlyBindRefArgument_ObjectCreation()
        {
            string source = @"
class P
{
    static void M1()
    {
        int i = 0;
        new P(/*<bind>*/ref i/*</bind>*/);
    }
    public P(ref int i) { }
}
";
            string expectedOperationTree = @"
IArgumentOperation (ArgumentKind.Explicit, Matching Parameter: i) (OperationKind.Argument, Type: System.Int32) (Syntax: 'ref i')
  ILocalReferenceOperation: i (OperationKind.LocalReference, Type: System.Int32) (Syntax: 'i')
  InConversion: CommonConversion (Exists: True, IsIdentity: True, IsNumeric: False, IsReference: False, IsUserDefined: False) (MethodSymbol: null)
  OutConversion: CommonConversion (Exists: True, IsIdentity: True, IsNumeric: False, IsReference: False, IsUserDefined: False) (MethodSymbol: null)
";
            var expectedDiagnostics = DiagnosticDescription.None;

            VerifyOperationTreeAndDiagnosticsForTest<ArgumentSyntax>(source, expectedOperationTree, expectedDiagnostics);
        }

        [Fact]
        public void DirectlyBindOutArgument_ObjectCreation()
        {
            string source = @"
class P
{
    static void M1()
    {
        int i = 0;
        new P(/*<bind>*/out i/*</bind>*/);
    }
    public P(out int i) { }
}
";
            string expectedOperationTree = @"
IArgumentOperation (ArgumentKind.Explicit, Matching Parameter: i) (OperationKind.Argument, Type: System.Int32) (Syntax: 'out i')
  ILocalReferenceOperation: i (OperationKind.LocalReference, Type: System.Int32) (Syntax: 'i')
  InConversion: CommonConversion (Exists: True, IsIdentity: True, IsNumeric: False, IsReference: False, IsUserDefined: False) (MethodSymbol: null)
  OutConversion: CommonConversion (Exists: True, IsIdentity: True, IsNumeric: False, IsReference: False, IsUserDefined: False) (MethodSymbol: null)
";
            var expectedDiagnostics = new DiagnosticDescription[] {
                // CS0177: The out parameter 'i' must be assigned to before control leaves the current method
                //     public P(out int i) { }
                Diagnostic(ErrorCode.ERR_ParamUnassigned, "P").WithArguments("i").WithLocation(9, 12)
            };

            VerifyOperationTreeAndDiagnosticsForTest<ArgumentSyntax>(source, expectedOperationTree, expectedDiagnostics);
        }

        [Fact]
        public void DirectlyBindParamsArgument1_ObjectCreation()
        {
            string source = @"
class P
{
    static void M1()
    {
        /*<bind>*/new P(1);/*</bind>*/
    }
    public P(params int[] array) { }
}
";
            string expectedOperationTree = @"
IExpressionStatementOperation (OperationKind.ExpressionStatement, Type: null) (Syntax: 'new P(1);')
  Expression: 
    IObjectCreationOperation (Constructor: P..ctor(params System.Int32[] array)) (OperationKind.ObjectCreation, Type: P) (Syntax: 'new P(1)')
      Arguments(1):
          IArgumentOperation (ArgumentKind.ParamArray, Matching Parameter: array) (OperationKind.Argument, Type: System.Int32[], IsImplicit) (Syntax: 'new P(1)')
            IArrayCreationOperation (OperationKind.ArrayCreation, Type: System.Int32[], IsImplicit) (Syntax: 'new P(1)')
              Dimension Sizes(1):
                  ILiteralOperation (OperationKind.Literal, Type: System.Int32, Constant: 1, IsImplicit) (Syntax: 'new P(1)')
              Initializer: 
                IArrayInitializerOperation (1 elements) (OperationKind.ArrayInitializer, Type: null, IsImplicit) (Syntax: 'new P(1)')
                  Element Values(1):
                      ILiteralOperation (OperationKind.Literal, Type: System.Int32, Constant: 1) (Syntax: '1')
            InConversion: CommonConversion (Exists: True, IsIdentity: True, IsNumeric: False, IsReference: False, IsUserDefined: False) (MethodSymbol: null)
            OutConversion: CommonConversion (Exists: True, IsIdentity: True, IsNumeric: False, IsReference: False, IsUserDefined: False) (MethodSymbol: null)
      Initializer: 
        null
";
            var expectedDiagnostics = DiagnosticDescription.None;

            VerifyOperationTreeAndDiagnosticsForTest<ExpressionStatementSyntax>(source, expectedOperationTree, expectedDiagnostics);
        }

        [Fact]
        public void DirectlyBindParamsArgument2_ObjectCreation()
        {
            string source = @"
class P
{
    static void M1()
    {
        /*<bind>*/new P(0, 1);/*</bind>*/
    }
    public P(params int[] array) { }
}
";
            string expectedOperationTree = @"
IExpressionStatementOperation (OperationKind.ExpressionStatement, Type: null) (Syntax: 'new P(0, 1);')
  Expression: 
    IObjectCreationOperation (Constructor: P..ctor(params System.Int32[] array)) (OperationKind.ObjectCreation, Type: P) (Syntax: 'new P(0, 1)')
      Arguments(1):
          IArgumentOperation (ArgumentKind.ParamArray, Matching Parameter: array) (OperationKind.Argument, Type: System.Int32[], IsImplicit) (Syntax: 'new P(0, 1)')
            IArrayCreationOperation (OperationKind.ArrayCreation, Type: System.Int32[], IsImplicit) (Syntax: 'new P(0, 1)')
              Dimension Sizes(1):
                  ILiteralOperation (OperationKind.Literal, Type: System.Int32, Constant: 2, IsImplicit) (Syntax: 'new P(0, 1)')
              Initializer: 
                IArrayInitializerOperation (2 elements) (OperationKind.ArrayInitializer, Type: null, IsImplicit) (Syntax: 'new P(0, 1)')
                  Element Values(2):
                      ILiteralOperation (OperationKind.Literal, Type: System.Int32, Constant: 0) (Syntax: '0')
                      ILiteralOperation (OperationKind.Literal, Type: System.Int32, Constant: 1) (Syntax: '1')
            InConversion: CommonConversion (Exists: True, IsIdentity: True, IsNumeric: False, IsReference: False, IsUserDefined: False) (MethodSymbol: null)
            OutConversion: CommonConversion (Exists: True, IsIdentity: True, IsNumeric: False, IsReference: False, IsUserDefined: False) (MethodSymbol: null)
      Initializer: 
        null
";
            var expectedDiagnostics = DiagnosticDescription.None;

            VerifyOperationTreeAndDiagnosticsForTest<ExpressionStatementSyntax>(source, expectedOperationTree, expectedDiagnostics);
        }

        [Fact]
        public void DirectlyBindArgument_Indexer()
        {
            string source = @"
class P
{
    void M1()
    {
        var v = this[/*<bind>*/1/*</bind>*/];
    }
    public int this[int i] => 0;
}
";
            string expectedOperationTree = @"
IArgumentOperation (ArgumentKind.Explicit, Matching Parameter: i) (OperationKind.Argument, Type: System.Int32) (Syntax: '1')
  ILiteralOperation (OperationKind.Literal, Type: System.Int32, Constant: 1) (Syntax: '1')
  InConversion: CommonConversion (Exists: True, IsIdentity: True, IsNumeric: False, IsReference: False, IsUserDefined: False) (MethodSymbol: null)
  OutConversion: CommonConversion (Exists: True, IsIdentity: True, IsNumeric: False, IsReference: False, IsUserDefined: False) (MethodSymbol: null)
";
            var expectedDiagnostics = DiagnosticDescription.None;

            VerifyOperationTreeAndDiagnosticsForTest<ArgumentSyntax>(source, expectedOperationTree, expectedDiagnostics);
        }

        [Fact]
        public void DirectlyBindParamsArgument1_Indexer()
        {
            string source = @"
class P
{
    void M1()
    {
        var v = /*<bind>*/this[1]/*</bind>*/;
    }
    public int this[params int[] array] => 0;
}
";
            string expectedOperationTree = @"
IPropertyReferenceOperation: System.Int32 P.this[params System.Int32[] array] { get; } (OperationKind.PropertyReference, Type: System.Int32) (Syntax: 'this[1]')
  Instance Receiver: 
    IInstanceReferenceOperation (OperationKind.InstanceReference, Type: P) (Syntax: 'this')
  Arguments(1):
      IArgumentOperation (ArgumentKind.ParamArray, Matching Parameter: array) (OperationKind.Argument, Type: System.Int32[], IsImplicit) (Syntax: 'this[1]')
        IArrayCreationOperation (OperationKind.ArrayCreation, Type: System.Int32[], IsImplicit) (Syntax: 'this[1]')
          Dimension Sizes(1):
              ILiteralOperation (OperationKind.Literal, Type: System.Int32, Constant: 1, IsImplicit) (Syntax: 'this[1]')
          Initializer: 
            IArrayInitializerOperation (1 elements) (OperationKind.ArrayInitializer, Type: null, IsImplicit) (Syntax: 'this[1]')
              Element Values(1):
                  ILiteralOperation (OperationKind.Literal, Type: System.Int32, Constant: 1) (Syntax: '1')
        InConversion: CommonConversion (Exists: True, IsIdentity: True, IsNumeric: False, IsReference: False, IsUserDefined: False) (MethodSymbol: null)
        OutConversion: CommonConversion (Exists: True, IsIdentity: True, IsNumeric: False, IsReference: False, IsUserDefined: False) (MethodSymbol: null)
";
            var expectedDiagnostics = DiagnosticDescription.None;

            VerifyOperationTreeAndDiagnosticsForTest<ElementAccessExpressionSyntax>(source, expectedOperationTree, expectedDiagnostics);
        }

        [Fact]
        public void DirectlyBindParamsArgument2_Indexer()
        {
            string source = @"
class P
{
    void M1()
    {
        var v = /*<bind>*/this[0, 1]/*</bind>*/;
    }
    public int this[params int[] array] => 0;
}
";
            string expectedOperationTree = @"
IPropertyReferenceOperation: System.Int32 P.this[params System.Int32[] array] { get; } (OperationKind.PropertyReference, Type: System.Int32) (Syntax: 'this[0, 1]')
  Instance Receiver: 
    IInstanceReferenceOperation (OperationKind.InstanceReference, Type: P) (Syntax: 'this')
  Arguments(1):
      IArgumentOperation (ArgumentKind.ParamArray, Matching Parameter: array) (OperationKind.Argument, Type: System.Int32[], IsImplicit) (Syntax: 'this[0, 1]')
        IArrayCreationOperation (OperationKind.ArrayCreation, Type: System.Int32[], IsImplicit) (Syntax: 'this[0, 1]')
          Dimension Sizes(1):
              ILiteralOperation (OperationKind.Literal, Type: System.Int32, Constant: 2, IsImplicit) (Syntax: 'this[0, 1]')
          Initializer: 
            IArrayInitializerOperation (2 elements) (OperationKind.ArrayInitializer, Type: null, IsImplicit) (Syntax: 'this[0, 1]')
              Element Values(2):
                  ILiteralOperation (OperationKind.Literal, Type: System.Int32, Constant: 0) (Syntax: '0')
                  ILiteralOperation (OperationKind.Literal, Type: System.Int32, Constant: 1) (Syntax: '1')
        InConversion: CommonConversion (Exists: True, IsIdentity: True, IsNumeric: False, IsReference: False, IsUserDefined: False) (MethodSymbol: null)
        OutConversion: CommonConversion (Exists: True, IsIdentity: True, IsNumeric: False, IsReference: False, IsUserDefined: False) (MethodSymbol: null)
";
            var expectedDiagnostics = DiagnosticDescription.None;

            VerifyOperationTreeAndDiagnosticsForTest<ElementAccessExpressionSyntax>(source, expectedOperationTree, expectedDiagnostics);
        }

        [Fact]
        public void DirectlyBindArgument_Attribute()
        {
            string source = @"
[assembly: /*<bind>*/System.CLSCompliant(isCompliant: true)/*</bind>*/]
";
            string expectedOperationTree = @"
IOperation:  (OperationKind.None, Type: null) (Syntax: 'System.CLSC ... iant: true)')
  Children(1):
      ILiteralOperation (OperationKind.Literal, Type: System.Boolean, Constant: True) (Syntax: 'true')
";
            var expectedDiagnostics = DiagnosticDescription.None;

            VerifyOperationTreeAndDiagnosticsForTest<AttributeSyntax>(source, expectedOperationTree, expectedDiagnostics);
        }

        [Fact]
        public void DirectlyBindArgument2_Attribute()
        {
            string source = @"
[assembly: MyA(/*<bind>*/Prop = ""test""/*</bind>*/)]

class MyA : System.Attribute
{
    public string Prop {get;set;}
}
";
            string expectedOperationTree = @"
ISimpleAssignmentOperation (OperationKind.SimpleAssignment, Type: System.String) (Syntax: 'Prop = ""test""')
  Left: 
    IPropertyReferenceOperation: System.String MyA.Prop { get; set; } (OperationKind.PropertyReference, Type: System.String) (Syntax: 'Prop')
      Instance Receiver: 
        null
  Right: 
    ILiteralOperation (OperationKind.Literal, Type: System.String, Constant: ""test"") (Syntax: '""test""')
";
            var expectedDiagnostics = DiagnosticDescription.None;

            VerifyOperationTreeAndDiagnosticsForTest<AttributeArgumentSyntax>(source, expectedOperationTree, expectedDiagnostics);
        }

        [Fact]
        public void DirectlyBindArgument_NonTrailingNamedArgument()
        {
            string source = @"
class P
{
    void M1(int i, int i2)
    {
        M1(i: 0, /*<bind>*/2/*</bind>*/);
    }
}
";
            string expectedOperationTree = @"
IArgumentOperation (ArgumentKind.Explicit, Matching Parameter: i2) (OperationKind.Argument, Type: System.Int32) (Syntax: '2')
  ILiteralOperation (OperationKind.Literal, Type: System.Int32, Constant: 2) (Syntax: '2')
  InConversion: CommonConversion (Exists: True, IsIdentity: True, IsNumeric: False, IsReference: False, IsUserDefined: False) (MethodSymbol: null)
  OutConversion: CommonConversion (Exists: True, IsIdentity: True, IsNumeric: False, IsReference: False, IsUserDefined: False) (MethodSymbol: null)
";
            var expectedDiagnostics = DiagnosticDescription.None;

            VerifyOperationTreeAndDiagnosticsForTest<ArgumentSyntax>(source, expectedOperationTree, expectedDiagnostics);
        }

        [CompilerTrait(CompilerFeature.IOperation)]
        [Fact]
        public void NonNullDefaultValueForNullableParameterType()
        {
            string source = @"
class P
{
    static void M1()
    {
        /*<bind>*/M2()/*</bind>*/;
    }
    static void M2(int? x = 10) { }
}
";
            string expectedOperationTree = @"
IInvocationOperation (void P.M2([System.Int32? x = 10])) (OperationKind.Invocation, Type: System.Void) (Syntax: 'M2()')
  Instance Receiver: 
    null
  Arguments(1):
      IArgumentOperation (ArgumentKind.DefaultValue, Matching Parameter: x) (OperationKind.Argument, Type: System.Int32?, IsImplicit) (Syntax: 'M2()')
        IObjectCreationOperation (Constructor: System.Int32?..ctor(System.Int32 value)) (OperationKind.ObjectCreation, Type: System.Int32?, IsImplicit) (Syntax: 'M2()')
          Arguments(1):
              IArgumentOperation (ArgumentKind.Explicit, Matching Parameter: value) (OperationKind.Argument, Type: System.Int32, IsImplicit) (Syntax: 'M2()')
                ILiteralOperation (OperationKind.Literal, Type: System.Int32, Constant: 10, IsImplicit) (Syntax: 'M2()')
                InConversion: CommonConversion (Exists: True, IsIdentity: True, IsNumeric: False, IsReference: False, IsUserDefined: False) (MethodSymbol: null)
                OutConversion: CommonConversion (Exists: True, IsIdentity: True, IsNumeric: False, IsReference: False, IsUserDefined: False) (MethodSymbol: null)
          Initializer: 
            null
        InConversion: CommonConversion (Exists: True, IsIdentity: True, IsNumeric: False, IsReference: False, IsUserDefined: False) (MethodSymbol: null)
        OutConversion: CommonConversion (Exists: True, IsIdentity: True, IsNumeric: False, IsReference: False, IsUserDefined: False) (MethodSymbol: null)
";
            var expectedDiagnostics = DiagnosticDescription.None;
            VerifyOperationTreeAndDiagnosticsForTest<InvocationExpressionSyntax>(source, expectedOperationTree, expectedDiagnostics, useLatestFrameworkReferences: true);
        }

        [CompilerTrait(CompilerFeature.IOperation)]
        [Fact]
        public void AssigningToReadOnlyIndexerInObjectCreationInitializer()
        {
            string source = @"
class P
{
    private int _number = 0;
    public int this[int index]
    {
        get { return _number; }
    }

    P M1()
    {
        return /*<bind>*/new P() { [0] = 1 }/*</bind>*/;
    }
}
";
            string expectedOperationTree = @"
IObjectCreationOperation (Constructor: P..ctor()) (OperationKind.ObjectCreation, Type: P, IsInvalid) (Syntax: 'new P() { [0] = 1 }')
  Arguments(0)
  Initializer: 
    IObjectOrCollectionInitializerOperation (OperationKind.ObjectOrCollectionInitializer, Type: P, IsInvalid) (Syntax: '{ [0] = 1 }')
      Initializers(1):
          ISimpleAssignmentOperation (OperationKind.SimpleAssignment, Type: System.Int32, IsInvalid) (Syntax: '[0] = 1')
            Left: 
              IInvalidOperation (OperationKind.Invalid, Type: System.Int32, IsInvalid) (Syntax: '[0]')
                Children(1):
                    ILiteralOperation (OperationKind.Literal, Type: System.Int32, Constant: 0, IsInvalid) (Syntax: '0')
            Right: 
              ILiteralOperation (OperationKind.Literal, Type: System.Int32, Constant: 1) (Syntax: '1')
";

            var expectedDiagnostics = new DiagnosticDescription[] {
                // file.cs(12,36): error CS0200: Property or indexer 'P.this[int]' cannot be assigned to -- it is read only
                //         return /*<bind>*/new P() { [0] = 1 }/*</bind>*/;
                Diagnostic(ErrorCode.ERR_AssgReadonlyProp, "[0]").WithArguments("P.this[int]").WithLocation(12, 36)
            };

            VerifyOperationTreeAndDiagnosticsForTest<ObjectCreationExpressionSyntax>(source, expectedOperationTree, expectedDiagnostics);
        }

        [CompilerTrait(CompilerFeature.IOperation)]
        [Fact]
        public void WrongSignatureIndexerInObjectCreationInitializer()
        {
            string source = @"
class P
{
    private int _number = 0;
    public int this[string name]
    {
        get { return _number; }
        set { _number = value; }
    }

    P M1()
    {
        return /*<bind>*/new P() { [0] = 1 }/*</bind>*/;
    }
}
";
            string expectedOperationTree = @"
IObjectCreationOperation (Constructor: P..ctor()) (OperationKind.ObjectCreation, Type: P, IsInvalid) (Syntax: 'new P() { [0] = 1 }')
  Arguments(0)
  Initializer: 
    IObjectOrCollectionInitializerOperation (OperationKind.ObjectOrCollectionInitializer, Type: P, IsInvalid) (Syntax: '{ [0] = 1 }')
      Initializers(1):
          ISimpleAssignmentOperation (OperationKind.SimpleAssignment, Type: System.Int32, IsInvalid) (Syntax: '[0] = 1')
            Left: 
              IInvalidOperation (OperationKind.Invalid, Type: System.Int32, IsInvalid) (Syntax: '[0]')
                Children(1):
                    ILiteralOperation (OperationKind.Literal, Type: System.Int32, Constant: 0, IsInvalid) (Syntax: '0')
            Right: 
              ILiteralOperation (OperationKind.Literal, Type: System.Int32, Constant: 1) (Syntax: '1')
";

            var expectedDiagnostics = new DiagnosticDescription[] {
                // file.cs(13,37): error CS1503: Argument 1: cannot convert from 'int' to 'string'
                //         return /*<bind>*/new P() { [0] = 1 }/*</bind>*/;
                Diagnostic(ErrorCode.ERR_BadArgType, "0").WithArguments("1", "int", "string").WithLocation(13, 37)
            };

            VerifyOperationTreeAndDiagnosticsForTest<ObjectCreationExpressionSyntax>(source, expectedOperationTree, expectedDiagnostics);
        }

        [CompilerTrait(CompilerFeature.IOperation)]
        [Fact]
        public void DefaultValueNonNullForNullableParameterTypeWithMissingNullableReference_IndexerInObjectCreationInitializer()
        {
            string source = @"
class P
{
    private int _number = 0;
    public int this[int x, int? y = 0]
    {
        get { return _number; }
        set { _number = value; }
    }

    P M1()
    {
        return /*<bind>*/new P() { [0] = 1 }/*</bind>*/;
    }
}
";
            string expectedOperationTree = @"
IInvalidOperation (OperationKind.Invalid, Type: P, IsInvalid) (Syntax: 'new P() { [0] = 1 }')
  Children(1):
      IObjectOrCollectionInitializerOperation (OperationKind.ObjectOrCollectionInitializer, Type: P, IsInvalid) (Syntax: '{ [0] = 1 }')
        Initializers(1):
            ISimpleAssignmentOperation (OperationKind.SimpleAssignment, Type: System.Int32[missing], IsInvalid) (Syntax: '[0] = 1')
              Left: 
                IPropertyReferenceOperation: System.Int32[missing] P.this[System.Int32[missing] x, [System.Int32[missing]? y = 0]] { get; set; } (OperationKind.PropertyReference, Type: System.Int32[missing], IsInvalid) (Syntax: '[0]')
                  Instance Receiver: 
                    IInstanceReferenceOperation (OperationKind.InstanceReference, Type: P, IsInvalid, IsImplicit) (Syntax: '[0]')
                  Arguments(2):
                      IArgumentOperation (ArgumentKind.Explicit, Matching Parameter: x) (OperationKind.Argument, Type: System.Int32[missing], IsInvalid) (Syntax: '0')
                        ILiteralOperation (OperationKind.Literal, Type: System.Int32[missing], Constant: 0, IsInvalid) (Syntax: '0')
                        InConversion: CommonConversion (Exists: True, IsIdentity: True, IsNumeric: False, IsReference: False, IsUserDefined: False) (MethodSymbol: null)
                        OutConversion: CommonConversion (Exists: True, IsIdentity: True, IsNumeric: False, IsReference: False, IsUserDefined: False) (MethodSymbol: null)
                      IArgumentOperation (ArgumentKind.DefaultValue, Matching Parameter: y) (OperationKind.Argument, Type: System.Int32[missing]?, IsInvalid, IsImplicit) (Syntax: '[0]')
                        IInvalidOperation (OperationKind.Invalid, Type: System.Int32[missing]?, IsInvalid, IsImplicit) (Syntax: '[0]')
                          Children(1):
                              ILiteralOperation (OperationKind.Literal, Type: System.Int32[missing], Constant: 0, IsInvalid, IsImplicit) (Syntax: '[0]')
                        InConversion: CommonConversion (Exists: True, IsIdentity: True, IsNumeric: False, IsReference: False, IsUserDefined: False) (MethodSymbol: null)
                        OutConversion: CommonConversion (Exists: True, IsIdentity: True, IsNumeric: False, IsReference: False, IsUserDefined: False) (MethodSymbol: null)
              Right: 
                ILiteralOperation (OperationKind.Literal, Type: System.Int32[missing], Constant: 1, IsInvalid) (Syntax: '1')
";

            var expectedDiagnostics = new DiagnosticDescription[] {
                // (2,7): error CS0518: Predefined type 'System.Object' is not defined or imported
                // class P
                Diagnostic(ErrorCode.ERR_PredefinedTypeNotFound, "P").WithArguments("System.Object").WithLocation(2, 7),
                // (5,21): error CS0518: Predefined type 'System.Int32' is not defined or imported
                //     public int this[int x, int? y = 0]
                Diagnostic(ErrorCode.ERR_PredefinedTypeNotFound, "int").WithArguments("System.Int32").WithLocation(5, 21),
                // (5,28): error CS0518: Predefined type 'System.Nullable`1' is not defined or imported
                //     public int this[int x, int? y = 0]
                Diagnostic(ErrorCode.ERR_PredefinedTypeNotFound, "int?").WithArguments("System.Nullable`1").WithLocation(5, 28),
                // (5,28): error CS0518: Predefined type 'System.Int32' is not defined or imported
                //     public int this[int x, int? y = 0]
                Diagnostic(ErrorCode.ERR_PredefinedTypeNotFound, "int").WithArguments("System.Int32").WithLocation(5, 28),
                // (5,12): error CS0518: Predefined type 'System.Int32' is not defined or imported
                //     public int this[int x, int? y = 0]
                Diagnostic(ErrorCode.ERR_PredefinedTypeNotFound, "int").WithArguments("System.Int32").WithLocation(5, 12),
                // (8,9): error CS0518: Predefined type 'System.Void' is not defined or imported
                //         set { _number = value; }
                Diagnostic(ErrorCode.ERR_PredefinedTypeNotFound, "set { _number = value; }").WithArguments("System.Void").WithLocation(8, 9),
                // (11,5): error CS0518: Predefined type 'System.Object' is not defined or imported
                //     P M1()
                Diagnostic(ErrorCode.ERR_PredefinedTypeNotFound, "P").WithArguments("System.Object").WithLocation(11, 5),
                // (5,37): error CS0518: Predefined type 'System.Int32' is not defined or imported
                //     public int this[int x, int? y = 0]
                Diagnostic(ErrorCode.ERR_PredefinedTypeNotFound, "0").WithArguments("System.Int32").WithLocation(5, 37),
                // (4,13): error CS0518: Predefined type 'System.Int32' is not defined or imported
                //     private int _number = 0;
                Diagnostic(ErrorCode.ERR_PredefinedTypeNotFound, "int").WithArguments("System.Int32").WithLocation(4, 13),
                // (4,27): error CS0518: Predefined type 'System.Int32' is not defined or imported
                //     private int _number = 0;
                Diagnostic(ErrorCode.ERR_PredefinedTypeNotFound, "0").WithArguments("System.Int32").WithLocation(4, 27),
                // (13,30): error CS0518: Predefined type 'System.Object' is not defined or imported
                //         return /*<bind>*/new P() { [0] = 1 };/*</bind>*/;
                Diagnostic(ErrorCode.ERR_PredefinedTypeNotFound, "P").WithArguments("System.Object").WithLocation(13, 30),
                // (13,37): error CS0518: Predefined type 'System.Int32' is not defined or imported
                //         return /*<bind>*/new P() { [0] = 1 };/*</bind>*/;
                Diagnostic(ErrorCode.ERR_PredefinedTypeNotFound, "0").WithArguments("System.Int32").WithLocation(13, 37),
                // (13,42): error CS0518: Predefined type 'System.Int32' is not defined or imported
                //         return /*<bind>*/new P() { [0] = 1 };/*</bind>*/;
                Diagnostic(ErrorCode.ERR_PredefinedTypeNotFound, "1").WithArguments("System.Int32").WithLocation(13, 42),
                // (13,30): error CS0518: Predefined type 'System.Void' is not defined or imported
                //         return /*<bind>*/new P() { [0] = 1 };/*</bind>*/;
                Diagnostic(ErrorCode.ERR_PredefinedTypeNotFound, "P").WithArguments("System.Void").WithLocation(13, 30),
                // (2,7): error CS1729: 'object' does not contain a constructor that takes 0 arguments
                // class P
                Diagnostic(ErrorCode.ERR_BadCtorArgCount, "P").WithArguments("object", "0").WithLocation(2, 7)
            };

            var compilation = CreateCompilation(source, options: Test.Utilities.TestOptions.ReleaseDll);
            VerifyOperationTreeAndDiagnosticsForTest<ObjectCreationExpressionSyntax>(compilation, expectedOperationTree, expectedDiagnostics);
        }

        [CompilerTrait(CompilerFeature.IOperation)]
        [Fact]
        public void DefaultValueNullForNullableParameterTypeWithMissingNullableReference_IndexerInObjectCreationInitializer()
        {
            string source = @"
class P
{
    private int _number = 0;
    public int this[int x, int? y = null]
    {
        get { return _number; }
        set { _number = value; }
    }

    P M1()
    {
        return /*<bind>*/new P() { [0] = 1 }/*</bind>*/;
    }
}
";
            string expectedOperationTree = @"
IInvalidOperation (OperationKind.Invalid, Type: P, IsInvalid) (Syntax: 'new P() { [0] = 1 }')
  Children(1):
      IObjectOrCollectionInitializerOperation (OperationKind.ObjectOrCollectionInitializer, Type: P, IsInvalid) (Syntax: '{ [0] = 1 }')
        Initializers(1):
            ISimpleAssignmentOperation (OperationKind.SimpleAssignment, Type: System.Int32[missing], IsInvalid) (Syntax: '[0] = 1')
              Left: 
                IPropertyReferenceOperation: System.Int32[missing] P.this[System.Int32[missing] x, [System.Int32[missing]? y = null]] { get; set; } (OperationKind.PropertyReference, Type: System.Int32[missing], IsInvalid) (Syntax: '[0]')
                  Instance Receiver: 
                    IInstanceReferenceOperation (OperationKind.InstanceReference, Type: P, IsInvalid, IsImplicit) (Syntax: '[0]')
                  Arguments(2):
                      IArgumentOperation (ArgumentKind.Explicit, Matching Parameter: x) (OperationKind.Argument, Type: System.Int32[missing], IsInvalid) (Syntax: '0')
                        ILiteralOperation (OperationKind.Literal, Type: System.Int32[missing], Constant: 0, IsInvalid) (Syntax: '0')
                        InConversion: CommonConversion (Exists: True, IsIdentity: True, IsNumeric: False, IsReference: False, IsUserDefined: False) (MethodSymbol: null)
                        OutConversion: CommonConversion (Exists: True, IsIdentity: True, IsNumeric: False, IsReference: False, IsUserDefined: False) (MethodSymbol: null)
                      IArgumentOperation (ArgumentKind.DefaultValue, Matching Parameter: y) (OperationKind.Argument, Type: System.Int32[missing]?, IsInvalid, IsImplicit) (Syntax: '[0]')
                        IDefaultValueOperation (OperationKind.DefaultValue, Type: System.Int32[missing]?, IsInvalid, IsImplicit) (Syntax: '[0]')
                        InConversion: CommonConversion (Exists: True, IsIdentity: True, IsNumeric: False, IsReference: False, IsUserDefined: False) (MethodSymbol: null)
                        OutConversion: CommonConversion (Exists: True, IsIdentity: True, IsNumeric: False, IsReference: False, IsUserDefined: False) (MethodSymbol: null)
              Right: 
                ILiteralOperation (OperationKind.Literal, Type: System.Int32[missing], Constant: 1, IsInvalid) (Syntax: '1')
";

            var expectedDiagnostics = new DiagnosticDescription[] {
                // (2,7): error CS0518: Predefined type 'System.Object' is not defined or imported
                // class P
                Diagnostic(ErrorCode.ERR_PredefinedTypeNotFound, "P").WithArguments("System.Object").WithLocation(2, 7),
                // (5,21): error CS0518: Predefined type 'System.Int32' is not defined or imported
                //     public int this[int x, int? y = null]
                Diagnostic(ErrorCode.ERR_PredefinedTypeNotFound, "int").WithArguments("System.Int32").WithLocation(5, 21),
                // (5,28): error CS0518: Predefined type 'System.Nullable`1' is not defined or imported
                //     public int this[int x, int? y = null]
                Diagnostic(ErrorCode.ERR_PredefinedTypeNotFound, "int?").WithArguments("System.Nullable`1").WithLocation(5, 28),
                // (5,28): error CS0518: Predefined type 'System.Int32' is not defined or imported
                //     public int this[int x, int? y = null]
                Diagnostic(ErrorCode.ERR_PredefinedTypeNotFound, "int").WithArguments("System.Int32").WithLocation(5, 28),
                // (5,12): error CS0518: Predefined type 'System.Int32' is not defined or imported
                //     public int this[int x, int? y = null]
                Diagnostic(ErrorCode.ERR_PredefinedTypeNotFound, "int").WithArguments("System.Int32").WithLocation(5, 12),
                // (8,9): error CS0518: Predefined type 'System.Void' is not defined or imported
                //         set { _number = value; }
                Diagnostic(ErrorCode.ERR_PredefinedTypeNotFound, "set { _number = value; }").WithArguments("System.Void").WithLocation(8, 9),
                // (11,5): error CS0518: Predefined type 'System.Object' is not defined or imported
                //     P M1()
                Diagnostic(ErrorCode.ERR_PredefinedTypeNotFound, "P").WithArguments("System.Object").WithLocation(11, 5),
                // (4,13): error CS0518: Predefined type 'System.Int32' is not defined or imported
                //     private int _number = 0;
                Diagnostic(ErrorCode.ERR_PredefinedTypeNotFound, "int").WithArguments("System.Int32").WithLocation(4, 13),
                // (4,27): error CS0518: Predefined type 'System.Int32' is not defined or imported
                //     private int _number = 0;
                Diagnostic(ErrorCode.ERR_PredefinedTypeNotFound, "0").WithArguments("System.Int32").WithLocation(4, 27),
                // (13,30): error CS0518: Predefined type 'System.Object' is not defined or imported
                //         return /*<bind>*/new P() { [0] = 1 };/*</bind>*/;
                Diagnostic(ErrorCode.ERR_PredefinedTypeNotFound, "P").WithArguments("System.Object").WithLocation(13, 30),
                // (13,37): error CS0518: Predefined type 'System.Int32' is not defined or imported
                //         return /*<bind>*/new P() { [0] = 1 };/*</bind>*/;
                Diagnostic(ErrorCode.ERR_PredefinedTypeNotFound, "0").WithArguments("System.Int32").WithLocation(13, 37),
                // (13,42): error CS0518: Predefined type 'System.Int32' is not defined or imported
                //         return /*<bind>*/new P() { [0] = 1 };/*</bind>*/;
                Diagnostic(ErrorCode.ERR_PredefinedTypeNotFound, "1").WithArguments("System.Int32").WithLocation(13, 42),
                // (13,30): error CS0518: Predefined type 'System.Void' is not defined or imported
                //         return /*<bind>*/new P() { [0] = 1 };/*</bind>*/;
                Diagnostic(ErrorCode.ERR_PredefinedTypeNotFound, "P").WithArguments("System.Void").WithLocation(13, 30),
                // (2,7): error CS1729: 'object' does not contain a constructor that takes 0 arguments
                // class P
                Diagnostic(ErrorCode.ERR_BadCtorArgCount, "P").WithArguments("object", "0").WithLocation(2, 7)
            };

            var compilation = CreateCompilation(source, options: Test.Utilities.TestOptions.ReleaseDll);
            VerifyOperationTreeAndDiagnosticsForTest<ObjectCreationExpressionSyntax>(compilation, expectedOperationTree, expectedDiagnostics);
        }

        [CompilerTrait(CompilerFeature.IOperation)]
        [Fact]
        public void DefaultValueWithParameterErrorType_IndexerInObjectCreationInitializer()
        {
            string source = @"
class P
{
    private int _number = 0;
    public int this[int x, S s = 0]
    {
        get { return _number; }
        set { _number = value; }
    }

    P M1()
    {
        return /*<bind>*/new P() { [0] = 1 }/*</bind>*/;
    }
}
";
            string expectedOperationTree = @"
IObjectCreationOperation (Constructor: P..ctor()) (OperationKind.ObjectCreation, Type: P) (Syntax: 'new P() { [0] = 1 }')
  Arguments(0)
  Initializer: 
    IObjectOrCollectionInitializerOperation (OperationKind.ObjectOrCollectionInitializer, Type: P) (Syntax: '{ [0] = 1 }')
      Initializers(1):
          ISimpleAssignmentOperation (OperationKind.SimpleAssignment, Type: System.Int32) (Syntax: '[0] = 1')
            Left: 
              IPropertyReferenceOperation: System.Int32 P.this[System.Int32 x, [S s = null]] { get; set; } (OperationKind.PropertyReference, Type: System.Int32) (Syntax: '[0]')
                Instance Receiver: 
                  IInstanceReferenceOperation (OperationKind.InstanceReference, Type: P, IsImplicit) (Syntax: '[0]')
                Arguments(2):
                    IArgumentOperation (ArgumentKind.Explicit, Matching Parameter: x) (OperationKind.Argument, Type: System.Int32) (Syntax: '0')
                      ILiteralOperation (OperationKind.Literal, Type: System.Int32, Constant: 0) (Syntax: '0')
                      InConversion: CommonConversion (Exists: True, IsIdentity: True, IsNumeric: False, IsReference: False, IsUserDefined: False) (MethodSymbol: null)
                      OutConversion: CommonConversion (Exists: True, IsIdentity: True, IsNumeric: False, IsReference: False, IsUserDefined: False) (MethodSymbol: null)
                    IArgumentOperation (ArgumentKind.DefaultValue, Matching Parameter: s) (OperationKind.Argument, Type: S, IsImplicit) (Syntax: '[0]')
                      ILiteralOperation (OperationKind.Literal, Type: S, IsImplicit) (Syntax: '[0]')
                      InConversion: CommonConversion (Exists: True, IsIdentity: True, IsNumeric: False, IsReference: False, IsUserDefined: False) (MethodSymbol: null)
                      OutConversion: CommonConversion (Exists: True, IsIdentity: True, IsNumeric: False, IsReference: False, IsUserDefined: False) (MethodSymbol: null)
            Right: 
              ILiteralOperation (OperationKind.Literal, Type: System.Int32, Constant: 1) (Syntax: '1')
";

            var expectedDiagnostics = new DiagnosticDescription[] {
                // file.cs(5,28): error CS0246: The type or namespace name 'S' could not be found (are you missing a using directive or an assembly reference?)
                //     public int this[int x, S s = 0]
                Diagnostic(ErrorCode.ERR_SingleTypeNameNotFound, "S").WithArguments("S").WithLocation(5, 28),
                // file.cs(5,30): error CS1750: A value of type 'int' cannot be used as a default parameter because there are no standard conversions to type 'S'
                //     public int this[int x, S s = 0]
                Diagnostic(ErrorCode.ERR_NoConversionForDefaultParam, "s").WithArguments("int", "S").WithLocation(5, 30)
            };

            VerifyOperationTreeAndDiagnosticsForTest<ObjectCreationExpressionSyntax>(source, expectedOperationTree, expectedDiagnostics);
        }

        [CompilerTrait(CompilerFeature.IOperation)]
        [Fact]
        public void UndefinedMethod()
        {
            string source = @"
class P
{
    static void M1()
    {
        /*<bind>*/M2(1, 2)/*</bind>*/;
    }
}
";
            string expectedOperationTree = @"
IInvalidOperation (OperationKind.Invalid, Type: ?, IsInvalid) (Syntax: 'M2(1, 2)')
  Children(3):
      IInvalidOperation (OperationKind.Invalid, Type: ?, IsInvalid) (Syntax: 'M2')
        Children(0)
      ILiteralOperation (OperationKind.Literal, Type: System.Int32, Constant: 1) (Syntax: '1')
      ILiteralOperation (OperationKind.Literal, Type: System.Int32, Constant: 2) (Syntax: '2')
";
            var expectedDiagnostics = new DiagnosticDescription[] {
                // file.cs(6,19): error CS0103: The name 'M2' does not exist in the current context
                //         /*<bind>*/M2(1, 2)/*</bind>*/;
                Diagnostic(ErrorCode.ERR_NameNotInContext, "M2").WithArguments("M2").WithLocation(6, 19)
            };

            VerifyOperationTreeAndDiagnosticsForTest<InvocationExpressionSyntax>(source, expectedOperationTree, expectedDiagnostics, useLatestFrameworkReferences: true);
        }

        private class IndexerAccessArgumentVerifier : OperationWalker
        {
            private readonly Compilation _compilation;

            private IndexerAccessArgumentVerifier(Compilation compilation)
            {
                _compilation = compilation;
            }

            public static void Verify(IOperation operation, Compilation compilation, SyntaxNode syntaxNode)
            {
                new IndexerAccessArgumentVerifier(compilation).Visit(operation);
            }

            public override void VisitPropertyReference(IPropertyReferenceOperation operation)
            {
                if (operation.HasErrors(_compilation) || operation.Arguments.Length == 0)
                {
                    return;
                }

                // Check if the parameter symbol for argument is corresponding to indexer instead of accessor.
                var indexerSymbol = operation.Property;
                foreach (var argument in operation.Arguments)
                {
                    if (!argument.HasErrors(_compilation))
                    {
                        Assert.Same(indexerSymbol, argument.Parameter.ContainingSymbol);
                    }
                }
            }
        }
    }
}<|MERGE_RESOLUTION|>--- conflicted
+++ resolved
@@ -838,11 +838,7 @@
           Initializer: 
             IArrayInitializerOperation (1 elements) (OperationKind.ArrayInitializer, Type: null, IsImplicit) (Syntax: 'M2(array: 1)')
               Element Values(1):
-<<<<<<< HEAD
-                  IConversionExpression (TryCast: False, Unchecked) (OperationKind.ConversionExpression, Type: System.Double, Constant: 1, IsImplicit) (Syntax: '1')
-=======
-                  IConversionOperation (Implicit, TryCast: False, Unchecked) (OperationKind.Conversion, Type: System.Double, Constant: 1, IsImplicit) (Syntax: '1')
->>>>>>> 9c82aed5
+                  IConversionOperation (TryCast: False, Unchecked) (OperationKind.Conversion, Type: System.Double, Constant: 1, IsImplicit) (Syntax: '1')
                     Conversion: CommonConversion (Exists: True, IsIdentity: False, IsNumeric: True, IsReference: False, IsUserDefined: False) (MethodSymbol: null)
                     Operand: 
                       ILiteralOperation (OperationKind.Literal, Type: System.Int32, Constant: 1) (Syntax: '1')
@@ -924,11 +920,7 @@
           Initializer: 
             IArrayInitializerOperation (1 elements) (OperationKind.ArrayInitializer, Type: null, IsImplicit) (Syntax: 'M2(1, array: 1)')
               Element Values(1):
-<<<<<<< HEAD
-                  IConversionExpression (TryCast: False, Unchecked) (OperationKind.ConversionExpression, Type: System.Double, Constant: 1, IsImplicit) (Syntax: '1')
-=======
-                  IConversionOperation (Implicit, TryCast: False, Unchecked) (OperationKind.Conversion, Type: System.Double, Constant: 1, IsImplicit) (Syntax: '1')
->>>>>>> 9c82aed5
+                  IConversionOperation (TryCast: False, Unchecked) (OperationKind.Conversion, Type: System.Double, Constant: 1, IsImplicit) (Syntax: '1')
                     Conversion: CommonConversion (Exists: True, IsIdentity: False, IsNumeric: True, IsReference: False, IsUserDefined: False) (MethodSymbol: null)
                     Operand: 
                       ILiteralOperation (OperationKind.Literal, Type: System.Int32, Constant: 1) (Syntax: '1')
@@ -1004,11 +996,7 @@
           Initializer: 
             IArrayInitializerOperation (1 elements) (OperationKind.ArrayInitializer, Type: null, IsImplicit) (Syntax: 'M2(array: 1, x: 10)')
               Element Values(1):
-<<<<<<< HEAD
-                  IConversionExpression (TryCast: False, Unchecked) (OperationKind.ConversionExpression, Type: System.Double, Constant: 1, IsImplicit) (Syntax: '1')
-=======
-                  IConversionOperation (Implicit, TryCast: False, Unchecked) (OperationKind.Conversion, Type: System.Double, Constant: 1, IsImplicit) (Syntax: '1')
->>>>>>> 9c82aed5
+                  IConversionOperation (TryCast: False, Unchecked) (OperationKind.Conversion, Type: System.Double, Constant: 1, IsImplicit) (Syntax: '1')
                     Conversion: CommonConversion (Exists: True, IsIdentity: False, IsNumeric: True, IsReference: False, IsUserDefined: False) (MethodSymbol: null)
                     Operand: 
                       ILiteralOperation (OperationKind.Literal, Type: System.Int32, Constant: 1) (Syntax: '1')
@@ -1327,49 +1315,29 @@
         ILiteralOperation (OperationKind.Literal, Type: System.String, Constant: ""{0} {1} {2} {3} {4}"") (Syntax: '""{0} {1} {2} {3} {4}""')
         InConversion: CommonConversion (Exists: True, IsIdentity: True, IsNumeric: False, IsReference: False, IsUserDefined: False) (MethodSymbol: null)
         OutConversion: CommonConversion (Exists: True, IsIdentity: True, IsNumeric: False, IsReference: False, IsUserDefined: False) (MethodSymbol: null)
-<<<<<<< HEAD
-      IArgument (ArgumentKind.Explicit, Matching Parameter: arg0) (OperationKind.Argument) (Syntax: '1')
-        IConversionExpression (TryCast: False, Unchecked) (OperationKind.ConversionExpression, Type: System.Object, IsImplicit) (Syntax: '1')
-=======
       IArgumentOperation (ArgumentKind.Explicit, Matching Parameter: arg0) (OperationKind.Argument, Type: System.Object) (Syntax: '1')
-        IConversionOperation (Implicit, TryCast: False, Unchecked) (OperationKind.Conversion, Type: System.Object, IsImplicit) (Syntax: '1')
->>>>>>> 9c82aed5
+        IConversionOperation (TryCast: False, Unchecked) (OperationKind.Conversion, Type: System.Object, IsImplicit) (Syntax: '1')
           Conversion: CommonConversion (Exists: True, IsIdentity: False, IsNumeric: False, IsReference: False, IsUserDefined: False) (MethodSymbol: null)
           Operand: 
             ILiteralOperation (OperationKind.Literal, Type: System.Int32, Constant: 1) (Syntax: '1')
         InConversion: CommonConversion (Exists: True, IsIdentity: True, IsNumeric: False, IsReference: False, IsUserDefined: False) (MethodSymbol: null)
         OutConversion: CommonConversion (Exists: True, IsIdentity: True, IsNumeric: False, IsReference: False, IsUserDefined: False) (MethodSymbol: null)
-<<<<<<< HEAD
-      IArgument (ArgumentKind.Explicit, Matching Parameter: arg1) (OperationKind.Argument) (Syntax: '2')
-        IConversionExpression (TryCast: False, Unchecked) (OperationKind.ConversionExpression, Type: System.Object, IsImplicit) (Syntax: '2')
-=======
       IArgumentOperation (ArgumentKind.Explicit, Matching Parameter: arg1) (OperationKind.Argument, Type: System.Object) (Syntax: '2')
-        IConversionOperation (Implicit, TryCast: False, Unchecked) (OperationKind.Conversion, Type: System.Object, IsImplicit) (Syntax: '2')
->>>>>>> 9c82aed5
+        IConversionOperation (TryCast: False, Unchecked) (OperationKind.Conversion, Type: System.Object, IsImplicit) (Syntax: '2')
           Conversion: CommonConversion (Exists: True, IsIdentity: False, IsNumeric: False, IsReference: False, IsUserDefined: False) (MethodSymbol: null)
           Operand: 
             ILiteralOperation (OperationKind.Literal, Type: System.Int32, Constant: 2) (Syntax: '2')
         InConversion: CommonConversion (Exists: True, IsIdentity: True, IsNumeric: False, IsReference: False, IsUserDefined: False) (MethodSymbol: null)
         OutConversion: CommonConversion (Exists: True, IsIdentity: True, IsNumeric: False, IsReference: False, IsUserDefined: False) (MethodSymbol: null)
-<<<<<<< HEAD
-      IArgument (ArgumentKind.Explicit, Matching Parameter: arg2) (OperationKind.Argument) (Syntax: '3')
-        IConversionExpression (TryCast: False, Unchecked) (OperationKind.ConversionExpression, Type: System.Object, IsImplicit) (Syntax: '3')
-=======
       IArgumentOperation (ArgumentKind.Explicit, Matching Parameter: arg2) (OperationKind.Argument, Type: System.Object) (Syntax: '3')
-        IConversionOperation (Implicit, TryCast: False, Unchecked) (OperationKind.Conversion, Type: System.Object, IsImplicit) (Syntax: '3')
->>>>>>> 9c82aed5
+        IConversionOperation (TryCast: False, Unchecked) (OperationKind.Conversion, Type: System.Object, IsImplicit) (Syntax: '3')
           Conversion: CommonConversion (Exists: True, IsIdentity: False, IsNumeric: False, IsReference: False, IsUserDefined: False) (MethodSymbol: null)
           Operand: 
             ILiteralOperation (OperationKind.Literal, Type: System.Int32, Constant: 3) (Syntax: '3')
         InConversion: CommonConversion (Exists: True, IsIdentity: True, IsNumeric: False, IsReference: False, IsUserDefined: False) (MethodSymbol: null)
         OutConversion: CommonConversion (Exists: True, IsIdentity: True, IsNumeric: False, IsReference: False, IsUserDefined: False) (MethodSymbol: null)
-<<<<<<< HEAD
-      IArgument (ArgumentKind.Explicit, Matching Parameter: arg3) (OperationKind.Argument) (Syntax: '4')
-        IConversionExpression (TryCast: False, Unchecked) (OperationKind.ConversionExpression, Type: System.Object, IsImplicit) (Syntax: '4')
-=======
       IArgumentOperation (ArgumentKind.Explicit, Matching Parameter: arg3) (OperationKind.Argument, Type: System.Object) (Syntax: '4')
-        IConversionOperation (Implicit, TryCast: False, Unchecked) (OperationKind.Conversion, Type: System.Object, IsImplicit) (Syntax: '4')
->>>>>>> 9c82aed5
+        IConversionOperation (TryCast: False, Unchecked) (OperationKind.Conversion, Type: System.Object, IsImplicit) (Syntax: '4')
           Conversion: CommonConversion (Exists: True, IsIdentity: False, IsNumeric: False, IsReference: False, IsUserDefined: False) (MethodSymbol: null)
           Operand: 
             ILiteralOperation (OperationKind.Literal, Type: System.Int32, Constant: 4) (Syntax: '4')
@@ -2133,13 +2101,8 @@
   Instance Receiver: 
     ILocalReferenceOperation: p (OperationKind.LocalReference, Type: P) (Syntax: 'p')
   Arguments(1):
-<<<<<<< HEAD
-      IArgument (ArgumentKind.DefaultValue, Matching Parameter: s) (OperationKind.Argument, IsImplicit) (Syntax: 'p.M1()')
-        IConversionExpression (TryCast: False, Unchecked) (OperationKind.ConversionExpression, Type: System.Int32, IsImplicit) (Syntax: 'p.M1()')
-=======
       IArgumentOperation (ArgumentKind.DefaultValue, Matching Parameter: s) (OperationKind.Argument, Type: System.Int32, IsImplicit) (Syntax: 'p.M1()')
-        IConversionOperation (Implicit, TryCast: False, Unchecked) (OperationKind.Conversion, Type: System.Int32, IsImplicit) (Syntax: 'p.M1()')
->>>>>>> 9c82aed5
+        IConversionOperation (TryCast: False, Unchecked) (OperationKind.Conversion, Type: System.Int32, IsImplicit) (Syntax: 'p.M1()')
           Conversion: CommonConversion (Exists: False, IsIdentity: False, IsNumeric: False, IsReference: False, IsUserDefined: False) (MethodSymbol: null)
           Operand: 
             ILiteralOperation (OperationKind.Literal, Type: System.String, Constant: ""abc"", IsImplicit) (Syntax: 'p.M1()')
